import numpy
import paddle.v2 as paddle

import mnist_util


def train_reader():
    train_file = './data/raw_data/train'
    generator = mnist_util.read_from_mnist(train_file)
    for item in generator:
        yield item


def main():
    paddle.init(use_gpu=False, trainer_count=1)

    # define network topology
    images = paddle.layer.data(
        name='pixel', type=paddle.data_type.dense_vector(784))
    label = paddle.layer.data(
        name='label', type=paddle.data_type.integer_value(10))
    hidden1 = paddle.layer.fc(input=images, size=200)
    hidden2 = paddle.layer.fc(input=hidden1, size=200)
    inference = paddle.layer.fc(input=hidden2,
                                size=10,
                                act=paddle.activation.Softmax())
    cost = paddle.layer.classification_cost(input=inference, label=label)

    parameters = paddle.parameters.create(cost)

    adam_optimizer = paddle.optimizer.Adam(learning_rate=0.01)

    def event_handler(event):
        if isinstance(event, paddle.event.EndIteration):
            if event.batch_id % 100 == 0:
                print "Pass %d, Batch %d, Cost %f, %s" % (
                    event.pass_id, event.batch_id, event.cost, event.metrics)
        else:
            pass

    trainer = paddle.trainer.SGD(update_equation=adam_optimizer)

    trainer.train(train_data_reader=train_reader,
                  topology=cost,
                  parameters=parameters,
                  event_handler=event_handler,
<<<<<<< HEAD
                  num_passes=100,
                  batch_size=200, # batch size should be refactor in Data reader
                  data_types={  # data_types will be removed, It should be in
=======
                  batch_size=32,  # batch size should be refactor in Data reader
                  data_types=[  # data_types will be removed, It should be in
>>>>>>> c3caa842
                      # network topology
                      ('pixel', images.type),
                      ('label', label.type)],
                  reader_dict={'pixel':0, 'label':1}
                  )


if __name__ == '__main__':
    main()<|MERGE_RESOLUTION|>--- conflicted
+++ resolved
@@ -44,14 +44,8 @@
                   topology=cost,
                   parameters=parameters,
                   event_handler=event_handler,
-<<<<<<< HEAD
-                  num_passes=100,
-                  batch_size=200, # batch size should be refactor in Data reader
-                  data_types={  # data_types will be removed, It should be in
-=======
                   batch_size=32,  # batch size should be refactor in Data reader
                   data_types=[  # data_types will be removed, It should be in
->>>>>>> c3caa842
                       # network topology
                       ('pixel', images.type),
                       ('label', label.type)],
