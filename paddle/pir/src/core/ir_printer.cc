--- conflicted
+++ resolved
@@ -279,10 +279,7 @@
   AttributeMap attributes = op->attributes();
   std::map<std::string, Attribute, std::less<>> order_attributes(
       attributes.begin(), attributes.end());
-<<<<<<< HEAD
-=======
-
->>>>>>> 7129945f
+
   // Filter out the callstack attribute
   order_attributes.erase("op_callstack");
 
