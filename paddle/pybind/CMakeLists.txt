if(WITH_PYTHON)
  cc_library(paddle_pybind SHARED
<<<<<<< HEAD
    SRCS pybind.cc exception.cc
=======
    SRCS pybind.cc protobuf.cc
>>>>>>> e3f242e0
    DEPS pybind python backward
    ${GLOB_OP_LIB})
endif(WITH_PYTHON)<|MERGE_RESOLUTION|>--- conflicted
+++ resolved
@@ -1,10 +1,6 @@
 if(WITH_PYTHON)
   cc_library(paddle_pybind SHARED
-<<<<<<< HEAD
-    SRCS pybind.cc exception.cc
-=======
-    SRCS pybind.cc protobuf.cc
->>>>>>> e3f242e0
+    SRCS pybind.cc exception.cc protobuf.cc
     DEPS pybind python backward
     ${GLOB_OP_LIB})
 endif(WITH_PYTHON)