--- conflicted
+++ resolved
@@ -122,12 +122,8 @@
   wb_block_creater.CreateBlock();
 
   Expr rf_body = rf_block_creater.CreateLoops();
-<<<<<<< HEAD
-  Expr wb_body = wb_block_creater.CreateLoops(false);
-=======
   Expr wb_body = wb_block_creater.CreateLoops(
       /* with_init = */ with_write_back_block_init);
->>>>>>> 0f67e211
 
   Expr new_computational_body = Block::Make({rf_body, wb_body});
 
@@ -179,13 +175,6 @@
   VLOG(3) << "before FactorizeReduction, original computational body of the "
              "reduction is:\n"
           << original_loops[0];
-<<<<<<< HEAD
-  // std::cerr << "last loop is " << original_loops.back() << std::endl;
-  // std::cerr << "cond " <<
-  // original_loops.back().As<For>()->body.As<Block>()->stmts[0].As<IfThenElse>()->condition
-  // << std::endl;
-=======
->>>>>>> 0f67e211
   Expr bound_check(false);
   auto first_st = original_loops.back().As<For>()->body.As<Block>()->stmts[0];
   if (first_st.As<IfThenElse>()) {
@@ -233,12 +222,8 @@
   wb_block_creater.CreateBlock();
 
   Expr rf_body = rf_block_creater.CreateLoops();
-<<<<<<< HEAD
-  Expr wb_body = wb_block_creater.CreateLoops(false);
-=======
   Expr wb_body = wb_block_creater.CreateLoops(
       /* with_init = */ with_write_back_block_init);
->>>>>>> 0f67e211
 
   Expr new_computational_body = Block::Make({rf_body, wb_body});
 
