--- conflicted
+++ resolved
@@ -132,10 +132,6 @@
       int extent = factors[i];
       loop_temp->extent = Expr(extent);
       if (extent < 0) {
-<<<<<<< HEAD
-        std::cerr << "extent  " << extent << std::endl;
-=======
->>>>>>> ef4906f0
         ir::Dim dim("var_00", info.output_dim_expr[i]);
         loop_temp->extent = Expr(dim->dim_expr);
       }
@@ -196,10 +192,6 @@
     int extent = factors[i];
     loop_temp->extent = Expr(extent);
     if (extent < 0) {
-<<<<<<< HEAD
-      std::cerr << "extent  " << extent << std::endl;
-=======
->>>>>>> ef4906f0
       ir::Dim dim("var_00", info.output_dim_expr[i]);
       loop_temp->extent = Expr(dim->dim_expr);
     }
