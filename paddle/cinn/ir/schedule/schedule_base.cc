// Copyright (c) 2023 CINN Authors. All Rights Reserved.
//
// Licensed under the Apache License, Version 2.0 (the "License");
// you may not use this file except in compliance with the License.
// You may obtain a copy of the License at
//
//     http://www.apache.org/licenses/LICENSE-2.0
//
// Unless required by applicable law or agreed to in writing, software
// distributed under the License is distributed on an "AS IS" BASIS,
// WITHOUT WARRANTIES OR CONDITIONS OF ANY KIND, either express or implied.
// See the License for the specific language governing permissions and
// limitations under the License.

#include "paddle/cinn/ir/schedule/schedule_base.h"
#include "paddle/cinn/ir/schedule/ir_schedule_util.h"

namespace cinn {
namespace ir {

/**
 * Replace a node to another node.
 * @param src_sref The node to be changed.
 * @param tgt_stmt The node we want.
 */
void ScheduleBase::Replace(const Expr& src_sref, const Expr& tgt_stmt) {
  CHECK(src_sref.As<ir::For>() || src_sref.As<ir::Block>() ||
        src_sref.As<ir::ScheduleBlockRealize>());
  CHECK(tgt_stmt.As<ir::For>() || tgt_stmt.As<ir::Block>() ||
        tgt_stmt.As<ir::ScheduleBlockRealize>());
  if (src_sref == tgt_stmt) {
    return;
  }
  struct ForLoopMutator : public ir::IRMutator<> {
    ForLoopMutator(const Expr& source, const Expr& target)
        : source_(source), target_(target) {}

    void operator()(Expr* expr) { ir::IRMutator<>::Visit(expr, expr); }

    void Visit(const ir::For* op, Expr* expr) override {
      if (*expr == source_) {
        *expr = target_;
        return;
      }
      ir::IRMutator<>::Visit(op, expr);
    }

    void Visit(const ir::ScheduleBlockRealize* op, Expr* expr) override {
      if (*expr == source_) {
        *expr = target_;
        return;
      }
      ir::IRMutator<>::Visit(op, expr);
    }

    void Visit(const ir::Block* op, Expr* expr) override {
      if (*expr == source_) {
        *expr = target_;
        return;
      }
      ir::IRMutator<>::Visit(op, expr);
    }

    const Expr& source_;
    const Expr& target_;
  };
  auto exprs = module_expr_.GetExprs();
  ForLoopMutator mutator(src_sref, tgt_stmt);
  for (auto& i : exprs) {
    mutator(&i);
  }
}

void ScheduleBase::BroadcastToElementwise(const std::string& block_name,
                                          const std::vector<int64_t>& axes) {
  std::vector<Expr> all_loops = this->GetLoops(block_name);
<<<<<<< HEAD

  auto broadcast_loop = all_loops.back().As<ir::For>();

  Expr broadcast_body = broadcast_loop->body;

  std::cerr << "broadcast body  " << broadcast_body << std::endl;
=======
  Expr broadcast_body = all_loops.back().As<ir::For>()->body;
>>>>>>> 0f67e211

  auto schedule_realize = broadcast_body.As<ir::Block>()
                              ->expr_fields()[0]
                              ->As<ir::ScheduleBlockRealize>();
<<<<<<< HEAD

  auto schedule_block =
      schedule_realize->schedule_block.As<ir::ScheduleBlock>();

  auto iter_vars = schedule_block->iter_vars;

  std::cerr << "iter vars " << std::endl;
  for (auto& expr : iter_vars) {
    std::cerr << "11 " << expr << std::endl;
  }
  auto iter_values = schedule_realize->iter_values;

  std::cerr << "iter value \n";

  for (auto& expr : iter_values) {
    std::cerr << "22 " << expr << std::endl;
  }

  auto exprs = ir::ir_utils::CollectIRNodesInOrder(
      schedule_block->body, [&](const Expr* x) { return x->As<ir::Load>(); });

  for (auto expr : exprs) {
    auto load = expr.As<ir::Load>();
    load->indices.resize(all_loops.size(), Expr(0));

    for (size_t i = 0; i < axes.size(); ++i) {
      auto loop_temp = all_loops[axes[i]].As<ir::For>();

=======
  auto schedule_block =
      schedule_realize->schedule_block.As<ir::ScheduleBlock>();
  auto iter_vars = schedule_block->iter_vars;

  auto load_exprs = ir::ir_utils::CollectIRNodesInOrder(
      schedule_block->body, [&](const Expr* x) { return x->As<ir::Load>(); });

  for (auto load_expr : load_exprs) {
    auto load = load_expr.As<ir::Load>();
    load->indices.resize(all_loops.size(), Expr(0));

    for (size_t i = 0; i < axes.size(); ++i) {
>>>>>>> 0f67e211
      load->indices[axes[i]] = schedule_block->iter_vars[axes[i]];
    }
  }
}

void ScheduleBase::Broadcast(const std::string& block_name,
                             const BroadcastInfo& info) {
<<<<<<< HEAD
  std::cerr << "step in broadcast\n";
  auto axes = info.broadcast_axes;
  std::cerr << "axes .size " << axes.size() << std::endl;
  std::vector<Expr> all_loops = this->GetLoops(block_name);
  std::cerr << "broadcast axes " << axes[0] << std::endl;
=======
  auto axes = info.broadcast_axes;
  std::vector<Expr> all_loops = this->GetLoops(block_name);
>>>>>>> 0f67e211
  if (axes[0] >= all_loops.size()) {
    throw std::runtime_error("axes execeed loop size");
  }

  // Get Last loop
<<<<<<< HEAD
  // auto broadcast_loop = all_loops[axes[0]].As<ir::For>();
  auto broadcast_loop = all_loops.back().As<ir::For>();

  Expr broadcast_body = broadcast_loop->body;

  // std::cerr << "broadcast body  " << broadcast_body << std::endl;
=======
  Expr broadcast_body = all_loops.back().As<ir::For>()->body;
>>>>>>> 0f67e211

  auto schedule_realize = broadcast_body.As<ir::Block>()
                              ->expr_fields()[0]
                              ->As<ir::ScheduleBlockRealize>();
<<<<<<< HEAD

=======
>>>>>>> 0f67e211
  auto schedule_block =
      schedule_realize->schedule_block.As<ir::ScheduleBlock>();

  auto iter_vars = schedule_block->iter_vars;
<<<<<<< HEAD

  std::cerr << "iter vars " << std::endl;
  for (auto& expr : iter_vars) {
    std::cerr << "11 " << expr << std::endl;
  }
  auto iter_values = schedule_realize->iter_values;

  std::cerr << "iter value \n";

  for (auto& expr : iter_values) {
    std::cerr << "22 " << expr << std::endl;
  }

=======
  auto iter_values = schedule_realize->iter_values;

>>>>>>> 0f67e211
  auto factors = info.output_shape;
  auto full_broadcast = info.full_broadcast;
  auto first_broadcast = info.first_broadcast;
  if (info.split_first) {
    // iter value is one
    for (size_t i = 0; i < axes.size(); ++i) {
      // new_extent
      auto axis = axes[i];
      auto loop_temp = all_loops[axis].As<ir::For>();
      int extent = factors[i];
      loop_temp->extent = Expr(extent);

      if (info.with_constrain) {
        auto check = ir::EQ::Make(loop_temp->loop_var, Expr(0));
        schedule_block->body =
            ir::IfThenElse::Make(check, schedule_block->body);
      }
    }

    // change load and store
<<<<<<< HEAD

=======
>>>>>>> 0f67e211
    // get new offset
    all_loops = this->GetLoops(block_name);
    auto offset = Expr(0);
    auto stride = Expr(1);
    auto in_offset = Expr(0);

    std::set<int> brodacast_set(info.broadcast_axes.begin(),
                                info.broadcast_axes.end());
    for (int i = all_loops.size() - 1; i >= 0; --i) {
      auto loop_temp = all_loops[i].As<ir::For>();
      offset = offset + loop_temp->loop_var * stride;

      stride = stride * loop_temp->extent;
      if (!brodacast_set.count(i)) {
        in_offset = in_offset + loop_temp->loop_var * stride;
      }
    }

<<<<<<< HEAD
    std::cerr << "offset " << offset << std::endl;
=======
>>>>>>> 0f67e211
    auto exprs = ir::ir_utils::CollectIRNodesInOrder(
        schedule_block->body,
        [&](const Expr* x) { return x->As<ir::Store>(); });
    for (auto expr : exprs) {
      auto store = expr.As<ir::Store>();
      store->indices[0] = offset;
    }

    exprs = ir::ir_utils::CollectIRNodesInOrder(
        schedule_block->body, [&](const Expr* x) { return x->As<ir::Load>(); });

    for (auto expr : exprs) {
      auto load = expr.As<ir::Load>();
      if (!info.first_broadcast) {
        load->indices[0] = offset;
      } else {
        load->indices[0] = in_offset;
      }
    }

    return;
  }

  for (size_t i = 0; i < axes.size(); ++i) {
    // new_extent
    auto axis = axes[i];
    auto loop_temp = all_loops[axis].As<ir::For>();
    int extent = factors[i];
    loop_temp->extent = Expr(extent);

<<<<<<< HEAD
    std::cerr << "loop temp  loop var " << loop_temp->loop_var << std::endl;
    std::cerr << "axis " << axis << "\t" << schedule_realize->iter_values.size()
              << std::endl;

=======
>>>>>>> 0f67e211
    if (!full_broadcast && (!(info.with_constrain))) {
      schedule_realize->iter_values[axis] = loop_temp->loop_var;
    }

    if (info.with_constrain) {
      auto check = ir::EQ::Make(loop_temp->loop_var, Expr(0));
      schedule_block->body = ir::IfThenElse::Make(check, schedule_block->body);
    }
  }

  if (first_broadcast && !full_broadcast) {
<<<<<<< HEAD
    std::cerr << "first broadcat\n";
=======
>>>>>>> 0f67e211
    auto exprs = ir::ir_utils::CollectIRNodesInOrder(
        schedule_block->body, [&](const Expr* x) { return x->As<ir::Load>(); });

    if (info.op_name == "cinn_op.reshape") {
      for (auto expr : exprs) {
        auto load = expr.As<ir::Load>();
        for (size_t k = 0; k < load->indices.size(); ++k) {
          for (size_t i = 0; i < axes.size(); ++i) {
            ReplaceExpr(&load->indices[k],
                        {schedule_block->iter_vars[axes[i]]},
                        {Expr(0)});
          }
        }
      }

      return;
    }
    for (auto expr : exprs) {
      auto load = expr.As<ir::Load>();
      if (load->indices.size() == schedule_realize->iter_values.size()) {
<<<<<<< HEAD
        std::cerr << "load axis size " << load->indices.size() << std::endl;
=======
>>>>>>> 0f67e211
        for (size_t i = 0; i < axes.size(); ++i) {
          load->indices[axes[i]] = Expr(0);
        }
      } else if (load->indices.size() < schedule_realize->iter_values.size()) {
        // only one element
        // replace t zeros
<<<<<<< HEAD

=======
>>>>>>> 0f67e211
        for (size_t k = 0; k < load->indices.size(); ++k) {
          for (size_t i = 0; i < axes.size(); ++i) {
            ReplaceExpr(&load->indices[k],
                        {schedule_block->iter_vars[axes[i]]},
                        {Expr(0)});
          }
        }
      } else {
<<<<<<< HEAD
        std::cerr << "load size " << load->indices.size() << "\t "
                  << axes.size() << std::endl;
        throw std::runtime_error("not support broadcast type yet");
      }

      std::cerr << "after load " << expr << std::endl;
=======
        throw std::runtime_error("not support broadcast type yet");
      }
>>>>>>> 0f67e211
    }
  }
}

}  // namespace ir
}  // namespace cinn<|MERGE_RESOLUTION|>--- conflicted
+++ resolved
@@ -74,50 +74,11 @@
 void ScheduleBase::BroadcastToElementwise(const std::string& block_name,
                                           const std::vector<int64_t>& axes) {
   std::vector<Expr> all_loops = this->GetLoops(block_name);
-<<<<<<< HEAD
-
-  auto broadcast_loop = all_loops.back().As<ir::For>();
-
-  Expr broadcast_body = broadcast_loop->body;
-
-  std::cerr << "broadcast body  " << broadcast_body << std::endl;
-=======
   Expr broadcast_body = all_loops.back().As<ir::For>()->body;
->>>>>>> 0f67e211
 
   auto schedule_realize = broadcast_body.As<ir::Block>()
                               ->expr_fields()[0]
                               ->As<ir::ScheduleBlockRealize>();
-<<<<<<< HEAD
-
-  auto schedule_block =
-      schedule_realize->schedule_block.As<ir::ScheduleBlock>();
-
-  auto iter_vars = schedule_block->iter_vars;
-
-  std::cerr << "iter vars " << std::endl;
-  for (auto& expr : iter_vars) {
-    std::cerr << "11 " << expr << std::endl;
-  }
-  auto iter_values = schedule_realize->iter_values;
-
-  std::cerr << "iter value \n";
-
-  for (auto& expr : iter_values) {
-    std::cerr << "22 " << expr << std::endl;
-  }
-
-  auto exprs = ir::ir_utils::CollectIRNodesInOrder(
-      schedule_block->body, [&](const Expr* x) { return x->As<ir::Load>(); });
-
-  for (auto expr : exprs) {
-    auto load = expr.As<ir::Load>();
-    load->indices.resize(all_loops.size(), Expr(0));
-
-    for (size_t i = 0; i < axes.size(); ++i) {
-      auto loop_temp = all_loops[axes[i]].As<ir::For>();
-
-=======
   auto schedule_block =
       schedule_realize->schedule_block.As<ir::ScheduleBlock>();
   auto iter_vars = schedule_block->iter_vars;
@@ -130,7 +91,6 @@
     load->indices.resize(all_loops.size(), Expr(0));
 
     for (size_t i = 0; i < axes.size(); ++i) {
->>>>>>> 0f67e211
       load->indices[axes[i]] = schedule_block->iter_vars[axes[i]];
     }
   }
@@ -138,61 +98,24 @@
 
 void ScheduleBase::Broadcast(const std::string& block_name,
                              const BroadcastInfo& info) {
-<<<<<<< HEAD
-  std::cerr << "step in broadcast\n";
-  auto axes = info.broadcast_axes;
-  std::cerr << "axes .size " << axes.size() << std::endl;
-  std::vector<Expr> all_loops = this->GetLoops(block_name);
-  std::cerr << "broadcast axes " << axes[0] << std::endl;
-=======
   auto axes = info.broadcast_axes;
   std::vector<Expr> all_loops = this->GetLoops(block_name);
->>>>>>> 0f67e211
   if (axes[0] >= all_loops.size()) {
     throw std::runtime_error("axes execeed loop size");
   }
 
   // Get Last loop
-<<<<<<< HEAD
-  // auto broadcast_loop = all_loops[axes[0]].As<ir::For>();
-  auto broadcast_loop = all_loops.back().As<ir::For>();
-
-  Expr broadcast_body = broadcast_loop->body;
-
-  // std::cerr << "broadcast body  " << broadcast_body << std::endl;
-=======
   Expr broadcast_body = all_loops.back().As<ir::For>()->body;
->>>>>>> 0f67e211
 
   auto schedule_realize = broadcast_body.As<ir::Block>()
                               ->expr_fields()[0]
                               ->As<ir::ScheduleBlockRealize>();
-<<<<<<< HEAD
-
-=======
->>>>>>> 0f67e211
   auto schedule_block =
       schedule_realize->schedule_block.As<ir::ScheduleBlock>();
 
   auto iter_vars = schedule_block->iter_vars;
-<<<<<<< HEAD
-
-  std::cerr << "iter vars " << std::endl;
-  for (auto& expr : iter_vars) {
-    std::cerr << "11 " << expr << std::endl;
-  }
   auto iter_values = schedule_realize->iter_values;
 
-  std::cerr << "iter value \n";
-
-  for (auto& expr : iter_values) {
-    std::cerr << "22 " << expr << std::endl;
-  }
-
-=======
-  auto iter_values = schedule_realize->iter_values;
-
->>>>>>> 0f67e211
   auto factors = info.output_shape;
   auto full_broadcast = info.full_broadcast;
   auto first_broadcast = info.first_broadcast;
@@ -213,10 +136,6 @@
     }
 
     // change load and store
-<<<<<<< HEAD
-
-=======
->>>>>>> 0f67e211
     // get new offset
     all_loops = this->GetLoops(block_name);
     auto offset = Expr(0);
@@ -235,10 +154,6 @@
       }
     }
 
-<<<<<<< HEAD
-    std::cerr << "offset " << offset << std::endl;
-=======
->>>>>>> 0f67e211
     auto exprs = ir::ir_utils::CollectIRNodesInOrder(
         schedule_block->body,
         [&](const Expr* x) { return x->As<ir::Store>(); });
@@ -269,13 +184,6 @@
     int extent = factors[i];
     loop_temp->extent = Expr(extent);
 
-<<<<<<< HEAD
-    std::cerr << "loop temp  loop var " << loop_temp->loop_var << std::endl;
-    std::cerr << "axis " << axis << "\t" << schedule_realize->iter_values.size()
-              << std::endl;
-
-=======
->>>>>>> 0f67e211
     if (!full_broadcast && (!(info.with_constrain))) {
       schedule_realize->iter_values[axis] = loop_temp->loop_var;
     }
@@ -287,10 +195,6 @@
   }
 
   if (first_broadcast && !full_broadcast) {
-<<<<<<< HEAD
-    std::cerr << "first broadcat\n";
-=======
->>>>>>> 0f67e211
     auto exprs = ir::ir_utils::CollectIRNodesInOrder(
         schedule_block->body, [&](const Expr* x) { return x->As<ir::Load>(); });
 
@@ -311,20 +215,12 @@
     for (auto expr : exprs) {
       auto load = expr.As<ir::Load>();
       if (load->indices.size() == schedule_realize->iter_values.size()) {
-<<<<<<< HEAD
-        std::cerr << "load axis size " << load->indices.size() << std::endl;
-=======
->>>>>>> 0f67e211
         for (size_t i = 0; i < axes.size(); ++i) {
           load->indices[axes[i]] = Expr(0);
         }
       } else if (load->indices.size() < schedule_realize->iter_values.size()) {
         // only one element
         // replace t zeros
-<<<<<<< HEAD
-
-=======
->>>>>>> 0f67e211
         for (size_t k = 0; k < load->indices.size(); ++k) {
           for (size_t i = 0; i < axes.size(); ++i) {
             ReplaceExpr(&load->indices[k],
@@ -333,17 +229,8 @@
           }
         }
       } else {
-<<<<<<< HEAD
-        std::cerr << "load size " << load->indices.size() << "\t "
-                  << axes.size() << std::endl;
         throw std::runtime_error("not support broadcast type yet");
       }
-
-      std::cerr << "after load " << expr << std::endl;
-=======
-        throw std::runtime_error("not support broadcast type yet");
-      }
->>>>>>> 0f67e211
     }
   }
 }
