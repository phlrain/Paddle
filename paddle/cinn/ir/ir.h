// Copyright (c) 2021 CINN Authors. All Rights Reserved.
//
// Licensed under the Apache License, Version 2.0 (the "License");
// you may not use this file except in compliance with the License.
// You may obtain a copy of the License at
//
//     http://www.apache.org/licenses/LICENSE-2.0
//
// Unless required by applicable law or agreed to in writing, software
// distributed under the License is distributed on an "AS IS" BASIS,
// WITHOUT WARRANTIES OR CONDITIONS OF ANY KIND, either express or implied.
// See the License for the specific language governing permissions and
// limitations under the License.

/**
 * This file contains all the internal representations used in CINN project.
 */
#pragma once

#include <absl/types/variant.h>

#include <algorithm>
#include <map>
#include <memory>
#include <set>
#include <string>
#include <vector>

#include "paddle/cinn/common/shared.h"
#include "paddle/cinn/common/type.h"
#include "paddle/cinn/ir/function_base.h"
#include "paddle/cinn/ir/ir_base.h"
#include "paddle/cinn/utils/small_vector.h"

namespace cinn {

namespace poly {
class Stage;
}  // namespace poly

namespace ir {
class Buffer;
class BufferRange;
struct LoweredFunc;
class Module;

using cinn::common::Object;
using cinn::common::Shared;
// NOTE attr_t only support POD, can not contain Expr or other IR nodes, or the
// IRVisitor or IRCopy on PrimitiveNode will result in undefined behavior.
using attr_t = absl::variant<int, float, bool, std::string>;

/**
 * Cast a node to another type, can't change the width.
 */
struct Cast : public ExprNode<Cast> {
  Cast() : ExprNode(1) {}

  static Expr Make(Type t, Expr v);

  template <typename T>
  static Expr Make(Type t, T v) {
    return Make(t, Expr(v));
  }

  Expr& v() { return operand(0); }
  const Expr& v() const { return operand(0); }

  void Verify() const override;

  static const IrNodeTy _node_type_ = IrNodeTy::Cast;

  std::vector<Expr*> expr_fields() override { return {&operand(0)}; }
  std::vector<const Expr*> expr_fields() const override {
    return {&operand(0)};
  }
};

/**
 * The sum of two expressions.
 */
struct Add : public BinaryOpNode<Add> {
  Add(Expr a, Expr b);

  static Expr Make(Expr a, Expr b);

  void Verify() const override;

  static const IrNodeTy _node_type_ = IrNodeTy::Add;
};

/**
 * The difference of two expressions.
 */
struct Sub : public BinaryOpNode<Sub> {
  Sub(Expr a, Expr b) : BinaryOpNode<Sub>(a.type(), a, b) {}

  static Expr Make(Expr a, Expr b);

  void Verify() const override;

  static const IrNodeTy _node_type_ = IrNodeTy::Sub;
};

/**
 * The product of two expressions.
 */
struct Mul : public BinaryOpNode<Mul> {
  Mul(Expr a, Expr b) : BinaryOpNode<Mul>(a.type(), a, b) {}

  static Expr Make(Expr a, Expr b);

  void Verify() const override;

  static const IrNodeTy _node_type_ = IrNodeTy::Mul;
};

/**
 * The ratio of two expressions.
 */
struct Div : public BinaryOpNode<Div> {
  Div(Expr a, Expr b) : BinaryOpNode<Div>(a.type(), a, b) {}

  static Expr Make(Expr a, Expr b);
  void Verify() const override;
  static const IrNodeTy _node_type_ = IrNodeTy::Div;
};

/**
 * The mod of two expressions.
 */
struct Mod : public BinaryOpNode<Mod> {
  Mod(Expr a, Expr b) : BinaryOpNode<Mod>(a.type(), a, b) {}

  static Expr Make(Expr a, Expr b);
  void Verify() const override;
  static const IrNodeTy _node_type_ = IrNodeTy::Mod;
};

/**
 * The lesser of two expressions.
 */
struct Min : public BinaryOpNode<Min> {
  Min(Expr a, Expr b) : BinaryOpNode<Min>(a.type(), a, b) {}

  static Expr Make(Expr a, Expr b);
  void Verify() const override;
  static const IrNodeTy _node_type_ = IrNodeTy::Min;
};

/**
 * The larger of two expressions.
 */
struct Max : public BinaryOpNode<Max> {
  Max(Expr a, Expr b) : BinaryOpNode<Max>(a.type(), a, b) {}

  static Expr Make(Expr a, Expr b);

  void Verify() const override;

  static const IrNodeTy _node_type_ = IrNodeTy::Max;
};

/**
 * Tell whether the first expression equals to the second expression.
 */
struct EQ : public BinaryOpNode<EQ> {
  EQ(Expr a, Expr b) : BinaryOpNode<EQ>(a.type(), a, b) {}

  Type type() const { return Bool(a()->type().lanes()); }

  static Expr Make(Expr a, Expr b);
  void Verify() const override;
  static const IrNodeTy _node_type_ = IrNodeTy::EQ;
};

/**
 * Tell whether the first expression not equals to the second expression.
 */
struct NE : public BinaryOpNode<NE> {
  NE(Expr a, Expr b) : BinaryOpNode<NE>(a.type(), a, b) {}

  Type type() const { return Bool(a()->type().lanes()); }

  static Expr Make(Expr a, Expr b);
  void Verify() const override;
  static const IrNodeTy _node_type_ = IrNodeTy::NE;
};

/**
 * Tell whether the first expression is lower than the second expression.
 */
struct LT : public BinaryOpNode<LT> {
  LT(Expr a, Expr b) : BinaryOpNode<LT>(a.type(), a, b) {}

  Type type() const { return Bool(a()->type().lanes()); }

  static Expr Make(Expr a, Expr b);
  void Verify() const override;
  static const IrNodeTy _node_type_ = IrNodeTy::LT;
};

/**
 * Tell whether the first expression is no larger than the second expression.
 */
struct LE : public BinaryOpNode<LE> {
  LE(Expr a, Expr b) : BinaryOpNode<LE>(a.type(), a, b) {}

  Type type() const { return Bool(a()->type().lanes()); }

  static Expr Make(Expr a, Expr b);
  void Verify() const override;
  static const IrNodeTy _node_type_ = IrNodeTy::LE;
};

/**
 * Tell whether the first expression is larger than the second expression.
 */
struct GT : public BinaryOpNode<GT> {
  GT(Expr a, Expr b) : BinaryOpNode<GT>(a.type(), a, b) {}

  Type type() const { return Bool(a()->type().lanes()); }

  static Expr Make(Expr a, Expr b);
  void Verify() const override;
  static const IrNodeTy _node_type_ = IrNodeTy::GT;
};

/**
 * Tell whether the first expression is not less than the second expression.
 */
struct GE : public BinaryOpNode<GE> {
  GE(Expr a, Expr b) : BinaryOpNode<GE>(a.type(), a, b) {}

  Type type() const { return Bool(a()->type().lanes()); }

  static Expr Make(Expr a, Expr b);
  void Verify() const override;
  static const IrNodeTy _node_type_ = IrNodeTy::GE;
};

/**
 * Logical and.
 */
struct And : public BinaryOpNode<And> {
  And(Expr a, Expr b) : BinaryOpNode<And>(a.type(), a, b) {
    CHECK(a->type().is_bool());
    CHECK(b->type().is_bool());
  }

  Type type() const { return Bool(a()->type().lanes()); }

  static Expr Make(Expr a, Expr b);
  void Verify() const override;
  static const IrNodeTy _node_type_ = IrNodeTy::And;
};

/**
 * -x
 */
struct Minus : public UnaryOpNode<Minus> {
  explicit Minus(Expr x) : UnaryOpNode<Minus>(x.type(), x) {}

  static Expr Make(Expr a);
  void Verify() const override;
  static const IrNodeTy _node_type_ = IrNodeTy::Minus;
};

/**
 * Logical or.
 */
struct Or : public BinaryOpNode<Or> {
  Or(Expr a, Expr b) : BinaryOpNode<Or>(Bool(), a, b) {
    CHECK(a->type().is_bool());
    CHECK(b->type().is_bool());
  }

  static Expr Make(Expr a, Expr b);

  Type type() const override;
  void Verify() const override;

  static const IrNodeTy _node_type_ = IrNodeTy::Or;
};

/**
 * Logical not.
 */
struct Not : public UnaryOpNode<Not> {
  explicit Not(Expr v) : UnaryOpNode<Not>(Bool(), v) {}

  static Expr Make(Expr v);

  Type type() const override;
  void Verify() const override;

  static const IrNodeTy _node_type_ = IrNodeTy::Not;
};

struct Let : public ExprNode<Let> {
  Expr symbol;
  Expr body;

  static Expr Make(Expr symbol, Expr body);

  Type type() const override;

  void Verify() const override;

  static const IrNodeTy _node_type_ = IrNodeTy::Let;

  std::vector<Expr*> expr_fields() override {
    if (!body.defined()) return {&symbol};
    return {&symbol, &body};
  }
  std::vector<const Expr*> expr_fields() const override {
    if (!body.defined()) return {&symbol};
    return {&symbol, &body};
  }
};

enum CallType : int {
  //! Extern "C" function.
  Extern = 0,
  //! CINN-style call, call a CINN function.
  CINN,
  //! Intrinsic functions.
  Intrinsic,
  //! Generated from ISL Ast.
  ISL,
};
struct Call : public ExprNode<Call> {
  explicit Call(Type t) : ExprNode<Call>(t) {}

  //! The name of the function/intrinsic.
  std::string name;
  //! The arguments.
  std::vector<Expr> read_args;
  std::vector<Expr> write_args;
  //! the attribute of this CallNode.
  std::map<std::string, attr_t> attrs;
  //! Type of calls.
  CallType call_type;
  //! The function to be called.
  FunctionRef func;
  //! The output value index if func's value is a tuple.
  int value_index{-1};

  static Expr Make(Type type,
                   const std::string& name,
                   const std::vector<Expr>& read_args,
                   const std::vector<Expr>& write_args,
                   CallType call_type,
                   FunctionRef func = FunctionRef(),
                   int value_index = 0,
                   const std::map<std::string, attr_t>& attrs = {});

  void Verify() const override;

  inline size_t total_args_count() const {
    return read_args.size() + write_args.size();
  }

  inline bool is_extern_call() const { return call_type == CallType::Extern; }
  inline bool is_cinn_call() const { return call_type == CallType::CINN; }
  inline bool is_intrinsic_call() const {
    return call_type == CallType::Intrinsic;
  }
  inline bool is_isl_call() const { return call_type == CallType::ISL; }

  std::vector<Expr*> expr_fields() override;
  std::vector<const Expr*> expr_fields() const override;

  static const IrNodeTy _node_type_ = IrNodeTy::Call;
};

/**
 * Variable used as iterator value or bound definition.
 */
struct _Var_ : public ExprNode<_Var_> {
  std::string name;

  bool is_reduce_axis{false};
  bool is_keepdim{false};
  bool is_symbolic_constant{false};
  //! Lower bound and upper bound of a axis.
  // @{
  Expr lower_bound;
  Expr upper_bound;
  // @}

  // ! Extra tag of this variable/axis.
  std::string tag;

  _Var_() = default;
  _Var_(const std::string& name, Type type)
      : ExprNode<_Var_>(type), name(name) {}

  static Expr Make(const std::string& name, const Type& type);
  //! Make a reduce axis.
  static Expr Make(Expr lower_bound,
                   Expr upper_bound,
                   const std::string& name,
                   bool is_reduce,
                   bool is_symbolic_constant = false,
                   bool is_keepdim = false);

  void Verify() const override;

  Expr Copy() const override;

  static const IrNodeTy _node_type_ = IrNodeTy::_Var_;
};

//! A named variable.
struct Var : public IrNodeRef {
  Var() = default;
  explicit Var(IrNode* n) : IrNodeRef(n) {}
  explicit Var(const std::string& name_hint, Type t = type_of<int>())
      : Var(_Var_::Make(name_hint, t).ptr()) {}
  Var(Expr lower_bound,
      Expr upper_bound,
      const std::string& name,
      bool is_reduce = false,
      bool is_keepdim = false)
      : Var(_Var_::Make(
            lower_bound, upper_bound, name, is_reduce, false, is_keepdim)) {}
  Var(int upper_bound, const std::string& name)
      : Var(_Var_::Make(Expr(0), Expr(upper_bound), name, false, false)) {}
  Var(Expr upper_bound, const std::string& name)
      : Var(_Var_::Make(Expr(0), upper_bound, name, false, false)) {}

  operator Expr() { return Expr(get()); }
  operator Expr() const {
    Var v = *this;
    return Expr(v);
  }

  bool operator==(const Var& o) const;
  bool operator!=(const Var& o) const;

  Var& operator=(_Var_* x);
  Var& operator=(const _Var_* x);

  const _Var_* operator->() const { return get(); }
  _Var_* operator->() { return get(); }
  const _Var_* get() const { return static_cast<const _Var_*>(ptr()); }
  _Var_* get() { return static_cast<_Var_*>(ptr()); }
};

struct Reduce : public ExprNode<Reduce> {
  enum ReduceType {
    kSum = 0,
    kSub,
    kMul,
    kDiv,
    kMax,
    kMin,
    kAll,
    kAny,
  };

  //! The initial value.
  Expr init;

  // ! The body.
  Expr body;

  utils::SmallVector<Var, 4> reduce_axis;

  //! The type of the reduce operation.
  ReduceType reduce_type;

  static Expr Make(ReduceType reduce_type,
                   Expr init,
                   Expr body,
                   const std::vector<Var>& reduce_axis);

  Type type() const override { return body.type().ElementOf(); }

  std::vector<Expr*> expr_fields() override;
  std::vector<const Expr*> expr_fields() const override;

  void Verify() const override;

  static const IrNodeTy _node_type_ = IrNodeTy::Reduce;
};

/**
 * Evaluates `true_value` and `false_value` then selects between them based on
 * `condition`.
 */
struct Select : public ExprNode<Select> {
  Expr condition;
  Expr true_value;
  Expr false_value;

  Select(Expr condition, Expr true_value, Expr false_value)
      : ExprNode<Select>(true_value.type()),
        condition(condition),
        true_value(true_value),
        false_value(false_value) {
    CHECK_EQ(true_value.type(), false_value.type());
    CHECK(condition.type().is_bool());
  }

  static Expr Make(Expr condition, Expr true_value, Expr false_value) {
    auto node = make_shared<Select>(condition, true_value, false_value);
    return Expr(node);
  }

  Type type() const override {
    CHECK_EQ(true_value.type(), false_value.type());
    return true_value.type();
  }

  void Verify() const override;

  std::vector<Expr*> expr_fields() override {
    return {&condition, &true_value, &false_value};
  }
  std::vector<const Expr*> expr_fields() const override {
    return {&condition, &true_value, &false_value};
  }

  static const IrNodeTy _node_type_ = IrNodeTy::Select;
};

struct LoadStoreAddrMnger {
  Expr tensor;  // Should be a tensor or a scalar.
  //! Tell whether the address is a tensor.
  bool is_addr_tensor() const;
  //! Tell whether the address is a scalar.
  bool is_addr_scalar() const;
};

/**
 * Load the value from a buffer (as an array).
 */
struct Load : public ExprNode<Load>, public LoadStoreAddrMnger {
  std::vector<Expr> indices;
  //! The abstract offset.
  Expr index() const;

  static Expr Make(Expr tensor, const std::vector<Expr>& indices);

  std::vector<Expr*> expr_fields() override;
  std::vector<const Expr*> expr_fields() const override;

  void Verify() const override;

  const std::string& name() const;

  Type type() const override;

  static const IrNodeTy _node_type_ = IrNodeTy::Load;
};

/**
 * Store a `value` to the buffer at a given `index`.
 */
struct Store : public ExprNode<Store>, public LoadStoreAddrMnger {
  Expr value;
  std::vector<Expr> indices;

  static Expr Make(Expr tensor, Expr value, const std::vector<Expr>& indices);

  std::vector<Expr*> expr_fields() override;
  std::vector<const Expr*> expr_fields() const override;

  void Verify() const override;

  const std::string& name() const;

  Type type() const override;
  Expr index() const;

  static const IrNodeTy _node_type_ = IrNodeTy::Store;
};

/**
 * Allocate a buffer with the given type and size. The buffer lives for at most
 * the duration of the body statement, within which it is freed.
 */
struct Alloc : public ExprNode<Alloc> {
  //! The destination of the allocation, this might be a buffer or a variable.
  Expr destination;
  //! Dimensions of this buffer (as a multi-dimensional array).
  std::vector<Expr> extents;
  // NOTE the condition might be undefined, that means always true.
  Expr condition;
  // NOTE the body might be undefined, that means no specific logic other than
  // default.
  Expr body;

  Alloc() : ExprNode(Type()) {}

  static Expr Make(Expr dest,
                   Type type,
                   const std::vector<Expr>& extents,
                   Expr condition,
                   Expr body);

  std::vector<Expr*> expr_fields() override;
  std::vector<const Expr*> expr_fields() const override;

  void Verify() const override;

  int32_t ConstantAllocationSize() const;
  static int32_t ConstantAllocationSize(const std::vector<Expr>& extents);

  static const IrNodeTy _node_type_ = IrNodeTy::Alloc;
};

/**
 * Free the resources associated with the given buffer.
 */
struct Free : public ExprNode<Free> {
  Expr destination;

  Free() : ExprNode(Type()) {}

  static Expr Make(Expr dest);

  void Verify() const override;

  static const IrNodeTy _node_type_ = IrNodeTy::Free;
};

struct IfThenElse : public ExprNode<IfThenElse> {
  Expr condition;
  Expr true_case;
  Expr false_case;

  IfThenElse(Expr condition, Expr true_case, Expr false_case);

  static Expr Make(Expr condition, Expr true_case, Expr false_case = Expr());

  void Verify() const override {
    CHECK(condition.defined());
    CHECK(true_case.defined());
    CHECK_EQ(condition.type(), type_of<bool>());
  }

  std::vector<Expr*> expr_fields() override;
  std::vector<const Expr*> expr_fields() const override;

  static const IrNodeTy _node_type_ = IrNodeTy::IfThenElse;
};

enum class ForType : int {
  Serial = 0,           //! Serial execution.
  Parallel = 1,         //! Parallel execution.
  Vectorized = 1 << 1,  //! Vector SIMD loop annotation.
  Unrolled = 1 << 2,    //! Unroll annotation.
  GPUThread = 1 << 3,   //! GPU Thread.
  GPUBlock = 1 << 4,    //! GPU Block.
  GPULane = 1 << 5,     //! GPU Lane.
  Default = 1 << 6,
};

struct VectorizeInfo {
  VectorizeInfo() = default;
  VectorizeInfo(int level, int factor) : level(level), factor(factor) {}

  int level{-1};
  int factor{-1};

  inline void set(int level, int factor) {
    this->level = level;
    this->factor = factor;
  }
  inline bool valid() const { return level >= 0 && factor > 0; }
};

struct BindInfo {
  BindInfo() = default;
  BindInfo(const ForType& for_type, const int& offset, const DeviceAPI& device)
      : for_type(for_type), offset(offset), device(device) {}

  ForType for_type{ForType::Default};
  int offset{-1};
  DeviceAPI device{DeviceAPI::UNK};

  inline void set(const ForType& for_type,
                  const int& offset,
                  const DeviceAPI& device) {
    this->for_type = for_type;
    this->offset = offset;
    this->device = device;
  }
  // offset should be 0-2, should correspond to the thread of x, y, z
  inline bool valid() const {
    return offset >= 0 && offset < 3 &&
           (for_type == ForType::GPUThread || for_type == ForType::GPUBlock);
  }

  friend std::ostream& operator<<(std::ostream& os, const BindInfo& bind_info) {
    CHECK(bind_info.valid()) << "Make invalid BindInfo to stream";
    char axis_name = 'x' + bind_info.offset;
    std::string prefix =
        bind_info.for_type == ForType::GPUBlock ? "blockIdx." : "threadIdx.";
    os << prefix + axis_name;
    return os;
  }

  operator std::string() const {
    std::ostringstream os;
    os << *this;
    return os.str();
  }
};

struct ForBase {
  ForType for_type() const { return for_type_; }
  void set_for_type(ForType x) { for_type_ = x; }

  void set_vectorize_info(const VectorizeInfo& x) {
    if (x.valid()) set_vectorized();
    vectorize_info_ = x;
  }
  void set_bind_info(const BindInfo& x) {
    if (x.valid()) set_binded(x.for_type);
    bind_info_ = x;
  }
  const VectorizeInfo& vectorize_info() const { return vectorize_info_; }
  const BindInfo& bind_info() const { return bind_info_; }

  void reset_vectorize_info() {
    set_vectorized(false);
    vectorize_info_.factor = -1;
    vectorize_info_.level = -1;
  }
  void reset_bind_info() {
    set_binded(bind_info_.for_type, false);
    bind_info_.offset = -1;
    bind_info_.device = DeviceAPI::UNK;
  }

  void set_serial() { for_type_ = ForType::Serial; }

  void set_unrolled(bool x = true) {
    if (x)
      set_for_type_flag(ForType::Unrolled);
    else
      unset_for_type_flag(ForType::Unrolled);
  }
  void set_vectorized(bool x = true) {
    if (x)
      set_for_type_flag(ForType::Vectorized);
    else
      unset_for_type_flag(ForType::Vectorized);
  }
  void set_parallel(bool x = true) {
    if (x)
      set_for_type_flag(ForType::Parallel);
    else
      unset_for_type_flag(ForType::Parallel);
  }
  void set_binded(ForType for_type, bool x = true) {
    if (x)
      set_for_type_flag(for_type);
    else
      unset_for_type_flag(for_type);
  }

  inline bool is_serial() const { return for_type_ == ForType::Serial; }
  inline bool is_default() const { return for_type_ == ForType::Default; }
  inline bool is_unrolled() const {
    return tell_for_type_flag(ForType::Unrolled);
  }
  inline bool is_vectorized() const {
    return tell_for_type_flag(ForType::Vectorized);
  }
  inline bool is_parallel() const {
    return tell_for_type_flag(ForType::Parallel);
  }
  inline bool is_binded() const {
    return tell_for_type_flag(ForType::GPUBlock) ||
           tell_for_type_flag(ForType::GPUThread);
  }
  inline bool is_gpu_block_binded() const {
    return tell_for_type_flag(ForType::GPUBlock);
  }
  inline bool is_gpu_thread_binded() const {
    return tell_for_type_flag(ForType::GPUThread);
  }

 private:
  inline void set_for_type_flag(ForType type) {
    *reinterpret_cast<int*>(&for_type_) |= static_cast<int>(type);
  }
  inline void unset_for_type_flag(ForType type) {
    *reinterpret_cast<int*>(&for_type_) &= ~static_cast<int>(type);
  }
  inline bool tell_for_type_flag(ForType type) const {
    return static_cast<int>(for_type_) & static_cast<int>(type);
  }

  ForType for_type_{ForType::Serial};
  VectorizeInfo vectorize_info_;
  BindInfo bind_info_;
};

/// LLVM loop unroll metadata infomation
struct LLVMForLoopMeta {
  enum UnrollMode { DefaultUnroll, FullyUnroll, NoUnroll };

  UnrollMode unroll_mode{DefaultUnroll};
  bool vectorization{true};
};

struct For : public ExprNode<For>, public ForBase {
  //! The loop variable.
  Var loop_var;
  //! The minimum value of the iteration.
  Expr min;
  //! The extent of the iteration.
  Expr extent;

  Expr body;

  DeviceAPI device_api;

  LLVMForLoopMeta metadata;

  static Expr Make(Var loop_var,
                   Expr min,
                   Expr extent,
                   ForType for_type,
                   DeviceAPI device_api,
                   Expr body,
                   VectorizeInfo vector_info = VectorizeInfo(),
                   BindInfo bind_info = BindInfo());

  void Verify() const override;

  std::vector<Expr*> expr_fields() override;
  std::vector<const Expr*> expr_fields() const override;

  static const IrNodeTy _node_type_ = IrNodeTy::For;
};

//! Polyhedral forloop, which condition is more complex than the normal `For`.
struct PolyFor : public ExprNode<PolyFor>, public ForBase {
  //! The iterator variable.
  Var iterator;
  // Initial value of the iterator.
  Expr init;
  //! The condition to continue the loop.
  Expr condition;
  //! Increase the iterator.
  Expr inc;
  //! The forloop body.
  Expr body;

  DeviceAPI device_api;

  PolyFor() : ExprNode(Type()) {}

  Expr ExtractExtent() const;

  static Expr Make(Var iterator,
                   Expr init_val,
                   Expr condition,
                   Expr inc,
                   ForType for_type,
                   DeviceAPI device_api,
                   Expr body,
                   VectorizeInfo vector_info = VectorizeInfo(),
                   BindInfo bind_info = BindInfo());

  void Verify() const override;

  std::vector<Expr*> expr_fields() override;
  std::vector<const Expr*> expr_fields() const override;

  static const IrNodeTy _node_type_ = IrNodeTy::PolyFor;
};

//! A linear ramp node.
struct Ramp : public ExprNode<Ramp> {
  Expr base, stride;
  int lanes;

  static Expr Make(Expr base, Expr stride, int lanes);

  void Verify() const override;

  static const IrNodeTy _node_type_ = IrNodeTy::Ramp;
};

//! A vector with `lanes` elements and all of them are `value`.
struct Broadcast : public ExprNode<Broadcast> {
  Expr value;
  int lanes;

  static Expr Make(Expr value, int lanes);

  Type type() const override;

  void Verify() const override;

  std::vector<Expr*> expr_fields() override { return {&value}; }
  std::vector<const Expr*> expr_fields() const override { return {&value}; }

  static const IrNodeTy _node_type_ = IrNodeTy::Broadcast;
};

struct FracOp : public BinaryOpNode<FracOp> {
  FracOp() { operands().resize(2); }

  static Expr Make(Expr n, Expr d);

  bool is_constant() const { return a().is_constant() && b().is_constant(); }

  double get_constant() const {
    CHECK(is_constant());
    CHECK_NE(b().get_constant(), 0.f);
    return a().get_constant() / b().get_constant();
  }

  void Verify() const override;

  static const IrNodeTy _node_type_ = IrNodeTy::FracOp;

  using ExprNode<FracOp>::operands;
};

struct Product : public ExprNode<Product> {
  static Expr Make(const std::vector<Expr>& vs);

  using ExprNode<Product>::operand;

  Type type() const override { return operands().front().type(); }

  void Verify() const override;

  static const IrNodeTy _node_type_ = IrNodeTy::Product;
};

struct Sum : public ExprNode<Sum> {
  static Expr Make(const std::vector<Expr>& vs);

  using ExprNode<Sum>::operand;

  Type type() const override { return operands().front().type(); }

  void Verify() const override;

  static const IrNodeTy _node_type_ = IrNodeTy::Sum;
};

struct Block : public ExprNode<Block> {
  std::vector<Expr> stmts;

  Block() : ExprNode(Type()) {}

  static Expr Make(const std::vector<Expr>& stmts);

  void Verify() const override;

  std::vector<Expr*> expr_fields() override;
  std::vector<const Expr*> expr_fields() const override;

  static const IrNodeTy _node_type_ = IrNodeTy::Block;
};

struct NoneReduceMethod {};
struct WarpReduceMethod {};
struct BlockReduceMethod {};
using ReduceMethod =
    std::variant<NoneReduceMethod, WarpReduceMethod, BlockReduceMethod>;

// ScheduleBlock is the unit of schedule IR which represents tensor's
// computation
struct ScheduleBlock : public ExprNode<ScheduleBlock> {
  std::vector<Var> iter_vars;
  // BufferRange(s) which is read in this schedule block, it is used to
  // analyze, not a real computation expression. Must be AST DFS order.
  std::vector<Expr> read_buffers;
  // BufferRange(s) which is written in this schedule block, it is used to
  // analyze, not a real computation expression. Must be AST DFS order.
  std::vector<Expr> write_buffers;
  // Additional attributes about this schedulable block,
  // which take some auxiliary hints for future transformations.
  std::map<std::string, attr_t> attrs;
  std::string name;
  Expr body;
<<<<<<< HEAD
  ReduceMethod reduce_method{NoneReduceMethod()};
=======
  int32_t reduce_type{-1};  // 0 for warp reduce, 1 for block reduce
>>>>>>> 6fccb8f2

  static Expr Make(const std::vector<Var>& iter_vars,
                   const std::vector<Expr>& read_buffers,
                   const std::vector<Expr>& write_buffers,
                   const std::string& name,
                   Expr body);

  void Verify() const override;

  std::vector<Expr*> expr_fields() override;
  std::vector<const Expr*> expr_fields() const override;

  static const IrNodeTy _node_type_ = IrNodeTy::ScheduleBlock;
};

// ScheduleBlockRealize is used to execute ScheduleBlock with the binding
// iter_values
struct ScheduleBlockRealize : public ExprNode<ScheduleBlockRealize> {
  // values of the iter_vars
  std::vector<Expr> iter_values;
  Expr schedule_block;

  static Expr Make(const std::vector<Expr>& iter_values,
                   const Expr& schedule_block);

  void Verify() const override;

  std::vector<Expr*> expr_fields() override;
  std::vector<const Expr*> expr_fields() const override;

  static const IrNodeTy _node_type_ = IrNodeTy::ScheduleBlockRealize;
};

/**
 * Content of a module.
 */
struct _Module_ : public ExprNode<_Module_> {
  std::string name;
  Target target;
  std::vector<Expr> buffers;
  std::vector<Expr> functions;
  std::vector<Expr> submodules;
  std::vector<Expr> predicates;
  Expr infer_shape_func;

  static ir::Module Make(const std::string& name, Target target);

  void Verify() const override {}

  static const IrNodeTy _node_type_ = IrNodeTy::_Module_;
};

/**
 * \brief PrimitiveNode holds the concept of Primitive in CINN.
 * A Primitive is a basic Call to some Expr function, it is introduced to create
 * several level of coarsed-grained IR nodes for better IR optimization and
 * hardware adaption.
 */
struct PrimitiveNode : public ExprNode<PrimitiveNode> {
  std::string name;
  //! the inputs of the PrimitiveNode, the vector<vector<Expr>> can hold
  //! variadic arguments.
  std::vector<std::vector<Expr>> arguments;
  //! the attribute of this PrimitiveNode.
  std::map<std::string, attr_t> attrs;

  static Expr Make(const std::string& name,
                   const std::map<std::string, attr_t>& attrs);

  void Verify() const override;

  static const IrNodeTy _node_type_ = IrNodeTy::PrimitiveNode;
};

// possiable keys of attributes in ir nodes with are listed in the following
// namespace
namespace attr {

// max permitted steps for auto_unroll, used in unroll_loop pass
constexpr const char* auto_unroll_max_step = "auto_unroll_max_step";
// record the extra loop built during ComputeAt, used for calculate the size of
// temp buffer in post-processing
constexpr const char* compute_at_extra_var = "compute_at_extra_var";
// record the extra loop built during ReverseComputeAt, used for calculate the
// size of temp buffer in post-processing
constexpr const char* reverse_compute_at_extra_var =
    "reverse_compute_at_extra_var";
// record the cooperative process info, used in post schedule
// rule(CooperativeProcess)
constexpr const char* cooperative_process = "cooperative_process";

}  // namespace attr

}  // namespace ir

// Expose the following to cinn namespace for easier usage.
// @{
using ir::Expr;
using ir::Var;
// @}

}  // namespace cinn

namespace std {
template <>
struct hash<cinn::ir::Var> {
  std::size_t operator()(const cinn::ir::Var& var) const {
    return std::hash<std::string>()(var->name);
  }
};
}  // namespace std<|MERGE_RESOLUTION|>--- conflicted
+++ resolved
@@ -987,11 +987,7 @@
   std::map<std::string, attr_t> attrs;
   std::string name;
   Expr body;
-<<<<<<< HEAD
   ReduceMethod reduce_method{NoneReduceMethod()};
-=======
-  int32_t reduce_type{-1};  // 0 for warp reduce, 1 for block reduce
->>>>>>> 6fccb8f2
 
   static Expr Make(const std::vector<Var>& iter_vars,
                    const std::vector<Expr>& read_buffers,
