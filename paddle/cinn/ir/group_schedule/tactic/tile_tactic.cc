// Copyright (c) 2023 CINN Authors. All Rights Reserved.
//
// Licensed under the Apache License, Version 2.0 (the "License");
// you may not use this file except in compliance with the License.
// You may obtain a copy of the License at
//
//     http://www.apache.org/licenses/LICENSE-2.0
//
// Unless required by applicable law or agreed to in writing, software
// distributed under the License is distributed on an "AS IS" BASIS,
// WITHOUT WARRANTIES OR CONDITIONS OF ANY KIND, either express or implied.
// See the License for the specific language governing permissions and
// limitations under the License.

#include "paddle/cinn/ir/group_schedule/tactic/tile_tactic.h"
#include "paddle/cinn/common/target.h"
#include "paddle/cinn/ir/ir.h"

namespace cinn {
namespace ir {

void TileTactic::Init(ScheduleContext* context) {
  context_ = context;
  // TODO(BiynXu): Create schedule config and bucket info based on hardware
  // information, and get the config here. now it is a naive strategy.
  auto GetFirstFactor = [](int64_t num) -> int64_t {
    if (num == 1) return 1;
    int factor = 1;
    for (int64_t i = num - 1; i >= 1; --i) {
      if (num % i == 0) {
        return i;
      }
    }
  };
  auto GetTreeReduceSize = [&](const ir::Expr& total_rb_extent) -> int64_t {
<<<<<<< HEAD
    if (total_rb_extent.is_constant()) {
      int64_t extent = static_cast<int64_t>(total_rb_extent.get_constant());
      return GetFirstFactor(extent);
    }
    return context_->bucket_info.rb_lower_bound;
=======
    const int64_t max_num_threads =
        common::DefaultNVGPUTarget().max_num_threads();
    int64_t nums_thread_per_block = max_num_threads;
    if (total_rb_extent.is_constant()) {
      int64_t extent = static_cast<int64_t>(total_rb_extent.get_constant());
      nums_thread_per_block = GetFirstFactor(extent);
    } else {
      nums_thread_per_block = context_->bucket_info.rb_lower_bound;
    }
    return nums_thread_per_block > max_num_threads ? max_num_threads
                                                   : nums_thread_per_block;
>>>>>>> 68143607
  };
  auto GetNumThreadPerBlock = [&](int64_t lower_bound) -> int64_t {
    // When designing the tile config, we can further subdivided.
    if (lower_bound >= 1024) {
      return 256;
    } else if (lower_bound >= 256) {
      return 32;
    } else {
      return 4;
    }
  };

  bool has_rb_iter = !context_->iter_space_info.rb_space.empty();
  bool has_sp_iter = !context_->iter_space_info.sp_space.empty();
  VLOG(6) << "has_sp_iter = " << has_sp_iter
          << ", has_rb_iter = " << has_rb_iter;
  context_->iter_space_info.rb_space.clear();
  context_->iter_space_info.sp_space.clear();

  // naive strategy
  if (has_rb_iter) {
    // If there is a reduce dimension.
    // Bind all spatial axis on cuda block.
    context_->iter_space_info.sp_space.emplace_back(
        context_->iter_space_info.total_sp_extent,
        IterativeSpaceInfo::AxisType::kCudaBlockX);
    // Bind first part of reduce axis on cuda thread to do tree form reduction.
    context_->iter_space_info.rb_space.emplace_back(
        ir::Expr(GetTreeReduceSize(context_->iter_space_info.total_rb_extent)),
        IterativeSpaceInfo::AxisType::kCudaThreadX);
    // The rest part of reduce axis will be executed serially.
    context_->iter_space_info.rb_space.emplace_back(
        ir::Expr(-1), IterativeSpaceInfo::AxisType::kSerial);
  } else {
    // If there is no reduce dimension.
    // Divide the spatial space into two parts, one bound to cuda block and the
    // other bound to cuda thread.
    context_->iter_space_info.sp_space.emplace_back(
        ir::Expr(-1), IterativeSpaceInfo::AxisType::kCudaBlockX);
    context_->iter_space_info.sp_space.emplace_back(
        ir::Expr(GetNumThreadPerBlock(context_->bucket_info.rb_upper_bound)),
        IterativeSpaceInfo::AxisType::kCudaThreadX);
  }
  VLOG(6) << context_->iter_space_info.PrintIterSpace();
}

void TileTactic::Apply(ir::IRSchedule* sch, const std::string& block_id) {
  if (ir::IsReduceInitTensorName(block_id)) return;
  std::vector<ir::Expr> loops = sch->GetLoops(block_id);
  CHECK(loops.size() == 1 || loops.size() == 2)
      << "All loops must be unified as sp_loop or rb_loop.";
  if (loops.size() == 2) {
    std::vector<ir::Expr> rb_factors;
    for (const auto& axis : context_->iter_space_info.rb_space) {
      rb_factors.push_back(std::get<0>(axis));
    }
    sch->Split(loops[1], rb_factors);
    loops = sch->GetLoops(block_id);
    VLOG(6) << "after split rb loop of " << block_id << ": "
            << sch->GetModule().GetExprs()[0];
  }
  std::vector<ir::Expr> sp_factors;
  for (const auto& axis : context_->iter_space_info.sp_space) {
    sp_factors.push_back(std::get<0>(axis));
  }
  sch->Split(loops[0], sp_factors);
  VLOG(6) << "after split sp loop of " << block_id << ": "
          << sch->GetModule().GetExprs()[0];
}

}  // namespace ir
}  // namespace cinn<|MERGE_RESOLUTION|>--- conflicted
+++ resolved
@@ -33,13 +33,6 @@
     }
   };
   auto GetTreeReduceSize = [&](const ir::Expr& total_rb_extent) -> int64_t {
-<<<<<<< HEAD
-    if (total_rb_extent.is_constant()) {
-      int64_t extent = static_cast<int64_t>(total_rb_extent.get_constant());
-      return GetFirstFactor(extent);
-    }
-    return context_->bucket_info.rb_lower_bound;
-=======
     const int64_t max_num_threads =
         common::DefaultNVGPUTarget().max_num_threads();
     int64_t nums_thread_per_block = max_num_threads;
@@ -51,7 +44,6 @@
     }
     return nums_thread_per_block > max_num_threads ? max_num_threads
                                                    : nums_thread_per_block;
->>>>>>> 68143607
   };
   auto GetNumThreadPerBlock = [&](int64_t lower_bound) -> int64_t {
     // When designing the tile config, we can further subdivided.
