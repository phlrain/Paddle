--- conflicted
+++ resolved
@@ -218,11 +218,7 @@
     std::cerr << "sp loop sp thread "
               << "\t" << sp_loop << "\t" << sp_thread << std::endl;
     if (sp_loop > 1 && sp_thread > 1) {
-<<<<<<< HEAD
-      std::cerr << "!!!!!!!! split here\n";
-=======
       // [S, R] => [S(-1), S(inner_loop), S(thread), R]
->>>>>>> ac6cbaf6
       sch->Split(loops[0], {-1, sp_loop, sp_thread});
       current_reduce_axis = 3;
     } else if (sp_loop > 1 || sp_thread > 1) {
