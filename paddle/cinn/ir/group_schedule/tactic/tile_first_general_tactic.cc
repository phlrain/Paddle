// Copyright (c) 2024 CINN Authors. All Rights Reserved.
//
// Licensed under the Apache License, Version 2.0 (the "License");
// you may not use this file except in compliance with the License.
// You may obtain a copy of the License at
//
//     http://www.apache.org/licenses/LICENSE-2.0
//
// Unless required by applicable law or agreed to in writing, software
// distributed under the License is distributed on an "AS IS" BASIS,
// WITHOUT WARRANTIES OR CONDITIONS OF ANY KIND, either express or implied.
// See the License for the specific language governing permissions and
// limitations under the License.

#include "paddle/cinn/ir/group_schedule/tactic/tile_first_general_tactic.h"
#include "paddle/cinn/common/target.h"
#include "paddle/cinn/ir/ir.h"
#include "paddle/cinn/ir/schedule/ir_schedule_util.h"

namespace cinn {
namespace ir {

bool IsInnerThreadSpatialLoopGT(const std::shared_ptr<GroupTileInfo>& tile_info,
                                int num) {
  return tile_info->spatial_inner_num > num;
}

bool IsInnerThreadReduceLoopGT(const std::shared_ptr<GroupTileInfo>& tile_info,
                               int num) {
  return tile_info->reduce_inner_num > num;
}

bool IsReduceBlock(const std::shared_ptr<GroupTileInfo>& tile_info,
                   const std::string& block_id) {
  return tile_info->reduce_tensor_names.count(block_id) > 0;
}

bool HasReduceAxis(const std::shared_ptr<GroupTileInfo>& tile_info) {
  return tile_info->reduce_axis_.size() > 0;
}

class TileFirstGeneralTactic final : public ScheduleTactic {
 public:
  void Init(ScheduleContext* context) override;

  void Apply(ir::IRSchedule* sch, const std::string& block_id) override;

  std::string TacticName() const override { return "TileFirstGeneralTactic"; }

 private:
  void MergeFlattenAxis(ir::IRSchedule* sch, const std::string& block_id);
  void MergeReduceAxis(ir::IRSchedule* sch, const std::string& block_id);
  void SplitFlattenInner(ir::IRSchedule* sch, const std::string& block_id);
  void SplitReduceInner(ir::IRSchedule* sch, const std::string& block_id);
  void ReorderFlattenInnerWithReduceAxis(ir::IRSchedule* sch,
                                         const std::string& block_id);
  void SplitWarpNumber(ir::IRSchedule* sch, const std::string& block_id);
  void Unroll(ir::IRSchedule* sch, const std::string& block_id);
  void VariableTypeAssignment(ir::IRSchedule* sch, const std::string& block_id);
  void SetReduceType(ir::IRSchedule* sch, const std::string& block_id);
  void BindCudaInfo(ir::IRSchedule* sch, const std::string& block_id);

 private:
  ScheduleContext* context_;
  std::vector<int32_t> vec_flatten_axis_;
  std::vector<int32_t> vec_reduce_axis_;
  int reduce_current_axis_{0};
};

void TileFirstGeneralTactic::Init(ScheduleContext* context) {
  context_ = context;
  reduce_current_axis_ =
      IsInnerThreadSpatialLoopGT(context_->group_tile_info, 1) ? 2 : 1;
  // reduce axis have be re-order to last
  vec_flatten_axis_.clear();
  vec_reduce_axis_.clear();
  int32_t reduce_start_idx = context_->group_tile_info->data_rank -
                             context_->group_tile_info->reduce_axis_.size();
  for (int32_t i = 0; i < context_->group_tile_info->data_rank; ++i) {
    if (i >= reduce_start_idx) {
      vec_reduce_axis_.push_back(i);
    } else {
      vec_flatten_axis_.push_back(i);
    }
  }
}

void TileFirstGeneralTactic::Apply(ir::IRSchedule* sch,
                                   const std::string& block_id) {
  if (ir::IsReduceInitTensorName(block_id)) return;
  if (sch->HasBlock(block_id)) {
    std::cerr << "before process:  " << block_id << "\n"
              << sch->GetLoops(block_id).front() << std::endl;
  }
  MergeFlattenAxis(sch, block_id);
<<<<<<< HEAD
  if (sch->HasBlock(block_id)) {
    std::cerr << "process merge:  " << block_id << "\n"
              << sch->GetLoops(block_id).front() << std::endl;
  }
  MergeReduceAxis(sch, block_id);

  SplitFlattenInner(sch, block_id);

  if (sch->HasBlock(block_id)) {
    std::cerr << "process split inner:  " << block_id << "\n"
              << sch->GetLoops(block_id).front() << std::endl;
  }

  SplitReduceInner(sch, block_id);

  ReorderFlattenInnerWithReduceAxis(sch, block_id);

  SplitWarpNumber(sch, block_id);
  if (sch->HasBlock(block_id)) {
    std::cerr << "process warp num:  " << block_id << "\n"
              << sch->GetLoops(block_id).front() << std::endl;
  }

  BindCudaInfo(sch, block_id);

=======
  VLOG(6) << "After MergeFlattenAxis on block: [" << block_id
          << "], loop nest:\n"
          << sch->GetLoops(block_id)[0];
  MergeReduceAxis(sch, block_id);
  VLOG(6) << "After MergeReduceAxis on block: [" << block_id
          << "], loop nest:\n"
          << sch->GetLoops(block_id)[0];
  SplitFlattenInner(sch, block_id);
  VLOG(6) << "After SplitFlattenInner on block: [" << block_id
          << "], loop nest:\n"
          << sch->GetLoops(block_id)[0];
  SplitReduceInner(sch, block_id);
  VLOG(6) << "After SplitReduceInner on block: [" << block_id
          << "], loop nest:\n"
          << sch->GetLoops(block_id)[0];
  ReorderFlattenInnerWithReduceAxis(sch, block_id);
  VLOG(6) << "After ReorderFlattenInnerWithReduceAxis on block: [" << block_id
          << "], loop nest:\n"
          << sch->GetLoops(block_id)[0];
  SplitWarpNumber(sch, block_id);
  VLOG(6) << "After SplitWarpNumber on block: [" << block_id
          << "], loop nest:\n"
          << sch->GetLoops(block_id)[0];
  BindCudaInfo(sch, block_id);
  VLOG(6) << "After BindCudaInfo on block: [" << block_id << "], loop nest:\n"
          << sch->GetLoops(block_id)[0];
>>>>>>> a9780605
  VariableTypeAssignment(sch, block_id);

  Unroll(sch, block_id);
  VLOG(6) << "After Unroll on block: [" << block_id << "], loop nest:\n"
          << sch->GetLoops(block_id)[0];
  SetReduceType(sch, block_id);

  if (sch->HasBlock(block_id)) {
    std::cerr << "process:  " << block_id << "\n"
              << sch->GetLoops(block_id).front() << std::endl;
  }
}

void TileFirstGeneralTactic::MergeFlattenAxis(ir::IRSchedule* sch,
                                              const std::string& block_id) {
  if (vec_flatten_axis_.size() >= 2) {
    sch->Fuse(block_id, vec_flatten_axis_);
  }
}

void TileFirstGeneralTactic::MergeReduceAxis(ir::IRSchedule* sch,
                                             const std::string& block_id) {
  // should down reduce axis
  std::vector<int32_t> fuse_axis = vec_reduce_axis_;
  if (vec_reduce_axis_.size() >= 2) {
    for (size_t i = 0; i < fuse_axis.size(); ++i) {
      fuse_axis[i] -= (vec_flatten_axis_.size() - 1);
    }
  }
  if (vec_reduce_axis_.size() >= 2 && !ir::IsReduceInitTensorName(block_id)) {
    sch->Fuse(block_id, fuse_axis);
  }
}

void TileFirstGeneralTactic::SplitFlattenInner(ir::IRSchedule* sch,
                                               const std::string& block_id) {
  if (IsInnerThreadSpatialLoopGT(context_->group_tile_info, 1)) {
    auto loops = sch->GetLoops(block_id);
    std::cerr << "spatial inner num "
              << context_->group_tile_info->spatial_inner_num << std::endl;
    auto split_loops = sch->Split(
        loops[0],
        std::vector<int>({-1, context_->group_tile_info->spatial_inner_num}));
  }
}

void TileFirstGeneralTactic::SplitReduceInner(ir::IRSchedule* sch,
                                              const std::string& block_id) {
  if (!IsInnerThreadReduceLoopGT(context_->group_tile_info, 1)) return;

  auto loops = sch->GetLoops(block_id);
  auto reduce_loop = loops[reduce_current_axis_].As<ir::For>();

  if (ir::GetLoopExtent(reduce_loop) == 1) {
    return;
  }

  const auto IsReduceBlockGE = [&](int64_t num) {
    return context_->group_tile_info->reduce_block >= num;
  };
  std::vector<int> split_factors;
  if (IsReduceBlockGE(2048)) {
    split_factors.emplace_back(
        std::ceil(context_->group_tile_info->reduce_numel * 1.0 /
                  context_->group_tile_info->reduce_inner_num));
    split_factors.emplace_back(context_->group_tile_info->reduce_inner_num);
  } else {
    split_factors.emplace_back(
        std::ceil(context_->group_tile_info->reduce_block * 1.0 /
                  context_->group_tile_info->reduce_inner_num));
    split_factors.emplace_back(context_->group_tile_info->reduce_inner_num);
  }

  auto split_loops = sch->Split(loops[reduce_current_axis_], split_factors);

  if (IsReduceBlock(context_->group_tile_info, block_id)) {
    sch->FactorizeReduction(
        split_loops[0], 0, /* with_write_back_block_init = */ false);
  }
}

void TileFirstGeneralTactic::ReorderFlattenInnerWithReduceAxis(
    ir::IRSchedule* sch, const std::string& block_id) {
  // re-order flatten inner num with last dim
  if (IsInnerThreadSpatialLoopGT(context_->group_tile_info, 1) &&
      HasReduceAxis(context_->group_tile_info)) {
    auto loops = sch->GetLoops(block_id);
    sch->Reorder({loops[2], loops[1]});
    if (IsReduceBlock(context_->group_tile_info, block_id)) {
      auto loops = sch->GetLoops(block_id + "_rf");
      sch->Reorder({loops[2], loops[1]});
    }
  }
}

void TileFirstGeneralTactic::SplitWarpNumber(ir::IRSchedule* sch,
                                             const std::string& block_id) {
  const auto IsWarpNumGT = [&](int64_t num) {
    return context_->group_tile_info->warp_num > num;
  };
  if (!IsWarpNumGT(1)) return;

  if (!HasReduceAxis(context_->group_tile_info)) {
    // get num warp from flatten num
    auto loops = sch->GetLoops(block_id);
    sch->Split(loops[0],
               std::vector<int>({context_->group_tile_info->block_num,
                                 context_->group_tile_info->warp_num * 32}));
  } else if (IsInnerThreadSpatialLoopGT(context_->group_tile_info, 1)) {
    // get num warp from flatten num
    auto loops = sch->GetLoops(block_id);
    sch->Split(loops[0],
               std::vector<int>({-1, context_->group_tile_info->warp_num}));

    loops = sch->GetLoops(block_id);
    sch->Fuse({loops[1], loops[2]});

    if (IsReduceBlock(context_->group_tile_info, block_id)) {
      auto loops = sch->GetLoops(block_id + "_rf");
      sch->Split(loops[0],
                 std::vector<int>({-1, context_->group_tile_info->warp_num}));

      loops = sch->GetLoops(block_id + "_rf");
      sch->Fuse({loops[1], loops[2]});
    }
  } else {
    return;
  }
}

void TileFirstGeneralTactic::Unroll(ir::IRSchedule* sch,
                                    const std::string& block_id) {
  auto loops = sch->GetLoops(block_id);
  if (loops.size() > 2) {
    sch->Unroll(loops[2]);
  }
  if (loops.size() > 3) {
    sch->Unroll(loops[3]);
  }

  if (IsReduceBlock(context_->group_tile_info, block_id)) {
    auto loops = sch->GetLoops(block_id + "_rf");
    if (loops.size() > 2) {
      sch->Unroll(loops[2]);
    }
    if (loops.size() > 3) {
      sch->Unroll(loops[3]);
    }
  }
}

void TileFirstGeneralTactic::VariableTypeAssignment(
    ir::IRSchedule* sch, const std::string& block_id) {
  const auto IsOutputTensor = [&](const std::string& tensor_name) {
    return context_->group_tile_info->direct_output_var_names.count(
               tensor_name) > 0;
  };

  auto block = sch->GetBlock(block_id);
  if (!IsOutputTensor(block_id)) {
    sch->SetBuffer(block, "local", false);
  }

  if (IsReduceBlock(context_->group_tile_info, block_id)) {
    auto block = sch->GetBlock(block_id + "_rf");
    sch->SetBuffer(block, "local", false);
  }
}

void TileFirstGeneralTactic::SetReduceType(ir::IRSchedule* sch,
                                           const std::string& block_id) {
  if (IsReduceBlock(context_->group_tile_info, block_id)) {
    auto block = sch->GetBlock(block_id)
                     .As<ir::ScheduleBlockRealize>()
                     ->schedule_block.As<ir::ScheduleBlock>();
    block->reduce_method = context_->group_tile_info->reduce_method;
  }
}

void TileFirstGeneralTactic::BindCudaInfo(ir::IRSchedule* sch,
                                          const std::string& block_id) {
  auto loops = sch->GetLoops(block_id);
  if (loops.size() == 1) {
    sch->Split(loops[0], std::vector<int>({1, -1}));
  }

  loops = sch->GetLoops(block_id);
  sch->Bind(loops[0], "blockIdx.x");
  sch->Bind(loops[1], "threadIdx.x");

  if (IsReduceBlock(context_->group_tile_info, block_id)) {
    auto loops = sch->GetLoops(block_id + "_rf");
    sch->Bind(loops[0], "blockIdx.x");
    sch->Bind(loops[1], "threadIdx.x");
  }
}

std::unique_ptr<ScheduleTactic> CreateTileFirstGeneralTactic() {
  return std::make_unique<TileFirstGeneralTactic>();
}

}  // namespace ir
}  // namespace cinn<|MERGE_RESOLUTION|>--- conflicted
+++ resolved
@@ -93,33 +93,6 @@
               << sch->GetLoops(block_id).front() << std::endl;
   }
   MergeFlattenAxis(sch, block_id);
-<<<<<<< HEAD
-  if (sch->HasBlock(block_id)) {
-    std::cerr << "process merge:  " << block_id << "\n"
-              << sch->GetLoops(block_id).front() << std::endl;
-  }
-  MergeReduceAxis(sch, block_id);
-
-  SplitFlattenInner(sch, block_id);
-
-  if (sch->HasBlock(block_id)) {
-    std::cerr << "process split inner:  " << block_id << "\n"
-              << sch->GetLoops(block_id).front() << std::endl;
-  }
-
-  SplitReduceInner(sch, block_id);
-
-  ReorderFlattenInnerWithReduceAxis(sch, block_id);
-
-  SplitWarpNumber(sch, block_id);
-  if (sch->HasBlock(block_id)) {
-    std::cerr << "process warp num:  " << block_id << "\n"
-              << sch->GetLoops(block_id).front() << std::endl;
-  }
-
-  BindCudaInfo(sch, block_id);
-
-=======
   VLOG(6) << "After MergeFlattenAxis on block: [" << block_id
           << "], loop nest:\n"
           << sch->GetLoops(block_id)[0];
@@ -146,7 +119,7 @@
   BindCudaInfo(sch, block_id);
   VLOG(6) << "After BindCudaInfo on block: [" << block_id << "], loop nest:\n"
           << sch->GetLoops(block_id)[0];
->>>>>>> a9780605
+
   VariableTypeAssignment(sch, block_id);
 
   Unroll(sch, block_id);
