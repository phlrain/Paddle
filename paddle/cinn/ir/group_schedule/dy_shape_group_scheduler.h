// Copyright (c) 2023 CINN Authors. All Rights Reserved.
//
// Licensed under the Apache License, Version 2.0 (the "License");
// you may not use this file except in compliance with the License.
// You may obtain a copy of the License at
//
//     http://www.apache.org/licenses/LICENSE-2.0
//
// Unless required by applicable law or agreed to in writing, software
// distributed under the License is distributed on an "AS IS" BASIS,
// WITHOUT WARRANTIES OR CONDITIONS OF ANY KIND, either express or implied.
// See the License for the specific language governing permissions and
// limitations under the License.

#pragma once
#include "paddle/cinn/ir/group_schedule/base_group_scheduler.h"
#include "paddle/cinn/ir/group_schedule/tactic/schedule_tactic.h"

namespace cinn {
namespace ir {

/**
 * The class used for scheduling fusion groups with dynamic shape.
 * Note: Currently only CUDA backend is supported.
 */
class DynamicShapeGroupScheduler : public GroupScheduler {
 public:
  DynamicShapeGroupScheduler(
      ir::IRSchedule* ir_sch,
      const std::unordered_set<std::string>& output_tensor_names,
      const cinn::common::Target& target,
      std::shared_ptr<GroupTileInfo> group_tile_info)
<<<<<<< HEAD
      : GroupScheduler(ir_sch, output_tensor_names, target),
        group_tile_info_(group_tile_info) {
=======
      : GroupScheduler(ir_sch, output_tensor_names, target, group_tile_info) {
>>>>>>> 68143607
    Init();
  }

  void Schedule() override;

  std::vector<std::pair<SymbolicPredicate, ir::Expr>> GetIRs() override;

  struct BucketContext {
    SymbolicPredicate predicate;
    std::unique_ptr<ir::IRSchedule> ir_sch;
    std::unique_ptr<ir::ScheduleBlockGraph> schedule_block_graph;
    ScheduleContext schedule_context;
  };

 private:
  void Init();

  void InitBuckets();

  void LoopReorderAligment();

  void Tiling();

  bool NeedOrderLoops();

  void ApplyTactics(BucketContext* bucket_context);

  ir::ScheduleBlockNode* FindGlobalMasterNode(
      const std::unique_ptr<ir::ScheduleBlockGraph>& schedule_block_graph);

  IterativeSpaceInfo ConstructIterSpaceInfo(ScheduleBlockNode* node);

 private:
  std::vector<BucketContext> bucket_contexts_;
  std::vector<std::unique_ptr<ScheduleTactic>> tactics_;

  std::shared_ptr<GroupTileInfo> group_tile_info_;
};

}  // namespace ir
}  // namespace cinn<|MERGE_RESOLUTION|>--- conflicted
+++ resolved
@@ -30,12 +30,7 @@
       const std::unordered_set<std::string>& output_tensor_names,
       const cinn::common::Target& target,
       std::shared_ptr<GroupTileInfo> group_tile_info)
-<<<<<<< HEAD
-      : GroupScheduler(ir_sch, output_tensor_names, target),
-        group_tile_info_(group_tile_info) {
-=======
       : GroupScheduler(ir_sch, output_tensor_names, target, group_tile_info) {
->>>>>>> 68143607
     Init();
   }
 
@@ -55,12 +50,6 @@
 
   void InitBuckets();
 
-  void LoopReorderAligment();
-
-  void Tiling();
-
-  bool NeedOrderLoops();
-
   void ApplyTactics(BucketContext* bucket_context);
 
   ir::ScheduleBlockNode* FindGlobalMasterNode(
@@ -71,8 +60,6 @@
  private:
   std::vector<BucketContext> bucket_contexts_;
   std::vector<std::unique_ptr<ScheduleTactic>> tactics_;
-
-  std::shared_ptr<GroupTileInfo> group_tile_info_;
 };
 
 }  // namespace ir
