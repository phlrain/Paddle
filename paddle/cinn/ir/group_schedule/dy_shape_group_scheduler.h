// Copyright (c) 2023 CINN Authors. All Rights Reserved.
//
// Licensed under the Apache License, Version 2.0 (the "License");
// you may not use this file except in compliance with the License.
// You may obtain a copy of the License at
//
//     http://www.apache.org/licenses/LICENSE-2.0
//
// Unless required by applicable law or agreed to in writing, software
// distributed under the License is distributed on an "AS IS" BASIS,
// WITHOUT WARRANTIES OR CONDITIONS OF ANY KIND, either express or implied.
// See the License for the specific language governing permissions and
// limitations under the License.

#pragma once
#include "paddle/cinn/ir/group_schedule/base_group_scheduler.h"
#include "paddle/cinn/ir/group_schedule/tactic/schedule_tactic.h"

namespace cinn {
namespace ir {

/**
 * The class used for scheduling fusion groups with dynamic shape.
 * Note: Currently only CUDA backend is supported.
 */
class DynamicShapeGroupScheduler : public GroupScheduler {
 public:
  DynamicShapeGroupScheduler(
      ir::IRSchedule* ir_sch,
      const std::unordered_set<std::string>& output_tensor_names,
      const cinn::common::Target& target,
<<<<<<< HEAD
      std::shared_ptr<GroupTileInfo> group_tile_info)
=======
      const std::shared_ptr<GroupTileInfo>& group_tile_info)
>>>>>>> 0f67e211
      : GroupScheduler(ir_sch, output_tensor_names, target, group_tile_info) {
    Init();
  }

  void Schedule() override;

  std::vector<std::pair<SymbolicPredicate, ir::Expr>> GetIRs() override;

  struct BucketContext {
    SymbolicPredicate predicate;
    std::unique_ptr<ir::IRSchedule> ir_sch;
    std::unique_ptr<ir::ScheduleBlockGraph> schedule_block_graph;
    ScheduleContext schedule_context;
  };

 private:
  void Init();

  void InitBuckets();

  void ApplyTactics(BucketContext* bucket_context);

  ir::ScheduleBlockNode* FindGlobalMasterNode(
      const std::unique_ptr<ir::ScheduleBlockGraph>& schedule_block_graph);

  IterativeSpaceInfo ConstructIterSpaceInfo(ScheduleBlockNode* node);

 private:
  std::vector<BucketContext> bucket_contexts_;
  std::vector<std::unique_ptr<ScheduleTactic>> tactics_;
};

}  // namespace ir
}  // namespace cinn<|MERGE_RESOLUTION|>--- conflicted
+++ resolved
@@ -29,11 +29,7 @@
       ir::IRSchedule* ir_sch,
       const std::unordered_set<std::string>& output_tensor_names,
       const cinn::common::Target& target,
-<<<<<<< HEAD
-      std::shared_ptr<GroupTileInfo> group_tile_info)
-=======
       const std::shared_ptr<GroupTileInfo>& group_tile_info)
->>>>>>> 0f67e211
       : GroupScheduler(ir_sch, output_tensor_names, target, group_tile_info) {
     Init();
   }
