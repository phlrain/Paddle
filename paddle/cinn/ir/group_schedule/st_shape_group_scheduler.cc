// Copyright (c) 2023 CINN Authors. All Rights Reserved.
//
// Licensed under the Apache License, Version 2.0 (the "License");
// you may not use this file except in compliance with the License.
// You may obtain a copy of the License at
//
//     http://www.apache.org/licenses/LICENSE-2.0
//
// Unless required by applicable law or agreed to in writing, software
// distributed under the License is distributed on an "AS IS" BASIS,
// WITHOUT WARRANTIES OR CONDITIONS OF ANY KIND, either express or implied.
// See the License for the specific language governing permissions and
// limitations under the License.

#include "paddle/cinn/ir/group_schedule/st_shape_group_scheduler.h"
#include "paddle/cinn/auto_schedule/search_space/auto_gen_rule/auto_bind.h"
#include "paddle/cinn/auto_schedule/search_space/auto_gen_rule/auto_inline.h"
#include "paddle/cinn/auto_schedule/search_space/auto_gen_rule/reduction_factoring.h"
#include "paddle/cinn/common/cas.h"
#include "paddle/cinn/ir/ir_printer.h"
#include "paddle/cinn/ir/op/ir_operators.h"
#include "paddle/cinn/ir/schedule/ir_schedule_util.h"
#include "paddle/cinn/ir/tensor.h"
#include "paddle/cinn/ir/utils/ir_copy.h"
#include "paddle/cinn/ir/utils/ir_nodes_collector.h"
#include "paddle/cinn/optim/replace_var_with_expr.h"

namespace cinn {
namespace ir {

static const std::unordered_set<std::string>
    kProhibitScheduleExternalFuncNames = {
#define CINN_NVGPU_FUNC2STRING(str) #str
#define CINN_NVGPU_FUNC_TYPE(FUNC, TYPE) \
  CINN_NVGPU_FUNC2STRING(cinn_nvgpu_##FUNC##TYPE)

#define GEN_FUNC_NAME(_, impl) \
  _(impl, gt_num)              \
  _(impl, lt_num)              \
  _(impl, index_add)           \
  _(impl, next_smallest)

#define GEN_FUNC_NAME_WITH_TYPE(_, ...)                                     \
  _(__VA_ARGS__, _bool), _(__VA_ARGS__, _fp16), _(__VA_ARGS__, _fp32),      \
      _(__VA_ARGS__, _fp64), _(__VA_ARGS__, _uint8), _(__VA_ARGS__, _int8), \
      _(__VA_ARGS__, _int16), _(__VA_ARGS__, _int32), _(__VA_ARGS__, _int64),

        GEN_FUNC_NAME(GEN_FUNC_NAME_WITH_TYPE, CINN_NVGPU_FUNC_TYPE)
#undef GEN_FUNC_NAME
#undef GEN_FUNC_NAME_WITH_TYPE
#undef CINN_NVGPU_FUNC_TYPE
#undef CINN_NVGPU_FUNC2STRING
};

static bool IsProhibitScheduleExternCallBlock(ir::Expr block) {
  ir::ScheduleBlockRealize* sch_block_realize =
      block.As<ir::ScheduleBlockRealize>();
  CHECK_NOTNULL(sch_block_realize);
  ir::ScheduleBlock* sch_block =
      sch_block_realize->schedule_block.As<ir::ScheduleBlock>();
  CHECK_NOTNULL(sch_block);

  auto find_call = ir::ir_utils::CollectIRNodesWithoutTensor(
      sch_block->body, [&](const Expr* x) { return x->As<ir::Call>(); });
  for (ir::Expr call : find_call) {
    ir::Call* call_node = call.As<ir::Call>();
    if (kProhibitScheduleExternalFuncNames.count(call_node->name) != 0) {
      return true;
    }
  }
  return false;
}

// Find loops with same extents of 2 ScheduleBlock
std::vector<std::tuple<ir::Expr, ir::Expr>> FindSameOuterLoops(
    ir::ScheduleBlockNode* source_node, ir::ScheduleBlockNode* target_node) {
  std::vector<ir::Expr> src_loops = source_node->GetLoops();
  std::vector<ir::Expr> tgt_loops = target_node->GetLoops();
  std::vector<std::tuple<ir::Expr, ir::Expr>> same_loops;
  int min_stmt_size = std::min(src_loops.size(), tgt_loops.size());
  for (int i = 0; i < min_stmt_size; ++i) {
    if (src_loops[i].As<ir::For>() && tgt_loops[i].As<ir::For>() &&
        GetLoopExtent(src_loops[i]) == GetLoopExtent(tgt_loops[i])) {
      same_loops.push_back(std::make_tuple(src_loops[i], tgt_loops[i]));
    } else {
      break;
    }
  }

  return same_loops;
}

std::unordered_set<std::string> GetReduceLoopVarNames(ir::Expr block) {
  ir::ScheduleBlockRealize* schedule_block_realize =
      block.As<ir::ScheduleBlockRealize>();
  CHECK_NOTNULL(schedule_block_realize);
  ir::ScheduleBlock* schedule_block =
      schedule_block_realize->schedule_block.As<ir::ScheduleBlock>();
  CHECK_NOTNULL(schedule_block);
  std::vector<ir::Expr> iter_values = schedule_block_realize->iter_values;
  std::vector<ir::Var> iter_vars = schedule_block->iter_vars;
  std::unordered_set<std::string> reduce_loop_var_names;
  for (int i = 0; i < iter_vars.size(); ++i) {
    if (iter_vars[i]->is_reduce_axis) {
      ir::ir_utils::CollectIRNodesWithoutTensor(
          iter_values[i], [&](const ir::Expr* x) {
            if (x->as_var()) {
              reduce_loop_var_names.insert(x->as_var_ref()->name);
            }
            return false;
          });
    }
  }
  return reduce_loop_var_names;
}

std::unordered_set<std::string> GetReduceVarNames(ir::Expr block) {
  ir::ScheduleBlockRealize* schedule_block_realize =
      block.As<ir::ScheduleBlockRealize>();
  CHECK_NOTNULL(schedule_block_realize);
  ir::ScheduleBlock* schedule_block =
      schedule_block_realize->schedule_block.As<ir::ScheduleBlock>();
  CHECK_NOTNULL(schedule_block);
  std::vector<ir::Var>& iter_vars = schedule_block->iter_vars;
  std::unordered_set<std::string> reduce_var_names;
  for (int i = 0; i < iter_vars.size(); ++i) {
    if (iter_vars[i]->is_reduce_axis) {
      reduce_var_names.insert(iter_vars[i]->name);
    }
  }
  return reduce_var_names;
}

void StaticShapeGroupScheduler::Schedule() {
  std::cerr << "begin to update\n";
  feasible_conditions_.emplace_back(
      &StaticShapeGroupScheduler::IsKeepGraphDependency);
  LoopReorderAligment();
  Tiling();
  // DoLoopAlignment();
  // DoComputeInline();
// #ifdef CINN_WITH_CUDA
//   OptimizeReduction();
// #endif
// DoHorizontalLoopFusion();
// DoVerticalLoopFusion();
#ifdef CINN_WITH_CUDA
  // BindCudaAxis();
  // AllocateStorage();
#endif
}

void StaticShapeGroupScheduler::MapExprSchedule() {
  DoComputeInline();
#ifdef CINN_WITH_CUDA
  AllocateStorage();
#endif
}

std::vector<std::pair<SymbolicPredicate, ir::Expr>>
StaticShapeGroupScheduler::GetIRs() {
  return {{Expr(1), ir_sch_->GetModule().GetExprs()[0]}};
}

NodePriority StaticShapeGroupScheduler::CalculateNodePriority(
    const ir::ScheduleBlockNode* node) const {
  bool has_loop_binded = false;
  std::unordered_set<std::string> reduce_loop_var_names =
      GetReduceLoopVarNames(node->Block());

  int64_t reduce_score = 1;
  int64_t score = 1;
  for (Expr expr : node->GetLoops()) {
    ir::For* for_node = expr.As<ir::For>();
    CHECK_NOTNULL(for_node);
    int loop_extent = ir::GetLoopExtent(expr);
    score *= loop_extent;
    if (reduce_loop_var_names.count(for_node->loop_var->name) != 0) {
      reduce_score *= loop_extent;
    }
    if (for_node->is_binded()) {
      has_loop_binded = true;
    }
  }
  if (reduce_score > 1) {
    score = std::numeric_limits<int64_t>::max();
  }

  VLOG(6) << "The priority score of node " << node->id() << " is " << score;
  VLOG(6) << "The node has_loop_binded: " << has_loop_binded;
  return NodePriority{has_loop_binded, score};
}

ir::ScheduleBlockNode* StaticShapeGroupScheduler::FindGlobalMasterNode() const {
  NodePriority max{false, std::numeric_limits<int64_t>::min()};
  ir::ScheduleBlockNode* master = nullptr;
  auto FindMaster = [&](ir::ScheduleBlockNode* node) {
    NodePriority priority = CalculateNodePriority(node);
    VLOG(6) << "The priority score of node " << node->id() << " is "
            << priority.score
            << ", has_loop_binded: " << priority.has_loop_binded;
    if (max < priority) {
      max = priority;
      master = node;
    }
  };

  schedule_block_graph_->NodesWalk(FindMaster);
  CHECK(master) << "Cannot find global master node";
  VLOG(6) << "Find the global master node: " << master->id();
  return master;
}

<<<<<<< HEAD
std::unordered_set<std::string> StaticShapeGroupScheduler::OutputTensorNames()
    const {
  std::unordered_set<std::string> output_tensor_names{output_tensor_names_};
  for (ir::ScheduleBlockNode* node : schedule_block_graph_->EndPoints()) {
    output_tensor_names.insert(node->id());
  }
  return output_tensor_names;
}

void StaticShapeGroupScheduler::LoopReorderAligment() {
  std::cerr << "loop reorder func body: "
            << ir_sch_->GetModule().GetExprs().front() << std::endl;
  std::vector<std::string> node_list;

  auto loop_name_get = [&](ir::ScheduleBlockNode* node) {
    node_list.push_back(node->id());
  };

  schedule_block_graph_->DFSTopoWalk(loop_name_get, false);

  // broadcast
  for (auto& name : node_list) {
    // skip reduce init block
    if (group_tile_info_->broadcast_info.count(name)) {
      // broadcast loops
      std::cerr << "broadcast axes \n";
      for (auto& axis : group_tile_info_->broadcast_info[name].broadcast_axes) {
        std::cerr << "axis" << axis << std::endl;
      }
      std::cerr << "out shape \n";
      for (auto& s : group_tile_info_->broadcast_info[name].output_shape) {
        std::cerr << "dim " << s << std::endl;
      }

      ir_sch_->Broadcast(name,
                         group_tile_info_->broadcast_info[name].broadcast_axes,
                         group_tile_info_->broadcast_info[name].output_shape);
    }

    if (group_tile_info_->broadcast_to_elementwise.count(name)) {
      ir_sch_->BroadcastToElementwise(
          name,
          group_tile_info_->broadcast_to_elementwise[name].broadcast_axes);
    }
  }

  if (!NeedOrderLoops()) {
    std::cerr << "no need reorder \n";
    return;
  }

  std::cerr << "need re-order here !!!!!!\n";

  std::cerr << "node size " << node_list.size() << std::endl;

  // Get re-order loops
  std::set<int64_t> reduce_set(group_tile_info_->reduce_axis_.begin(),
                               group_tile_info_->reduce_axis_.end());

  std::vector<int32_t> new_order;
  for (int32_t i = 0; i < group_tile_info_->data_rank; ++i) {
    if (!reduce_set.count(i)) {
      new_order.push_back(i);
    }
  }

  for (auto axis : group_tile_info_->reduce_axis_) {
    new_order.push_back(axis);
  }

  for (auto& name : node_list) {
    // skip reduce init block
    if (ir::IsReduceInitTensorName(name)) {
      continue;
    }

    if (group_tile_info_->reduce_var_names.count(name)) {
      continue;
    }

    ir_sch_->Reorder(name, new_order);
  }

  std::cerr << "after loop reorder func body: "
            << ir_sch_->GetModule().GetExprs().front() << std::endl;
}

bool StaticShapeGroupScheduler::NeedOrderLoops() {
  if (group_tile_info_) {
    if (group_tile_info_->reduce_axis_.size() == 0) {
      return false;
    }
    std::cerr << "reduce rank " << group_tile_info_->data_rank << std::endl;

    std::vector<int64_t> vec_axis = group_tile_info_->reduce_axis_;

    std::sort(vec_axis.begin(), vec_axis.end());

    if (vec_axis.front() == group_tile_info_->data_rank - vec_axis.size()) {
      return false;
    } else {
      return true;
    }
  }

  return false;
}

// void StaticShapeGroupScheduler::BindCudaBlockThread()
// {

// }

void StaticShapeGroupScheduler::Tiling() {
  // apply tiling
  std::vector<std::string> node_list;

  auto loop_name_get = [&](ir::ScheduleBlockNode* node) {
    node_list.push_back(node->id());
  };

  schedule_block_graph_->DFSTopoWalk(loop_name_get, false);

  std::cerr << "node size " << node_list.size() << std::endl;

  auto vec_axis = group_tile_info_->reduce_axis_;

  // merge flatten axis and reduce axis
  std::set<int64_t> reduce_set(vec_axis.begin(), vec_axis.end());

  std::vector<int32_t> vec_flatten_axis;
  std::vector<int32_t> vec_reduce_axis;

  // reduce axis have be re-order to last
  int32_t reduce_start_idx = group_tile_info_->data_rank - vec_axis.size();
  for (int32_t i = 0; i < group_tile_info_->data_rank; ++i) {
    if (i >= reduce_start_idx) {
      vec_reduce_axis.push_back(i);
    } else {
      vec_flatten_axis.push_back(i);
    }
  }

  if (vec_flatten_axis.size() >= 2) {
    for (auto& name : node_list) {
      // skip reduce init block
      if (ir::IsReduceInitTensorName(name)) {
        continue;
      }
      ir_sch_->Fuse(name, vec_flatten_axis);
    }
  }

  int reduce_current_axis = 1;
  if (vec_reduce_axis.size() >= 2) {
    for (auto& name : node_list) {
      // skip reduce init block
      if (ir::IsReduceInitTensorName(name)) {
        continue;
      }
      std::cerr << "reduce axis\n";

      for (auto axis : vec_reduce_axis) {
        std::cerr << axis << std::endl;
      }
      ir_sch_->Fuse(name, vec_reduce_axis);
    }
  }

  std::cerr << "after flatten fuse: " << ir_sch_->GetModule().GetExprs().front()
            << std::endl;

  if (group_tile_info_->flatten_inner_num > 1) {
    // split flatten inner here
    for (auto& name : node_list) {
      // skip reduce init block
      if (ir::IsReduceInitTensorName(name)) {
        continue;
      }
      auto loops = ir_sch_->GetLoops(name);

      auto split_loops = ir_sch_->Split(
          loops[0],
          std::vector<int>({-1, group_tile_info_->flatten_inner_num}));
    }

    reduce_current_axis += 1;
  }
  std::cerr << "split flatten inner: "
            << ir_sch_->GetModule().GetExprs().front() << std::endl;

  std::cerr << "current reduce " << reduce_current_axis << std::endl;
  // split reduce inner here

  if (group_tile_info_->reduce_inner_num > 1) {
    for (auto& name : node_list) {
      // skip reduce init block
      if (ir::IsReduceInitTensorName(name)) {
        continue;
      }
      auto loops = ir_sch_->GetLoops(name);

      auto split_expr = loops[reduce_current_axis].As<ir::For>();
      // std::cerr << "split expr" << split_expr << std::endl;
      // std::cerr << "extent " << split_expr->extent.as_int32() << std::endl;

      if (split_expr->extent.as_int32() == 1) {
        continue;
      }
      auto split_loops = ir_sch_->Split(
          loops[reduce_current_axis],
          std::vector<int>({-1, group_tile_info_->reduce_inner_num}));

      if (group_tile_info_->reduce_var_names.count(name)) {
        ir_sch_->FactorizeReduction(split_loops[0], 0);
      }
    }
  }

  std::cerr << "after split reduce: " << ir_sch_->GetModule().GetExprs().front()
            << std::endl;

  // re-order flatten inner num with last dim
  if (group_tile_info_->flatten_inner_num > 1 &&
      (group_tile_info_->reduce_axis_.size() > 0)) {
    for (auto& name : node_list) {
      // skip reduce init block
      if (ir::IsReduceInitTensorName(name)) {
        continue;
      }
      auto loops = ir_sch_->GetLoops(name);

      ir_sch_->Reorder({loops[2], loops[1]});

      if (group_tile_info_->reduce_var_names.count(name)) {
        auto loops = ir_sch_->GetLoops(name + "_rf");
        ir_sch_->Reorder({loops[2], loops[1]});
      }
    }

    std::cerr << "after reorder flatten inner num: "
              << ir_sch_->GetModule().GetExprs().front() << std::endl;
  }

  std::cerr << "split warp \n";
  // get warp num
  if (group_tile_info_->warp_num > 1) {
    if (group_tile_info_->reduce_axis_.size() == 0) {
      std::cerr << "split loop 0\n";
      // only elementwise and broadcast
      // get num warp from flatten num
      for (auto& name : node_list) {
        // skip reduce init block
        if (ir::IsReduceInitTensorName(name)) {
          continue;
        }
        auto loops = ir_sch_->GetLoops(name);

        ir_sch_->Split(loops[0],
                       std::vector<int>({-1, group_tile_info_->warp_num * 32}));
      }
    } else if (group_tile_info_->flatten_inner_num > 1) {
      // get num warp from flatten num
      for (auto& name : node_list) {
        // skip reduce init block
        if (ir::IsReduceInitTensorName(name)) {
          continue;
        }
        auto loops = ir_sch_->GetLoops(name);

        ir_sch_->Split(loops[0],
                       std::vector<int>({-1, group_tile_info_->warp_num}));

        loops = ir_sch_->GetLoops(name);

        ir_sch_->Fuse({loops[1], loops[2]});

        if (group_tile_info_->reduce_var_names.count(name)) {
          auto loops = ir_sch_->GetLoops(name + "_rf");

          ir_sch_->Split(loops[0],
                         std::vector<int>({-1, group_tile_info_->warp_num}));

          loops = ir_sch_->GetLoops(name + "_rf");

          ir_sch_->Fuse({loops[1], loops[2]});
        }
      }
    }
  } else {
    // get num warp from reduce num
    // do nothing for now
  }

  std::cerr << "after merge warp num info: "
            << ir_sch_->GetModule().GetExprs().front() << std::endl;

  // bind cuda block and thread info
  for (auto& name : node_list) {
    // skip reduce init block
    if (ir::IsReduceInitTensorName(name)) {
      continue;
    }
    auto loops = ir_sch_->GetLoops(name);

    ir_sch_->Bind(loops[0], "blockIdx.x");

    ir_sch_->Bind(loops[1], "threadIdx.x");

    if (group_tile_info_->reduce_var_names.count(name)) {
      auto loops = ir_sch_->GetLoops(name + "_rf");

      ir_sch_->Bind(loops[0], "blockIdx.x");

      ir_sch_->Bind(loops[1], "threadIdx.x");
    }
  }

  std::cerr << "after bind block and thread info: "
            << ir_sch_->GetModule().GetExprs().front() << std::endl;

  for (auto& name : node_list) {
    if (ir::IsReduceInitTensorName(name)) {
      continue;
    }
    if (name.find("_out") != std::string::npos) {
      continue;
    }
    if (!output_tensor_names_.count(name)) {
      std::cerr << "temp name " << name << std::endl;
      auto block = ir_sch_->GetBlock(name);
      if (group_tile_info_->shared_var_names.count(name)) {
        ir_sch_->SetBuffer(block, "shared", false);
      } else {
        ir_sch_->SetBuffer(block, "local", false);
      }
    }

    if (group_tile_info_->reduce_var_names.count(name)) {
      auto block = ir_sch_->GetBlock(name + "_rf");
      ir_sch_->SetBuffer(block, "local", false);
    }
  }

  for (auto& name : group_tile_info_->copyed_var_names) {
    auto block = ir_sch_->GetBlock(name);
    ir_sch_->SetBuffer(block, "local", false);
  }

  for (auto& name : group_tile_info_->thread_sync_before_names) {
    auto loops = ir_sch_->GetLoops(name);
    ir_sch_->SyncThreads(loops.front(), false);
  }

  // set unroll
  for (auto& name : node_list) {
    if (ir::IsReduceInitTensorName(name)) {
      continue;
    }
    auto loops = ir_sch_->GetLoops(name);

    if (loops.size() > 2) {
      ir_sch_->Unroll(loops[2]);
    }
    if (loops.size() > 3) {
      ir_sch_->Unroll(loops[3]);
    }

    if (group_tile_info_->reduce_var_names.count(name)) {
      auto loops = ir_sch_->GetLoops(name + "_rf");

      if (loops.size() > 2) {
        ir_sch_->Unroll(loops[2]);
      }
      if (loops.size() > 3) {
        ir_sch_->Unroll(loops[3]);
      }
    }
  }

  for (auto& name : node_list) {
    if (ir::IsReduceInitTensorName(name)) {
      continue;
    }

    if (group_tile_info_->reduce_var_names.count(name)) {
      auto block = ir_sch_->GetBlock(name)
                       .As<ir::ScheduleBlockRealize>()
                       ->schedule_block.As<ir::ScheduleBlock>();
      if (group_tile_info_->reduce_type == 0) {
        block->reduce_type = 0;
      }
      std::cerr << "block type " << block->reduce_type << std::endl;
    }
  }
  schedule_block_graph_->Update(*ir_sch_);
}

=======
>>>>>>> deb53976
void StaticShapeGroupScheduler::DoLoopAlignment() {
  VLOG(5) << "[Start LoopAlignment] func body: "
          << ir_sch_->GetModule().GetExprs().front();
  ir::ScheduleBlockNode* global_master = FindGlobalMasterNode();
  ir::Expr master_block = global_master->Block();
  std::vector<int> original_master_loop_extents;
  std::vector<int> spacial_master_loop_extents;
  std::vector<int> original_master_loop_order;
  std::vector<int> recover_loop_order;

  std::vector<ir::Expr> master_iter_values =
      master_block.As<ir::ScheduleBlockRealize>()->iter_values;
  std::vector<ir::Var> master_iter_vars =
      master_block.As<ir::ScheduleBlockRealize>()
          ->schedule_block.As<ir::ScheduleBlock>()
          ->iter_vars;
  std::vector<ir::Expr> master_loops = ir_sch_->GetLoops(master_block);

  std::unordered_set<std::string> reduce_var_names =
      GetReduceVarNames(master_block);
  if (!reduce_var_names.empty()) {
    std::set<ir::Expr> reduce_loads = ir::ir_utils::CollectIRNodesWithoutTensor(
        master_block,
        [&](const ir::Expr* x) {
          bool find_reduce_var = false;
          if (x->As<ir::Load>()) {
            for (ir::Expr index : x->As<ir::Load>()->indices) {
              if (index.as_var() &&
                  reduce_var_names.count(index.as_var_ref()->name) > 0) {
                find_reduce_var = true;
                break;
              }
            }
          }
          return find_reduce_var;
        },
        /* uniq_target = */ true);
    CHECK_EQ(reduce_loads.size(), 1);

    std::vector<ir::Expr> indices =
        reduce_loads.begin()->As<ir::Load>()->indices;
    for (ir::Expr index : indices) {
      if (index.is_constant()) continue;
      CHECK_NOTNULL(index.as_var());
      int idx = 0;
      bool is_reduce_var = false;
      for (int iter_idx = 0; iter_idx < master_iter_vars.size(); ++iter_idx) {
        auto& iter_var = master_iter_vars[iter_idx];
        if (iter_var->name == index.as_var_ref()->name) {
          is_reduce_var = iter_var->is_reduce_axis;
          break;
        }
        ++idx;
      }
      if (master_iter_values[idx].is_constant()) continue;
      std::vector<ir::Var> loop_vars_in_order;
      ir::ir_utils::CollectIRNodesInOrder(
          master_iter_values[idx], [&](const ir::Expr* x) {
            if (x->as_var()) {
              loop_vars_in_order.push_back(x->as_var_ref());
            }
            return false;
          });
      for (const ir::Var& loop_var : loop_vars_in_order) {
        for (int i = 0; i < master_loops.size(); ++i) {
          if (master_loops[i].As<ir::For>()->loop_var->name == loop_var->name) {
            original_master_loop_order.push_back(i);
            int extent = ir::GetLoopExtent(master_loops[i]);
            original_master_loop_extents.push_back(extent);
            if (!is_reduce_var) {
              spacial_master_loop_extents.push_back(extent);
            }
          }
        }
      }
    }

    for (int i = 0; i < original_master_loop_order.size(); ++i) {
      for (int j = 0; j < original_master_loop_order.size(); ++j) {
        if (original_master_loop_order[j] == i) {
          recover_loop_order.push_back(j);
          break;
        }
      }
    }
    CHECK_EQ(original_master_loop_order.size(), recover_loop_order.size());
  } else {
    for (int i = 0; i < master_loops.size(); ++i) {
      original_master_loop_extents.push_back(
          ir::GetLoopExtent(master_loops[i]));
      spacial_master_loop_extents.push_back(ir::GetLoopExtent(master_loops[i]));
      original_master_loop_order.push_back(i);
      recover_loop_order.push_back(i);
    }
  }

  int total_master_loop_extents = 1;
  int total_spacial_loop_extents = 1;
  for (int extent : original_master_loop_extents) {
    total_master_loop_extents *= extent;
  }
  for (int extent : spacial_master_loop_extents) {
    total_spacial_loop_extents *= extent;
  }

  auto LoopAlignmentFunc = [&](ir::ScheduleBlockNode* node) {
    if (IsProhibitScheduleExternCallBlock(node->Block())) {
      return false;
    }

    if (node == global_master) {
      return false;
    }

    for (ir::Expr expr : node->GetLoops()) {
      if (expr.As<ir::For>() != nullptr &&
          (expr.As<ir::For>()->for_type() == ir::ForType::GPUBlock ||
           expr.As<ir::For>()->for_type() == ir::ForType::GPUThread)) {
        return false;
      }
      if (expr.As<ir::For>()->body.As<ir::Block>() &&
          expr.As<ir::For>()->body.As<ir::Block>()->stmts.size() > 1) {
        return false;
      }
    }

    VLOG(6) << "try to align loops of block: " << node->id()
            << " with block: " << global_master->id();

    // 1. Fuse source loops
    ir::Expr source_loop = ir_sch_->Fuse(node->GetLoops());
    int total_source_extent = ir::GetLoopExtent(source_loop);

    // 2. Split source loop to align with the target loops
    std::vector<int> target_loop_extents;
    if (total_source_extent < total_spacial_loop_extents) {
      int cur_extent = 1;
      for (int extent : spacial_master_loop_extents) {
        cur_extent *= extent;
        if (cur_extent == total_source_extent) {
          target_loop_extents.push_back(extent);
          break;
        } else if (cur_extent > total_source_extent) {
          target_loop_extents.push_back(-1);
          break;
        } else {
          target_loop_extents.push_back(extent);
        }
      }
    } else if (total_source_extent == total_spacial_loop_extents) {
      target_loop_extents = spacial_master_loop_extents;
    } else if (total_source_extent < total_master_loop_extents) {
      target_loop_extents = spacial_master_loop_extents;
      target_loop_extents.push_back(-1);
    } else if (total_source_extent == total_master_loop_extents) {
      target_loop_extents = original_master_loop_extents;
    }
    std::vector<ir::Expr> source_loops;
    if (target_loop_extents.size() > 0 &&
        target_loop_extents[0] < total_source_extent) {
      source_loops = ir_sch_->Split(source_loop, target_loop_extents);
    } else {
      source_loops = {source_loop};
    }

    // 3. Rerorder loops to match the target loops
    if (total_source_extent == total_master_loop_extents) {
      ir_sch_->Reorder(node->id(), recover_loop_order);
    }

    return true;
  };

  schedule_block_graph_->DFSTopoWalk(LoopAlignmentFunc);
  VLOG(5) << "[After LoopAlignment] func body: "
          << ir_sch_->GetModule().GetExprs().front();
}

void StaticShapeGroupScheduler::DoComputeInline() {
  VLOG(5) << "[Start DoComputeInline] func body: "
          << ir_sch_->GetModule().GetExprs().front();

  std::unordered_set<std::string> no_inline_output_names = OutputTensorNames();
  auto_schedule::AutoInline inliner(target_, no_inline_output_names);

  auto InlineFunc = [&](ir::ScheduleBlockNode* node) {
    if (IsProhibitScheduleExternCallBlock(node->Block())) {
      return;
    }
    VLOG(6) << "try ComputeInline on: " << node->id()
            << ", before ComputeInline, func body: "
            << ir_sch_->GetModule().GetExprs().front();
    ir::Expr schedule_block = node->Block();
    inliner.Apply(ir_sch_, schedule_block);
    VLOG(6) << "try ComputeInline on: " << node->id()
            << ", after ComputeInline, func body: "
            << ir_sch_->GetModule().GetExprs().front();
  };

  schedule_block_graph_->DFSTopoWalk(InlineFunc);
  schedule_block_graph_->Update(*ir_sch_);
  VLOG(5) << "[After DoComputeInline] func body: "
          << ir_sch_->GetModule().GetExprs().front();
}

void StaticShapeGroupScheduler::DoHorizontalLoopFusion() {
  VLOG(5) << "[Start DoHorizontalLoopFusion] func body: "
          << ir_sch_->GetModule().GetExprs().front();

  std::vector<ir::ScheduleBlockNode*> end_nodes =
      schedule_block_graph_->EndPoints();
  std::reverse(end_nodes.begin(), end_nodes.end());
  ir::ScheduleBlockNode* master_node = end_nodes.front();
  CHECK_NOTNULL(master_node);
  for (int i = 1; i < end_nodes.size(); ++i) {
    if (IsProhibitScheduleExternCallBlock(end_nodes[i]->Block())) {
      continue;
    }
    VLOG(6) << "try to fuse loop of " << end_nodes[i]->id() << " to "
            << master_node->id();
    std::vector<std::tuple<cinn::ir::Expr, cinn::ir::Expr>>&& same_loops =
        FindSameOuterLoops(end_nodes[i], master_node);
    if (same_loops.size() == 0) {
      continue;
    }
    ir::Expr target_loop = std::get<1>(same_loops.back());
    VLOG(6) << "target_loop: " << target_loop;
    ir_sch_->SimpleComputeAt(end_nodes[i]->Block(), target_loop);
    VLOG(6) << "after fuse: " << ir_sch_->GetModule().GetExprs().front();
  }

  VLOG(5) << "[After DoHorizontalLoopFusion] func body: "
          << ir_sch_->GetModule().GetExprs().front();
}

void StaticShapeGroupScheduler::DoVerticalLoopFusion() {
  VLOG(5) << "[Start DoVerticalLoopFusion] func body: "
          << ir_sch_->GetModule().GetExprs().front();
  UpdateBlockOrder();

  auto FindMaster =
      [&](ir::ScheduleBlockNode* node) -> std::vector<ir::ScheduleBlockNode*> {
    std::vector<ir::ScheduleBlockNode*> masters = node->Consumers();
    std::sort(
        masters.begin(),
        masters.end(),
        [&](const ir::ScheduleBlockNode* a, const ir::ScheduleBlockNode* b) {
          return this->CalculateNodePriority(b) <
                 this->CalculateNodePriority(a);
        });
    return masters;
  };

  auto ComputeAtFunc = [&](ir::ScheduleBlockNode* node) {
    if (IsProhibitScheduleExternCallBlock(node->Block())) {
      return;
    }
    std::vector<ir::ScheduleBlockNode*> masters = FindMaster(node);
    if (masters.size() == 0) {
      return;
    }
    ir::Expr target_loop;
    bool find_target_loop = false;
    // Collect infomation of original loops
    std::vector<ir::Expr> original_loops = node->GetLoops();
    int64_t original_total_loop_extent = 1;
    std::vector<std::pair<std::string, int>> original_loop_infos;
    std::unordered_set<ir::IrNode*> original_loop_node_ptrs;
    for (ir::Expr stmt : original_loops) {
      if (stmt.As<ir::For>()) {
        int extent = ir::GetLoopExtent(stmt);
        original_total_loop_extent *= extent;
        std::string thread_axis = "";
        ir::ForType target_for_type = stmt.As<ir::For>()->for_type();
        if (target_for_type == ir::ForType::GPUBlock) {
          thread_axis += "blockIdx.";
        } else if (target_for_type == ir::ForType::GPUThread) {
          thread_axis += "threadIdx.";
        } else {
          original_loop_infos.push_back(std::make_pair(thread_axis, extent));
          continue;
        }
        int offset = stmt.As<ir::For>()->bind_info().offset;
        thread_axis += ('x' + offset);
        original_loop_infos.push_back(std::make_pair(thread_axis, extent));
        original_loop_node_ptrs.insert(stmt.ptr());
      }
    }

    std::unordered_set<std::string> src_reduce_loop_var_names =
        GetReduceLoopVarNames(node->Block());
    for (ir::ScheduleBlockNode* master : masters) {
      // Find the target loop candidates;
      std::vector<ir::Expr> target_loop_candidates;
      int64_t total_loop_extent = 1;
      std::unordered_set<std::string> tgt_reduce_loop_var_names =
          GetReduceLoopVarNames(master->Block());
      std::vector<std::tuple<cinn::ir::Expr, cinn::ir::Expr>> same_loops =
          FindSameOuterLoops(node, master);
      for (const std::tuple<cinn::ir::Expr, cinn::ir::Expr>& same_loop :
           same_loops) {
        ir::Expr source_loop = std::get<0>(same_loop);
        ir::Expr target_loop = std::get<1>(same_loop);
        bool is_src_loop_reduce =
            src_reduce_loop_var_names.count(
                source_loop.As<ir::For>()->loop_var->name) > 0;
        bool is_tgt_loop_reduce =
            tgt_reduce_loop_var_names.count(
                target_loop.As<ir::For>()->loop_var->name) > 0;
        if (source_loop.ptr() != target_loop.ptr() && !is_src_loop_reduce &&
            !is_tgt_loop_reduce) {
          target_loop_candidates.push_back(target_loop);
        }
      }
      // Find the target loop with the highest priority and passing the
      // feasibility condition check
      for (std::vector<ir::Expr>::reverse_iterator iter =
               target_loop_candidates.rbegin();
           iter != target_loop_candidates.rend();
           ++iter) {
        ir::Expr candidate_loop = *iter;
        if (candidate_loop.As<ir::For>() &&
            this->MeetConditions(node->Block(), candidate_loop, 0)) {
          target_loop = candidate_loop;
          find_target_loop = true;
          break;
        }
      }
      if (find_target_loop) {
        VLOG(6) << "try to fuse loop of " << node->id() << " to "
                << master->id();
        break;
      }
    }

    // Do schedule
    if (find_target_loop) {
      ir_sch_->SimpleComputeAt(node->Block(), target_loop);
      VLOG(6) << "after compute at: " << ir_sch_->GetModule().GetExprs()[0];
      std::vector<ir::Expr> new_loops = node->GetLoops();
      for (int idx = 0; idx < original_loop_infos.size(); ++idx) {
        if (original_loop_infos[idx].first.empty()) {
          continue;
        }
        if (idx < new_loops.size()) {
          CHECK(new_loops[idx].As<ir::For>());
          if (new_loops[idx].As<ir::For>()->is_serial()) {
            ir_sch_->Bind(new_loops[idx], original_loop_infos[idx].first);
          }
        } else {
          ir::Expr unit_loop = ir_sch_->AddUnitLoop(node->Block());
          ir_sch_->Bind(unit_loop, original_loop_infos[idx].first);
        }
      }
      VLOG(6) << "after loop info copy: " << ir_sch_->GetModule().GetExprs()[0];
      // Update block and control stmts order after schedule.
      this->UpdateBlockOrder();
    } else {
      LOG(INFO) << "Cannot find a loop of masters to ComputeAt, do not merge.\n"
                << "The schedule block: " << node->Block();
    }
  };

  schedule_block_graph_->DFSTopoWalk(ComputeAtFunc);
  VLOG(5) << "[After DoVerticalLoopFusion] func body: "
          << ir_sch_->GetModule().GetExprs().front();
}

void StaticShapeGroupScheduler::BindCudaAxis() {
  if (target_.arch != Target::Arch::NVGPU) return;
  VLOG(5) << "[Start BindCudaAxis] func body: "
          << ir_sch_->GetModule().GetExprs().front();

  auto_schedule::AutoBind binder(target_);

  auto BindFunc = [&](ir::ScheduleBlockNode* node) {
    if (IsProhibitScheduleExternCallBlock(node->Block())) {
      return;
    }
    VLOG(6) << "try bind cuda axis on: " << node->id()
            << ", before bind, func body: "
            << ir_sch_->GetModule().GetExprs().front();
    binder.Apply(ir_sch_, node->id());
    VLOG(6) << "try bind cuda axis on: " << node->id()
            << ", after bind, func body: "
            << ir_sch_->GetModule().GetExprs().front();
  };

  schedule_block_graph_->DFSTopoWalk(BindFunc);

  VLOG(5) << "[After BindCudaAxis] func body: "
          << ir_sch_->GetModule().GetExprs().front();
}

struct Range {
  int min;
  int max;
};

std::ostream& operator<<(std::ostream& os, const Range& x) {
  os << "(" << x.min << ", " << x.max << ")";
  return os;
}

// TODO(BiynXu): After implementing auxiliary data structures such as IntegerSet
// and MultiDimIntegerSet, re implement this function to simplify these ugly
// codes.
void StaticShapeGroupScheduler::AllocateStorage() {
  if (target_.arch != Target::Arch::NVGPU) return;
  VLOG(5) << "[Start AllocateStorage] func body: "
          << ir_sch_->GetModule().GetExprs().front();

  // Record ir::For using index structure: <block_name, <var_name, for_node>>
  std::unordered_map<std::string, std::unordered_map<std::string, ir::Expr>>
      for_map;
  std::unordered_set<std::string> sync_mark;

  // function to update for_map
  auto UpdateVarNameToForMap = [&](ir::Expr root) {
    std::vector<ir::Expr> all_blocks = ir_sch_->GetAllBlocks();
    for (const ir::Expr& block : all_blocks) {
      std::string block_name = block.As<ir::ScheduleBlockRealize>()
                                   ->schedule_block.As<ir::ScheduleBlock>()
                                   ->name;
      std::vector<ir::Expr> for_expr = ir_sch_->GetLoops(block);
      for (ir::Expr for_expr : for_expr) {
        for_map[block_name][for_expr.As<ir::For>()->loop_var->name] = for_expr;
        VLOG(6) << "for_map.insert: <" << block_name << ", "
                << for_expr.As<ir::For>()->loop_var->name << ">";
      }
    }
  };

  // function to analyze and flatten indices to one dim of load_or_store node
  auto AnalyzeIndiceValue = [](ir::Expr load_or_store,
                               ir::Expr block) -> ir::Expr {
    std::vector<ir::Expr> indices;
    ir::Tensor tensor;
    if (load_or_store.As<ir::Load>()) {
      indices = load_or_store.As<ir::Load>()->indices;
      tensor = load_or_store.As<ir::Load>()->tensor.as_tensor_ref();
    } else {
      indices = load_or_store.As<ir::Store>()->indices;
      tensor = load_or_store.As<ir::Store>()->tensor.as_tensor_ref();
    }
    std::vector<ir::Var> iter_vars =
        block.As<ir::ScheduleBlockRealize>()
            ->schedule_block.As<ir::ScheduleBlock>()
            ->iter_vars;
    std::vector<ir::Expr> iter_values =
        block.As<ir::ScheduleBlockRealize>()->iter_values;
    struct VarHash {
      size_t operator()(const ir::Var& var) const {
        std::string name = var->name;
        return std::hash<std::string>()(name);
      }
    };
    std::vector<int> strides;
    int extent = 1;
    for (int idx = tensor->shape.size() - 1; idx >= 0; --idx) {
      strides.insert(strides.begin(), extent);
      tensor->shape[idx] = cinn::common::AutoSimplify(tensor->shape[idx]);
      CHECK(tensor->shape[idx].is_constant())
          << "Shape of tensor: " << tensor << " is not constant";
      extent *= tensor->shape[idx].get_constant();
    }
    ir::Expr flatten_indice(0);
    for (int idx = 0; idx < indices.size(); ++idx) {
      flatten_indice = flatten_indice + ir::Expr(strides[idx]) * indices[idx];
    }
    flatten_indice = cinn::common::AutoSimplify(flatten_indice);
    for (int idx = 0; idx < iter_vars.size(); ++idx) {
      optim::ReplaceVarWithExpr(
          &flatten_indice, iter_vars[idx], iter_values[idx]);
    }
    flatten_indice = cinn::common::AutoSimplify(flatten_indice);
    VLOG(6) << "flatten_indice of " << load_or_store << " : " << flatten_indice;
    return flatten_indice;
  };

  enum class CudaBindInfo : int {
    kCudaBlock,
    kCudaThread,
    kSerial,
    kCudaThreadAndSerial,
  };

  // function to calculate the range of the specified CUDA axis in a indice
  // expression
  auto CalculateRange = [&for_map](ir::Expr indice_value,
                                   const CudaBindInfo& bind_info,
                                   const std::string& block_name) {
    ir::Expr copy_for_upper_bound = ir::ir_utils::IRCopy(indice_value);
    ir::Expr copy_for_lower_bound = ir::ir_utils::IRCopy(indice_value);
    std::set<ir::Expr> var_set = ir::ir_utils::CollectIRNodesWithoutTensor(
        indice_value, [](const ir::Expr* x) { return x->as_var(); });
    for (ir::Expr var : var_set) {
      std::string name = var.as_var_ref()->name;
      CHECK(for_map.find(block_name) != for_map.end());
      CHECK(for_map[block_name].find(name) != for_map[block_name].end());
      ir::Expr for_expr = for_map[block_name][name];
      if (bind_info == CudaBindInfo::kCudaBlock) {
        if (for_expr.As<ir::For>()->is_gpu_block_binded()) {
          optim::ReplaceVarWithExpr(&copy_for_upper_bound,
                                    var.as_var_ref(),
                                    for_expr.As<ir::For>()->min +
                                        for_expr.As<ir::For>()->extent -
                                        Expr(1));
          optim::ReplaceVarWithExpr(&copy_for_lower_bound,
                                    var.as_var_ref(),
                                    for_expr.As<ir::For>()->min);
        } else {
          optim::ReplaceVarWithExpr(
              &copy_for_upper_bound, var.as_var_ref(), ir::Expr(0));
          optim::ReplaceVarWithExpr(
              &copy_for_lower_bound, var.as_var_ref(), ir::Expr(0));
        }
      } else if (bind_info == CudaBindInfo::kCudaThread) {
        if (for_expr.As<ir::For>()->is_gpu_thread_binded()) {
          optim::ReplaceVarWithExpr(&copy_for_upper_bound,
                                    var.as_var_ref(),
                                    for_expr.As<ir::For>()->min +
                                        for_expr.As<ir::For>()->extent -
                                        Expr(1));
          optim::ReplaceVarWithExpr(&copy_for_lower_bound,
                                    var.as_var_ref(),
                                    for_expr.As<ir::For>()->min);
        } else {
          optim::ReplaceVarWithExpr(
              &copy_for_upper_bound, var.as_var_ref(), ir::Expr(0));
          optim::ReplaceVarWithExpr(
              &copy_for_lower_bound, var.as_var_ref(), ir::Expr(0));
        }
      } else if (bind_info == CudaBindInfo::kSerial) {
        if (!for_expr.As<ir::For>()->is_gpu_thread_binded() &&
            !for_expr.As<ir::For>()->is_gpu_block_binded()) {
          optim::ReplaceVarWithExpr(&copy_for_upper_bound,
                                    var.as_var_ref(),
                                    for_expr.As<ir::For>()->min +
                                        for_expr.As<ir::For>()->extent -
                                        Expr(1));
          optim::ReplaceVarWithExpr(&copy_for_lower_bound,
                                    var.as_var_ref(),
                                    for_expr.As<ir::For>()->min);
        } else {
          optim::ReplaceVarWithExpr(
              &copy_for_upper_bound, var.as_var_ref(), ir::Expr(0));
          optim::ReplaceVarWithExpr(
              &copy_for_lower_bound, var.as_var_ref(), ir::Expr(0));
        }
      } else if (bind_info == CudaBindInfo::kCudaThreadAndSerial) {
        if (!for_expr.As<ir::For>()->is_gpu_block_binded()) {
          optim::ReplaceVarWithExpr(&copy_for_upper_bound,
                                    var.as_var_ref(),
                                    for_expr.As<ir::For>()->min +
                                        for_expr.As<ir::For>()->extent -
                                        Expr(1));
          optim::ReplaceVarWithExpr(&copy_for_lower_bound,
                                    var.as_var_ref(),
                                    for_expr.As<ir::For>()->min);
        } else {
          optim::ReplaceVarWithExpr(
              &copy_for_upper_bound, var.as_var_ref(), ir::Expr(0));
          optim::ReplaceVarWithExpr(
              &copy_for_lower_bound, var.as_var_ref(), ir::Expr(0));
        }
      }
    }
    VLOG(6) << "lower_bound before simplify of " << indice_value << " = "
            << copy_for_lower_bound;
    copy_for_lower_bound = cinn::common::AutoSimplify(
        cinn::common::AutoSimplify(copy_for_lower_bound));
    VLOG(6) << "upper_bound before simplify of " << indice_value << " = "
            << copy_for_upper_bound;
    copy_for_upper_bound = cinn::common::AutoSimplify(
        cinn::common::AutoSimplify(copy_for_upper_bound));
    VLOG(6) << "lower_bound of " << indice_value << " = "
            << copy_for_lower_bound;
    VLOG(6) << "upper_bound of " << indice_value << " = "
            << copy_for_upper_bound;
    return Range{static_cast<int>(copy_for_lower_bound.get_constant()),
                 static_cast<int>(copy_for_upper_bound.get_constant())};
  };

  // function to calculate the coefficient and range of the specified for_type
  // in a indice expression
  auto GetCoefficientAndRange = [&for_map](ir::Expr indice_value,
                                           const ir::ForType& for_type,
                                           const std::string& block_name) {
    std::vector<std::pair<int, Range>> coef_and_ranges(3);
    std::vector<ir::Expr> indice_copies;
    for (int i = 0; i < 3; ++i) {
      indice_copies.push_back(ir::ir_utils::IRCopy(indice_value));
    }
    std::set<ir::Expr> var_set = ir::ir_utils::CollectIRNodesWithoutTensor(
        indice_value, [](const ir::Expr* x) { return x->as_var(); });
    std::unordered_set<std::string> visited_var_names;
    for (ir::Expr var : var_set) {
      std::string name = var.as_var_ref()->name;
      if (visited_var_names.count(name) > 0) {
        continue;
      }
      visited_var_names.insert(name);
      CHECK(for_map.find(block_name) != for_map.end());
      CHECK(for_map[block_name].find(name) != for_map[block_name].end());
      ir::Expr for_expr = for_map[block_name][name];
      for (int i = 0; i < 3; ++i) {
        if (for_type == for_expr.As<ir::For>()->for_type() &&
            for_expr.As<ir::For>()->bind_info().offset == i &&
            for_expr.As<ir::For>()->extent.get_constant() > 1) {
          optim::ReplaceVarWithExpr(
              &(indice_copies[i]), var.as_var_ref(), ir::Expr(1));
          coef_and_ranges[i].second.min =
              for_expr.As<ir::For>()->min.get_constant();
          coef_and_ranges[i].second.max =
              for_expr.As<ir::For>()->min.get_constant() +
              for_expr.As<ir::For>()->extent.get_constant();
        } else {
          optim::ReplaceVarWithExpr(
              &(indice_copies[i]), var.as_var_ref(), ir::Expr(0));
        }
      }
    }
    for (int i = 0; i < 3; ++i) {
      VLOG(6) << "before simplify [" << i << "], the coefficient of "
              << indice_value << " = " << indice_copies[i] << ", range = ("
              << coef_and_ranges[i].second.min << ", "
              << coef_and_ranges[i].second.max << ")";
      indice_copies[i] = cinn::common::AutoSimplify(indice_copies[i]);
      VLOG(6) << "after simplify [" << i << "], the coefficient of "
              << indice_value << " = " << indice_copies << ", range = ("
              << coef_and_ranges[i].second.min << ", "
              << coef_and_ranges[i].second.max << ")";
      coef_and_ranges[i].first =
          static_cast<int>(indice_copies[i].get_constant());
    }
    return coef_and_ranges;
  };

  // Determine whether the indice of a pair of Store and Load cross CUDA threads
  auto IsCrossThread = [&](ir::Expr store_indice_value,
                           ir::Expr load_indice_value,
                           const std::string& store_block_name,
                           const std::string& load_block_name) {
    Range store_thread_overall_range = CalculateRange(
        store_indice_value, CudaBindInfo::kCudaThread, store_block_name);
    Range load_thread_overall_range = CalculateRange(
        load_indice_value, CudaBindInfo::kCudaThread, load_block_name);
    Range store_serial_overall_range = CalculateRange(
        store_indice_value, CudaBindInfo::kSerial, store_block_name);
    Range load_serial_overall_range = CalculateRange(
        load_indice_value, CudaBindInfo::kSerial, load_block_name);
    auto store_thread_coefficient_and_range = GetCoefficientAndRange(
        store_indice_value, ir::ForType::GPUThread, store_block_name);
    auto load_thread_coefficient_and_range = GetCoefficientAndRange(
        load_indice_value, ir::ForType::GPUThread, load_block_name);
    VLOG(6) << "store_block_name: " << store_block_name
            << ", load_block_name: " << load_block_name;
    VLOG(6) << "store_indice_value: " << store_indice_value
            << ", load_indice_value: " << load_indice_value;
    VLOG(6) << "store_thread_overall_range = " << store_thread_overall_range;
    VLOG(6) << "load_thread_overall_range = " << load_thread_overall_range;
    VLOG(6) << "store_serial_overall_range = " << store_serial_overall_range;
    VLOG(6) << "load_serial_overall_range = " << load_serial_overall_range;
    VLOG(6) << "store_thread_coefficient_and_range[0] = <"
            << store_thread_coefficient_and_range[0].first << ", "
            << store_thread_coefficient_and_range[0].second << ">";
    VLOG(6) << "load_thread_coefficient_and_range[0] = <"
            << load_thread_coefficient_and_range[0].first << ", "
            << load_thread_coefficient_and_range[0].second << ">";
    VLOG(6) << "store_thread_coefficient_and_range[1] = <"
            << store_thread_coefficient_and_range[1].first << ", "
            << store_thread_coefficient_and_range[1].second << ">";
    VLOG(6) << "load_thread_coefficient_and_range[1] = <"
            << load_thread_coefficient_and_range[1].first << ", "
            << load_thread_coefficient_and_range[1].second << ">";
    VLOG(6) << "store_thread_coefficient_and_range[2] = <"
            << store_thread_coefficient_and_range[2].first << ", "
            << store_thread_coefficient_and_range[2].second << ">";
    VLOG(6) << "load_thread_coefficient_and_range[2] = <"
            << load_thread_coefficient_and_range[2].first << ", "
            << load_thread_coefficient_and_range[2].second << ">";
    return !(store_thread_overall_range.min <= load_thread_overall_range.min &&
             store_thread_overall_range.max >= load_thread_overall_range.max &&
             store_serial_overall_range.min <= load_serial_overall_range.min &&
             store_serial_overall_range.max >= load_serial_overall_range.max &&
             (store_thread_coefficient_and_range[0].first ==
                  load_thread_coefficient_and_range[0].first ||
              load_thread_coefficient_and_range[0].first == 0) &&
             store_thread_coefficient_and_range[0].second.min <=
                 load_thread_coefficient_and_range[0].second.min &&
             store_thread_coefficient_and_range[0].second.max >=
                 load_thread_coefficient_and_range[0].second.max &&
             (store_thread_coefficient_and_range[1].first ==
                  load_thread_coefficient_and_range[1].first ||
              load_thread_coefficient_and_range[1].first == 0) &&
             store_thread_coefficient_and_range[1].second.min <=
                 load_thread_coefficient_and_range[1].second.min &&
             store_thread_coefficient_and_range[1].second.max >=
                 load_thread_coefficient_and_range[1].second.max &&
             (store_thread_coefficient_and_range[2].first ==
                  load_thread_coefficient_and_range[2].first ||
              load_thread_coefficient_and_range[2].first == 0) &&
             store_thread_coefficient_and_range[2].second.min <=
                 load_thread_coefficient_and_range[2].second.min &&
             store_thread_coefficient_and_range[2].second.max >=
                 load_thread_coefficient_and_range[2].second.max);
  };

  // Determine whether the indice of a pair of Store and Load cross CUDA block
  auto IsCrossBlock = [&](ir::Expr store_indice_value,
                          ir::Expr load_indice_value,
                          const std::string& store_block_name,
                          const std::string& load_block_name) {
    Range store_block_overall_range = CalculateRange(
        store_indice_value, CudaBindInfo::kCudaBlock, store_block_name);
    Range load_block_overall_range = CalculateRange(
        load_indice_value, CudaBindInfo::kCudaBlock, load_block_name);
    Range store_thread_and_serial_overall_range =
        CalculateRange(store_indice_value,
                       CudaBindInfo::kCudaThreadAndSerial,
                       store_block_name);
    Range load_thread_and_serial_overall_range = CalculateRange(
        load_indice_value, CudaBindInfo::kCudaThreadAndSerial, load_block_name);
    auto store_block_coefficient_and_range = GetCoefficientAndRange(
        store_indice_value, ir::ForType::GPUBlock, store_block_name);
    auto load_block_coefficient_and_range = GetCoefficientAndRange(
        load_indice_value, ir::ForType::GPUBlock, load_block_name);
    VLOG(6) << "store_block_name: " << store_block_name
            << ", load_block_name: " << load_block_name;
    VLOG(6) << "store_indice_value: " << store_indice_value
            << ", load_indice_value: " << load_indice_value;
    VLOG(6) << "store_block_overall_range = " << store_block_overall_range;
    VLOG(6) << "load_block_overall_range = " << load_block_overall_range;
    VLOG(6) << "store_thread_and_serial_overall_range = "
            << store_thread_and_serial_overall_range;
    VLOG(6) << "load_thread_and_serial_overall_range = "
            << load_thread_and_serial_overall_range;
    VLOG(6) << "store_block_coefficient_and_range[0] = <"
            << store_block_coefficient_and_range[0].first << ", "
            << store_block_coefficient_and_range[0].second << ">";
    VLOG(6) << "load_block_coefficient_and_range[0] = <"
            << load_block_coefficient_and_range[0].first << ", "
            << load_block_coefficient_and_range[0].second << ">";
    VLOG(6) << "store_block_coefficient_and_range[1] = <"
            << store_block_coefficient_and_range[1].first << ", "
            << store_block_coefficient_and_range[1].second << ">";
    VLOG(6) << "load_block_coefficient_and_range[1] = <"
            << load_block_coefficient_and_range[1].first << ", "
            << load_block_coefficient_and_range[1].second << ">";
    VLOG(6) << "store_block_coefficient_and_range[2] = <"
            << store_block_coefficient_and_range[2].first << ", "
            << store_block_coefficient_and_range[2].second << ">";
    VLOG(6) << "load_block_coefficient_and_range[2] = <"
            << load_block_coefficient_and_range[2].first << ", "
            << load_block_coefficient_and_range[2].second << ">";
    return !(store_block_overall_range.min <= load_block_overall_range.min &&
             store_block_overall_range.max >= load_block_overall_range.max &&
             store_thread_and_serial_overall_range.min <=
                 load_thread_and_serial_overall_range.min &&
             store_thread_and_serial_overall_range.max >=
                 load_thread_and_serial_overall_range.max &&
             (store_block_coefficient_and_range[0].first ==
                  load_block_coefficient_and_range[0].first ||
              load_block_coefficient_and_range[0].first == 0) &&
             store_block_coefficient_and_range[0].second.min <=
                 load_block_coefficient_and_range[0].second.min &&
             store_block_coefficient_and_range[0].second.max >=
                 load_block_coefficient_and_range[0].second.max &&
             (store_block_coefficient_and_range[1].first ==
                  load_block_coefficient_and_range[1].first ||
              load_block_coefficient_and_range[1].first == 0) &&
             store_block_coefficient_and_range[1].second.min <=
                 load_block_coefficient_and_range[1].second.min &&
             store_block_coefficient_and_range[1].second.max >=
                 load_block_coefficient_and_range[1].second.max &&
             (store_block_coefficient_and_range[2].first ==
                  load_block_coefficient_and_range[2].first ||
              load_block_coefficient_and_range[2].first == 0) &&
             store_block_coefficient_and_range[2].second.min <=
                 load_block_coefficient_and_range[2].second.min &&
             store_block_coefficient_and_range[2].second.max >=
                 load_block_coefficient_and_range[2].second.max);
  };

  // function to set storage of each tensor
  auto SetStorage = [&](ir::ScheduleBlockNode* node) {
    if (IsProhibitScheduleExternCallBlock(node->Block())) {
      return;
    }
    ir::MemoryType memory_type = ir::MemoryType::GPULocal;
    ir::Expr cur_block = node->Block();
    ir::Expr root_block = ir_sch_->GetRootBlock(cur_block);
    UpdateVarNameToForMap(root_block);
    std::vector<ir::Expr> consumer_blocks =
        ir::GetConsumers(cur_block, root_block);
    // find store and corresponding load nodes
    ir::Expr find_store =
        *ir::ir_utils::CollectIRNodesWithoutTensor(
             cur_block,
             [&](const ir::Expr* x) { return x->As<ir::Store>(); },
             true)
             .begin();
    ir::Expr store_indice_value = AnalyzeIndiceValue(find_store, cur_block);
    std::vector<std::tuple<ir::Expr, ir::Expr>> loads_and_blocks;
    for (const ir::Expr& consumer_block : consumer_blocks) {
      ir::ir_utils::CollectIRNodesWithoutTensor(
          consumer_block, [&](const Expr* x) {
            if (x->As<ir::Load>() && (x->As<ir::Load>()->name() ==
                                      find_store.As<ir::Store>()->name())) {
              loads_and_blocks.push_back(std::make_tuple(*x, consumer_block));
            }
            return false;
          });
    }
    // Traverse load nodes to check if there are loads that cross cuda blocks or
    // threads
    for (const auto& load_and_block : loads_and_blocks) {
      ir::Expr load = std::get<0>(load_and_block);
      ir::Expr consumer_block = std::get<1>(load_and_block);
      std::string consumer_block_name =
          consumer_block.As<ir::ScheduleBlockRealize>()
              ->schedule_block.As<ir::ScheduleBlock>()
              ->name;
      ir::Expr load_indice_value = AnalyzeIndiceValue(load, consumer_block);
      if (IsCrossBlock(store_indice_value,
                       load_indice_value,
                       node->id(),
                       consumer_block_name)) {
        // TODO(BiynXu): Return error information to the front-end instead of
        // terminating the program.
        LOG(FATAL) << "Fusion requires synchronization across blocks, but "
                      "currently we do not support it.";
        break;
      } else if (IsCrossThread(store_indice_value,
                               load_indice_value,
                               node->id(),
                               consumer_block_name)) {
        memory_type = ir::MemoryType::GPUShared;
      }
    }
    // Set output node to global
    std::unordered_set<std::string> output_names = OutputTensorNames();
    if (output_names.count(node->id()) > 0) {
      memory_type = ir::MemoryType::Auto;
    }
    // Set the reduce_init tensor and the real tensor to the same memory
    if (ir::IsReduceInitTensorName(node->id())) {
      ir::Expr block =
          ir_sch_->GetBlock(ir::GetOriginalReduceTensorName(node->id()));
      memory_type = ir::GetTensor(block)->buffer->memory_type;
    }
    // Do schedule
    if (memory_type == ir::MemoryType::Auto) {
      VLOG(6) << "Set store tensor of block " << node->id() << " to global";
    } else if (memory_type == ir::MemoryType::GPUShared) {
      VLOG(6) << "Set store tensor of block " << node->id() << " to shared";
      ir_sch_->SetBuffer(cur_block, "shared");
      std::vector<ir::Expr> loops = ir_sch_->GetLoops(cur_block);
      if (sync_mark.count(ir::GetOriginalReduceTensorName(node->id())) == 0) {
        ir_sch_->SyncThreads(loops.back(), true);
        sync_mark.insert(ir::GetOriginalReduceTensorName(node->id()));
      }
    } else if (memory_type == ir::MemoryType::GPULocal) {
      VLOG(6) << "Set store tensor of block " << node->id() << " to register";
      ir_sch_->SetBuffer(cur_block, "local");
    }
  };
  schedule_block_graph_->DFSTopoWalk(SetStorage);
  VLOG(5) << "[After AllocateStorage] func body: "
          << ir_sch_->GetModule().GetExprs().front();
}

void StaticShapeGroupScheduler::OptimizeReduction() {
  VLOG(5) << "[Start OptimizeReduction] func body: "
          << ir_sch_->GetModule().GetExprs().front();

  auto_schedule::ReductionFactoring rf(target_);

  auto ReductionFactoring = [&](ir::ScheduleBlockNode* node) {
    if (IsProhibitScheduleExternCallBlock(node->Block())) {
      return;
    }
    VLOG(6) << "try ReductionFactoring on: " << node->id()
            << ", before ReductionFactoring, func body: "
            << ir_sch_->GetModule().GetExprs().front();
    rf.Apply(node->id(), ir_sch_);
    VLOG(6) << "try ReductionFactoring on: " << node->id()
            << ", after ReductionFactoring, func body: "
            << ir_sch_->GetModule().GetExprs().front();
  };

  schedule_block_graph_->DFSTopoWalk(ReductionFactoring);
  schedule_block_graph_->Update(*ir_sch_);

  VLOG(5) << "[After OptimizeReduction] func body: "
          << ir_sch_->GetModule().GetExprs().front();
}

void StaticShapeGroupScheduler::UpdateBlockOrder() {
  ir::Expr root_block = ir_sch_->GetRootBlock(ir_sch_->GetAllBlocks()[0]);
  ir::BlockOrderConstructor block_order_constructor;
  blocks_order_with_ctrl_stmt_ = block_order_constructor(&root_block);
}

bool StaticShapeGroupScheduler::IsKeepGraphDependency(Expr schedule_block,
                                                      Expr target_loop,
                                                      int insert_pos) const {
  // Assuming inserting the schedule_block into the target_loop,
  // obtain the transformed upstream and downstream blocks.
  std::unordered_set<std::string> blocks_above;
  std::unordered_set<std::string> blocks_below;
  bool is_below = false;
  bool find_target_loop = false;
  int pos_count = -1;
  std::map<std::vector<int>, ir::Expr>::const_iterator iter;
  for (iter = blocks_order_with_ctrl_stmt_.begin();
       iter != blocks_order_with_ctrl_stmt_.end();
       ++iter) {
    if (iter->second.get() == schedule_block.get()) {
      continue;
    }
    if (iter->second.get() == target_loop.get()) {
      find_target_loop = true;
    }
    if (find_target_loop) {
      ++pos_count;
    }
    if (pos_count == insert_pos) {
      is_below = true;
    }
    if (iter->second.As<ir::ScheduleBlockRealize>()) {
      std::string block_id = iter->second.As<ir::ScheduleBlockRealize>()
                                 ->schedule_block.As<ir::ScheduleBlock>()
                                 ->name;
      if (is_below) {
        blocks_below.insert(block_id);
      } else {
        blocks_above.insert(block_id);
      }
    }
  }

  // Obtain real upstream and downstream nodes
  std::string src_id = schedule_block.As<ir::ScheduleBlockRealize>()
                           ->schedule_block.As<ir::ScheduleBlock>()
                           ->name;
  ir::ScheduleBlockNode* node = schedule_block_graph_->RetrieveNode(src_id);
  std::unordered_set<std::string> upstream_ids = node->UpstreamNodes();
  std::unordered_set<std::string> downstream_ids = node->DownstreamNodes();

  // Check that the transformed upstream and downstream blocks
  // still meet the relationship between the
  // original upstream and downstream nodes.
  for (const std::string& id : upstream_ids) {
    if (blocks_above.count(id) == 0) {
      VLOG(6) << "[Breaking Graph Level Dependency] ScheduleBlock: " << src_id
              << " cannot be insert into target loop at insert_pos: "
              << insert_pos << " because its upstream block: " << id
              << " will appear downstream.";
      VLOG(6) << "The target loop:\n" << target_loop;
      return false;
    }
  }
  for (const std::string& id : downstream_ids) {
    if (blocks_below.count(id) == 0) {
      VLOG(6) << "[Breaking Graph Level Dependency] ScheduleBlock: " << src_id
              << " cannot be insert into target loop at insert_pos: "
              << insert_pos << " because its downstream block: " << id
              << " will appear upstream.";
      VLOG(6) << "The target loop:\n" << target_loop;
      return false;
    }
  }
  VLOG(6) << "[Meet Graph Level Dependency] ScheduleBlock: " << src_id
          << " can be insert into target loop at insert_pos: " << insert_pos;
  VLOG(6) << "The target loop:\n" << target_loop;
  return true;
}

bool StaticShapeGroupScheduler::MeetConditions(Expr schedule_block,
                                               Expr target_loop,
                                               int insert_pos) const {
  for (const auto& condition_func : feasible_conditions_) {
    if (!(this->*condition_func)(schedule_block, target_loop, insert_pos)) {
      return false;
    }
  }
  return true;
}

}  // namespace ir
}  // namespace cinn<|MERGE_RESOLUTION|>--- conflicted
+++ resolved
@@ -211,7 +211,6 @@
   return master;
 }
 
-<<<<<<< HEAD
 std::unordered_set<std::string> StaticShapeGroupScheduler::OutputTensorNames()
     const {
   std::unordered_set<std::string> output_tensor_names{output_tensor_names_};
@@ -610,8 +609,6 @@
   schedule_block_graph_->Update(*ir_sch_);
 }
 
-=======
->>>>>>> deb53976
 void StaticShapeGroupScheduler::DoLoopAlignment() {
   VLOG(5) << "[Start LoopAlignment] func body: "
           << ir_sch_->GetModule().GetExprs().front();
