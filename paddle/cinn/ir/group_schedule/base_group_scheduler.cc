--- conflicted
+++ resolved
@@ -24,13 +24,8 @@
     const std::unordered_set<std::string>& output_tensor_names,
     const cinn::common::Target& target,
     bool is_dy_shape,
-<<<<<<< HEAD
-    std::shared_ptr<GroupTileInfo> group_tile_info) {
-=======
     const std::shared_ptr<GroupTileInfo>& group_tile_info) {
->>>>>>> 0f67e211
   if (is_dy_shape) {
-    std::cerr << "dy shape " << (group_tile_info != nullptr) << std::endl;
     return std::make_unique<DynamicShapeGroupScheduler>(
         ir_sch, output_tensor_names, target, group_tile_info);
   } else {
