// Copyright (c) 2023 CINN Authors. All Rights Reserved.
//
// Licensed under the Apache License, Version 2.0 (the "License");
// you may not use this file except in compliance with the License.
// You may obtain a copy of the License at
//
//     http://www.apache.org/licenses/LICENSE-2.0
//
// Unless required by applicable law or agreed to in writing, software
// distributed under the License is distributed on an "AS IS" BASIS,
// WITHOUT WARRANTIES OR CONDITIONS OF ANY KIND, either express or implied.
// See the License for the specific language governing permissions and
// limitations under the License.

#pragma once
#include "paddle/cinn/ir/group_schedule/base_group_scheduler.h"

namespace cinn {
namespace ir {

// The priority of the ScheduleBlockNode,
// prioritizing whether it has been bound to the cuda axis,
// and secondly considering the amount of calculated data.
struct NodePriority {
  bool has_loop_binded;
  int64_t score;

  bool operator<(const NodePriority& other) const {
    if (has_loop_binded ^ other.has_loop_binded) {
      return !has_loop_binded;
    } else {
      return score < other.score;
    }
  }
};

/**
 * The class used for scheduling fusion groups with static shape.
 * Its responsibility is to perform loop alignment,
 * automatic inline, automatic loop fusion,
 * and optimize the storage location of intermediate variables.
 * Note: Currently only CUDA backend is supported.
 */
class StaticShapeGroupScheduler : public GroupScheduler {
 public:
  StaticShapeGroupScheduler(
      ir::IRSchedule* ir_sch,
      const std::unordered_set<std::string>& output_tensor_names,
      const cinn::common::Target& target,
      std::shared_ptr<GroupTileInfo> group_tile_info)
<<<<<<< HEAD
      : GroupScheduler(ir_sch, output_tensor_names, target),
        group_tile_info_(group_tile_info) {}
=======
      : GroupScheduler(ir_sch, output_tensor_names, target, group_tile_info) {}
>>>>>>> 68143607

  void Schedule() override;

  void MapExprSchedule();

  std::vector<std::pair<SymbolicPredicate, ir::Expr>> GetIRs() override;

 private:
  // Automatically align loops for each ScheduleBlock.
  void DoLoopAlignment();

  void LoopReorderAligment();

  void Tiling();

  // Automatically inline some ScheduleBlock which meets the conditions.
  void DoComputeInline();

  // Make every effort to automatically merge the loops of the horizontal
  // relationship ScheduleBlockNode.
  void DoHorizontalLoopFusion();

  // Make every effort to automatically merge the loops of the vertical
  // relationship ScheduleBlockNode.
  void DoVerticalLoopFusion();

  // Automatically bind cuda axis on loops.
  void BindCudaAxis();

  // void BindCudaBlockThread();

  // Automatically allocate storage locations for variables to optimize IO.
  void AllocateStorage();

  // Automatically optimize the reductive calculation
  void OptimizeReduction();

  void Broadcast();

  // Evaluate the priority of ScheduleBlockNode.
  // The node where the performance bottleneck is located
  // has a higher priority, while the node with a lower priority
  // needs to compromise and align loops with the node with the highest
  // priority.
  NodePriority CalculateNodePriority(const ir::ScheduleBlockNode* node) const;

  // Find the highest priority ScheduleBlockNode,
  // other nodes need to align the loop with it.
  ir::ScheduleBlockNode* FindGlobalMasterNode() const;

  // Obtain the latest order of ScheduleBlock and the control structures
  // throughout the entire IR.
  void UpdateBlockOrder();

  /**
   * @brief Determine whether the graph level dependency is still maintained
   * after the schedule_block is placed in the insert position of target_loop.
   * @param schedule_block The src schedule_block to be replaced.
   * @param target_loop The target loop to be insert into the schedule_block.
   * @param insert_pos The insert position of new schedule_block in the
   * target_loop.
   */
  bool IsKeepGraphDependency(Expr schedule_block,
                             Expr target_loop,
                             int insert_pos) const;

  /**
   * @brief Determine whether all feasible conditions are met
   * after the schedule_block is placed in the insert position of target_loop.
   * @param schedule_block The src schedule_block to be replaced.
   * @param target_loop The target loop to be insert into the schedule_block.
   * @param insert_pos The insert position of new schedule_block in the
   * target_loop.
   */
  bool MeetConditions(Expr schedule_block,
                      Expr target_loop,
                      int insert_pos) const;

 private:
  /**
   * @brief Interface of feasibility condition.
   * @param schedule_block The src schedule_block to be replaced.
   * @param target_loop The target loop to be insert into the schedule_block.
   * @param insert_pos The insert position of new schedule_block in the
   * target_loop.
   */
  using FeasibleCondition = bool (StaticShapeGroupScheduler::*)(
      Expr schedule_block, Expr target_loop, int insert_pos) const;
  // All feasible conditions.
  std::vector<FeasibleCondition> feasible_conditions_;

  bool NeedOrderLoops();

  /**
   * The order of blocks and their control statements,
   * only For, IfThenElse and ScheduleBlock is considered.
   *
   * Example:
   * for0:
   *   for1:
   *     block0
   *     block1
   *   block2
   *   for2:
   *     block3
   *     block4
   *
   * the result is:
   *   [0]: for0
   *   [0, 0]: for1
   *   [0, 0, 0]: block0
   *   [0, 0, 1]: block1
   *   [0, 1]: block2
   *   [0, 2]: for2
   *   [0, 2, 0]: block3
   *   [0, 2, 1]: block4
   */
  std::map<std::vector<int>, ir::Expr> blocks_order_with_ctrl_stmt_;

  std::shared_ptr<GroupTileInfo> group_tile_info_;
};

}  // namespace ir
}  // namespace cinn<|MERGE_RESOLUTION|>--- conflicted
+++ resolved
@@ -48,12 +48,7 @@
       const std::unordered_set<std::string>& output_tensor_names,
       const cinn::common::Target& target,
       std::shared_ptr<GroupTileInfo> group_tile_info)
-<<<<<<< HEAD
-      : GroupScheduler(ir_sch, output_tensor_names, target),
-        group_tile_info_(group_tile_info) {}
-=======
       : GroupScheduler(ir_sch, output_tensor_names, target, group_tile_info) {}
->>>>>>> 68143607
 
   void Schedule() override;
 
@@ -64,10 +59,6 @@
  private:
   // Automatically align loops for each ScheduleBlock.
   void DoLoopAlignment();
-
-  void LoopReorderAligment();
-
-  void Tiling();
 
   // Automatically inline some ScheduleBlock which meets the conditions.
   void DoComputeInline();
@@ -83,15 +74,11 @@
   // Automatically bind cuda axis on loops.
   void BindCudaAxis();
 
-  // void BindCudaBlockThread();
-
   // Automatically allocate storage locations for variables to optimize IO.
   void AllocateStorage();
 
   // Automatically optimize the reductive calculation
   void OptimizeReduction();
-
-  void Broadcast();
 
   // Evaluate the priority of ScheduleBlockNode.
   // The node where the performance bottleneck is located
@@ -145,8 +132,6 @@
   // All feasible conditions.
   std::vector<FeasibleCondition> feasible_conditions_;
 
-  bool NeedOrderLoops();
-
   /**
    * The order of blocks and their control statements,
    * only For, IfThenElse and ScheduleBlock is considered.
@@ -172,8 +157,6 @@
    *   [0, 2, 1]: block4
    */
   std::map<std::vector<int>, ir::Expr> blocks_order_with_ctrl_stmt_;
-
-  std::shared_ptr<GroupTileInfo> group_tile_info_;
 };
 
 }  // namespace ir
