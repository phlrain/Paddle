// Copyright (c) 2023 CINN Authors. All Rights Reserved.
//
// Licensed under the Apache License, Version 2.0 (the "License");
// you may not use this file except in compliance with the License.
// You may obtain a copy of the License at
//
//     http://www.apache.org/licenses/LICENSE-2.0
//
// Unless required by applicable law or agreed to in writing, software
// distributed under the License is distributed on an "AS IS" BASIS,
// WITHOUT WARRANTIES OR CONDITIONS OF ANY KIND, either express or implied.
// See the License for the specific language governing permissions and
// limitations under the License.

#pragma once
#include "paddle/cinn/common/target.h"
#include "paddle/cinn/ir/group_schedule/tactic/schedule_tactic.h"
#include "paddle/cinn/ir/schedule/ir_schedule.h"
#include "paddle/cinn/ir/schedule_block_graph.h"

namespace cinn {
namespace ir {

using SymbolicPredicate = Expr;

// struct GroupTileInfo {
//   GroupTileInfo() {}

//   std::vector<int64_t> reduce_axis_;
//   int64_t data_rank;

//   int64_t block_num{-1};
//   int64_t warp_num;
//   int64_t flatten_inner_num;
//   int64_t reduce_numel;
//   int64_t reduce_inner_num;
//   int64_t reduce_block;

//   std::set<std::string> reduce_var_names;
//   std::set<std::string> temp_var_names;

//   std::set<std::string> shared_var_names;
//   std::set<std::string> direct_output_var_names;
//   std::vector<std::string> thread_sync_before_names;

//   int reduce_type{-1};

//   std::unordered_map<std::string, BroadcastInfo> broadcast_info;
//   std::unordered_map<std::string, BroadcastInfo> broadcast_to_elementwise;
// };

/**
 * The base class used for scheduling fusion groups.
 */
class GroupScheduler {
 public:
  GroupScheduler(ir::IRSchedule* ir_sch,
                 const std::unordered_set<std::string>& output_tensor_names,
                 const cinn::common::Target& target,
<<<<<<< HEAD
                 std::shared_ptr<GroupTileInfo> group_tile_info)
=======
                 const std::shared_ptr<GroupTileInfo>& group_tile_info)
>>>>>>> 0f67e211
      : ir_sch_(ir_sch),
        output_tensor_names_(output_tensor_names),
        target_(target),
        group_tile_info_(group_tile_info) {
    schedule_block_graph_ = std::make_unique<ir::ScheduleBlockGraph>(*ir_sch_);
  }

  static std::unique_ptr<GroupScheduler> Make(
      ir::IRSchedule* ir_sch,
      const std::unordered_set<std::string>& output_tensor_names,
      const cinn::common::Target& target,
      bool is_dy_shape = false,
<<<<<<< HEAD
      std::shared_ptr<GroupTileInfo> group_tile_info = nullptr);
=======
      const std::shared_ptr<GroupTileInfo>& group_tile_info = nullptr);
>>>>>>> 0f67e211

  virtual ~GroupScheduler() = default;

  virtual void Schedule() = 0;

  virtual std::vector<std::pair<SymbolicPredicate, ir::Expr>> GetIRs() = 0;

  std::unordered_set<std::string> OutputTensorNames() const;

 protected:
  ir::IRSchedule* ir_sch_;
  const std::unordered_set<std::string>& output_tensor_names_;
  const cinn::common::Target& target_;
  // Graph in units of ScheduleBlockNode, each node corresponds to a
  // ScheduleBlock in IR.
  std::unique_ptr<ir::ScheduleBlockGraph> schedule_block_graph_;

  std::shared_ptr<GroupTileInfo> group_tile_info_;
};

}  // namespace ir
}  // namespace cinn<|MERGE_RESOLUTION|>--- conflicted
+++ resolved
@@ -23,32 +23,6 @@
 
 using SymbolicPredicate = Expr;
 
-// struct GroupTileInfo {
-//   GroupTileInfo() {}
-
-//   std::vector<int64_t> reduce_axis_;
-//   int64_t data_rank;
-
-//   int64_t block_num{-1};
-//   int64_t warp_num;
-//   int64_t flatten_inner_num;
-//   int64_t reduce_numel;
-//   int64_t reduce_inner_num;
-//   int64_t reduce_block;
-
-//   std::set<std::string> reduce_var_names;
-//   std::set<std::string> temp_var_names;
-
-//   std::set<std::string> shared_var_names;
-//   std::set<std::string> direct_output_var_names;
-//   std::vector<std::string> thread_sync_before_names;
-
-//   int reduce_type{-1};
-
-//   std::unordered_map<std::string, BroadcastInfo> broadcast_info;
-//   std::unordered_map<std::string, BroadcastInfo> broadcast_to_elementwise;
-// };
-
 /**
  * The base class used for scheduling fusion groups.
  */
@@ -57,11 +31,7 @@
   GroupScheduler(ir::IRSchedule* ir_sch,
                  const std::unordered_set<std::string>& output_tensor_names,
                  const cinn::common::Target& target,
-<<<<<<< HEAD
-                 std::shared_ptr<GroupTileInfo> group_tile_info)
-=======
                  const std::shared_ptr<GroupTileInfo>& group_tile_info)
->>>>>>> 0f67e211
       : ir_sch_(ir_sch),
         output_tensor_names_(output_tensor_names),
         target_(target),
@@ -74,11 +44,7 @@
       const std::unordered_set<std::string>& output_tensor_names,
       const cinn::common::Target& target,
       bool is_dy_shape = false,
-<<<<<<< HEAD
-      std::shared_ptr<GroupTileInfo> group_tile_info = nullptr);
-=======
       const std::shared_ptr<GroupTileInfo>& group_tile_info = nullptr);
->>>>>>> 0f67e211
 
   virtual ~GroupScheduler() = default;
 
