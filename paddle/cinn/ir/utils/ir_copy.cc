// Copyright (c) 2021 CINN Authors. All Rights Reserved.
//
// Licensed under the Apache License, Version 2.0 (the "License");
// you may not use this file except in compliance with the License.
// You may obtain a copy of the License at
//
//     http://www.apache.org/licenses/LICENSE-2.0
//
// Unless required by applicable law or agreed to in writing, software
// distributed under the License is distributed on an "AS IS" BASIS,
// WITHOUT WARRANTIES OR CONDITIONS OF ANY KIND, either express or implied.
// See the License for the specific language governing permissions and
// limitations under the License.

#include "paddle/cinn/ir/utils/ir_copy.h"

#include <map>
#include <memory>
#include <string>
#include <vector>

#include "paddle/cinn/common/common.h"
#include "paddle/cinn/common/ir_util.h"
#include "paddle/cinn/ir/ir_mutator.h"
#include "paddle/cinn/ir/ir_printer.h"
#include "paddle/cinn/ir/module.h"
#include "paddle/cinn/ir/schedule/ir_schedule.h"

namespace cinn {
namespace ir {
namespace ir_utils {
namespace {
struct IRCopyVisitor : public ir::IRVisitorRequireReImpl<Expr> {
 public:
  explicit IRCopyVisitor(bool copy_buffer_node)
      : copy_buffer_node(copy_buffer_node) {}

  // Use maps to unify all the copied tensors and buffers.
  std::map<std::string, ir::_Tensor_*> tensor_map;
  std::map<std::string, ir::_Buffer_*> buffer_map;
  // whether to deep copy Buffer node.
  bool copy_buffer_node;

  Expr Visit(const Expr* op) override {
    return IRVisitorRequireReImpl::Visit(op);
  }

 protected:
  // The methods of ir nodes follows the order defined in node.h
  Expr Visit(const ir::IntImm* op) override {
    return Expr(make_shared<IntImm>(op->type(), op->value));
  }
  Expr Visit(const ir::UIntImm* op) override {
    return Expr(make_shared<UIntImm>(op->type(), op->value));
  }
  Expr Visit(const ir::FloatImm* op) override {
    return Expr(make_shared<FloatImm>(op->type(), op->value));
  }
  Expr Visit(const ir::StringImm* op) override {
    return Expr(cinn::common::make_shared<StringImm>(op->value));
  }

  Expr Visit(const ir::Cast* op) override {
    auto v = Visit(&op->v());
    return Cast::Make(op->type(), v);
  }

  Expr Visit(const Select* op) override {
    auto condition = Visit(&op->condition);
    auto true_value = Visit(&op->true_value);
    auto false_value = Visit(&op->false_value);
    return Select::Make(condition, true_value, false_value);
  }

  Expr Visit(const IfThenElse* op) override {
    auto condition = Visit(&op->condition);
    auto true_case = Visit(&op->true_case);
    Expr false_case;
    if (op->false_case.defined()) false_case = Visit(&op->false_case);
    return IfThenElse::Make(condition, true_case, false_case);
  }

  Expr Visit(const Block* op) override {
    std::vector<Expr> stmts;
    for (auto& s : op->stmts) {
      stmts.push_back(Visit(&s));
    }
    return Block::Make(stmts);
  }

  Expr Visit(const Call* op) override {
    auto read_args = Visit(op->read_args);
    auto write_args = Visit(op->write_args);
    return Call::Make(op->type(),
                      op->name,
                      read_args,
                      write_args,
                      op->call_type,
                      FunctionRef(),
                      0,
                      op->attrs);
  }

  Expr Visit(const _Var_* op) override {
    auto* n = make_shared<_Var_>();

    n->name = op->name;
    n->is_reduce_axis = op->is_reduce_axis;
    n->is_symbolic_constant = op->is_symbolic_constant;
    n->set_type(op->type());

    if (op->lower_bound.defined()) {
      n->lower_bound = Visit(&op->lower_bound);
    }
    if (op->upper_bound.defined()) {
      n->upper_bound = Visit(&op->upper_bound);
    }

    return Expr(n);
  }

  Expr Visit(const Load* op) override {
    auto tensor = Visit(&op->tensor);
    std::vector<Expr> indices;
    for (auto& idx : op->indices) {
      indices.push_back(Visit(&idx));
    }
    return Load::Make(tensor, indices);
  }

  Expr Visit(const Store* op) override {
    auto tensor = Visit(&op->tensor);
    auto value = Visit(&op->value);
    std::vector<Expr> indices;
    for (auto& idx : op->indices) indices.push_back(Visit(&idx));

    return Store::Make(tensor, value, indices);
  }

  Expr Visit(const Alloc* op) override {
    auto extents = Visit(op->extents);
    Expr condition;
    Expr body;
    if (op->condition.defined()) condition = Visit(&op->condition);
    if (op->body.defined()) body = Visit(&op->body);

    return Alloc::Make(op->destination, op->type(), extents, condition, body);
  }

  Expr Visit(const Free* op) override { return Free::Make(op->destination); }

  Expr Visit(const _Buffer_* op) override {
    if (buffer_map.count(op->name)) {
      return buffer_map[op->name];
    }

    auto shape = Visit(op->shape);
    auto strides = Visit(op->strides);
    auto name = op->name;
    auto scope = op->scope;
    int data_alignment = op->data_alignment;
    auto elem_offset = Visit(&op->elem_offset);
    int offset_factor = op->offset_factor;
    Target target = op->target;

    auto new_node = _Buffer_::Make(name, shape);
    new_node->strides = strides;
    new_node->dtype = op->dtype;  // copy data element's type.
    new_node->name = name;
    new_node->scope = scope;
    new_node->data_alignment = data_alignment;
    new_node->elem_offset = elem_offset;
    new_node->offset_factor = offset_factor;
    new_node->target = target;
    new_node->memory_type = op->memory_type;
    new_node->set_type(op->type());
    op->CopyMeta(new_node.As<ir::_Buffer_>());

    buffer_map[op->name] = new_node->self();

    return Expr(ir::Buffer(new_node));
  }

  Expr Visit(const _Tensor_* op) override {
    if (tensor_map.count(op->name)) {
      return tensor_map[op->name];
    }

    auto shape = Visit(op->shape);
    auto domain = Visit(op->domain);
    auto buffer_expr = Expr(op->buffer);
    // TODO(Superjomn) copy the operation.
    auto operaion = op->operation;
    auto name = op->name;
    auto tensor = make_shared<_Tensor_>();

    // tensor->buffer = op->buffer;
    if (buffer_expr.defined()) {
      if (copy_buffer_node) {
        auto buffer = Visit(&buffer_expr);
        tensor->buffer = buffer.as_buffer_ref();
      } else {
        tensor->buffer = op->buffer;
      }
    }
    tensor->domain = domain;
    tensor->shape = shape;
    tensor->reduce_axis = op->reduce_axis;
    tensor->operation = operaion;
    tensor->name = name;
    tensor->set_type(op->type());
    tensor->axis_ = op->axis_;

    tensor_map[tensor->name] = tensor;

    return tensor;
  }

  Expr Visit(const For* op) override {
    auto extent = Visit(&op->extent);
    auto min = Visit(&op->min);
    auto body = Visit(&op->body);

    return ir::For::Make(op->loop_var,
                         min,
                         extent,
                         op->for_type(),
                         op->device_api,
                         body,
                         op->vectorize_info(),
                         op->bind_info());
  }

  Expr Visit(const ir::PolyFor* op) override {
    auto init = Visit(&op->init);
    auto condition = Visit(&op->condition);
    auto inc = Visit(&op->inc);
    auto body = Visit(&op->body);
    auto expr = PolyFor::Make(op->iterator,
                              init,
                              condition,
                              inc,
                              op->for_type(),
                              op->device_api,
                              body,
                              op->vectorize_info(),
                              op->bind_info());
    return expr;
  }

  Expr Visit(const ir::_Module_* op) override {
    std::vector<Expr> buffers;
    std::vector<Expr> functions;
    std::vector<Expr> submodules;
    std::vector<Expr> predicates;
    Expr infer_shape_func;
    for (auto& expr : op->buffers) {
      buffers.push_back(Visit(&expr));
    }

    for (auto& expr : op->functions) {
      functions.push_back(Visit(&expr));
    }

    for (auto& expr : op->submodules) {
      submodules.push_back(Visit(&expr));
    }

    for (auto& expr : op->predicates) {
      predicates.push_back(Visit(&expr));
    }
    if (op->infer_shape_func.defined()) {
      infer_shape_func = Visit(&op->infer_shape_func);
    }

    auto res = ir::_Module_::Make(op->name, op->target);
    res->buffers = buffers;
    res->functions = functions;
    res->submodules = submodules;
    res->predicates = predicates;
    res->infer_shape_func = infer_shape_func;

    return Expr(res);
  }

  Expr Visit(const _LoweredFunc_* op) override {
    auto func = make_shared<_LoweredFunc_>();

    func->name = op->name;
    func->args = op->args;
    func->body = Visit(&op->body);
    func->temp_bufs = op->temp_bufs;

    func->device_api = op->device_api;

    func->cuda_axis_info = op->cuda_axis_info;

    std::vector<Expr> alloc_output_buffer_exprs;
    std::vector<Expr> dealloc_output_buffer_exprs;
    std::vector<Expr> buffer_data_cast_exprs;
    std::vector<Expr> argument_prepare_exprs;

#define COPY_ADD_FIELD(field__)      \
  for (auto& expr : op->field__) {   \
    field__.push_back(Visit(&expr)); \
  }                                  \
  func->field__ = std::move(field__);

    COPY_ADD_FIELD(alloc_output_buffer_exprs);
    COPY_ADD_FIELD(dealloc_output_buffer_exprs);
    COPY_ADD_FIELD(buffer_data_cast_exprs);
    COPY_ADD_FIELD(argument_prepare_exprs);

    return func;
  }

  Expr Visit(const Let* op) override {
    auto value = Visit(&op->symbol);
    auto body = Visit(&op->body);

    return Let::Make(value, body);
  }

  Expr Visit(const Reduce* op) override {
    auto init = Visit(&op->init);
    auto body = Visit(&op->body);
    std::vector<Var> reduce_axis(op->reduce_axis.begin(),
                                 op->reduce_axis.end());
    return Reduce::Make(op->reduce_type, init, body, reduce_axis);
  }

  Expr Visit(const Ramp* op) override {
    auto base = Visit(&op->base);
    auto stride = Visit(&op->stride);
    int lanes = op->lanes;
    return Ramp::Make(base, stride, lanes);
  }

  Expr Visit(const Broadcast* op) override {
    auto value = Visit(&op->value);
    int lanes = op->lanes;
    CHECK(value.defined());
    CHECK(value.type().valid());

    auto* n = make_shared<Broadcast>();
    n->value = value;
    n->lanes = lanes;
    return Expr(n);
  }

  Expr Visit(const FracOp* op) override {
    auto a = Visit(&op->a());
    auto b = Visit(&op->b());
    CHECK(a.defined());
    CHECK(b.defined());

    auto* n = make_shared<FracOp>();
    n->a() = a;
    n->b() = b;
    return Expr(n);
  }

  Expr Visit(const Product* op) override {
    std::vector<Expr> operands;
    for (auto& v : op->operands()) {
      operands.push_back(Visit(&v));
    }
    return Product::Make(operands);
  }

  Expr Visit(const Sum* op) override {
    std::vector<Expr> operands;
    for (auto& v : op->operands()) {
      operands.push_back(Visit(&v));
    }
    return Sum::Make(operands);
  }

  Expr Visit(const ir::PrimitiveNode* op) override {
    std::vector<std::vector<Expr>> arguments;
    for (auto& args : op->arguments) {
      arguments.push_back(Visit(args));
    }

    auto n = cinn::common::make_shared<ir::PrimitiveNode>();
    n->name = op->name;
    n->attrs = op->attrs;  // attrs are PODs
    n->arguments = arguments;
    return Expr(n);
  }

  Expr Visit(const ir::_BufferRange_* op) {
    std::vector<Var> ranges;
    for (auto& range_var : op->ranges) {
      auto* var = range_var.As<_Var_>();
      ranges.push_back(Visit(var));
    }
    return ir::_BufferRange_::Make(Visit(&op->buffer), ranges);
  }

  Expr Visit(const ir::ScheduleBlock* op) {
    std::vector<Var> iter_vars;
    for (auto iter_var : op->iter_vars) {
      auto* var = iter_var.As<_Var_>();
      CHECK(var);
      iter_vars.push_back(Visit(var));
    }
    std::vector<Expr> read_buffers;
    for (auto buffer_range : op->read_buffers) {
      read_buffers.push_back(Visit(&buffer_range));
    }
    std::vector<Expr> write_buffers;
    for (auto buffer_range : op->write_buffers) {
      write_buffers.push_back(Visit(&buffer_range));
    }
    Expr res = ir::ScheduleBlock::Make(
        iter_vars, read_buffers, write_buffers, op->name, Visit(&op->body));
    res.As<ScheduleBlock>()->attrs = op->attrs;
<<<<<<< HEAD
    res.As<ScheduleBlock>()->reduce_type = op->reduce_type;
=======
    res.As<ScheduleBlock>()->reduce_method = op->reduce_method;
>>>>>>> 0f67e211
    return res;
  }

  Expr Visit(const ir::ScheduleBlockRealize* op) {
    std::vector<Expr> iter_values;
    for (auto iter_value : op->iter_values) {
      iter_values.push_back(Visit(&iter_value));
    }
    return ir::ScheduleBlockRealize::Make(iter_values,
                                          Visit(&op->schedule_block));
  }

  Expr Visit(const ir::_Dim_* op) override {
    return ir::_Dim_::Make(op->name, op->sym_dim);
  }

#define __(x__) Expr Visit(const ir::intrinsics::x__* op);
  INTRINSIC_KIND_FOR_EACH(__)
#undef __

  Expr Visit(const ir::IntrinsicOp* op) override {
    switch (op->getKind()) {
#define __(x__)                   \
  case ir::IntrinsicKind::k##x__: \
    return Visit(llvm::dyn_cast<ir::intrinsics::x__>(op));
      INTRINSIC_KIND_FOR_EACH(__)
#undef __
    }
  }

#define OP_BINARY_HANDLE(op__)                        \
  Expr Visit(const ir::op__* op) override {           \
    auto a = IRVisitorRequireReImpl::Visit(&op->a()); \
    auto b = IRVisitorRequireReImpl::Visit(&op->b()); \
    return op__::Make(a, b);                          \
  }
  NODETY_BINARY_OP_FOR_EACH(OP_BINARY_HANDLE)
#undef OP_BINARY_HANDLE

#define OP_UNARY_HANDLE(op__)                         \
  Expr Visit(const op__* op) override {               \
    auto v = IRVisitorRequireReImpl::Visit(&op->v()); \
    return op__::Make(v);                             \
  }
  NODETY_UNARY_OP_FOR_EACH(OP_UNARY_HANDLE)
#undef OP_UNARY_HANDLE

  std::vector<Expr> Visit(const std::vector<Expr>& vs) {
    std::vector<Expr> copied;
    for (auto& e : vs) {
      copied.push_back(Visit(&e));
    }
    return copied;
  }
};

Expr IRCopyVisitor::Visit(const ir::intrinsics::BufferGetDataHandle* op) {
  return intrinsics::BufferGetDataHandle::Make(Visit(&op->buffer));
}
Expr IRCopyVisitor::Visit(const ir::intrinsics::BufferGetDataConstHandle* op) {
  return intrinsics::BufferGetDataConstHandle::Make(Visit(&op->buffer));
}
Expr IRCopyVisitor::Visit(const ir::intrinsics::PodValueToX* op) {
  return intrinsics::PodValueToX::Make(Visit(&op->pod_value_ptr),
                                       op->GetOutputType(0));
}
Expr IRCopyVisitor::Visit(const ir::intrinsics::BufferCreate* op) {
  return intrinsics::BufferCreate::Make(Visit(&op->buffer));
}
Expr IRCopyVisitor::Visit(const ir::intrinsics::GetAddr* op) {
  return intrinsics::GetAddr::Make(Visit(&op->data));
}
Expr IRCopyVisitor::Visit(const ir::intrinsics::ArgsConstruct* op) {
  llvm::SmallVector<Expr, 7> args;
  for (auto& arg : op->args) {
    args.push_back(Visit(&arg));
  }
  return intrinsics::ArgsConstruct::Make(op->var, args);
}
Expr IRCopyVisitor::Visit(const ir::intrinsics::BuiltinIntrin* op) {
  return intrinsics::BuiltinIntrin::Make(
      op->name, op->args, op->id, op->arg_nums, op->type());
}
}  // namespace
Expr IRCopy(Expr x, bool copy_buffer_node) {
  IRCopyVisitor visitor(copy_buffer_node);
  auto copied = visitor.Visit(&x);
  return copied;
}

std::vector<Expr> IRCopy(const std::vector<Expr>& x, bool copy_buffer_node) {
  std::vector<Expr> res;
  for (auto& i : x) {
    res.emplace_back(IRCopy(i, copy_buffer_node));
  }
  return res;
}

ir::ModuleExpr IRCopy(const ir::ModuleExpr& x, bool copy_buffer_node) {
  return ir::ModuleExpr(IRCopy(x.GetExprs(), copy_buffer_node));
}

ir::LoweredFunc IRCopy(const ir::LoweredFunc& x, bool copy_buffer_node) {
  ir::Expr copy_func_expr = IRCopy(static_cast<ir::Expr>(x), copy_buffer_node);
  ir::_LoweredFunc_* copy_func_ptr = copy_func_expr.As<ir::_LoweredFunc_>();
  return ir::LoweredFunc(copy_func_ptr);
}

// TODO(zhhsplendid): make IRCopy of std::vector a template function
std::vector<ir::LoweredFunc> IRCopy(const std::vector<ir::LoweredFunc>& x,
                                    bool copy_buffer_node) {
  std::vector<ir::LoweredFunc> res;
  for (const auto& i : x) {
    res.emplace_back(IRCopy(i, copy_buffer_node));
  }
  return res;
}
}  // namespace ir_utils
}  // namespace ir
}  // namespace cinn<|MERGE_RESOLUTION|>--- conflicted
+++ resolved
@@ -416,11 +416,7 @@
     Expr res = ir::ScheduleBlock::Make(
         iter_vars, read_buffers, write_buffers, op->name, Visit(&op->body));
     res.As<ScheduleBlock>()->attrs = op->attrs;
-<<<<<<< HEAD
-    res.As<ScheduleBlock>()->reduce_type = op->reduce_type;
-=======
     res.As<ScheduleBlock>()->reduce_method = op->reduce_method;
->>>>>>> 0f67e211
     return res;
   }
 
