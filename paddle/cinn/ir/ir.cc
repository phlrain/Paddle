// Copyright (c) 2021 CINN Authors. All Rights Reserved.
//
// Licensed under the Apache License, Version 2.0 (the "License");
// you may not use this file except in compliance with the License.
// You may obtain a copy of the License at
//
//     http://www.apache.org/licenses/LICENSE-2.0
//
// Unless required by applicable law or agreed to in writing, software
// distributed under the License is distributed on an "AS IS" BASIS,
// WITHOUT WARRANTIES OR CONDITIONS OF ANY KIND, either express or implied.
// See the License for the specific language governing permissions and
// limitations under the License.

#include "paddle/cinn/ir/ir.h"

#include <map>
#include <string>
#include <vector>

#include "paddle/cinn/common/cinn_value.h"
#include "paddle/cinn/common/ir_util.h"
#include "paddle/cinn/ir/ir_printer.h"
#include "paddle/cinn/ir/ir_utils.h"
#include "paddle/cinn/ir/ir_visitor.h"
#include "paddle/cinn/ir/module.h"
#include "paddle/cinn/ir/tensor.h"
#include "paddle/cinn/optim/ir_simplify.h"
#include "paddle/common/errors.h"

namespace cinn {
namespace ir {

using cinn::common::make_shared;

Expr Cast::Make(Type t, Expr v) {
  CHECK(!t.is_unk());
  CHECK(!(t.is_void() && !t.is_cpp_handle())) << "Void is not allowed to cast";
  CHECK(v.defined());

  auto node = make_shared<Cast>();
  node->v() = v;
  node->set_type(t);
  return Expr(node);
}

void Cast::Verify() const {
  if (v().type() == type())
    LOG(WARNING) << "Found a Cast Node casting a value to the same type, this "
                    "is not reasonable";
}

Expr Add::Make(Expr a, Expr b) {
  auto node = make_shared<Add>(a, b);
  return Expr(node);
}

Add::Add(Expr a, Expr b) : BinaryOpNode<Add>(a.type(), a, b) {}

void BinaryNodeVerify(const Expr &a, const Expr &b, absl::string_view ir_name) {
  CHECK(a.defined());
  CHECK(b.defined());
  TryElevateInt32ToInt64({a, b});
  CHECK_EQ(a.type(), b.type())
      << "The operands' types of the node [" << ir_name << "] don't match";
}

void Add::Verify() const { BinaryNodeVerify(a(), b(), "Add"); }

Expr Sub::Make(Expr a, Expr b) {
  auto node = make_shared<Sub>(a, b);
  return Expr(node);
}

void Sub::Verify() const { BinaryNodeVerify(a(), b(), "Sub"); }

Expr Mul::Make(Expr a, Expr b) {
  BinaryNodeVerify(a, b, "Mul");
  auto node = make_shared<Mul>(a, b);
  return Expr(node);
}

void Max::Verify() const { BinaryNodeVerify(a(), b(), "Max"); }

Expr Div::Make(Expr a, Expr b) {
  auto node = make_shared<Div>(a, b);
  return Expr(node);
}

void Div::Verify() const { BinaryNodeVerify(a(), b(), "Div"); }

Expr Mod::Make(Expr a, Expr b) {
  auto node = make_shared<Mod>(a, b);
  return Expr(node);
}

void Mod::Verify() const { BinaryNodeVerify(a(), b(), "Mod"); }

Expr Min::Make(Expr a, Expr b) {
  auto node = make_shared<Min>(a, b);
  return Expr(node);
}

void Min::Verify() const { BinaryNodeVerify(a(), b(), "Min"); }

Expr Max::Make(Expr a, Expr b) {
  auto node = make_shared<Max>(a, b);
  return Expr(node);
}

Expr Minus::Make(Expr a) {
  auto node = make_shared<Minus>(a);
  return Expr(node);
}

void Minus::Verify() const { CHECK(v().defined()); }

Expr EQ::Make(Expr a, Expr b) {
  auto node = make_shared<EQ>(a, b);
  return Expr(node);
}

void EQ::Verify() const { BinaryNodeVerify(a(), b(), "EQ"); }

Expr NE::Make(Expr a, Expr b) {
  auto node = make_shared<NE>(a, b);
  return Expr(node);
}

void NE::Verify() const { BinaryNodeVerify(a(), b(), "NE"); }

Expr LT::Make(Expr a, Expr b) {
  auto node = make_shared<LT>(a, b);
  return Expr(node);
}

void LT::Verify() const { BinaryNodeVerify(a(), b(), "LT"); }

Expr LE::Make(Expr a, Expr b) {
  auto node = make_shared<LE>(a, b);
  return Expr(node);
}

void LE::Verify() const { BinaryNodeVerify(a(), b(), "LE"); }

Expr GT::Make(Expr a, Expr b) {
  auto node = make_shared<GT>(a, b);
  return Expr(node);
}

void GT::Verify() const { BinaryNodeVerify(a(), b(), "GT"); }

Expr GE::Make(Expr a, Expr b) {
  auto node = make_shared<GE>(a, b);
  return Expr(node);
}

void GE::Verify() const { BinaryNodeVerify(a(), b(), "GE"); }

Expr And::Make(Expr a, Expr b) {
  auto node = make_shared<And>(a, b);
  return Expr(node);
}

void And::Verify() const {
  BinaryNodeVerify(a(), b(), "And");
  CHECK_EQ(a().type(), type_of<bool>());
}

Expr Or::Make(Expr a, Expr b) {
  auto node = make_shared<Or>(a, b);
  return Expr(node);
}

void Or::Verify() const {
  BinaryNodeVerify(a(), b(), "Or");
  CHECK_EQ(a().type(), type_of<bool>());
}

Type Or::type() const { return type_; }

Expr Not::Make(Expr v) {
  auto node = make_shared<Not>(v);
  return Expr(node);
}

void Not::Verify() const { CHECK_EQ(v().type(), type_of<bool>()); }

Type Not::type() const { return type_; }

Expr Let::Make(Expr symbol, Expr body) {
  auto *n = make_shared<Let>();
  CHECK(symbol.type().valid());
  if (body.defined()) {
    CHECK(body.type().valid());
  }
  n->symbol = symbol;
  n->body = body;
  n->set_type(n->symbol->type());
  return Expr(n);
}

void Let::Verify() const {
  CHECK(symbol.defined());
  // The default value(contained in body) is not required.
  if (body.defined()) {
    TryElevateInt32ToInt64({symbol, body});
    CHECK_EQ(symbol.type(), body.type());
  }
}

Type Let::type() const { return symbol.type(); }

Expr _Var_::Make(const std::string &name, const Type &type) {
  auto node = new _Var_(name, type);
  return Expr(node);
}

Expr _Var_::Make(Expr lower_bound,
                 Expr upper_bound,
                 const std::string &name,
                 bool is_reduce_axis,
                 bool is_symbolic_constant,
                 bool is_keepdim) {
  auto *n = make_shared<_Var_>();
  n->lower_bound = lower_bound;
  n->upper_bound = upper_bound;
  n->is_reduce_axis = is_reduce_axis;
  n->is_keepdim = is_keepdim;
  n->is_symbolic_constant = is_symbolic_constant;
  n->name = name;
  n->set_type(lower_bound.type());
  return Expr(n);
}

Expr _Var_::Copy() const {
  auto *n = make_shared<_Var_>();
  n->name = name;
  n->is_reduce_axis = is_reduce_axis;
  n->is_keepdim = is_keepdim;
  n->lower_bound = lower_bound;
  n->upper_bound = upper_bound;
  n->set_type(type());
  return Expr(n);
}

void _Var_::Verify() const { CHECK(!name.empty()) << "Var should have a name"; }

void Mul::Verify() const { BinaryNodeVerify(a(), b(), "Mul"); }

Expr For::Make(Var loop_var,
               Expr min,
               Expr extent,
               ForType for_type,
               DeviceAPI device_api,
               Expr body,
               VectorizeInfo vector_info,
               BindInfo bind_info) {
  ir::TryElevateInt32ToInt64({loop_var, min, extent});
  auto node = make_shared<For>();
  CHECK(loop_var.defined());
  CHECK(min.defined());
  CHECK(extent.defined());
  node->loop_var = loop_var;
  node->min = min;
  node->extent = extent;
  node->device_api = device_api;
  node->body = body.As<ir::Block>() ? body : ir::Block::Make({body});
  node->set_for_type(for_type);
  node->set_vectorize_info(vector_info);
  node->set_bind_info(bind_info);

  if (node->is_vectorized()) CHECK(node->vectorize_info().valid());
  if (node->is_binded() && bind_info.offset >= 0)
    CHECK(node->bind_info().valid());

  return Expr(node);
}

std::vector<Expr *> For::expr_fields() { return {&min, &extent, &body}; }
std::vector<const Expr *> For::expr_fields() const {
  return {&min, &extent, &body};
}

Expr Block::Make(const std::vector<Expr> &stmts) {
  auto node = make_shared<Block>();
  node->stmts = stmts;
  return Expr(node);
}
std::vector<Expr *> Block::expr_fields() {
  std::vector<Expr *> res;
  for (auto &x : stmts) res.push_back(&x);
  return res;
}
std::vector<const Expr *> Block::expr_fields() const {
  std::vector<const Expr *> res;
  for (auto &x : stmts) res.push_back(&x);
  return res;
}

Expr ScheduleBlock::Make(const std::vector<Var> &iter_vars,
                         const std::vector<Expr> &read_buffers,
                         const std::vector<Expr> &write_buffers,
                         const std::string &name,
                         Expr body) {
  auto node = make_shared<ScheduleBlock>();
  node->iter_vars = iter_vars;
  node->read_buffers = read_buffers;
  node->write_buffers = write_buffers;
  node->name = name;
  node->body = body;
  return Expr(node);
}
void ScheduleBlock::Verify() const {
  CHECK(!name.empty());
  CHECK(body.defined());
}
std::vector<Expr *> ScheduleBlock::expr_fields() {
  std::vector<Expr *> res;
  res.push_back(&body);
  return res;
}
std::vector<const Expr *> ScheduleBlock::expr_fields() const {
  std::vector<const Expr *> res;
  res.push_back(&body);
  return res;
}

Expr ScheduleBlockRealize::Make(const std::vector<Expr> &iter_values,
                                const Expr &schedule_block) {
  auto node = make_shared<ScheduleBlockRealize>();
  node->iter_values = iter_values;
  node->schedule_block = schedule_block;
  return Expr(node);
}
void ScheduleBlockRealize::Verify() const {
  auto *schedule_block_ptr = schedule_block.As<ScheduleBlock>();
  CHECK(schedule_block_ptr);
  CHECK_EQ(schedule_block_ptr->iter_vars.size(), iter_values.size());
}
std::vector<Expr *> ScheduleBlockRealize::expr_fields() {
  std::vector<Expr *> res;
  auto *schedule_block_ptr = schedule_block.As<ScheduleBlock>();
  CHECK(schedule_block_ptr);
  res.push_back(&schedule_block_ptr->body);
  return res;
}
std::vector<const Expr *> ScheduleBlockRealize::expr_fields() const {
  std::vector<const Expr *> res;
  auto *schedule_block_ptr = schedule_block.As<ScheduleBlock>();
  CHECK(schedule_block_ptr);
  res.push_back(&schedule_block_ptr->body);
  return res;
}

Expr IfThenElse::Make(Expr condition, Expr true_case, Expr false_case) {
  if (true_case.defined() && (!true_case.As<Block>()))
    true_case = ir::Block::Make({true_case});
  if (false_case.defined() && (!false_case.As<Block>()))
    false_case = ir::Block::Make({false_case});
  auto node = make_shared<IfThenElse>(condition, true_case, false_case);
  return Expr(node);
}

IfThenElse::IfThenElse(Expr condition, Expr true_case, Expr false_case)
    : ExprNode(Type()),
      condition(condition),
      true_case(true_case),
      false_case(false_case) {
  CHECK(condition.defined());
  CHECK(true_case.defined());
}
std::vector<Expr *> IfThenElse::expr_fields() {
  return {&condition, &true_case, &false_case};
}
std::vector<const Expr *> IfThenElse::expr_fields() const {
  return {&condition, &true_case, &false_case};
}

Expr Store::Make(Expr tensor, Expr value, const std::vector<Expr> &indices) {
  CHECK(tensor.As<_Tensor_>()) << "tensor should be _Tensor_ type";
  auto node = make_shared<Store>();
  node->tensor = tensor;
  node->value = value;
  node->indices =
      utils::GetCompitableStoreLoadIndices(tensor.as_tensor_ref(), indices);

  if (tensor->type() != Void()) {
    node->set_type(
        tensor->type().ElementOf().with_lanes(node->index().type().lanes()));
  }
  return Expr(node);
}

Expr Store::index() const {
  auto *tensor_n = tensor.As<ir::_Tensor_>();
  CHECK(tensor_n);
  if (indices.size() == 1) {
    return indices[0];
  }
  Expr res = cinn::common::IndiceToAbsOffset(tensor_n->shape, indices);
  return res;
}

void Store::replace(Expr old_op, Expr new_op) {
  if (value == old_op) {
    value = new_op;
  }
  if (tensor == old_op) {
    tensor = new_op;
  }
  for (int i = 0; i < indices.size(); i++) {
    if (indices[i] == old_op) {
      indices[i] = new_op;
    }
  }
}

void Select::replace(Expr old_op, Expr new_op) {
  if (condition == old_op) {
    condition = new_op;
  }
  if (true_value == old_op) {
    true_value = new_op;
  }
  if (false_value == old_op) {
    false_value = new_op;
  }
}

void Cast::replace(Expr old_op, Expr new_op) {
  if (v() == old_op) {
    v() = new_op;
  }
}

const std::string &Store::name() const {
  auto *t = tensor.As<ir::_Tensor_>();
  CHECK(t);
  return t->name;
}

Type Store::type() const { return value.type(); }

std::vector<Expr *> Store::expr_fields() {
  std::vector<Expr *> exprs({&tensor, &value});
  for (auto &idx : indices) exprs.push_back(&idx);
  return exprs;
}

std::vector<const Expr *> Store::expr_fields() const {
  std::vector<const Expr *> exprs({&tensor, &value});
  for (auto &idx : indices) exprs.push_back(&idx);
  return exprs;
}

void Store::Verify() const { CHECK(tensor.defined()); }

Expr Alloc::Make(Expr dest,
                 Type type,
                 const std::vector<Expr> &extents,
                 Expr condition,
                 Expr body) {
  auto node = make_shared<Alloc>();
  CHECK(dest.As<_Buffer_>()) << "Alloc destination only supports Buffer";
  node->destination = dest;
  node->extents = extents;
  node->condition = condition;
  node->body = body;
  node->set_type(type);
  return Expr(node);
}

int32_t Alloc::ConstantAllocationSize() const {
  return ConstantAllocationSize(extents);
}

int32_t Alloc::ConstantAllocationSize(const std::vector<Expr> &extents) {
  int32_t res{1};
  for (auto &e : extents) {
    auto *p = e.As<IntImm>();
    CHECK(p) << "extent should be IntImm";
    res *= p->value;
  }
  return res;
}
std::vector<Expr *> Alloc::expr_fields() {
  std::vector<Expr *> res;
  for (auto &x : extents) res.push_back(&x);
  res.push_back(&condition);
  res.push_back(&body);
  return res;
}
std::vector<const Expr *> Alloc::expr_fields() const {
  std::vector<const Expr *> res;
  for (auto &x : extents) res.push_back(&x);
  res.push_back(&condition);
  res.push_back(&body);
  return res;
}

Expr Free::Make(Expr dest) {
  auto node = make_shared<Free>();
  CHECK(dest.As<_Buffer_>()) << "Free destination only supports Buffer";
  node->destination = dest;
  return Expr(node);
}

Expr Call::Make(Type type,
                const std::string &name,
                const std::vector<Expr> &read_args,
                const std::vector<Expr> &write_args,
                CallType call_type,
                FunctionRef func,
                int value_index,
                const std::map<std::string, attr_t> &attrs) {
  for (size_t i = 0; i < read_args.size(); ++i) {
    CHECK(read_args[i].defined());
  }

  auto node = cinn::common::make_shared<Call>(type);
  node->name = name;
  node->read_args = read_args;
  node->write_args = write_args;
  node->call_type = call_type;
  node->func = func;
  node->value_index = value_index;
  node->set_type(type);
  node->attrs = attrs;
  return Expr(node);
}

void Call::replace(Expr old_op, Expr new_op) {
  for (int i = 0; i < read_args.size(); i++) {
    if (read_args[i] == old_op) {
      read_args[i] = new_op;
    }
  }
  for (int i = 0; i < write_args.size(); i++) {
    if (read_args[i] == old_op) {
      read_args[i] = new_op;
    }
  }
}

std::vector<Expr *> Call::expr_fields() {
  std::vector<Expr *> res;
  for (auto &x : read_args) res.push_back(&x);
  for (auto &x : write_args) res.push_back(&x);
  return res;
}
std::vector<const Expr *> Call::expr_fields() const {
  std::vector<const Expr *> res;
  for (auto &x : read_args) res.push_back(&x);
  for (auto &x : write_args) res.push_back(&x);
  return res;
}
void Call::Verify() const {}

Expr PolyFor::Make(Var iterator,
                   Expr init_val,
                   Expr condition,
                   Expr inc,
                   ForType for_type,
                   DeviceAPI device_api,
                   Expr body,
                   VectorizeInfo vectorize_info,
                   BindInfo bind_info) {
  auto n = make_shared<PolyFor>();
  n->iterator = iterator;
  n->init = init_val;
  n->condition = condition;
  n->inc = inc;
  n->device_api = device_api;
  n->body = body.As<ir::Block>() ? body : ir::Block::Make({body});
  n->set_for_type(for_type);
  n->set_vectorize_info(vectorize_info);
  n->set_bind_info(bind_info);

  if (n->is_vectorized()) CHECK(n->vectorize_info().valid());
  if (n->is_binded() && bind_info.offset >= 0) CHECK(n->bind_info().valid());

  return Expr(n);
}
std::vector<Expr *> PolyFor::expr_fields() {
  return {&init, &condition, &inc, &body};
}
std::vector<const Expr *> PolyFor::expr_fields() const {
  return {&init, &condition, &inc, &body};
}

Expr PolyFor::ExtractExtent() const {
  auto nodes = ir::ir_utils::CollectIRNodes(condition, [&](const Expr *e) {
    return e->As<NE>() ||   //
           e->As<EQ>() ||   //
           e->As<Min>() ||  //
           e->As<Max>();
  });

  if (!nodes.empty()) {
    return Expr();
  }

  auto *le_n = condition.As<LE>();
  auto *lt_n = condition.As<LT>();
  if (!(le_n || lt_n)) return Expr();

  if (le_n) {
    if (le_n->a() != Expr(iterator)) return Expr();
    auto *le_b_int = le_n->b().As<IntImm>();
    if (le_b_int)
      return Expr(make_shared<IntImm>(Int(32), le_b_int->value + 1));
    return Add::Make(le_n->b(), Expr(1));
  }

  if (lt_n) {
    if (lt_n->a() != Expr(iterator)) return Expr();
    return lt_n->b();
  }
  return Expr();
}

bool Var::operator==(const Var &o) const {
  return o->name == operator->()->name;
}
bool Var::operator!=(const Var &o) const { return !(*this == o); }

Var &Var::operator=(_Var_ *x) {
  *this = Var(x);
  return *this;
}

Var &Var::operator=(const _Var_ *x) {
  *this = x->Copy();
  return *this;
}

Expr Load::Make(Expr tensor, const std::vector<Expr> &origin_indices) {
  CHECK(tensor->type().valid());
  const auto indices = utils::GetCompitableStoreLoadIndices(
      tensor.as_tensor_ref(), origin_indices);
  CHECK(!indices.empty());
  TryElevateInt32ToInt64(indices);
  for (auto &idx : indices) {
    CHECK(idx.type().ElementOf() == Int(64) ||
          idx.type().ElementOf() == Int(32));
  }
  auto node = make_shared<Load>();
  node->tensor = tensor;
  node->indices = indices;
  node->set_type(node->type());
  return Expr(node);
}

void Load::convert_int32_to_int64() {
  IrNode::convert_int32_to_int64();
  tensor->convert_int32_to_int64();
}

Type Load::type() const {
  CHECK(tensor.defined());
  CHECK(tensor.type().valid());

  int lanes = 0;
  for (auto &idx : indices) lanes = std::max(lanes, idx.type().lanes());
  auto type = tensor.type().ElementOf().with_lanes(lanes);
  if (type.is_cpp_handle()) return type.set_cpp_handle(false);
  if (type.is_cpp_handle2()) return type.set_cpp_handle(true);
  return type;
}

std::vector<Expr *> Load::expr_fields() {
  std::vector<Expr *> exprs({&tensor});
  for (auto &idx : indices) exprs.push_back(&idx);
  return exprs;
}

std::vector<const Expr *> Load::expr_fields() const {
  std::vector<const Expr *> exprs({&tensor});
  for (auto &idx : indices) exprs.push_back(&idx);
  return exprs;
}

Expr Load::index() const {
  if (is_addr_tensor()) {
    auto *tensor_n = tensor.As<_Tensor_>();
    CHECK(tensor_n);
    VLOG(3) << "Begin Load::index IndiceToAbsOffset of tensor: "
            << this->name();
    if (indices.size() == 1) {
      return indices[0];
    }
    Expr res = cinn::common::IndiceToAbsOffset(tensor_n->shape, indices);
    return res;
  } else {
    CHECK_EQ(indices.size(), 1UL);
    return indices[0];
  }
}

const std::string &Load::name() const {
  auto *t = tensor.As<ir::_Tensor_>();
  CHECK(t);
  return t->name;
}

void Load::Verify() const {
  CHECK(tensor.defined());
  CHECK(!indices.empty()) << "At least one indice is needed";
  for (auto &indice : indices) {
    CHECK(indice.defined());
    CHECK(indice.type().ElementOf() == type_of<int32_t>() ||
          indice.type().ElementOf() == type_of<int64_t>())
        << "get type " << indice.type() << " vs (int64 or int32)";
  }
}

bool LoadStoreAddrMnger::is_addr_tensor() const {
  return tensor.As<_Tensor_>();
}
bool LoadStoreAddrMnger::is_addr_scalar() const { return !is_addr_tensor(); }

Expr Ramp::Make(Expr base, Expr stride, int lanes) {
  CHECK(base.defined());
  CHECK(stride.defined());
  CHECK(base.type().valid());
  CHECK(stride.type().valid());
  CHECK_EQ(stride.type(), Int(32));
  CHECK_GT(lanes, 0);

  auto *n = make_shared<Ramp>();
  n->base = base;
  n->stride = stride;
  n->lanes = lanes;
  Type type(base.type().type(), base.type().bits(), lanes);
  n->set_type(type);
  return Expr(n);
}

Expr Broadcast::Make(Expr value, int lanes) {
  CHECK(value.defined());
  CHECK(value.type().valid());

  auto *n = make_shared<Broadcast>();
  n->value = value;
  n->lanes = lanes;

  Type type(value.type().type(), value.type().bits(), lanes);
  n->set_type(type);

  return Expr(n);
}

Type Broadcast::type() const {
  return value.type().ElementOf().with_lanes(lanes);
}

Expr Sum::Make(const std::vector<Expr> &vs) {
  CHECK(!vs.empty());
  if (vs.size() == 1) return vs.front();

  auto *n = make_shared<Sum>();
  TryElevateInt32ToInt64(vs);
  auto type = vs.front().type();
  for (auto &v : vs) {
    CHECK_EQ(v.type(), type) << "The operands' types of the node ["
                             << n->node_type() << "] don't match: "
                             << "(" << v << " vs " << vs.front() << ")";
  }

  n->operands() = vs;

  n->set_type(vs.front()->type());

  return Expr(n);
}

Expr Product::Make(const std::vector<Expr> &vs) {
  CHECK_GE(vs.size(), 1);

  auto *n = make_shared<Product>();
  TryElevateInt32ToInt64(vs);
  auto type = vs.front().type();
  for (auto &v : vs) CHECK_EQ(v.type(), type);

  n->operands() = vs;

  n->set_type(vs.front()->type());

  return Expr(n);
}

Expr FracOp::Make(Expr n, Expr d) {
  auto *node = make_shared<FracOp>();
  node->a() = n;
  node->b() = d;
  return Expr(node);
}

ir::Module _Module_::Make(const std::string &name, Target target) {
  auto n = make_shared<_Module_>();
  n->name = name;
  n->target = target;
  return ir::Module(n);
}

Expr PrimitiveNode::Make(const std::string &name,
                         const std::map<std::string, attr_t> &attrs) {
  auto *n = make_shared<PrimitiveNode>();
  n->name = name;
  n->attrs = attrs;
  return Expr(n);
}

Expr Reduce::Make(Reduce::ReduceType reduce_type,
                  Expr init,
                  Expr body,
                  const std::vector<Var> &reduce_axis) {
  CHECK(body.defined());
  CHECK(init.defined());
  auto n = cinn::common::make_shared<Reduce>();
  n->init = init;
  n->body = body;
  n->reduce_type = reduce_type;
  n->reduce_axis.append(reduce_axis.begin(), reduce_axis.end());
  CHECK(body.type().valid());
  if (init.defined()) {
    CHECK(init.type().valid());
    CHECK_EQ(init.type(), body.type());
  }
  n->set_type(body.type());
  return Expr(n);
}

Type Reduce::type() const { return body.type().ElementOf(); }

std::vector<Expr *> Reduce::expr_fields() {
  std::vector<Expr *> res;
  if (init.defined()) {
    res.push_back(&init);
  }
  CHECK(body.defined());
  res.push_back(&body);
  return res;
}
std::vector<const Expr *> Reduce::expr_fields() const {
  std::vector<const Expr *> res;
  if (init.defined()) {
    res.push_back(&init);
  }
  CHECK(body.defined());
  res.push_back(&body);
  return res;
}

void Reduce::Verify() const {
  CHECK(init.defined());
  CHECK(body.defined());
  CHECK(!reduce_axis.empty()) << "At least one reduce axis is needed";
  CHECK_EQ(init.type(), body.type());
}

Type Select::type() const {
  PADDLE_ENFORCE_EQ(
      true_value.type(), false_value.type(), "Type of Select must be same");
  return type_;
}

void Select::Verify() const {
  CHECK(condition.defined());
  CHECK(true_value.defined());
  CHECK(false_value.defined());
  CHECK(condition.type().is_bool())
      << "Select Node's condition should be a boolean";
  CHECK_EQ(true_value.type(), false_value.type())
      << "Select Node's true_value and false_value should have the same type";
}

void Free::Verify() const { CHECK(destination.defined()); }

void Alloc::Verify() const { CHECK(destination.defined()); }

void For::Verify() const {
  CHECK(loop_var.defined());
  CHECK(min.defined());
  CHECK(extent.defined());
  CHECK(body.defined());
<<<<<<< HEAD
=======

  PADDLE_ENFORCE_EQ((loop_var->type() == type_of<int32_t>()) ||
                        (loop_var->type() == type_of<int64_t>()),
                    true,
                    ::common::errors::InvalidArgument(
                        "loop var's type must be int32 or int64"));
  PADDLE_ENFORCE_EQ((min->type() == type_of<int32_t>()) ||
                        (min->type() == type_of<int64_t>()),
                    true,
                    ::common::errors::InvalidArgument(
                        "loop min's type must be int32 or int64"));
  PADDLE_ENFORCE_EQ((extent->type() == type_of<int32_t>()) ||
                        (extent->type() == type_of<int64_t>()),
                    true,
                    ::common::errors::InvalidArgument(
                        "loop extent's type must be int32 or int64"));
>>>>>>> 3e106cf2
}

void PolyFor::Verify() const {
  CHECK(iterator.defined());
  CHECK(init.defined());
  CHECK(condition.defined());
  CHECK(inc.defined());
  CHECK(body.defined());

  CHECK_EQ(iterator->type(), type_of<int32_t>());
  CHECK_EQ(init.type(), type_of<int32_t>());
  CHECK_EQ(condition.type(), type_of<bool>());
  CHECK_EQ(inc.type(), type_of<int32_t>());
}

void Ramp::Verify() const {
  CHECK(base.defined());
  CHECK(stride.defined());
}

void FracOp::Verify() const {
  CHECK(a().defined());
  CHECK(b().defined());
  CHECK_EQ(a().type(), b().type());
}

void Broadcast::Verify() const { CHECK(value.defined()); }

void MultiOperandVerify(llvm::ArrayRef<Expr> operands) {
  Type operand_type = operands.front().type();
  CHECK(operand_type.valid());
  for (int i = 1; i < operands.size(); i++) {
    CHECK(operands[i].defined());
    CHECK_EQ(operands[i].type(), operand_type);
  }
}

Type Product::type() const { return operands().front().type(); }

void Product::Verify() const {
  CHECK_GT(operands().size(), 1UL)
      << "Product node should have more than 1 operands";
  MultiOperandVerify(operands());
}

Type Sum::type() const { return operands().front().type(); }

void Sum::Verify() const {
  CHECK_GT(operands().size(), 1UL)
      << "Sum node should have more than 1 operands";
  MultiOperandVerify(operands());
}

void Block::Verify() const {}

void PrimitiveNode::Verify() const {}

}  // namespace ir
}  // namespace cinn<|MERGE_RESOLUTION|>--- conflicted
+++ resolved
@@ -885,8 +885,6 @@
   CHECK(min.defined());
   CHECK(extent.defined());
   CHECK(body.defined());
-<<<<<<< HEAD
-=======
 
   PADDLE_ENFORCE_EQ((loop_var->type() == type_of<int32_t>()) ||
                         (loop_var->type() == type_of<int64_t>()),
@@ -903,7 +901,6 @@
                     true,
                     ::common::errors::InvalidArgument(
                         "loop extent's type must be int32 or int64"));
->>>>>>> 3e106cf2
 }
 
 void PolyFor::Verify() const {
