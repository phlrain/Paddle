// Copyright (c) 2021 CINN Authors. All Rights Reserved.
//
// Licensed under the Apache License, Version 2.0 (the "License");
// you may not use this file except in compliance with the License.
// You may obtain a copy of the License at
//
//     http://www.apache.org/licenses/LICENSE-2.0
//
// Unless required by applicable law or agreed to in writing, software
// distributed under the License is distributed on an "AS IS" BASIS,
// WITHOUT WARRANTIES OR CONDITIONS OF ANY KIND, either express or implied.
// See the License for the specific language governing permissions and
// limitations under the License.

#include "paddle/cinn/ir/ir.h"

#include <map>
#include <string>
#include <vector>
#include "paddle/cinn/common/cinn_value.h"
#include "paddle/cinn/common/ir_util.h"
#include "paddle/cinn/ir/ir_printer.h"
#include "paddle/cinn/ir/ir_utils.h"
#include "paddle/cinn/ir/ir_visitor.h"
#include "paddle/cinn/ir/module.h"
#include "paddle/cinn/ir/tensor.h"
#include "paddle/cinn/optim/ir_simplify.h"
#include "paddle/common/enforce.h"
#include "paddle/common/errors.h"

namespace cinn {
namespace ir {

using cinn::common::make_shared;

Expr Cast::Make(Type t, Expr v) {
  CHECK(!t.is_unk());
  CHECK(!(t.is_void() && !t.is_cpp_handle())) << "Void is not allowed to cast";
  CHECK(v.defined());

  auto node = make_shared<Cast>();
  node->v() = v;
  node->set_type(t);
  return Expr(node);
}

void Cast::Verify() const {
  if (v().type() == type())
    LOG(WARNING) << "Found a Cast Node casting a value to the same type, this "
                    "is not reasonable";
}

Expr Add::Make(Expr a, Expr b) {
  auto node = make_shared<Add>(a, b);
  return Expr(node);
}

Add::Add(Expr a, Expr b) : BinaryOpNode<Add>(a.type(), a, b) {}

void BinaryNodeVerify(const Expr &a, const Expr &b, absl::string_view ir_name) {
  CHECK(a.defined());
  CHECK(b.defined());
  TryElevateInt32ToInt64({a, b});
  PADDLE_ENFORCE_EQ(
      a.type(),
      b.type(),
      phi::errors::InvalidArgument(
          "The operands' types of the node [%s] don't match", ir_name));
}

void Add::Verify() const { BinaryNodeVerify(a(), b(), "Add"); }

Expr Sub::Make(Expr a, Expr b) {
  auto node = make_shared<Sub>(a, b);
  return Expr(node);
}

void Sub::Verify() const { BinaryNodeVerify(a(), b(), "Sub"); }

Expr Mul::Make(Expr a, Expr b) {
  BinaryNodeVerify(a, b, "Mul");
  auto node = make_shared<Mul>(a, b);
  return Expr(node);
}

void Max::Verify() const { BinaryNodeVerify(a(), b(), "Max"); }

Expr Div::Make(Expr a, Expr b) {
  auto node = make_shared<Div>(a, b);
  return Expr(node);
}

void Div::Verify() const { BinaryNodeVerify(a(), b(), "Div"); }

Expr Mod::Make(Expr a, Expr b) {
  auto node = make_shared<Mod>(a, b);
  return Expr(node);
}

void Mod::Verify() const { BinaryNodeVerify(a(), b(), "Mod"); }

Expr Min::Make(Expr a, Expr b) {
  auto node = make_shared<Min>(a, b);
  return Expr(node);
}

void Min::Verify() const { BinaryNodeVerify(a(), b(), "Min"); }

Expr Max::Make(Expr a, Expr b) {
  auto node = make_shared<Max>(a, b);
  return Expr(node);
}

Expr Minus::Make(Expr a) {
  auto node = make_shared<Minus>(a);
  return Expr(node);
}

void Minus::Verify() const { CHECK(v().defined()); }

Expr EQ::Make(Expr a, Expr b) {
  auto node = make_shared<EQ>(a, b);
  return Expr(node);
}

void EQ::Verify() const { BinaryNodeVerify(a(), b(), "EQ"); }

Expr NE::Make(Expr a, Expr b) {
  auto node = make_shared<NE>(a, b);
  return Expr(node);
}

void NE::Verify() const { BinaryNodeVerify(a(), b(), "NE"); }

Expr LT::Make(Expr a, Expr b) {
  auto node = make_shared<LT>(a, b);
  return Expr(node);
}

void LT::Verify() const { BinaryNodeVerify(a(), b(), "LT"); }

Expr LE::Make(Expr a, Expr b) {
  auto node = make_shared<LE>(a, b);
  return Expr(node);
}

void LE::Verify() const { BinaryNodeVerify(a(), b(), "LE"); }

Expr GT::Make(Expr a, Expr b) {
  auto node = make_shared<GT>(a, b);
  return Expr(node);
}

void GT::Verify() const { BinaryNodeVerify(a(), b(), "GT"); }

Expr GE::Make(Expr a, Expr b) {
  auto node = make_shared<GE>(a, b);
  return Expr(node);
}

void GE::Verify() const { BinaryNodeVerify(a(), b(), "GE"); }

Expr And::Make(Expr a, Expr b) {
  auto node = make_shared<And>(a, b);
  return Expr(node);
}

void And::Verify() const {
  BinaryNodeVerify(a(), b(), "And");
  PADDLE_ENFORCE_EQ(
      a().type(),
      type_of<bool>(),
      phi::errors::InvalidArgument(
          "The type of the operands of the node [And] should be bool"));
}

Expr Or::Make(Expr a, Expr b) {
  auto node = make_shared<Or>(a, b);
  return Expr(node);
}

void Or::Verify() const {
  BinaryNodeVerify(a(), b(), "Or");
  PADDLE_ENFORCE_EQ(
      a().type(),
      type_of<bool>(),
      phi::errors::InvalidArgument(
          "The type of the operands of the node [Or] should be bool"));
}

Type Or::type() const { return type_; }

Expr Not::Make(Expr v) {
  auto node = make_shared<Not>(v);
  return Expr(node);
}

void Not::Verify() const {
  PADDLE_ENFORCE_EQ(
      v().type(),
      type_of<bool>(),
      phi::errors::InvalidArgument(
          "The type of the operand of the node [Not] should be bool"));
}

Type Not::type() const { return type_; }

Expr Let::Make(Expr symbol, Expr body) {
  auto *n = make_shared<Let>();
  CHECK(symbol.type().valid());
  if (body.defined()) {
    CHECK(body.type().valid());
  }
  n->symbol = symbol;
  n->body = body;
  n->set_type(n->symbol->type());
  return Expr(n);
}

void Let::Verify() const {
  CHECK(symbol.defined());
  // The default value(contained in body) is not required.
  if (body.defined()) {
    TryElevateInt32ToInt64({symbol, body});
    PADDLE_ENFORCE_EQ(
        symbol.type(),
        body.type(),
        phi::errors::InvalidArgument("The type of the symbol and the body of "
                                     "the node [Let] should be the same"));
  }
}

Type Let::type() const { return symbol.type(); }

Expr _Var_::Make(const std::string &name, const Type &type) {
  auto node = new _Var_(name, type);
  return Expr(node);
}

Expr _Var_::Make(Expr lower_bound,
                 Expr upper_bound,
                 const std::string &name,
                 bool is_reduce_axis,
                 bool is_symbolic_constant,
                 bool is_keepdim) {
  auto *n = make_shared<_Var_>();
  n->lower_bound = lower_bound;
  n->upper_bound = upper_bound;
  n->is_reduce_axis = is_reduce_axis;
  n->is_keepdim = is_keepdim;
  n->is_symbolic_constant = is_symbolic_constant;
  n->name = name;
  n->set_type(lower_bound.type());
  return Expr(n);
}

Expr _Var_::Copy() const {
  auto *n = make_shared<_Var_>();
  n->name = name;
  n->is_reduce_axis = is_reduce_axis;
  n->is_keepdim = is_keepdim;
  n->lower_bound = lower_bound;
  n->upper_bound = upper_bound;
  n->set_type(type());
  return Expr(n);
}

void _Var_::Verify() const { CHECK(!name.empty()) << "Var should have a name"; }

void Mul::Verify() const { BinaryNodeVerify(a(), b(), "Mul"); }

Expr For::Make(Var loop_var,
               Expr min,
               Expr extent,
               ForType for_type,
               DeviceAPI device_api,
               Expr body,
               VectorizeInfo vector_info,
               BindInfo bind_info) {
  ir::TryElevateInt32ToInt64({loop_var, min, extent});
  auto node = make_shared<For>();
  CHECK(loop_var.defined());
  CHECK(min.defined());
  CHECK(extent.defined());
  node->loop_var = loop_var;
  node->min = min;
  node->extent = extent;
  node->device_api = device_api;
  node->body = body.As<ir::Block>() ? body : ir::Block::Make({body});
  node->set_for_type(for_type);
  node->set_vectorize_info(vector_info);
  node->set_bind_info(bind_info);

  if (node->is_vectorized()) CHECK(node->vectorize_info().valid());
  if (node->is_binded() && bind_info.offset >= 0)
    CHECK(node->bind_info().valid());

  return Expr(node);
}

std::vector<Expr *> For::expr_fields() { return {&min, &extent, &body}; }
std::vector<const Expr *> For::expr_fields() const {
  return {&min, &extent, &body};
}

Expr Block::Make(const std::vector<Expr> &stmts) {
  auto node = make_shared<Block>();
  node->stmts = stmts;
  return Expr(node);
}
std::vector<Expr *> Block::expr_fields() {
  std::vector<Expr *> res;
  for (auto &x : stmts) res.push_back(&x);
  return res;
}
std::vector<const Expr *> Block::expr_fields() const {
  std::vector<const Expr *> res;
  for (auto &x : stmts) res.push_back(&x);
  return res;
}

Expr ScheduleBlock::Make(const std::vector<Var> &iter_vars,
                         const std::vector<Expr> &read_buffers,
                         const std::vector<Expr> &write_buffers,
                         const std::string &name,
                         Expr body) {
  auto node = make_shared<ScheduleBlock>();
  node->iter_vars = iter_vars;
  node->read_buffers = read_buffers;
  node->write_buffers = write_buffers;
  node->name = name;
  node->body = body;
  return Expr(node);
}
void ScheduleBlock::Verify() const {
  CHECK(!name.empty());
  CHECK(body.defined());
}
std::vector<Expr *> ScheduleBlock::expr_fields() {
  std::vector<Expr *> res;
  res.push_back(&body);
  return res;
}
std::vector<const Expr *> ScheduleBlock::expr_fields() const {
  std::vector<const Expr *> res;
  res.push_back(&body);
  return res;
}

Expr ScheduleBlockRealize::Make(const std::vector<Expr> &iter_values,
                                const Expr &schedule_block) {
  auto node = make_shared<ScheduleBlockRealize>();
  node->iter_values = iter_values;
  node->schedule_block = schedule_block;
  return Expr(node);
}
void ScheduleBlockRealize::Verify() const {
  auto *schedule_block_ptr = schedule_block.As<ScheduleBlock>();
  CHECK(schedule_block_ptr);
  PADDLE_ENFORCE_EQ(
      schedule_block_ptr->iter_vars.size(),
      iter_values.size(),
      phi::errors::InvalidArgument(
          "The size of iter_values should be equal to the size of iter_vars"));
}
std::vector<Expr *> ScheduleBlockRealize::expr_fields() {
  std::vector<Expr *> res;
  auto *schedule_block_ptr = schedule_block.As<ScheduleBlock>();
  CHECK(schedule_block_ptr);
  res.push_back(&schedule_block_ptr->body);
  return res;
}
std::vector<const Expr *> ScheduleBlockRealize::expr_fields() const {
  std::vector<const Expr *> res;
  auto *schedule_block_ptr = schedule_block.As<ScheduleBlock>();
  CHECK(schedule_block_ptr);
  res.push_back(&schedule_block_ptr->body);
  return res;
}

Expr IfThenElse::Make(Expr condition, Expr true_case, Expr false_case) {
  if (true_case.defined() && (!true_case.As<Block>()))
    true_case = ir::Block::Make({true_case});
  if (false_case.defined() && (!false_case.As<Block>()))
    false_case = ir::Block::Make({false_case});
  auto node = make_shared<IfThenElse>(condition, true_case, false_case);
  return Expr(node);
}

IfThenElse::IfThenElse(Expr condition, Expr true_case, Expr false_case)
    : ExprNode(Type()),
      condition(condition),
      true_case(true_case),
      false_case(false_case) {
  CHECK(condition.defined());
  CHECK(true_case.defined());
}
std::vector<Expr *> IfThenElse::expr_fields() {
  return {&condition, &true_case, &false_case};
}
std::vector<const Expr *> IfThenElse::expr_fields() const {
  return {&condition, &true_case, &false_case};
}

Expr Store::Make(Expr tensor, Expr value, const std::vector<Expr> &indices) {
  CHECK(tensor.As<_Tensor_>()) << "tensor should be _Tensor_ type";
  auto node = make_shared<Store>();
  node->tensor = tensor;
  node->value = value;
  node->indices =
      utils::GetCompitableStoreLoadIndices(tensor.as_tensor_ref(), indices);

  if (tensor->type() != Void()) {
    node->set_type(
        tensor->type().ElementOf().with_lanes(node->index().type().lanes()));
  }
  return Expr(node);
}

Expr Store::index() const {
  auto *tensor_n = tensor.As<ir::_Tensor_>();
  CHECK(tensor_n);
  if (indices.size() == 1) {
    return indices[0];
  }
  Expr res = cinn::common::IndiceToAbsOffset(tensor_n->shape, indices);
  return res;
}

void Store::replace(Expr old_op, Expr new_op) {
  if (value == old_op) {
    value = new_op;
  }
  if (tensor == old_op) {
    tensor = new_op;
  }
  for (int i = 0; i < indices.size(); i++) {
    if (indices[i] == old_op) {
      indices[i] = new_op;
    }
  }
}

void Select::replace(Expr old_op, Expr new_op) {
  if (condition == old_op) {
    condition = new_op;
  }
  if (true_value == old_op) {
    true_value = new_op;
  }
  if (false_value == old_op) {
    false_value = new_op;
  }
}

void Cast::replace(Expr old_op, Expr new_op) {
  if (v() == old_op) {
    v() = new_op;
  }
}

const std::string &Store::name() const {
  auto *t = tensor.As<ir::_Tensor_>();
  CHECK(t);
  return t->name;
}

Type Store::type() const { return value.type(); }

std::vector<Expr *> Store::expr_fields() {
  std::vector<Expr *> exprs({&tensor, &value});
  for (auto &idx : indices) exprs.push_back(&idx);
  return exprs;
}

std::vector<const Expr *> Store::expr_fields() const {
  std::vector<const Expr *> exprs({&tensor, &value});
  for (auto &idx : indices) exprs.push_back(&idx);
  return exprs;
}

void Store::Verify() const { CHECK(tensor.defined()); }

Expr Alloc::Make(Expr dest,
                 Type type,
                 const std::vector<Expr> &extents,
                 Expr condition,
                 Expr body) {
  auto node = make_shared<Alloc>();
  CHECK(dest.As<_Buffer_>()) << "Alloc destination only supports Buffer";
  node->destination = dest;
  node->extents = extents;
  node->condition = condition;
  node->body = body;
  node->set_type(type);
  return Expr(node);
}

int32_t Alloc::ConstantAllocationSize() const {
  return ConstantAllocationSize(extents);
}

int32_t Alloc::ConstantAllocationSize(const std::vector<Expr> &extents) {
  int32_t res{1};
  for (auto &e : extents) {
    auto *p = e.As<IntImm>();
    CHECK(p) << "extent should be IntImm";
    res *= p->value;
  }
  return res;
}
std::vector<Expr *> Alloc::expr_fields() {
  std::vector<Expr *> res;
  for (auto &x : extents) res.push_back(&x);
  res.push_back(&condition);
  res.push_back(&body);
  return res;
}
std::vector<const Expr *> Alloc::expr_fields() const {
  std::vector<const Expr *> res;
  for (auto &x : extents) res.push_back(&x);
  res.push_back(&condition);
  res.push_back(&body);
  return res;
}

Expr Free::Make(Expr dest) {
  auto node = make_shared<Free>();
  CHECK(dest.As<_Buffer_>()) << "Free destination only supports Buffer";
  node->destination = dest;
  return Expr(node);
}

Expr Call::Make(Type type,
                const std::string &name,
                const std::vector<Expr> &read_args,
                const std::vector<Expr> &write_args,
                CallType call_type,
                FunctionRef func,
                int value_index,
                const std::map<std::string, attr_t> &attrs) {
  for (size_t i = 0; i < read_args.size(); ++i) {
    CHECK(read_args[i].defined());
  }

  auto node = cinn::common::make_shared<Call>(type);
  node->name = name;
  node->read_args = read_args;
  node->write_args = write_args;
  node->call_type = call_type;
  node->func = func;
  node->value_index = value_index;
  node->set_type(type);
  node->attrs = attrs;
  return Expr(node);
}

void Call::replace(Expr old_op, Expr new_op) {
  for (int i = 0; i < read_args.size(); i++) {
    if (read_args[i] == old_op) {
      read_args[i] = new_op;
    }
  }
  for (int i = 0; i < write_args.size(); i++) {
    if (read_args[i] == old_op) {
      read_args[i] = new_op;
    }
  }
}

std::vector<Expr *> Call::expr_fields() {
  std::vector<Expr *> res;
  for (auto &x : read_args) res.push_back(&x);
  for (auto &x : write_args) res.push_back(&x);
  return res;
}
std::vector<const Expr *> Call::expr_fields() const {
  std::vector<const Expr *> res;
  for (auto &x : read_args) res.push_back(&x);
  for (auto &x : write_args) res.push_back(&x);
  return res;
}
void Call::Verify() const {}

Expr PolyFor::Make(Var iterator,
                   Expr init_val,
                   Expr condition,
                   Expr inc,
                   ForType for_type,
                   DeviceAPI device_api,
                   Expr body,
                   VectorizeInfo vectorize_info,
                   BindInfo bind_info) {
  auto n = make_shared<PolyFor>();
  n->iterator = iterator;
  n->init = init_val;
  n->condition = condition;
  n->inc = inc;
  n->device_api = device_api;
  n->body = body.As<ir::Block>() ? body : ir::Block::Make({body});
  n->set_for_type(for_type);
  n->set_vectorize_info(vectorize_info);
  n->set_bind_info(bind_info);

  if (n->is_vectorized()) CHECK(n->vectorize_info().valid());
  if (n->is_binded() && bind_info.offset >= 0) CHECK(n->bind_info().valid());

  return Expr(n);
}
std::vector<Expr *> PolyFor::expr_fields() {
  return {&init, &condition, &inc, &body};
}
std::vector<const Expr *> PolyFor::expr_fields() const {
  return {&init, &condition, &inc, &body};
}

Expr PolyFor::ExtractExtent() const {
  auto nodes = ir::ir_utils::CollectIRNodes(condition, [&](const Expr *e) {
    return e->As<NE>() ||   //
           e->As<EQ>() ||   //
           e->As<Min>() ||  //
           e->As<Max>();
  });

  if (!nodes.empty()) {
    return Expr();
  }

  auto *le_n = condition.As<LE>();
  auto *lt_n = condition.As<LT>();
  if (!(le_n || lt_n)) return Expr();

  if (le_n) {
    if (le_n->a() != Expr(iterator)) return Expr();
    auto *le_b_int = le_n->b().As<IntImm>();
    if (le_b_int)
      return Expr(make_shared<IntImm>(Int(32), le_b_int->value + 1));
    return Add::Make(le_n->b(), Expr(1));
  }

  if (lt_n) {
    if (lt_n->a() != Expr(iterator)) return Expr();
    return lt_n->b();
  }
  return Expr();
}

bool Var::operator==(const Var &o) const {
  return o->name == operator->()->name;
}
bool Var::operator!=(const Var &o) const { return !(*this == o); }

Var &Var::operator=(_Var_ *x) {
  *this = Var(x);
  return *this;
}

Var &Var::operator=(const _Var_ *x) {
  *this = x->Copy();
  return *this;
}

Expr Load::Make(Expr tensor, const std::vector<Expr> &origin_indices) {
  CHECK(tensor->type().valid());
  const auto indices = utils::GetCompitableStoreLoadIndices(
      tensor.as_tensor_ref(), origin_indices);
  CHECK(!indices.empty());
  TryElevateInt32ToInt64(indices);
  for (auto &idx : indices) {
    CHECK(idx.type().ElementOf() == Int(64) ||
          idx.type().ElementOf() == Int(32));
  }
  auto node = make_shared<Load>();
  node->tensor = tensor;
  node->indices = indices;
  node->set_type(node->type());
  return Expr(node);
}

void Load::convert_int32_to_int64() {
  IrNode::convert_int32_to_int64();
  tensor->convert_int32_to_int64();
}

Type Load::type() const {
  CHECK(tensor.defined());
  CHECK(tensor.type().valid());

  int lanes = 0;
  for (auto &idx : indices) lanes = std::max(lanes, idx.type().lanes());
  auto type = tensor.type().ElementOf().with_lanes(lanes);
  if (type.is_cpp_handle()) return type.set_cpp_handle(false);
  if (type.is_cpp_handle2()) return type.set_cpp_handle(true);
  return type;
}

std::vector<Expr *> Load::expr_fields() {
  std::vector<Expr *> exprs({&tensor});
  for (auto &idx : indices) exprs.push_back(&idx);
  return exprs;
}

std::vector<const Expr *> Load::expr_fields() const {
  std::vector<const Expr *> exprs({&tensor});
  for (auto &idx : indices) exprs.push_back(&idx);
  return exprs;
}

Expr Load::index() const {
  if (is_addr_tensor()) {
    auto *tensor_n = tensor.As<_Tensor_>();
    CHECK(tensor_n);
    VLOG(3) << "Begin Load::index IndiceToAbsOffset of tensor: "
            << this->name();
    if (indices.size() == 1) {
      return indices[0];
    }
    Expr res = cinn::common::IndiceToAbsOffset(tensor_n->shape, indices);
    return res;
  } else {
    PADDLE_ENFORCE_EQ(indices.size(),
                      1UL,
                      phi::errors::InvalidArgument(
                          "The indices size of Load node should be 1"));
    return indices[0];
  }
}

const std::string &Load::name() const {
  auto *t = tensor.As<ir::_Tensor_>();
  CHECK(t);
  return t->name;
}

void Load::Verify() const {
  CHECK(tensor.defined());
  CHECK(!indices.empty()) << "At least one indice is needed";
  for (auto &indice : indices) {
    CHECK(indice.defined());
    CHECK(indice.type().ElementOf() == type_of<int32_t>() ||
          indice.type().ElementOf() == type_of<int64_t>())
        << "get type " << indice.type() << " vs (int64 or int32)";
  }
}

bool LoadStoreAddrMnger::is_addr_tensor() const {
  return tensor.As<_Tensor_>();
}
bool LoadStoreAddrMnger::is_addr_scalar() const { return !is_addr_tensor(); }

Expr Ramp::Make(Expr base, Expr stride, int lanes) {
  CHECK(base.defined());
  CHECK(stride.defined());
  CHECK(base.type().valid());
  CHECK(stride.type().valid());
  PADDLE_ENFORCE_EQ(stride.type(),
                    Int(32),
                    phi::errors::InvalidArgument(
                        "The stride of the node [Ramp] should be int32"));
  PADDLE_ENFORCE_GT(
      lanes,
      0,
      phi::errors::InvalidArgument(
          "The lanes of the node [Ramp] should be greater than 0"));

  auto *n = make_shared<Ramp>();
  n->base = base;
  n->stride = stride;
  n->lanes = lanes;
  Type type(base.type().type(), base.type().bits(), lanes);
  n->set_type(type);
  return Expr(n);
}

Expr Broadcast::Make(Expr value, int lanes) {
  CHECK(value.defined());
  CHECK(value.type().valid());

  auto *n = make_shared<Broadcast>();
  n->value = value;
  n->lanes = lanes;

  Type type(value.type().type(), value.type().bits(), lanes);
  n->set_type(type);

  return Expr(n);
}

Type Broadcast::type() const {
  return value.type().ElementOf().with_lanes(lanes);
}

Expr Sum::Make(const std::vector<Expr> &vs) {
  CHECK(!vs.empty());
  if (vs.size() == 1) return vs.front();

  auto *n = make_shared<Sum>();
  TryElevateInt32ToInt64(vs);
  auto type = vs.front().type();
  for (auto &v : vs) {
    PADDLE_ENFORCE_EQ(v.type(),
                      type,
                      phi::errors::InvalidArgument(
                          "The operands' types of the node [Sum] don't match"));
  }

  n->operands() = vs;

  n->set_type(vs.front()->type());

  return Expr(n);
}

Expr Product::Make(const std::vector<Expr> &vs) {
  PADDLE_ENFORCE_GE(
      vs.size(),
      1,
      phi::errors::InvalidArgument("The operands of the node [Product] "
                                   "should have at least one element"));

  auto *n = make_shared<Product>();
  TryElevateInt32ToInt64(vs);
  auto type = vs.front().type();
  for (auto &v : vs)
    PADDLE_ENFORCE_EQ(
        v.type(),
        type,
        phi::errors::InvalidArgument("The operands' types of the node "
                                     "[Product] don't match"));

  n->operands() = vs;

  n->set_type(vs.front()->type());

  return Expr(n);
}

Expr FracOp::Make(Expr n, Expr d) {
  auto *node = make_shared<FracOp>();
  node->a() = n;
  node->b() = d;
  return Expr(node);
}

ir::Module _Module_::Make(const std::string &name, Target target) {
  auto n = make_shared<_Module_>();
  n->name = name;
  n->target = target;
  return ir::Module(n);
}

Expr PrimitiveNode::Make(const std::string &name,
                         const std::map<std::string, attr_t> &attrs) {
  auto *n = make_shared<PrimitiveNode>();
  n->name = name;
  n->attrs = attrs;
  return Expr(n);
}

Expr Reduce::Make(Reduce::ReduceType reduce_type,
                  Expr init,
                  Expr body,
                  const std::vector<Var> &reduce_axis) {
  CHECK(body.defined());
  CHECK(init.defined());
  auto n = cinn::common::make_shared<Reduce>();
  n->init = init;
  n->body = body;
  n->reduce_type = reduce_type;
  n->reduce_axis.append(reduce_axis.begin(), reduce_axis.end());
  CHECK(body.type().valid());
  if (init.defined()) {
    CHECK(init.type().valid());
    PADDLE_ENFORCE_EQ(
        init.type(),
        body.type(),
        phi::errors::InvalidArgument(
            "The type of the init and the body of the node [Reduce] "
            "should be the same"));
  }
  n->set_type(body.type());
  return Expr(n);
}

Type Reduce::type() const { return body.type().ElementOf(); }

std::vector<Expr *> Reduce::expr_fields() {
  std::vector<Expr *> res;
  if (init.defined()) {
    res.push_back(&init);
  }
  CHECK(body.defined());
  res.push_back(&body);
  return res;
}
std::vector<const Expr *> Reduce::expr_fields() const {
  std::vector<const Expr *> res;
  if (init.defined()) {
    res.push_back(&init);
  }
  CHECK(body.defined());
  res.push_back(&body);
  return res;
}

void Reduce::Verify() const {
  CHECK(init.defined());
  CHECK(body.defined());
  CHECK(!reduce_axis.empty()) << "At least one reduce axis is needed";
  PADDLE_ENFORCE_EQ(
      init.type(),
      body.type(),
      phi::errors::InvalidArgument(
          "The type of the init and the body of the node [Reduce] "
          "should be the same"));
}

Type Select::type() const {
  PADDLE_ENFORCE_EQ(
      true_value.type(), false_value.type(), "Type of Select must be same");
  return type_;
}

void Select::Verify() const {
  CHECK(condition.defined());
  CHECK(true_value.defined());
  CHECK(false_value.defined());
  CHECK(condition.type().is_bool())
      << "Select Node's condition should be a boolean";
  PADDLE_ENFORCE_EQ(true_value.type(),
                    false_value.type(),
                    phi::errors::InvalidArgument(
                        "Select Node's true_value and false_value should have "
                        "the same type"));
}

void Free::Verify() const { CHECK(destination.defined()); }

void Alloc::Verify() const { CHECK(destination.defined()); }

void For::Verify() const {
  CHECK(loop_var.defined());
  CHECK(min.defined());
  CHECK(extent.defined());
  CHECK(body.defined());
<<<<<<< HEAD
=======

  PADDLE_ENFORCE_EQ((loop_var->type() == type_of<int32_t>()) ||
                        (loop_var->type() == type_of<int64_t>()),
                    true,
                    ::common::errors::InvalidArgument(
                        "loop var's type must be int32 or int64"));
  PADDLE_ENFORCE_EQ((min->type() == type_of<int32_t>()) ||
                        (min->type() == type_of<int64_t>()),
                    true,
                    ::common::errors::InvalidArgument(
                        "loop min's type must be int32 or int64"));
  PADDLE_ENFORCE_EQ((extent->type() == type_of<int32_t>()) ||
                        (extent->type() == type_of<int64_t>()),
                    true,
                    ::common::errors::InvalidArgument(
                        "loop extent's type must be int32 or int64"));
>>>>>>> 57150919
}

void PolyFor::Verify() const {
  CHECK(iterator.defined());
  CHECK(init.defined());
  CHECK(condition.defined());
  CHECK(inc.defined());
  CHECK(body.defined());

  PADDLE_ENFORCE_EQ(
      iterator->type(),
      type_of<int32_t>(),
      phi::errors::InvalidArgument("iterator's type must be int32"));
  PADDLE_ENFORCE_EQ(init.type(),
                    type_of<int32_t>(),
                    phi::errors::InvalidArgument("init's type must be int32"));
  PADDLE_ENFORCE_EQ(
      condition.type(),
      type_of<bool>(),
      phi::errors::InvalidArgument("condition's type must be bool"));
  PADDLE_ENFORCE_EQ(inc.type(),
                    type_of<int32_t>(),
                    phi::errors::InvalidArgument("inc's type must be int32"));
}

void Ramp::Verify() const {
  CHECK(base.defined());
  CHECK(stride.defined());
}

void FracOp::Verify() const {
  CHECK(a().defined());
  CHECK(b().defined());
  PADDLE_ENFORCE_EQ(
      a().type(),
      b().type(),
      phi::errors::InvalidArgument(
          "The type of the operands of the node [FracOp] should be "
          "the same"));
}

void Broadcast::Verify() const { CHECK(value.defined()); }

void MultiOperandVerify(llvm::ArrayRef<Expr> operands) {
  Type operand_type = operands.front().type();
  CHECK(operand_type.valid());
  for (int i = 1; i < operands.size(); i++) {
    CHECK(operands[i].defined());
    PADDLE_ENFORCE_EQ(operands[i].type(),
                      operand_type,
                      phi::errors::InvalidArgument(
                          "The operands' types of the node don't match"));
  }
}

Type Product::type() const { return operands().front().type(); }

void Product::Verify() const {
  PADDLE_ENFORCE_GT(operands().size(),
                    1UL,
                    phi::errors::InvalidArgument(
                        "Product node should have more than 1 operands"));
  MultiOperandVerify(operands());
}

Type Sum::type() const { return operands().front().type(); }

void Sum::Verify() const {
  PADDLE_ENFORCE_GT(operands().size(),
                    1UL,
                    phi::errors::InvalidArgument(
                        "Sum node should have more than 1 operands"));
  MultiOperandVerify(operands());
}

void Block::Verify() const {}

void PrimitiveNode::Verify() const {}

}  // namespace ir
}  // namespace cinn<|MERGE_RESOLUTION|>--- conflicted
+++ resolved
@@ -943,8 +943,6 @@
   CHECK(min.defined());
   CHECK(extent.defined());
   CHECK(body.defined());
-<<<<<<< HEAD
-=======
 
   PADDLE_ENFORCE_EQ((loop_var->type() == type_of<int32_t>()) ||
                         (loop_var->type() == type_of<int64_t>()),
@@ -961,7 +959,6 @@
                     true,
                     ::common::errors::InvalidArgument(
                         "loop extent's type must be int32 or int64"));
->>>>>>> 57150919
 }
 
 void PolyFor::Verify() const {
