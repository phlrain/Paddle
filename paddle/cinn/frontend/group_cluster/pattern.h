// Copyright (c) 2024 PaddlePaddle Authors. All Rights Reserved.
//
// Licensed under the Apache License, Version 2.0 (the "License");
// you may not use this file except in compliance with the License.
// You may obtain a copy of the License at
//
//     http://www.apache.org/licenses/LICENSE-2.0
//
// Unless required by applicable law or agreed to in writing, software
// distributed under the License is distributed on an "AS IS" BASIS,
// WITHOUT WARRANTIES OR CONDITIONS OF ANY KIND, either express or implied.
// See the License for the specific language governing permissions and
// limitations under the License.

#pragma once

#include <variant>
#include <vector>
#include "paddle/pir/include/core/operation.h"

namespace cinn::frontend::group_cluster {

struct TrivialPattern {
  explicit TrivialPattern(const std::vector<pir::Operation*>& ops)
      : ops_(ops) {}
<<<<<<< HEAD
  std::vector<pir::Operation*> ops_;
  std::vector<pir::Operation*> ops() const { return ops_; }
};

struct ReducePattern {
  explicit ReducePattern(const std::vector<pir::Operation*>& ops) : ops_(ops) {}
  std::vector<pir::Operation*> ops_;
  std::vector<pir::Operation*> ops() const { return ops_; }
  pir::Operation* GetReduceOp() const { return ops_.back(); }
=======
  std::vector<const pir::Operation*> ops_;
  std::string name() const { return "Trivial"; }
  std::vector<const pir::Operation*> ops() const { return ops_; }
};

struct ReducePattern {
  explicit ReducePattern(const std::vector<const pir::Operation*>& ops)
      : ops_(ops) {}
  std::vector<const pir::Operation*> ops_;
  std::vector<const pir::Operation*> ops() const { return ops_; }
  const pir::Operation* GetReduceOp() const { return ops_.back(); }
  std::string name() const { return "Reduce"; }
>>>>>>> da85c886
};

struct ReduceTreePattern {
  explicit ReduceTreePattern(const std::vector<ReducePattern>& v,
                             const ReducePattern& root)
      : reduce_patterns_(v), root_(root) {}
  std::vector<ReducePattern> reduce_patterns_;
  const ReducePattern& GetRootPattern() const { return root_; }
  std::vector<pir::Operation*> ops() const {
    std::vector<pir::Operation*> ops;
    for (const auto& reduce_pattern : reduce_patterns_) {
      for (const auto& op : reduce_pattern.ops()) {
        ops.push_back(op);
      }
    }
    return ops;
  }
  std::string name() const { return "ReduceTree"; }

 private:
  ReducePattern root_;
};

struct ReduceTreePlusTrivialPattern {
  explicit ReduceTreePlusTrivialPattern(const ReduceTreePattern& tree,
                                        const TrivialPattern& sink_trivial)
      : tree(tree), sink_trivial(sink_trivial) {}
  ReduceTreePattern tree;
  TrivialPattern sink_trivial;
<<<<<<< HEAD
  std::vector<pir::Operation*> ops() const { return {}; }
  std::vector<int> reduce_iter_idx_for_trivial;
=======
  std::vector<const pir::Operation*> ops() const { return {}; }
  std::string name() const { return "ReduceTree+Trivial"; }
>>>>>>> da85c886
};

struct UnsupportPattern {
  explicit UnsupportPattern(const std::vector<pir::Operation*>& ops)
      : ops_(ops) {}
<<<<<<< HEAD
  std::vector<pir::Operation*> ops_;
  std::vector<pir::Operation*> ops() const { return ops_; }
=======
  std::vector<const pir::Operation*> ops_;
  std::vector<const pir::Operation*> ops() const { return ops_; }
  std::string name() const { return "Unsupport"; }
>>>>>>> da85c886
};

// UnsupportedPattern can't fuse with any pattern
// Step 1: T x T|R => T|R                 TrivialPattern can always fuse with
// downstream Step 2: R x T|R => R                   Use Shardable Axes Policy
// to judge

// If we want add MatmulPattern =>
// StmtPattern = std::variant<TrivialPattern, ReducePattern, MatmulPattern,
// UnsupportPattern>; Fusion with different Pattern will have specialized logic
// to Judge, Update policy logic for MatmulPattern
using StmtPattern = std::variant<TrivialPattern,
                                 ReducePattern,
                                 ReduceTreePattern,
                                 ReduceTreePlusTrivialPattern,
                                 UnsupportPattern>;

}  // namespace cinn::frontend::group_cluster<|MERGE_RESOLUTION|>--- conflicted
+++ resolved
@@ -23,8 +23,8 @@
 struct TrivialPattern {
   explicit TrivialPattern(const std::vector<pir::Operation*>& ops)
       : ops_(ops) {}
-<<<<<<< HEAD
   std::vector<pir::Operation*> ops_;
+  std::string name() const { return "Trivial"; }
   std::vector<pir::Operation*> ops() const { return ops_; }
 };
 
@@ -33,20 +33,7 @@
   std::vector<pir::Operation*> ops_;
   std::vector<pir::Operation*> ops() const { return ops_; }
   pir::Operation* GetReduceOp() const { return ops_.back(); }
-=======
-  std::vector<const pir::Operation*> ops_;
-  std::string name() const { return "Trivial"; }
-  std::vector<const pir::Operation*> ops() const { return ops_; }
-};
-
-struct ReducePattern {
-  explicit ReducePattern(const std::vector<const pir::Operation*>& ops)
-      : ops_(ops) {}
-  std::vector<const pir::Operation*> ops_;
-  std::vector<const pir::Operation*> ops() const { return ops_; }
-  const pir::Operation* GetReduceOp() const { return ops_.back(); }
   std::string name() const { return "Reduce"; }
->>>>>>> da85c886
 };
 
 struct ReduceTreePattern {
@@ -76,26 +63,17 @@
       : tree(tree), sink_trivial(sink_trivial) {}
   ReduceTreePattern tree;
   TrivialPattern sink_trivial;
-<<<<<<< HEAD
   std::vector<pir::Operation*> ops() const { return {}; }
-  std::vector<int> reduce_iter_idx_for_trivial;
-=======
-  std::vector<const pir::Operation*> ops() const { return {}; }
   std::string name() const { return "ReduceTree+Trivial"; }
->>>>>>> da85c886
+  std::vector<size_t> fake_reduce_iter_idx;
 };
 
 struct UnsupportPattern {
   explicit UnsupportPattern(const std::vector<pir::Operation*>& ops)
       : ops_(ops) {}
-<<<<<<< HEAD
   std::vector<pir::Operation*> ops_;
   std::vector<pir::Operation*> ops() const { return ops_; }
-=======
-  std::vector<const pir::Operation*> ops_;
-  std::vector<const pir::Operation*> ops() const { return ops_; }
   std::string name() const { return "Unsupport"; }
->>>>>>> da85c886
 };
 
 // UnsupportedPattern can't fuse with any pattern
