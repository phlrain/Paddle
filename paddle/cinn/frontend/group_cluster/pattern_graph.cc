--- conflicted
+++ resolved
@@ -72,11 +72,7 @@
 }
 
 void PatternGraph::ReduceTree_Trivial_Fusion() {
-<<<<<<< HEAD
   PatternNodePtrSet visited;
-=======
-  // GraphTransformer<CanFuseRxTMatcher, FuseReduceTreeAndTrivial>(this);
->>>>>>> b2ac7e15
   const auto FindReduceTree =
       [&](PatternNodePtrSet all_nodes) -> PatternNodePtr {
     for (PatternNodePtr node : all_nodes) {
