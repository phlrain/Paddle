--- conflicted
+++ resolved
@@ -56,80 +56,9 @@
 }
 
 void PatternGraph::SinkTrivialPattern() {
-<<<<<<< HEAD
   GraphTransformer<
       And<NonSinkNodeMatcher, StmtPatternGraphMatcher<TrivialPattern>>,
       TrivialPatternMerge>(this);
-=======
-  const auto FindTrivialUpstreamForFuse =
-      [&](PatternNodePtrSet all_nodes,
-          PatternNodePtrSet visited_nodes) -> PatternNodePtr {
-    for (PatternNodePtr node : all_nodes) {
-      if ((visited_nodes.find(node) == visited_nodes.end()) &&
-          node->IsTrivial() && !node->downstream_.empty()) {
-        VLOG(4) << "FindTrivialNode: " << node;
-        return node;
-      }
-    }
-    return nullptr;
-  };
-
-  VLOG(4) << "Begin Graph is: ";
-  PrintGraph();
-  PatternNodePtr upstream;
-  PatternNodePtrSet visited_nodes;
-  while ((upstream = FindTrivialUpstreamForFuse(all_pattern_nodes_,
-                                                visited_nodes)) != nullptr) {
-    VLOG(4) << "Start Finding Can Merge Trivial Node.";
-    VLOG(4) << "Remain pattern node is: " << all_pattern_nodes_.size();
-    PrintGraph();
-    std::vector<PatternNodePtr> fusion_candidate = upstream->downstream_;
-    upstream->downstream_.clear();
-
-    for (const auto& downstream : fusion_candidate) {
-      if (downstream->IsReduce() || downstream->IsTrivial()) {
-        MergeNode(upstream, downstream);
-        RemoveNode(downstream);
-      } else {
-        upstream->downstream_.push_back(downstream);
-      }
-    }
-
-    if (upstream->downstream_.empty()) {
-      RemoveNode(upstream);
-    } else {
-      visited_nodes.insert(upstream);
-    }
-  }
-  VLOG(4) << "End Graph is: ";
-  PrintGraph();
-}
-
-PatternNodePtr PatternGraph::MergeNode(const PatternNodePtr& upstream,
-                                       const PatternNodePtr& downstream) {
-  PatternNodePtr merged_node =
-      std::make_shared<PatternNode>(upstream, downstream);
-
-  // deal with the reference.
-  ExtendVector(&merged_node->upstream_, upstream->upstream_);
-  ExtendVector(&merged_node->upstream_, downstream->upstream_);
-  RemoveFromVector(&merged_node->upstream_, upstream);
-
-  ExtendVector(&merged_node->downstream_, upstream->downstream_);
-  ExtendVector(&merged_node->downstream_, downstream->downstream_);
-  RemoveFromVector(&merged_node->downstream_, downstream);
-
-  for (const auto& upstream_node : merged_node->upstream_) {
-    upstream_node->downstream_.push_back(merged_node);
-  }
-  for (const auto& downstream_node : merged_node->downstream_) {
-    downstream_node->upstream_.push_back(merged_node);
-  }
-
-  // deal with the graph storage.
-  AppendNode(merged_node);
-  return merged_node;
->>>>>>> 230cc6a0
 }
 
 void PatternGraph::ReduceLiftReduceTree() {
@@ -143,9 +72,7 @@
 }
 
 void PatternGraph::ReduceTree_Trivial_Fusion() {
-<<<<<<< HEAD
-  GraphTransformer<CanFuseRxTMatcher, FuseReduceTreeAndTrivial>(this);
-=======
+  // GraphTransformer<CanFuseRxTMatcher, FuseReduceTreeAndTrivial>(this);
   const auto FindReduceTree =
       [](PatternNodePtrSet all_nodes) -> PatternNodePtr {
     for (PatternNodePtr node : all_nodes) {
@@ -178,7 +105,6 @@
       RemoveNode(upstream);
     }
   }
->>>>>>> 230cc6a0
 }
 
 PatternGraph::PatternGraph(const std::vector<pir::Operation*>& ops,
