// Copyright (c) 2024 PaddlePaddle Authors. All Rights Reserved.
//
// Licensed under the Apache License, Version 2.0 (the "License");
// you may not use this file except in compliance with the License.
// You may obtain a copy of the License at
//
//     http://www.apache.org/licenses/LICENSE-2.0
//
// Unless required by applicable law or agreed to in writing, software
// distributed under the License is distributed on an "AS IS" BASIS,
// WITHOUT WARRANTIES OR CONDITIONS OF ANY KIND, either express or implied.
// See the License for the specific language governing permissions and
// limitations under the License.

#include "paddle/cinn/frontend/group_cluster/pattern_graph.h"

namespace cinn::frontend::group_cluster {

PatternNodePtrSet PatternGraph::ClusterOps() {
  SinkTrivialPattern();
  // ReducePattern -> ReduceTreePattern
  VLOG(4) << "ReduceLiftReduceTree";
  ReduceLiftReduceTree();

  VLOG(4) << "ReduceTreeGrown";
  ReduceTreeGrown();
  // ReduceTreePattern + TrivialPattern fusion.

  VLOG(4) << "ReduceTree_Trivial_Fusion";
  ReduceTree_Trivial_Fusion();

<<<<<<< HEAD
  return all_pattern_nodes_;
=======
  VLOG(4) << "Start Pattern Flatten.";
  // TODO(wuzhanfei) need sort here, or do not return from all_pattern_nodes_
  std::vector<std::vector<const pir::Operation*>> result;
  const auto& sorted_topo_nodes = SortByTopoOrder();
  std::transform(sorted_topo_nodes.begin(),
                 sorted_topo_nodes.end(),
                 std::back_inserter(result),
                 [](const PatternNodePtr node) { return node->GetOps(); });
  VLOG(4) << "ClusterOps returns " << result.size() << " Groups";
  return result;
>>>>>>> da85c886
}

std::vector<PatternNodePtr> PatternGraph::SortByTopoOrder() {
  // sort all_pattern_nodes_ by topo order.
  std::vector<PatternNodePtr> res;
  std::list<PatternNodePtr> topo_queue(entrance_nodes_.begin(),
                                       entrance_nodes_.end());
  std::map<PatternNodePtr, int> degree;
  for (const auto& node : all_pattern_nodes_) {
    degree[node] = node->upstream_.size();
  }
  while (!topo_queue.empty()) {
    PatternNodePtr node = topo_queue.front();
    topo_queue.pop_front();
    res.push_back(node);
    for (const auto& downstream_op : node->downstream_) {
      degree[downstream_op] = degree[downstream_op] - 1;
      if (degree[downstream_op] == 0) {
        topo_queue.push_back(downstream_op);
      }
    }
  }
  return res;
}

void PatternGraph::SinkTrivialPattern() {
  const auto FindTrivialUpstreamForFuse =
      [&](PatternNodePtrSet all_nodes,
          PatternNodePtrSet visited_nodes) -> PatternNodePtr {
    for (PatternNodePtr node : all_nodes) {
      if ((visited_nodes.find(node) == visited_nodes.end()) &&
          node->IsTrivial() && !node->downstream_.empty()) {
        VLOG(4) << "FindTrivialNode: " << node;
        return node;
      }
    }
    return nullptr;
  };

  VLOG(4) << "Begin Graph is: ";
  PrintGraph();
  PatternNodePtr upstream;
  PatternNodePtrSet visited_nodes;
  while ((upstream = FindTrivialUpstreamForFuse(all_pattern_nodes_,
                                                visited_nodes)) != nullptr) {
    VLOG(4) << "Start Finding Can Merge Trivial Node.";
    VLOG(4) << "Remain pattern node is: " << all_pattern_nodes_.size();
    PrintGraph();
    std::vector<PatternNodePtr> fusion_candidate = upstream->downstream_;
    upstream->downstream_.clear();

    for (const auto& downstream : fusion_candidate) {
      if (downstream->IsReduce() || downstream->IsTrivial()) {
        MergeNode(upstream, downstream);
        RemoveNode(downstream);
      } else {
        upstream->downstream_.push_back(downstream);
      }
    }

    if (upstream->downstream_.empty()) {
      RemoveNode(upstream);
    } else {
      visited_nodes.insert(upstream);
    }
  }
  VLOG(4) << "End Graph is: ";
  PrintGraph();
}

void PatternGraph::MergeNode(const PatternNodePtr& upstream,
                             const PatternNodePtr& downstream) {
  PatternNodePtr merged_node =
      std::make_shared<PatternNode>(upstream, downstream);

  // deal with the reference.
  ExtendVector(&merged_node->upstream_, upstream->upstream_);
  ExtendVector(&merged_node->upstream_, downstream->upstream_);
  RemoveFromVector(&merged_node->upstream_, upstream);

  ExtendVector(&merged_node->downstream_, upstream->downstream_);
  ExtendVector(&merged_node->downstream_, downstream->downstream_);
  RemoveFromVector(&merged_node->downstream_, downstream);

  for (const auto& upstream_node : merged_node->upstream_) {
    upstream_node->downstream_.push_back(merged_node);
  }
  for (const auto& downstream_node : merged_node->downstream_) {
    downstream_node->upstream_.push_back(merged_node);
  }

  // deal with the graph storage.
  AppendNode(merged_node);
}

void PatternGraph::ReduceLiftReduceTree() {
  const auto FindCanLiftReducePattern =
      [](PatternNodePtrSet all_nodes) -> PatternNodePtr {
    for (PatternNodePtr node : all_nodes) {
      if (node->IsReduce() && (node->downstream_.size() < 2)) {
        VLOG(4) << "Find Can Lift Reduce Op." << node;
        return node;
      }
    }
    return nullptr;
  };
  PatternNodePtr op;
  while ((op = FindCanLiftReducePattern(all_pattern_nodes_)) != nullptr) {
    const auto& reduce_pattern = ToReducePattern(op->stmt_pattern_);
    op->stmt_pattern_ = ReduceTreePattern({reduce_pattern}, reduce_pattern);
  }
}

void PatternGraph::ReduceTreeGrown() {
  const auto FindReduceTree =
      [](PatternNodePtrSet all_nodes,
         const policy::PolicyManager p) -> PatternNodePtr {
    for (PatternNodePtr node : all_nodes) {
      if (node->IsReduceTree() && !node->downstream_.empty() &&
          node->downstream_.at(0)->IsReduceTree() &&
          p.CanFuse(node, node->downstream_.at(0))) {
        return node;
      }
    }
    return nullptr;
  };
  PatternNodePtr upstream;
  VLOG(4) << "Start Tree Grown, Graph is:";
  PrintGraph();
  while ((upstream = FindReduceTree(all_pattern_nodes_, policy_manager_)) !=
         nullptr) {
    CHECK_EQ(upstream->downstream_.size(), 1);
    auto downstream = upstream->downstream_.at(0);
    PrintGraph();
    VLOG(4) << "Start Merge.";
    MergeNode(upstream, downstream);
    RemoveNode(downstream);
    RemoveNode(upstream);
    VLOG(4) << "End Graph is: ";
    PrintGraph();
  }
}

void PatternGraph::ReduceTree_Trivial_Fusion() {
  const auto FindReduceTree =
      [](PatternNodePtrSet all_nodes) -> PatternNodePtr {
    for (PatternNodePtr node : all_nodes) {
      if (node->IsReduceTree() && !node->downstream_.empty() &&
          node->downstream_.at(0)->IsTrivial())
        return node;
    }
    return nullptr;
  };
  PatternNodePtr upstream;
  while ((upstream = FindReduceTree(all_pattern_nodes_)) != nullptr) {
    CHECK_EQ(upstream->downstream_.size(), 1);
    auto downstream = upstream->downstream_.at(0);
    if (policy_manager_.CanFuse(upstream, downstream)) {
      PatternNodePtr new_node =
          std::make_shared<PatternNode>(upstream, downstream);
      AppendNode(new_node);
      RemoveNode(downstream);
      RemoveNode(upstream);
    }
  }
}

PatternGraph::PatternGraph(const std::vector<pir::Operation*>& ops,
                           const policy::PolicyManager policy_manager)
    : policy_manager_(policy_manager) {
  std::unordered_map<pir::Operation*, PatternNodePtr> op_to_node_map;

  for (const auto& op : ops) {
    PatternNodePtr node = std::make_shared<PatternNode>(op);
    op_to_node_map[op] = node;
    all_pattern_nodes_.emplace(node);
    node->sink_op_ = op;
  }

  for (pir::Operation* op : ops) {
    PatternNodePtr cur_node = op_to_node_map[op];

    // add upstream nodes
    for (int i = 0; i < op->num_operands(); ++i) {
      ::pir::Operation* input_op = op->operand_source(i).defining_op();
      if (op_to_node_map.find(input_op) != op_to_node_map.end()) {
        PatternNodePtr upstream_node = op_to_node_map[input_op];
        cur_node->upstream_.push_back(upstream_node);
      }
    }

    // add downstream nodes
    for (int i = 0; i < op->num_results(); ++i) {
      pir::Value related_value = op->result(i);
      for (auto consumer_it = related_value.use_begin();
           consumer_it != related_value.use_end();
           ++consumer_it) {
        ::pir::Operation* output_op = consumer_it->owner();
        if (op_to_node_map.find(output_op) != op_to_node_map.end()) {
          PatternNodePtr downstream_node = op_to_node_map[output_op];
          cur_node->downstream_.push_back(downstream_node);
        }
      }
    }

    if (cur_node->upstream_.empty()) {
      entrance_nodes_.emplace(cur_node);
    }

    if (cur_node->downstream_.empty()) {
      exit_nodes_.emplace(cur_node);
    }
  }

  VLOG(4) << "PatternGraph Created, pattern node size: "
          << all_pattern_nodes_.size();
}

void PatternGraph::RemoveNode(const PatternNodePtr& node) {
  VLOG(4) << "Start Remove: " << node;
  if (all_pattern_nodes_.find(node) != all_pattern_nodes_.end()) {
    VLOG(4) << "Removed! ";
    all_pattern_nodes_.erase(node);
  }
  if (entrance_nodes_.find(node) != entrance_nodes_.end()) {
    entrance_nodes_.erase(node);
  }
  if (exit_nodes_.find(node) != exit_nodes_.end()) {
    exit_nodes_.erase(node);
  }

  for (PatternNodePtr& upstream : node->upstream_) {
    RemoveFromVector(&upstream->downstream_, node);
  }

  for (PatternNodePtr& downstream : node->downstream_) {
    RemoveFromVector(&downstream->upstream_, node);
  }
}

void PatternGraph::AppendNode(const PatternNodePtr& node) {
  all_pattern_nodes_.emplace(node);
  if (node->upstream_.empty()) {
    entrance_nodes_.emplace(node);
  }
  if (node->downstream_.empty()) {
    exit_nodes_.emplace(node);
  }
}

void PatternGraph::PrintGraph() {
  for (const auto& v : all_pattern_nodes_) {
    VLOG(4) << "Node: " << v << GetPatternName(v->stmt_pattern_);
    for (const auto& u : v->upstream_) {
      VLOG(4) << " -u>  " << u;
    }
    for (const auto& d : v->downstream_) {
      VLOG(4) << " <d- " << d;
    }
  }
}

}  // namespace cinn::frontend::group_cluster<|MERGE_RESOLUTION|>--- conflicted
+++ resolved
@@ -29,20 +29,7 @@
   VLOG(4) << "ReduceTree_Trivial_Fusion";
   ReduceTree_Trivial_Fusion();
 
-<<<<<<< HEAD
   return all_pattern_nodes_;
-=======
-  VLOG(4) << "Start Pattern Flatten.";
-  // TODO(wuzhanfei) need sort here, or do not return from all_pattern_nodes_
-  std::vector<std::vector<const pir::Operation*>> result;
-  const auto& sorted_topo_nodes = SortByTopoOrder();
-  std::transform(sorted_topo_nodes.begin(),
-                 sorted_topo_nodes.end(),
-                 std::back_inserter(result),
-                 [](const PatternNodePtr node) { return node->GetOps(); });
-  VLOG(4) << "ClusterOps returns " << result.size() << " Groups";
-  return result;
->>>>>>> da85c886
 }
 
 std::vector<PatternNodePtr> PatternGraph::SortByTopoOrder() {
@@ -113,8 +100,8 @@
   PrintGraph();
 }
 
-void PatternGraph::MergeNode(const PatternNodePtr& upstream,
-                             const PatternNodePtr& downstream) {
+PatternNodePtr PatternGraph::MergeNode(const PatternNodePtr& upstream,
+                                       const PatternNodePtr& downstream) {
   PatternNodePtr merged_node =
       std::make_shared<PatternNode>(upstream, downstream);
 
@@ -136,6 +123,7 @@
 
   // deal with the graph storage.
   AppendNode(merged_node);
+  return merged_node;
 }
 
 void PatternGraph::ReduceLiftReduceTree() {
@@ -198,12 +186,23 @@
   };
   PatternNodePtr upstream;
   while ((upstream = FindReduceTree(all_pattern_nodes_)) != nullptr) {
+    VLOG(4) << "Found A RT";
     CHECK_EQ(upstream->downstream_.size(), 1);
     auto downstream = upstream->downstream_.at(0);
     if (policy_manager_.CanFuse(upstream, downstream)) {
-      PatternNodePtr new_node =
-          std::make_shared<PatternNode>(upstream, downstream);
-      AppendNode(new_node);
+      VLOG(4) << "Start fuse";
+      auto fake_reduce_iter_idx =
+          policy_manager_.GetFakeReduceIterIdx(upstream, downstream);
+      VLOG(4) << "fake_reduce_iter_idx ++: "
+              << cinn::utils::Join(fake_reduce_iter_idx, ", ");
+      PatternNodePtr merged_node = MergeNode(upstream, downstream);
+      std::get<ReduceTreePlusTrivialPattern>(merged_node->stmt_pattern_)
+          .fake_reduce_iter_idx = fake_reduce_iter_idx;
+      VLOG(4) << "fake_reduce_iter_idx --: "
+              << cinn::utils::Join(std::get<ReduceTreePlusTrivialPattern>(
+                                       merged_node->stmt_pattern_)
+                                       .fake_reduce_iter_idx,
+                                   ", ");
       RemoveNode(downstream);
       RemoveNode(upstream);
     }
