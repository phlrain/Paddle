// Copyright (c) 2024 PaddlePaddle Authors. All Rights Reserved.
//
// Licensed under the Apache License, Version 2.0 (the "License");
// you may not use this file except in compliance with the License.
// You may obtain a copy of the License at
//
//     http://www.apache.org/licenses/LICENSE-2.0
//
// Unless required by applicable law or agreed to in writing, software
// distributed under the License is distributed on an "AS IS" BASIS,
// WITHOUT WARRANTIES OR CONDITIONS OF ANY KIND, either express or implied.
// See the License for the specific language governing permissions and
// limitations under the License.

#pragma once

#include "paddle/cinn/frontend/group_cluster/cluster_policy/general_topo_policy.h"
#include "paddle/cinn/frontend/group_cluster/cluster_policy/relative_judge_policy.h"
#include "paddle/cinn/frontend/group_cluster/cluster_policy/shardable_axes_policy/shardable_axes_policy.h"
#include "paddle/cinn/frontend/group_cluster/pattern_graph.h"

namespace cinn::frontend {

<<<<<<< HEAD
inline std::unordered_set<group_cluster::PatternNodePtr> ClusterOps(
    const std::vector<pir::Operation*>& ops) {
=======
inline std::vector<std::vector<const pir::Operation*>> ClusterOps(
    const cinn::dialect::GroupOp& group_op) {
  const auto& ops = [&] {
    std::vector<const pir::Operation*> ops;
    for (const auto& op : group_op.GetOperators()) {
      if (op->name() == "cf.yield") {  // just skip cf.yield.
        continue;
      }
      ops.emplace_back(op);
    }
    return ops;
  }();
>>>>>>> 7b4aa079

  CHECK(ops.size() > 0);
  VLOG(4) << "Start Cluster Ops!";
  VLOG(4) << "Input Group with size " << ops.size() << " :\n"
          << group_cluster::OpsDebugStr(ops);

  pir::Program* program = ops.at(0)->GetParentProgram();

  const auto* shape_analysis =
      &pir::ShapeAnalysisManager::Instance().Get(program);

  // const auto& shardable_axes_policy =
  // std::make_shared<group_cluster::policy::RelativeJudgePolicy>(
  // ops, shape_analysis);
  VLOG(4) << "Start Create Policies and PolicyManager!";
  const auto& shardable_axes_policy =
      std::make_shared<group_cluster::policy::RelativeJudgePolicy>(
          ops, shape_analysis);
  const auto& general_topo_policy =
      std::make_shared<group_cluster::policy::GeneralTopoPolicy>();

  auto policy_manager = group_cluster::policy::PolicyManager(
      {shardable_axes_policy, general_topo_policy});

  VLOG(4) << "Start Create PatternGraph";
  group_cluster::PatternGraph graph(ops, policy_manager);
  VLOG(4) << "Start Cluster Ops";
  return graph.ClusterOps();
}

}  // namespace cinn::frontend<|MERGE_RESOLUTION|>--- conflicted
+++ resolved
@@ -21,12 +21,9 @@
 
 namespace cinn::frontend {
 
-<<<<<<< HEAD
 inline std::unordered_set<group_cluster::PatternNodePtr> ClusterOps(
     const std::vector<pir::Operation*>& ops) {
-=======
-inline std::vector<std::vector<const pir::Operation*>> ClusterOps(
-    const cinn::dialect::GroupOp& group_op) {
+
   const auto& ops = [&] {
     std::vector<const pir::Operation*> ops;
     for (const auto& op : group_op.GetOperators()) {
@@ -37,7 +34,6 @@
     }
     return ops;
   }();
->>>>>>> 7b4aa079
 
   CHECK(ops.size() > 0);
   VLOG(4) << "Start Cluster Ops!";
