--- conflicted
+++ resolved
@@ -149,7 +149,10 @@
     TODO();
   }
 
-<<<<<<< HEAD
+  InternalPattern ConvertBroadcastOpToInternalPattern(const pir::Operation* op) {
+    LOG(FATAL) << "TODO(wuzhanfei)";
+  }
+
   std::variant<IternalPattern, ErrorGroupPattern> MergePattern(
       const IS& upstream,
       const PS& downstream){
@@ -190,10 +193,6 @@
     new_pattern.opt_inputs = CopyPattern(upstream);
     return new_pattern;
   }
-=======
-  InternalPattern ConvertBroadcastOpToInternalPattern(const pir::Operation* op) {
-    LOG(FATAL) << "TODO(wuzhanfei)";
-  }
 
   SplitedOps SplitInjectiveSourceOps(const cinn::dialect::FusionOp& fusion_op) {
     SplitedOps ret;
@@ -212,8 +211,6 @@
     std::list<const pir::Operation*> injective_source_ops;
     std::list<const pir::Operation*> remainder_ops;
   }
-  
->>>>>>> 0a00878c
 
   std::optional<std::pair<InternalPattern, InternalPattern>> FindConnetedPattenPairWithCondition(
       std::vector<InternalPattern>* internal_patterns,
