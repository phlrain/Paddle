--- conflicted
+++ resolved
@@ -2,7 +2,6 @@
 gather_srcs(
   cinnapi_src
   SRCS
-<<<<<<< HEAD
   computation.cc
   interpreter.cc
   net_builder.cc
@@ -10,52 +9,10 @@
   program_pass.cc
   optimize.cc)
 
-if(NOT WITH_CUDA)
-
-  #  cinn_cc_test(test_frontend_interpreter
-  #          ARGS --model_dir=${THIRD_PARTY_PATH}/naive_mul_model
-  #          SRCS interpreter_test.cc DEPS cinncore)
-
-else()
-  cinn_nv_test(
-    test_frontend_interpreter
-    ARGS
-    --model_dir=${THIRD_PARTY_PATH}/naive_mul_model
-    SRCS
-    interpreter_test.cc
-    DEPS
-    cinncore)
-endif()
-=======
-  syntax.cc
-  paddle_model_to_program.cc
-  net_builder.cc
-  op_mapper_registry.cc
-  paddle_model_convertor.cc
-  program_pass.cc)
->>>>>>> 8125dd67
-
 #cinn_cc_test(test_paddle_model_convertor
 #        ARGS --model_dir=${THIRD_PARTY_PATH}/resnet_model
 #        SRCS paddle_model_convertor_test.cc DEPS cinncore decomposer_test_helper)
 
 #cinn_cc_test(test_computation
 #  ARGS "--model_dir=${THIRD_PARTY_PATH}/naive_mul_model"
-#  SRCS computation_test.cc DEPS cinncore)
-
-<<<<<<< HEAD
-cinn_cc_test(test_decomposer_registry SRCS decomposer_registry_test.cc DEPS
-             cinncore)
-
-#add_subdirectory(paddle)
-add_subdirectory(decomposer)
-#add_subdirectory(group_cluster)
-
-cinn_cc_test(test_op_mapper_registry SRCS op_mapper_registry_test.cc DEPS
-             cinncore)
-=======
-add_subdirectory(paddle)
-add_subdirectory(op_mappers)
-# add_subdirectory(pass)
-#add_subdirectory(group_cluster)
->>>>>>> 8125dd67
+#  SRCS computation_test.cc DEPS cinncore)