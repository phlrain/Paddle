// Copyright (c) 2024 PaddlePaddle Authors. All Rights Reserved.
//
// Licensed under the Apache License, Version 2.0 (the "License");
// you may not use this file except in compliance with the License.
// You may obtain a copy of the License at
//
//     http://www.apache.org/licenses/LICENSE-2.0
//
// Unless required by applicable law or agreed to in writing, software
// distributed under the License is distributed on an "AS IS" BASIS,
// WITHOUT WARRANTIES OR CONDITIONS OF ANY KIND, either express or implied.
// See the License for the specific language governing permissions and
// limitations under the License.

#include "paddle/cinn/operator_fusion/pir_graph_analyzing/fusion_iters.h"
#include "paddle/cinn/operator_fusion/pattern_node.h"

namespace cinn::fusion {

std::string PrintFusionIters(const FusionIters& iters) {
  return "[ " + cinn::utils::Join(iters, ",") + " ]";
}

std::string FusionItersSignature::DebugStr() const {
  return "LoopIters: " + PrintFusionIters(loop_iters);
}

std::string FusionItersManager::PrintItersSignature(
    const FusionItersSignature& sig) {
  std::stringstream ss;
  ss << "FusionIters Signature:";
  ss << "\n    loop    : " << PrintFusionIters(sig.loop_iters)
     << ", reduce_iter_nums: " << sig.reduce_iter_nums;
  size_t count = 0;
  for (const auto& value : sig.input_values) {
    ss << "\n    input  " << count++ << ": "
       << PrintFusionIters(value2iters_[value]) << " (" << value.impl() << ")";
  }
  count = 0;
  for (const auto& value : sig.output_values) {
    ss << "\n    output " << count++ << ": "
       << PrintFusionIters(value2iters_[value]) << " (" << value.impl() << "), "
       << "remain_usages: " << value_remain_usage_[value];
  }
  return ss.str();
}

void FusionItersManager::StoreIter2DimExprForValue(const pir::Value& value) {
  PADDLE_ENFORCE_NE(value2iters_.count(value),
                    0,
                    ::common::errors::InvalidArgument(
                        "Can not find target value in value2iters_ map."));
  const auto& value_iters = value2iters_[value];
  for (size_t i = 0; i < value_iters.size(); ++i) {
    if (iter2dimexpr_.count(value_iters[i]) == 0) {
      iter2dimexpr_[value_iters[i]] =
          shape_analysis_->GetProductDimExpr(value, {static_cast<int>(i)});
    }
  }
}

FusionItersSignature FusionItersManager::GetItersSignature(pir::Operation* op) {
  const auto& axes = axes_info_->GetModifiedSignature(op);
  PADDLE_ENFORCE_EQ(
      axes.inputs.size(),
      op->num_operands(),
      ::common::errors::InvalidArgument("The number of input_iters should be "
                                        "equal to the number of operands."));
  PADDLE_ENFORCE_EQ(
      axes.outputs.size(),
      op->num_results(),
      ::common::errors::InvalidArgument("The number of output_iters should be "
                                        "equal to the number of results."));
  if (axes.reduce_axis.size() > 0) {
    PADDLE_ENFORCE_LE(
        axes.reduce_axis.size(),
        GetRank(op->operand(0).source()),
        ::common::errors::InvalidArgument("The number of reduce_axis should be "
                                          "no more than output value ranks."));
  }
  FusionItersSignature result;
  result.loop_iters = axes.loop.axis_names;
  result.reduce_iter_nums = axes.reduce_axis.size();
  result.input_values = ToSet(op->operands_source());
  result.output_values = ToSet(op->results());

  for (size_t i = 0; i < op->num_operands(); ++i) {
    const auto& value = op->operand_source(i);
    if (value2iters_.count(value) == 0) {
      value2iters_[value] = axes.inputs[i].axis_names;
      value_remain_usage_[value] = value.use_count();
      StoreIter2DimExprForValue(value);
    }
  }
  for (size_t i = 0; i < op->num_results(); ++i) {
    const auto& value = op->result(i);
    if (value2iters_.count(value) == 0) {
      value2iters_[value] = axes.outputs[i].axis_names;
      value_remain_usage_[value] = value.use_count();
      StoreIter2DimExprForValue(value);
    }
  }
  return result;
}

FusionItersSignature FusionItersManager::SingleDownstreamItersFusion(
    const FusionItersSignature& upstream,
    const FusionItersSignature& downstream) {
  VLOG(4) << "[ItersFusion] Start SingleDownstreamItersFusion."
          << "\nUpstream: " << PrintItersSignature(upstream)
          << "\nDownstream: " << PrintItersSignature(downstream);
  FusionItersSignature fused_signature;

  const auto [upstream_non_reduce_iters, upstream_reduce_iters] =
      SplitReduceIters(upstream);
  const auto [downstream_non_reduce_iters, downstream_reduce_iters] =
      SplitReduceIters(downstream);

  if (upstream_reduce_iters.empty()) {
    // Trivial Sink
    fused_signature.loop_iters = downstream.loop_iters;
    fused_signature.reduce_iter_nums = downstream.reduce_iter_nums;
  } else if (downstream_reduce_iters.empty()) {
    // Reduce x Trivial Fusion
    const auto [shared_iters, _UNUSED] = SplitFirstWhetherInSecond(
        downstream_non_reduce_iters, upstream_non_reduce_iters);
    fused_signature.loop_iters =
        ConcatVector(shared_iters, upstream_reduce_iters);
    fused_signature.reduce_iter_nums = upstream.reduce_iter_nums;
  } else {
    // Reduce x Reduce Fusion
    PADDLE_ENFORCE_EQ(
        upstream.reduce_iter_nums,
        downstream.reduce_iter_nums,
        ::common::errors::InvalidArgument(
            "The number of reduce axis in RR Fusion should be equal."));
    fused_signature.loop_iters = downstream.loop_iters;
    fused_signature.reduce_iter_nums = downstream.reduce_iter_nums;
  }

  PADDLE_ENFORCE_EQ(
      upstream.output_values.size(),
      1,
      ::common::errors::InvalidArgument(
          "Node in single downstream fusion should have only one output."));
  PADDLE_ENFORCE_EQ(--value_remain_usage_[*upstream.output_values.begin()],
                    0,
                    ::common::errors::InvalidArgument(
                        "Upstream should have one downstream."));
  fused_signature.input_values =
      SetUnion(upstream.input_values,
               SetDifference(downstream.input_values, upstream.output_values));
  fused_signature.output_values = downstream.output_values;

  VLOG(4) << "[ItersFusion] Fused: \n" << PrintItersSignature(fused_signature);
  return fused_signature;
}

FusionItersSignature FusionItersManager::MultiDownstreamItersFusion(
    const FusionItersSignature& upstream,
    const FusionItersSignature& downstream) {
  VLOG(4) << "[ItersFusion] Start MultiDownstreamItersFusion."
          << "\nUpstream: " << PrintItersSignature(upstream)
          << "\nDownstream: " << PrintItersSignature(downstream);
  FusionItersSignature fused_signature;

  const auto [upstream_non_reduce_iters, upstream_reduce_iters] =
      SplitReduceIters(upstream);
  const auto [downstream_non_reduce_iters, downstream_reduce_iters] =
      SplitReduceIters(downstream);
  if (upstream_reduce_iters.empty() && downstream_reduce_iters.empty()) {
    // Trivial x Trivial Fusion
    fused_signature.loop_iters =
        upstream_non_reduce_iters.size() >= downstream_non_reduce_iters.size()
            ? upstream_non_reduce_iters
            : downstream_non_reduce_iters;
    fused_signature.reduce_iter_nums = 0;
  } else if (upstream_reduce_iters.empty()) {
    // Trivial x Reduce Fusion
    fused_signature.loop_iters = downstream.loop_iters;
    fused_signature.reduce_iter_nums = downstream.reduce_iter_nums;
  } else if (downstream_reduce_iters.empty()) {
    // Reduce x Trivial Fusion
    fused_signature.loop_iters = upstream.loop_iters;
    fused_signature.reduce_iter_nums = upstream.reduce_iter_nums;
  } else {
    // Reduce x Reduce Fusion
    fused_signature.loop_iters = upstream.loop_iters;
    fused_signature.reduce_iter_nums = upstream.reduce_iter_nums;
  }

  auto link_values =
      SetIntersection(upstream.output_values, downstream.input_values);
  fused_signature.input_values =
      SetUnion(upstream.input_values,
               SetDifference(downstream.input_values, link_values));
  fused_signature.output_values =
      SetUnion(downstream.output_values,
               SetDifference(upstream.output_values, link_values));
  for (const auto& link_value : link_values) {
    if (--value_remain_usage_[link_value] > 0) {
      fused_signature.output_values.insert(link_value);
    }
  }

  VLOG(4) << "[ItersFusion] Fused: \n" << PrintItersSignature(fused_signature);
  return fused_signature;
}

bool FusionItersManager::IterSymbolEqual(const std::string& lhs,
                                         const std::string& rhs) {
  PADDLE_ENFORCE(iter2dimexpr_.count(lhs) && iter2dimexpr_.count(rhs),
                 ::common::errors::InvalidArgument(
                     "Cannot found symbol of input iter %s or %s", lhs, rhs));
  return shape_analysis_->IsEqual(iter2dimexpr_[lhs], iter2dimexpr_[rhs]);
}

<<<<<<< HEAD
bool FusionItersManager::IterSymbolEqualOne(const std::string& sym) {
  return shape_analysis_->IsEqual(iter2dimexpr_[sym], 1);
=======
std::pair<FusionIters, FusionIters> SplitReduceIters(
    const FusionItersSignature& sig) {
  const size_t rank = sig.loop_iters.size();
  return {SliceVector(sig.loop_iters, 0, rank - sig.reduce_iter_nums),
          SliceVector(sig.loop_iters, rank - sig.reduce_iter_nums, rank)};
>>>>>>> 11b8b449
}

}  // namespace cinn::fusion<|MERGE_RESOLUTION|>--- conflicted
+++ resolved
@@ -215,16 +215,15 @@
   return shape_analysis_->IsEqual(iter2dimexpr_[lhs], iter2dimexpr_[rhs]);
 }
 
-<<<<<<< HEAD
 bool FusionItersManager::IterSymbolEqualOne(const std::string& sym) {
   return shape_analysis_->IsEqual(iter2dimexpr_[sym], 1);
-=======
+}
+
 std::pair<FusionIters, FusionIters> SplitReduceIters(
     const FusionItersSignature& sig) {
   const size_t rank = sig.loop_iters.size();
   return {SliceVector(sig.loop_iters, 0, rank - sig.reduce_iter_nums),
           SliceVector(sig.loop_iters, rank - sig.reduce_iter_nums, rank)};
->>>>>>> 11b8b449
 }
 
 }  // namespace cinn::fusion