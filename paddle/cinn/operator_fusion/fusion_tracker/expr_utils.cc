--- conflicted
+++ resolved
@@ -160,10 +160,6 @@
 }
 
 static int counter = 0;
-<<<<<<< HEAD
-
-=======
->>>>>>> 88efb38d
 ir::Expr UnSqueezeExpr(const ir::Expr& expr,
                        const std::vector<int>& padding_vec) {
   using cinn::hlir::framework::pir::trivial_fusion_detail::AppendBound;
@@ -183,14 +179,6 @@
           << "\npadding vector: " << utils::Join(padding_vec, ", ");
   const auto& vars_in_expr = AppendBound(GetAllForIters(expr), expr);
   // get the all vars.
-<<<<<<< HEAD
-
-=======
->>>>>>> 88efb38d
-  auto GenNextName = []() {
-    counter += 1;
-    return "expand_var_" + std::to_string(counter);
-  };
   std::vector<ir::Var> vars;
   int pointer = 0;
   for (int i = 0; i < vars_in_expr.size() + padding_vec.size(); i++) {
