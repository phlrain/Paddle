// Copyright (c) 2024 PaddlePaddle Authors. All Rights Reserved.
//
// Licensed under the Apache License, Version 2.0 (the "License");
// you may not use this file except in compliance with the License.
// You may obtain a copy of the License at
//
//     http://www.apache.org/licenses/LICENSE-2.0
//
// Unless required by applicable law or agreed to in writing, software
// distributed under the License is distributed on an "AS IS" BASIS,
// WITHOUT WARRANTIES OR CONDITIONS OF ANY KIND, either express or implied.
// See the License for the specific language governing permissions and
// limitations under the License.

#pragma once
#include <functional>
#include "paddle/cinn/operator_fusion/policy/dim_relation.h"
#include "paddle/cinn/operator_fusion/policy/policy_manager.h"
#include "paddle/cinn/operator_fusion/policy/shardable_axes_base.h"
#include "paddle/cinn/operator_fusion/utils.h"
#include "paddle/common/enforce.h"

namespace cinn::fusion {

<<<<<<< HEAD
using ValueDimRelation =
    std::unordered_map<ValueDim,
                       std::unordered_map<ValueDim, bool, ValueDimHash>,
                       ValueDimHash>;

static std::vector<ValueDim> GetAllInputValueDim(pir::Operation* op) {
  std::vector<ValueDim> value_dims;
  for (const auto& v : op->operands()) {
    value_dims = ConcatVector(value_dims, GetAllValueDimFromValue(v.source()));
  }
  return value_dims;
}

static std::vector<ValueDim> GetAllOutputValueDim(pir::Operation* op) {
  std::vector<ValueDim> value_dims;
  for (const auto& v : op->results()) {
    value_dims = ConcatVector(value_dims, GetAllValueDimFromValue(v));
  }
  return value_dims;
}

static ValueDimRelation CreateOpRelativenessForElementWise(pir::Operation* op) {
  ValueDimRelation res;
  for (const auto& v : op->operands()) {
    const auto& value_dims = GetAllValueDimFromValue(v.source());
    const auto& out_value_dims = GetAllOutputValueDim(op);
    CHECK_EQ(value_dims.size(), out_value_dims.size());
    for (size_t i = 0; i < value_dims.size(); ++i) {
      res[value_dims[i]][out_value_dims[i]] = true;
    }
  }
  return res;
}

static std::vector<std::pair<size_t, size_t>> GetNonBroadCastDims(
    pir::Operation* op) {
  std::vector<std::pair<size_t, size_t>> res;
  auto* shape_analysis =
      &pir::ShapeAnalysisManager::Instance().Get(op->GetParentProgram());

  const auto& broad_cast_value = GetBroadcastOpInputOuputValue(op);
  CHECK(broad_cast_value.has_value());

  const auto& [input_value, output_value] = broad_cast_value.value();
  const int input_rank = GetRank(input_value);
  const int output_rank = GetRank(output_value);
  CHECK_GE(output_rank, input_rank);

  // Compare axis one by one, from back to front.
  // The rule of broadcasting:
  // https://www.paddlepaddle.org.cn/documentation/docs/zh/guides/beginner/tensor_cn.html#id7
  for (int i = 1; i <= input_rank; ++i) {
    int input_axis = input_rank - i;
    int output_axis = output_rank - i;
    if (input_axis < 0 || output_axis < 0) break;
    if (shape_analysis->IsProductEqual(
            input_value, {input_axis}, output_value, {output_axis})) {
      res.emplace_back(input_axis, output_axis);
    }
  }

  return res;
}

static ValueDimRelation CreateOpRelativenessForBroadcast(pir::Operation* op) {
  ValueDimRelation res;
  const auto& in_value = op->operand(0).source();
  const auto& out_value = op->result(0);
  for (const auto& t : GetNonBroadCastDims(op)) {
    res[ValueDim(in_value, t.first)][ValueDim(out_value, t.second)] = true;
  }
  return res;
}

static ValueDimRelation CreateOpRelativenessForDefault(pir::Operation* op) {
  ValueDimRelation res;
  for (const auto& out_dim : GetAllOutputValueDim(op)) {
    for (const auto& in_dim : GetAllInputValueDim(op)) {
      res[in_dim][out_dim] = true;
    }
  }
  return res;
}

static ValueDimRelation CreateOpRelativenessForReduce(pir::Operation* op) {
  const auto& reduce_axis_idx = GetReduceAxisIdx(op);
  ValueDimRelation res;
  const size_t input_rank = GetRank(op->operand_source(0));
  int out_idx = 0;
  bool keep_dim = GetReduceOpKeepDims(op);
  for (int i = 0; i < input_rank; i++) {
    if (!reduce_axis_idx.empty() &&
        std::find(reduce_axis_idx.begin(), reduce_axis_idx.end(), i) ==
            reduce_axis_idx.end()) {
      res[ValueDim(op->operand_source(0), i)]
         [ValueDim(op->result(0), out_idx)] = true;
      out_idx += 1;
    } else {
      out_idx += keep_dim;
    }
  }
  return res;
}

static std::optional<ValueDimRelation> CreateOpRelativenessForSpecialOps(
    pir::Operation* op) {
  if (op->name() == "cinn_op.reshape") {
    // Special Elementwise.
    return CreateOpRelativenessForDefault(op);
  }
  if (op->name() == "pd_op.reshape") {
    // Special Elementwise.
    return CreateOpRelativenessForDefault(op);
  }
  if (op->name() == "cinn_op.generate_shape") {
    return CreateOpRelativenessForDefault(op);
  }
  if (op->name() == "cinn_op.yield_store") {
    return CreateOpRelativenessForDefault(op);
  }
  return {};
}

static ValueDimRelation GetSingleOpRelation(pir::Operation* op) {
  VLOG(4) << "GetSingleOpRelation for " << op->name();
  const auto& special_result = CreateOpRelativenessForSpecialOps(op);
  if (special_result != std::nullopt) {
    return special_result.value();
  }

  CHECK(op->num_results() == 1)
      << "Now we do not support op with multi outputs: " << op->name();
  const hlir::framework::OpPatternKind kind = GetOpPatternKind(op);
  ValueDimRelation result;
  if (kind == hlir::framework::kReduction) {
    result = CreateOpRelativenessForReduce(op);
  } else if (kind == hlir::framework::kElementWise) {
    result = CreateOpRelativenessForElementWise(op);
  } else if (kind == hlir::framework::kBroadcast) {
    result = CreateOpRelativenessForBroadcast(op);
  } else {
    result = CreateOpRelativenessForDefault(op);
  }
  return result;
}

static std::vector<std::pair<ValueDim, ValueDim>> FlattenRelation(
    const ValueDimRelation& axes_relation) {
  std::vector<std::pair<ValueDim, ValueDim>> res;
  for (const auto& in_dim_pair : axes_relation) {
    for (const auto& out_dim_pair : in_dim_pair.second) {
      res.emplace_back(in_dim_pair.first, out_dim_pair.first);
    }
  }
  return res;
}

static ValueDimRelation AnalysisIndexExprRelation(
    const std::vector<pir::Operation*>& ops) {
  ValueDimRelation res;

  for (size_t i = ops.size(); i >= 1; --i) {
    pir::Operation* op = ops[i - 1];
    if (op->name() == "cf.yield") continue;

    const auto& value_dim_relation = GetSingleOpRelation(op);
    for (const auto& in_out_pair : FlattenRelation(value_dim_relation)) {
      for (const auto& out_relation : res[in_out_pair.second]) {
        res[in_out_pair.first][out_relation.first] = true;
      }
      res[in_out_pair.first][in_out_pair.second] = true;
    }
  }
  return res;
}

struct SplitDims {
  std::vector<ValueDim> related;
  std::vector<ValueDim> non_related;

  std::string DebugStr() const {
    std::stringstream ss;
    ss << "SplitDims:\nrelated:\n";
    for (const auto& dim : related) {
      ss << dim.DebugStr() << "\n";
    }
    ss << "non_related:\n";
    for (const auto& dim : non_related) {
      ss << dim.DebugStr() << "\n";
    }
    return ss.str();
  }
};

=======
>>>>>>> d1434d30
template <typename T>
class RelativeJudgePolicy final : public Policy<T> {
 public:
  RelativeJudgePolicy(const std::vector<pir::Operation*>& ops,
                      pir::ShapeConstraintIRAnalysis* shape_analysis)
      : axes_info_(ops, shape_analysis) {
    VLOG(4) << "[relative_judge_policy] Start AnalysisIndexExprRelation.";
    index_expr_map_ = AnalysisIndexExprRelation(ops);
    VLOG(4) << "[relative_judge_policy] End AnalysisIndexExprRelation.";
  }
  bool CanFuse(const PatternNodePtr<T>& upstream,
               const PatternNodePtr<T>& downstream) override;

  std::string Name() { return "RelativeJudgePolicy"; }

  std::vector<size_t> GetFakeReduceIterIdx(
      const PatternNodePtr<T>& upstream,
      const PatternNodePtr<T>& downstream) override;

  bool IsRelated(DimUsage in, DimUsage out) {
    return index_expr_map_[in].count(out) == 1;
  }

 private:
  DimUsageRelation index_expr_map_;
  ShardableAxesInfoManager axes_info_;
  bool ReduceTreeGrownCanMerge(const PatternNodePtr<T>&,
                               const PatternNodePtr<T>&);
  bool ReducePlusTrivialCanMerge(const PatternNodePtr<T>&,
                                 const PatternNodePtr<T>&);
  std::pair<std::vector<DimUsage>, std::vector<DimUsage>>
  SplitFirstIfRelatedBySecond(const std::vector<DimUsage>& targets,
                              const std::vector<DimUsage>& related_with);
  std::optional<ReducePattern<T>> GetDownstreamFromCandidate(
      const ReducePattern<T>& upstream,
      const std::vector<ReducePattern<T>>& candidates);
  bool IsDownstreamStmtDependReduceOp(pir::Operation* reduce,
                                      const StmtPattern<T>& downstream);
};

}  // namespace cinn::fusion<|MERGE_RESOLUTION|>--- conflicted
+++ resolved
@@ -22,203 +22,6 @@
 
 namespace cinn::fusion {
 
-<<<<<<< HEAD
-using ValueDimRelation =
-    std::unordered_map<ValueDim,
-                       std::unordered_map<ValueDim, bool, ValueDimHash>,
-                       ValueDimHash>;
-
-static std::vector<ValueDim> GetAllInputValueDim(pir::Operation* op) {
-  std::vector<ValueDim> value_dims;
-  for (const auto& v : op->operands()) {
-    value_dims = ConcatVector(value_dims, GetAllValueDimFromValue(v.source()));
-  }
-  return value_dims;
-}
-
-static std::vector<ValueDim> GetAllOutputValueDim(pir::Operation* op) {
-  std::vector<ValueDim> value_dims;
-  for (const auto& v : op->results()) {
-    value_dims = ConcatVector(value_dims, GetAllValueDimFromValue(v));
-  }
-  return value_dims;
-}
-
-static ValueDimRelation CreateOpRelativenessForElementWise(pir::Operation* op) {
-  ValueDimRelation res;
-  for (const auto& v : op->operands()) {
-    const auto& value_dims = GetAllValueDimFromValue(v.source());
-    const auto& out_value_dims = GetAllOutputValueDim(op);
-    CHECK_EQ(value_dims.size(), out_value_dims.size());
-    for (size_t i = 0; i < value_dims.size(); ++i) {
-      res[value_dims[i]][out_value_dims[i]] = true;
-    }
-  }
-  return res;
-}
-
-static std::vector<std::pair<size_t, size_t>> GetNonBroadCastDims(
-    pir::Operation* op) {
-  std::vector<std::pair<size_t, size_t>> res;
-  auto* shape_analysis =
-      &pir::ShapeAnalysisManager::Instance().Get(op->GetParentProgram());
-
-  const auto& broad_cast_value = GetBroadcastOpInputOuputValue(op);
-  CHECK(broad_cast_value.has_value());
-
-  const auto& [input_value, output_value] = broad_cast_value.value();
-  const int input_rank = GetRank(input_value);
-  const int output_rank = GetRank(output_value);
-  CHECK_GE(output_rank, input_rank);
-
-  // Compare axis one by one, from back to front.
-  // The rule of broadcasting:
-  // https://www.paddlepaddle.org.cn/documentation/docs/zh/guides/beginner/tensor_cn.html#id7
-  for (int i = 1; i <= input_rank; ++i) {
-    int input_axis = input_rank - i;
-    int output_axis = output_rank - i;
-    if (input_axis < 0 || output_axis < 0) break;
-    if (shape_analysis->IsProductEqual(
-            input_value, {input_axis}, output_value, {output_axis})) {
-      res.emplace_back(input_axis, output_axis);
-    }
-  }
-
-  return res;
-}
-
-static ValueDimRelation CreateOpRelativenessForBroadcast(pir::Operation* op) {
-  ValueDimRelation res;
-  const auto& in_value = op->operand(0).source();
-  const auto& out_value = op->result(0);
-  for (const auto& t : GetNonBroadCastDims(op)) {
-    res[ValueDim(in_value, t.first)][ValueDim(out_value, t.second)] = true;
-  }
-  return res;
-}
-
-static ValueDimRelation CreateOpRelativenessForDefault(pir::Operation* op) {
-  ValueDimRelation res;
-  for (const auto& out_dim : GetAllOutputValueDim(op)) {
-    for (const auto& in_dim : GetAllInputValueDim(op)) {
-      res[in_dim][out_dim] = true;
-    }
-  }
-  return res;
-}
-
-static ValueDimRelation CreateOpRelativenessForReduce(pir::Operation* op) {
-  const auto& reduce_axis_idx = GetReduceAxisIdx(op);
-  ValueDimRelation res;
-  const size_t input_rank = GetRank(op->operand_source(0));
-  int out_idx = 0;
-  bool keep_dim = GetReduceOpKeepDims(op);
-  for (int i = 0; i < input_rank; i++) {
-    if (!reduce_axis_idx.empty() &&
-        std::find(reduce_axis_idx.begin(), reduce_axis_idx.end(), i) ==
-            reduce_axis_idx.end()) {
-      res[ValueDim(op->operand_source(0), i)]
-         [ValueDim(op->result(0), out_idx)] = true;
-      out_idx += 1;
-    } else {
-      out_idx += keep_dim;
-    }
-  }
-  return res;
-}
-
-static std::optional<ValueDimRelation> CreateOpRelativenessForSpecialOps(
-    pir::Operation* op) {
-  if (op->name() == "cinn_op.reshape") {
-    // Special Elementwise.
-    return CreateOpRelativenessForDefault(op);
-  }
-  if (op->name() == "pd_op.reshape") {
-    // Special Elementwise.
-    return CreateOpRelativenessForDefault(op);
-  }
-  if (op->name() == "cinn_op.generate_shape") {
-    return CreateOpRelativenessForDefault(op);
-  }
-  if (op->name() == "cinn_op.yield_store") {
-    return CreateOpRelativenessForDefault(op);
-  }
-  return {};
-}
-
-static ValueDimRelation GetSingleOpRelation(pir::Operation* op) {
-  VLOG(4) << "GetSingleOpRelation for " << op->name();
-  const auto& special_result = CreateOpRelativenessForSpecialOps(op);
-  if (special_result != std::nullopt) {
-    return special_result.value();
-  }
-
-  CHECK(op->num_results() == 1)
-      << "Now we do not support op with multi outputs: " << op->name();
-  const hlir::framework::OpPatternKind kind = GetOpPatternKind(op);
-  ValueDimRelation result;
-  if (kind == hlir::framework::kReduction) {
-    result = CreateOpRelativenessForReduce(op);
-  } else if (kind == hlir::framework::kElementWise) {
-    result = CreateOpRelativenessForElementWise(op);
-  } else if (kind == hlir::framework::kBroadcast) {
-    result = CreateOpRelativenessForBroadcast(op);
-  } else {
-    result = CreateOpRelativenessForDefault(op);
-  }
-  return result;
-}
-
-static std::vector<std::pair<ValueDim, ValueDim>> FlattenRelation(
-    const ValueDimRelation& axes_relation) {
-  std::vector<std::pair<ValueDim, ValueDim>> res;
-  for (const auto& in_dim_pair : axes_relation) {
-    for (const auto& out_dim_pair : in_dim_pair.second) {
-      res.emplace_back(in_dim_pair.first, out_dim_pair.first);
-    }
-  }
-  return res;
-}
-
-static ValueDimRelation AnalysisIndexExprRelation(
-    const std::vector<pir::Operation*>& ops) {
-  ValueDimRelation res;
-
-  for (size_t i = ops.size(); i >= 1; --i) {
-    pir::Operation* op = ops[i - 1];
-    if (op->name() == "cf.yield") continue;
-
-    const auto& value_dim_relation = GetSingleOpRelation(op);
-    for (const auto& in_out_pair : FlattenRelation(value_dim_relation)) {
-      for (const auto& out_relation : res[in_out_pair.second]) {
-        res[in_out_pair.first][out_relation.first] = true;
-      }
-      res[in_out_pair.first][in_out_pair.second] = true;
-    }
-  }
-  return res;
-}
-
-struct SplitDims {
-  std::vector<ValueDim> related;
-  std::vector<ValueDim> non_related;
-
-  std::string DebugStr() const {
-    std::stringstream ss;
-    ss << "SplitDims:\nrelated:\n";
-    for (const auto& dim : related) {
-      ss << dim.DebugStr() << "\n";
-    }
-    ss << "non_related:\n";
-    for (const auto& dim : non_related) {
-      ss << dim.DebugStr() << "\n";
-    }
-    return ss.str();
-  }
-};
-
-=======
->>>>>>> d1434d30
 template <typename T>
 class RelativeJudgePolicy final : public Policy<T> {
  public:
