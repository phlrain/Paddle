--- conflicted
+++ resolved
@@ -173,7 +173,7 @@
   }
   // else: Search Trivial -> Reduce ItersTransform
 
-<<<<<<< HEAD
+  ItersTransformRoute iters_transforms;
   // STEP1: Remove Ones from source
   auto source_ones = MapVectorIfTrue<std::pair<std::string, int>, int>(
       Enumerate(source_iters),
@@ -185,15 +185,9 @@
   source_iters = GatherVectorExcept(source_iters, source_ones);
 
   // STEP2: Do transpose and axes reuse analysis.
-  if (source_iters == target_iters) {
-    // Can apply IdentityItersTransform
-    iters_transforms.emplace_back(IdentityItersTransform());
-=======
   // 1. Apply IdentityItersTransform if source iters are equal to target
-  ItersTransformRoute iters_transforms;
   if (source_iters == target_iters) {
     iters_transforms.push_back(IdentityItersTransform());
->>>>>>> 11b8b449
     return iters_transforms;
   }
 
