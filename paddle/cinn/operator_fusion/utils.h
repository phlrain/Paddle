--- conflicted
+++ resolved
@@ -196,7 +196,6 @@
   return result;
 }
 
-<<<<<<< HEAD
 struct ValueDim {
   pir::Value v_;
   size_t idx_;
@@ -300,7 +299,11 @@
   for (int i = 0; i < n; ++i) {
     if (std::find(excludes.begin(), excludes.end(), i) == excludes.end()) {
       result.push_back(i);
-=======
+    }
+  }
+  return result;
+}
+
 template <typename T, typename U>
 std::vector<T> GatherVectorExcept(const std::vector<T>& source,
                                   const std::vector<U>& idx) {
@@ -308,13 +311,11 @@
   for (U i = 0; i < source.size(); i++) {
     if (std::find(idx.begin(), idx.end(), i) == idx.end()) {
       result.emplace_back(source[i]);
->>>>>>> d1434d30
-    }
-  }
-  return result;
-}
-
-<<<<<<< HEAD
+    }
+  }
+  return result;
+}
+
 template <typename T>
 std::vector<T> SliceVector(const std::vector<T>& inp, int start, int end) {
   if (start < 0) {
@@ -329,7 +330,4 @@
   }
   return result;
 }
-
-=======
->>>>>>> d1434d30
 }  // namespace cinn::fusion