--- conflicted
+++ resolved
@@ -1433,69 +1433,6 @@
   stage->Bind(1, "threadIdx.x");
 }
 
-<<<<<<< HEAD
-=======
-void CudaSplitSchedule(cinn::common::CINNValuePack *arg_pack,
-                       const std::vector<std::vector<int>> &output_shapes,
-                       int axis,
-                       const cinn::common::Target &target) {
-  poly::StageMap stages = arg_pack->back();
-  std::vector<ir::Tensor> out_tensors;
-  int dims = output_shapes[0].size();
-  for (int i = 0; i < arg_pack->size() - 1; ++i) {
-    Expr Out = (*arg_pack)[i];
-    CHECK(Out.as_tensor());
-    out_tensors.push_back(Out.as_tensor_ref());
-  }
-  std::vector<int> reorders;
-  for (int i = 0; i < dims; i++) {
-    reorders.push_back(i);
-  }
-  reorders.erase(reorders.begin() + axis);
-  reorders.push_back(axis);
-  for (auto &out : out_tensors) {
-    stages[out]->Reorder(reorders);
-  }
-  auto last_output = out_tensors.back();
-
-  std::vector<int> fuse_index;
-  for (int i = 0; i < dims - 1; i++) fuse_index.push_back(i);
-  for (auto &out : out_tensors) stages[out]->Fuse(fuse_index);
-  int fused_shape = 1;
-  for (int i = 0; i < dims; i++) {
-    if (i != axis) fused_shape = fused_shape * output_shapes[0][i];
-  }
-  int compute_at_level = 0;
-  target.arch.Match([&](common::UnknownArch) { CINN_NOT_IMPLEMENTED; },
-                    [&](common::X86Arch) {},
-                    [&](common::ARMArch) { CINN_NOT_IMPLEMENTED; },
-                    [&](common::NVGPUArch) {
-                      if (fused_shape > target.max_num_threads()) {
-                        stages[last_output]->Split(0, target.max_num_threads());
-                        stages[last_output]->Bind(0, "blockIdx.x");
-                        stages[last_output]->Bind(1, "threadIdx.x");
-                        compute_at_level++;
-                      } else {
-                        stages[last_output]->Bind(0, "threadIdx.x");
-                      }
-                    },
-                    [&](common::HygonDCUArchHIP) {
-                      if (fused_shape > target.max_num_threads()) {
-                        stages[last_output]->Split(0, target.max_num_threads());
-                        stages[last_output]->Bind(0, "blockIdx.x");
-                        stages[last_output]->Bind(1, "threadIdx.x");
-                        compute_at_level++;
-                      } else {
-                        stages[last_output]->Bind(0, "threadIdx.x");
-                      }
-                    });
-
-  for (int i = 0; i < out_tensors.size() - 1; i++) {
-    stages[out_tensors[i]]->ComputeAt2(stages[last_output], compute_at_level);
-  }
-}
-
->>>>>>> 1f145e72
 }  // namespace pe
 }  // namespace hlir
 }  // namespace cinn