// Copyright (c) 2023 PaddlePaddle Authors. All Rights Reserved.
//
// Licensed under the Apache License, Version 2.0 (the "License");
// you may not use this file except in compliance with the License.
// You may obtain a copy of the License at
//
//     http://www.apache.org/licenses/LICENSE-2.0
//
// Unless required by applicable law or agreed to in writing, software
// distributed under the License is distributed on an "AS IS" BASIS,
// WITHOUT WARRANTIES OR CONDITIONS OF ANY KIND, either express or implied.
// See the License for the specific language governing permissions and
// limitations under the License.

#include "paddle/cinn/hlir/framework/pir/utils.h"

#include <string>
#include <unordered_map>
#include "glog/logging.h"

#include "paddle/cinn/hlir/dialect/operator/ir/op_dialect.h"
#include "paddle/cinn/hlir/framework/op.h"
#include "paddle/cinn/hlir/framework/pir/op_mapper.h"
#include "paddle/fluid/pir/dialect/operator/ir/op_attribute.h"
#include "paddle/phi/common/data_type.h"
#include "paddle/pir/core/builtin_op.h"
#include "paddle/pir/core/builtin_type.h"
#include "paddle/pir/dialect/shape/ir/shape_attribute.h"

namespace cinn {
namespace hlir {
namespace framework {
namespace pir {

// Mapping PaddleDialect Op into CINN AST Compute register Op.
// All key names are also supported in CINN. For ops not in this
// list, we judge them by search it in CINN global Operator table.
const std::unordered_map<std::string, std::string> CompatibleInfo::OP_NAMES = {
    {"pd_op.full", "fill_constant"},
    {"pd_op.sum", "reduce_sum"},
    {"pd_op.max", "reduce_max"},
    {"pd_op.add", "elementwise_add"},
    {"pd_op.elementwise_pow", "pow"},
    {"pd_op.multiply", "elementwise_mul"},
    {"pd_op.maximum", "max"},
    {"pd_op.minimum", "min"},
    {"cinn_op.scale", "scale"},
    {"cinn_op.broadcast", "broadcast_to"},
    // The following should implement OpPattern in pd_to_cinn_pass,
    // otherwise, it will be block in BuildCinnPass.
    {"cinn_op.squeeze", ""},
    {"cinn_op.unsqueeze", ""}};

// In following cases, the op is marked SupportCinn:
// 1. its name is in OP_NAMES, like pd_op.sum;
// 2. it supports AttributeTensor but has Pattern to process it.
//    Such as cinn_op.reshape, except pd_op.reshape;
// 3. otherwise, it should be registered in OpRegistry;
bool CompatibleInfo::IsSupportCinn(const ::pir::Operation& op) {
  if (OP_NAMES.find(op.name()) != OP_NAMES.end()) {
    return true;
  }
  // After PdToCinnPass, if pd_op.reshape still exists, return false.
  std::string black_op_name =
      std::string(cinn::dialect::OperatorDialect::name()) + "." + OpName(op);
  if (OP_NAMES.find(black_op_name) != OP_NAMES.end()) {
    VLOG(4) << "Found black op after PdToCinnPass, because it has Attribute "
               "Tensor: "
            << op.name();
    return false;
  }
  return OpRegistry::Global()->Find(OpName(op)) != nullptr;
}

std::string CompatibleInfo::OpName(const ::pir::Operation& op) {
  std::string name = op.name();
  if (OP_NAMES.count(name)) {
    return OP_NAMES.at(name);
  }
  auto pos = name.find(".");
  if (pos == std::string::npos) {
    return name;
  }
  auto cinn_op_name = name.substr(pos + 1);
  VLOG(4) << "GetOpName: " << name << " -> " << cinn_op_name;
  CHECK(cinn_op_name != "")
      << "Found empty cinn_op_name, maybe you should implement OpPattern for "
      << name;
  return cinn_op_name;
}

std::string CompatibleInfo::OpFuncName(const ::pir::Operation& op) {
  std::string op_name = OpName(op);
  std::string func_name =
      cinn::common::Context::Global().NewName("fn_" + op_name);
  return func_name;
}

std::string CompatibleInfo::GroupOpsName(
    const std::vector<::pir::Operation*>& ops) {
  std::string name = "fn";
  for (auto* op : ops) {
    std::string op_name = OpName(*op);
    name += "_" + cinn::common::Context::Global().NewName(op_name);
  }
  return name;
}

std::string CompatibleInfo::ValueName(const ::pir::Value& value) {
  size_t hash_key = std::hash<::pir::Value>()(value);
  return cinn::common::Context::Global().PrettyUniqName(
      hash_key, CompatibleInfo::kNamePrefix);
}

std::vector<::pir::Value> CompatibleInfo::RealOperandSources(
    const ::pir::Operation& op) {
  if (OpMapper::Instance().has(op, MapperType::OPERAND)) {
    return OpMapper::Instance().RealOprandSources(op);
  } else {
    return op.operands_source();
  }
}

#define CASE_ATTRIBUTE(val_type, attr_type)                     \
  std::vector<val_type> res;                                    \
  for (auto element : attr_vec) {                               \
    res.push_back(element.dyn_cast<::pir::attr_type>().data()); \
  }                                                             \
  dst_attr = res;

static utils::Attribute ConvertArrayAttribute(
    const ::pir::Attribute& src_attr) {
  utils::Attribute dst_attr;
  if (src_attr.isa<paddle::dialect::IntArrayAttribute>()) {
    auto& arr = src_attr.dyn_cast<paddle::dialect::IntArrayAttribute>()
                    .data()
                    .GetData();
    std::vector<int> val(arr.begin(), arr.end());
    dst_attr = val;
  } else if (src_attr.isa<paddle::dialect::DataTypeAttribute>()) {
    auto dtype = src_attr.dyn_cast<paddle::dialect::DataTypeAttribute>().data();
    dst_attr = phi::DataTypeToString(dtype);
  } else if (src_attr.isa<::pir::ArrayAttribute>()) {
    auto attr_vec = src_attr.dyn_cast<::pir::ArrayAttribute>().AsVector();
    if (attr_vec.size() > 0) {
      if (attr_vec[0].isa<::pir::Int32Attribute>()) {
        CASE_ATTRIBUTE(int32_t, Int32Attribute)
      } else if (attr_vec[0].isa<::pir::Int64Attribute>()) {
        CASE_ATTRIBUTE(int64_t, Int64Attribute)
      } else if (attr_vec[0].isa<::pir::BoolAttribute>()) {
        CASE_ATTRIBUTE(bool, BoolAttribute)
      } else if (attr_vec[0].isa<::pir::FloatAttribute>()) {
        CASE_ATTRIBUTE(float, FloatAttribute)
      } else if (attr_vec[0].isa<::pir::DoubleAttribute>()) {
        CASE_ATTRIBUTE(double, DoubleAttribute)
      } else {
<<<<<<< HEAD
        LOG(FATAL) << "only support bool/int32/int64 attribute in "
                      "ArrayAttribute, but received "
                   << attr_vec[0];
=======
        LOG(FATAL) << "only support bool/int32/int64/float/double attribute in "
                      "ArrayAttribute";
>>>>>>> f378e96c
      }
    }
  } else {
    LOG(FATAL) << "unknown Attribute: " << src_attr;
  }
  return dst_attr;
}
#undef CASE_ATTRIBUTE

#define CASE_SINGLE_ATTR(attr_type, func)               \
  else if (src_attr.isa<::pir::attr_type>()) dst_attr = \
      src_attr.dyn_cast<::pir::attr_type>().func();

utils::Attribute CompatibleInfo::ConvertAttribute(
    const ::pir::Attribute& src_attr) {
  utils::Attribute dst_attr;
  if (src_attr.isa<::pir::BoolAttribute>())
    dst_attr = src_attr.dyn_cast<::pir::BoolAttribute>().data();
  CASE_SINGLE_ATTR(FloatAttribute, data)
  CASE_SINGLE_ATTR(DoubleAttribute, data)
  CASE_SINGLE_ATTR(Int32Attribute, data)
  CASE_SINGLE_ATTR(Int64Attribute, data)
  CASE_SINGLE_ATTR(StrAttribute, AsString)
  else dst_attr = ConvertArrayAttribute(src_attr);  // NOLINT
  return dst_attr;
}
#undef CASE_SINGLE_ATTR

utils::AttributeMap CompatibleInfo::ConvertAttributes(
    const ::pir::Operation& op) {
  auto& src_attrs = op.attributes();
  utils::AttributeMap dst_attrs;
  for (auto& item : src_attrs) {
    VLOG(4) << "deal with " << item.first;
    if (item.first == ::pir::kStopGradientAttrName) {
      continue;
    } else if (item.second.isa<paddle::dialect::PlaceAttribute>()) {
      auto is_cpu =
          item.second.dyn_cast<paddle::dialect::PlaceAttribute>().data() ==
          phi::CPUPlace();
      dst_attrs["force_cpu"] = is_cpu;
    } else {
      dst_attrs[item.first] = std::move(ConvertAttribute(item.second));
    }
  }

  if (OpMapper::Instance().has(op, MapperType::ATTRIBUTE)) {
    OpMapper::Instance().AppendVariantAttrs(op, dst_attrs);
  }
  VLOG(4) << "dst_attrs.size(): " << dst_attrs.size();
  return dst_attrs;
}

#define CASE_TYPE(src, dst) \
  else if (type.isa<::pir::src>()) return cinn::common::dst();

cinn::common::Type CompatibleInfo::ConvertIRType(::pir::Type type) {
  if (type.isa<::pir::BFloat16Type>()) return cinn::common::BF16();
  CASE_TYPE(Float16Type, F16)
  CASE_TYPE(Float32Type, F32)
  CASE_TYPE(Float64Type, F64)
  CASE_TYPE(Int8Type, I8)
  CASE_TYPE(UInt8Type, UI8)
  CASE_TYPE(Int16Type, I16)
  CASE_TYPE(Int32Type, I32)
  CASE_TYPE(Int64Type, I64)
  CASE_TYPE(IndexType, I32)
  CASE_TYPE(BoolType, UI1)

  LOG(FATAL) << "unknown ir::Type " << type;
}
#undef CASE_TYPE

int CompatibleInfo::ShapeProduct(const std::vector<int>& shape) {
  return std::accumulate(shape.begin(), shape.end(), 1, std::multiplies<int>());
}

OpPatternKind CompatibleInfo::OpKind(const ::pir::Operation& op) {
  auto& op_pattern_dict = Operator::GetAttrs<OpPatternKind>("OpPattern");
  auto op_name = CompatibleInfo::OpName(op);
  const hlir::framework::Operator* cinn_op = Operator::Get(op_name);
  CHECK(op_pattern_dict.Find(cinn_op));
  auto kind = op_pattern_dict[cinn_op];
  if (kind == hlir::framework::kBroadcast) {
    // As binary op was defined as broadcast, actually it should be
    // element-wise. See fusion_hepler_base.h for detail.
    if (op_name != "broadcast_to") {
      kind = hlir::framework::kElementWise;
    }
  }
  VLOG(4) << op_name << " OpPatternKind: " << kind;
  return kind;
}

std::vector<int> CompatibleInfo::ValueShape(const ::pir::Value& value) {
  auto& dim = value.type().dyn_cast<::pir::DenseTensorType>().dims();
  return ::common::vectorize<int>(dim);
}

std::vector<int64_t> GetBroadcastAxis(const phi::DDim& in_shape,
                                      const std::vector<int64_t>& out_shape) {
  std::vector<int64_t> broadcast_axes(in_shape.size(), 0);
  auto in_shape_size = in_shape.size();
  if (in_shape_size >= 1) {
    for (int i = 1; i <= in_shape_size; ++i) {
      broadcast_axes[in_shape_size - i] = out_shape.size() - i;
    }
  }

  return broadcast_axes;
}

}  // namespace pir
}  // namespace framework
}  // namespace hlir
}  // namespace cinn<|MERGE_RESOLUTION|>--- conflicted
+++ resolved
@@ -154,14 +154,8 @@
       } else if (attr_vec[0].isa<::pir::DoubleAttribute>()) {
         CASE_ATTRIBUTE(double, DoubleAttribute)
       } else {
-<<<<<<< HEAD
-        LOG(FATAL) << "only support bool/int32/int64 attribute in "
-                      "ArrayAttribute, but received "
-                   << attr_vec[0];
-=======
         LOG(FATAL) << "only support bool/int32/int64/float/double attribute in "
                       "ArrayAttribute";
->>>>>>> f378e96c
       }
     }
   } else {
