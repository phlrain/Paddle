--- conflicted
+++ resolved
@@ -39,8 +39,6 @@
     {"pd_op.divide", "divide"},
     {"pd_op.multiply", "elementwise_mul"},
     {"cinn_op.broadcast", "broadcast_to"}};
-<<<<<<< HEAD
-=======
 
 const std::unordered_set<std::string> CompatibleInfo::CINN_WHITE_OPS = {
     "subtract"};
@@ -49,7 +47,6 @@
   return CINN_WHITE_OPS.find(CompatibleInfo::OpName(op)) !=
          CINN_WHITE_OPS.end();
 }
->>>>>>> 03fca479
 
 std::string CompatibleInfo::OpName(const ::pir::Operation& op) {
   std::string name = op.name();
