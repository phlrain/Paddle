--- conflicted
+++ resolved
@@ -141,13 +141,8 @@
                                                     "embedding_grad",
                                                     "embedding",
                                                     "arange",
-<<<<<<< HEAD
-                                                    "randint",
-                                                    "softmax"};
-=======
                                                     "softmax",
                                                     "randint"};
->>>>>>> f7c22966
 };
 
 std::string OpNameAfterStripDialect(const ::pir::Operation& op) {
