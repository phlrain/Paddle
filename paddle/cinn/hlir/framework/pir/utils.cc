// Copyright (c) 2023 PaddlePaddle Authors. All Rights Reserved.
//
// Licensed under the Apache License, Version 2.0 (the "License");
// you may not use this file except in compliance with the License.
// You may obtain a copy of the License at
//
//     http://www.apache.org/licenses/LICENSE-2.0
//
// Unless required by applicable law or agreed to in writing, software
// distributed under the License is distributed on an "AS IS" BASIS,
// WITHOUT WARRANTIES OR CONDITIONS OF ANY KIND, either express or implied.
// See the License for the specific language governing permissions and
// limitations under the License.

#include "paddle/cinn/hlir/framework/pir/utils.h"

#include <regex>
#include <string>
#include <unordered_map>
#include "glog/logging.h"

#include "paddle/cinn/hlir/dialect/operator/ir/manual_op.h"
#include "paddle/cinn/hlir/dialect/operator/ir/op_dialect.h"
#include "paddle/cinn/hlir/framework/op.h"
#include "paddle/cinn/hlir/framework/pir/op_mapper.h"
#include "paddle/common/enforce.h"
#include "paddle/common/flags.h"
#include "paddle/fluid/pir/dialect/operator/ir/op_attribute.h"
#include "paddle/fluid/pir/dialect/operator/ir/pd_op.h"
#include "paddle/phi/common/data_type.h"
#include "paddle/pir/include/core/builtin_op.h"
#include "paddle/pir/include/core/builtin_type.h"
#include "paddle/pir/include/dialect/control_flow/ir/cf_dialect.h"
#include "paddle/pir/include/dialect/control_flow/ir/cf_op.h"
#include "paddle/pir/include/dialect/shape/ir/shape_attribute.h"
#include "paddle/pir/include/dialect/shape/utils/shape_analysis.h"

PD_DECLARE_string(allow_cinn_ops);
PD_DECLARE_string(deny_cinn_ops);
COMMON_DECLARE_bool(disable_dyshape_in_train);

namespace cinn {
namespace hlir {
namespace framework {
namespace pir {

// Mapping PaddleDialect Op into CINN AST Compute register Op.
// All key names are also supported in CINN. For ops not in this
// list, we judge them by search it in CINN global Operator table.
const std::unordered_map<std::string, std::string> CompatibleInfo::OP_NAMES = {
    {"pd_op.full", "fill_constant"},
    {"pd_op.sum", "reduce_sum"},
    {"pd_op.max", "reduce_max"},
    {"pd_op.min", "reduce_min"},
    {"pd_op.prod", "reduce_prod"},
    {"pd_op.add", "elementwise_add"},
    {"pd_op.elementwise_pow", "pow"},
    {"pd_op.multiply", "elementwise_mul"},
    {"pd_op.maximum", "max"},
    {"pd_op.minimum", "min"},
    {"pd_op.reshape", "reshape"},
    {"pd_op.squeeze", "reshape"},
    {"pd_op.unsqueeze", "reshape"},
    {"pd_op.split_with_num", "split"},
    {"pd_op.expand", "broadcast_to"},
    {"cinn_op.generate_shape", "generate_shape"},
    {"cinn_op.broadcast", "broadcast_to"}};

namespace {
using GroupOpsVec = std::vector<::pir::Operation*>;
// The delim(`;`) that is used to split the FLAGS_allow_cinn_ops
// & FLAGS_deny_cinn_ops.
constexpr char kDelim[] = ";";

std::unordered_set<std::string> StringSplit(const std::string& str,
                                            const std::string& delim) {
  std::regex reg(delim);
  std::unordered_set<std::string> elems{
      std::sregex_token_iterator(str.begin(), str.end(), reg, -1),
      std::sregex_token_iterator()};
  elems.erase("");
  return elems;
}

std::string GetDebugInfo(const std::unordered_set<std::string>& names) {
  std::string debug_info = "[";
  for (auto& name : names) {
    debug_info.append(name);
    debug_info.append(", ");
  }
  debug_info.append("]");
  return debug_info;
}

// OpTransInfo contains informations used to detect subgraphs
// supported by the CINN compiler.
class OpTransInfo {
  using DeParamCondT =
      std::unordered_map<std::string, std::unordered_set<std::string>>;

 public:
  OpTransInfo() {}

  const DeParamCondT& deny_param_cond() const { return deny_param_cond_; }
  bool IsDeniedByDefault(const std::string& op_name) const {
    return default_deny_ops_.count(op_name) || IsDeniedInFLAGS(op_name);
  }

  bool IsDeniedInFLAGS(const std::string& op_name) const {
    auto allow_ops = StringSplit(FLAGS_allow_cinn_ops, kDelim);
    auto deny_ops = StringSplit(FLAGS_deny_cinn_ops, kDelim);
    if (VLOG_IS_ON(4)) {
      LOG_FIRST_N(INFO, 1) << "The allowed Cinn Ops: "
                           << GetDebugInfo(allow_ops);
      LOG_FIRST_N(INFO, 1) << "The denied Cinn Ops: " << GetDebugInfo(deny_ops);
    }
    if (!allow_ops.empty()) {
      return allow_ops.count(op_name) == 0U;
    } else if (!deny_ops.empty()) {
      return deny_ops.count(op_name);
    }
    return false;
  }

 private:
  DeParamCondT deny_param_cond_{{"batch_norm", {"ReserveSpace"}},
                                {"batch_norm_grad", {"ReserveSpace"}}};

  std::unordered_set<std::string> default_deny_ops_{"feed",
                                                    "fetch",
                                                    "conv2d",
                                                    "conv2d_grad",
                                                    "depthwise_conv2d",
                                                    "depthwise_conv2d_grad",
                                                    "dropout",
                                                    "pool2d",
                                                    "pool2d_grad",
                                                    "split",
                                                    "matmul",
                                                    "matmul_grad",
                                                    "embedding_grad",
                                                    "embedding",
                                                    "arange",
<<<<<<< HEAD
                                                    "randint"};
=======
                                                    "softmax"};
>>>>>>> 8bd35fa6
};

std::string OpNameAfterStripDialect(const ::pir::Operation& op) {
  std::string name = op.name();
  auto pos = name.find(".");
  if (pos == std::string::npos) {
    return name;
  }
  auto op_name = name.substr(pos + 1);
  VLOG(7) << "GetOpName: " << name << " -> " << op_name;
  CHECK(op_name != "") << "Not Allow op name is empty";
  return op_name;
}

bool IsSupportInCinn(const ::pir::Operation& op);

// In case of op has some attributes generated by FullOp, it need
// implement OpPattern in pd_to_cinn_pass. Otherwise, we mark them
// as unimplement ops.
bool UnimplementOps(const ::pir::Operation& op) {
  // cinn not support uniform, the FullOp of max and min support
  // NOT generate by CINN
  if (op.isa<paddle::dialect::FullOp>()) {
    auto out = op.result(0);
    if (out.use_count() > 0) {
      return !IsSupportInCinn(*(out.first_use().owner()));
    }
  }
  return false;
}

bool HaveUnkDim(const ::pir::Operation& op) {
  auto HasNegDim = [](const ::pir::Type& type) {
    auto tensor_type = type.dyn_cast<::pir::DenseTensorType>();

    if (tensor_type) {
      for (size_t i = 0; i < tensor_type.dims().size(); ++i) {
        if (tensor_type.dims()[i] < 0) {
          return true;
        }
      }
    }

    return false;
  };

  // Judge for vector<Type>
  auto HasUnkDimInVT = [&](const std::vector<::pir::Type>& types) {
    for (auto& type : types) {
      if (HasNegDim(type)) return true;
    }
    return false;
  };

  for (size_t i = 0; i < op.num_operands(); ++i) {
    auto value = op.operand_source(i);
    if (!value || !value.type()) continue;
    if (auto vector_type = value.type().dyn_cast<::pir::VectorType>()) {
      if (HasUnkDimInVT(vector_type.data())) return true;
    } else if (HasNegDim(value.type())) {
      return true;
    }
  }

  for (size_t i = 0; i < op.num_results(); ++i) {
    auto value = op.result(i);
    if (!value || !value.type()) continue;
    if (auto vector_type = value.type().dyn_cast<::pir::VectorType>()) {
      if (HasUnkDimInVT(vector_type.data())) return true;
    } else if (HasNegDim(value.type())) {
      return true;
    }
  }
  return false;
}

bool AllInputDenseTensor(const ::pir::Operation& op) {
  const auto& IsDenseTensor = [](const ::pir::Type& type) -> bool {
    return type.isa<::pir::DenseTensorType>();
  };

  // Judge for vector<Type>
  const auto& IsAllDenseTensor =
      [&](const std::vector<::pir::Type>& types) -> bool {
    for (auto& type : types) {
      if (!IsDenseTensor(type)) return false;
    }
    return true;
  };

  for (size_t i = 0; i < op.num_operands(); ++i) {
    auto value = op.operand_source(i);
    if (!value || !value.type()) continue;
    if (auto vector_type = value.type().dyn_cast<::pir::VectorType>()) {
      if (!IsAllDenseTensor(vector_type.data())) return false;
    } else if (!IsDenseTensor(value.type())) {
      return false;
    }
  }

  return true;
}

bool IsSmallNumelOp(const ::pir::Operation& op) {
  const auto& GetNumElementsFromDim = [](const ::pir::DDim& dim) -> int64_t {
    if (::common::contain_unknown_dim(dim)) {
      return std::numeric_limits<int32_t>::max();
    } else {
      return ::common::product(dim);
    }
  };

  const auto& GetNumElementsFromValue =
      [&](const ::pir::Value& value) -> int64_t {
    int64_t numel = -1;
    if (value && value.type()) {
      auto type = value.type().dyn_cast<::pir::DenseTensorType>();
      if (type) {
        numel = GetNumElementsFromDim(type.dims());
      }
    }
    return numel;
  };
  const int64_t max_value_numel = [&] {
    int64_t max_value_numel = -1;
    if (op.num_operands() == 0) {  // no input
      return max_value_numel;
    }

    for (uint32_t i = 0; i < op.num_operands(); ++i) {
      max_value_numel = std::max(GetNumElementsFromValue(op.operand_source(i)),
                                 max_value_numel);
    }
    for (uint32_t i = 0; i < op.num_results(); ++i) {
      max_value_numel =
          std::max(GetNumElementsFromValue(op.result(i)), max_value_numel);
    }
    return max_value_numel;
  }();

  // max value check
  return (0 <= max_value_numel && max_value_numel < 32);
}

bool IsShapeComputeOp(const ::pir::Operation& op) {
  const auto& shape_analysis = ::pir::ShapeAnalysisManager::Instance().Get(
      op.GetParent()->parent_program());
  if (op.num_operands() == 0) {
    return false;
  }
  bool all_input_has_shape_data = true;
  for (uint32_t i = 0; i < op.num_operands(); ++i) {
    if (shape_analysis.HasShapeOrDataForValue(op.operand_source(i))) {
      const auto& shape_expr =
          shape_analysis.GetShapeOrDataForValue(op.operand_source(i));
      if (shape_expr.isa<symbol::TensorShapeOrDataDimExprs>() &&
          shape_expr.data()) {  // has shape data
        continue;
      }
    }
    all_input_has_shape_data = false;
    break;
  }

  for (uint32_t i = 0; i < op.num_results(); ++i) {
    if (shape_analysis.HasShapeOrDataForValue(op.result(i))) {
      const auto& shape_expr =
          shape_analysis.GetShapeOrDataForValue(op.result(i));
      if (shape_expr.isa<symbol::TensorShapeOrDataDimExprs>() &&
          shape_expr.data()) {  // has shape data
        continue;
      }
    }
    all_input_has_shape_data = false;
    break;
  }

  return all_input_has_shape_data;
}

// TODO(zyfncg): This function is a temporary solution, we need to remove it in
// the future.
bool IsTempDenySpecialOp(const ::pir::Operation& op) {
  if (op.name() == "cinn_op.generate_shape") {
    return false;
  }
  return IsShapeComputeOp(op);
}

// Mainly used for pd_to_cinn_pass and reused in IsSupportInCinn function.
bool IsDeniedInCinn(const ::pir::Operation& op) {
  if (FLAGS_disable_dyshape_in_train && HaveUnkDim(op)) {
    return true;
  }
  if (!AllInputDenseTensor(op) || UnimplementOps(op)) {
    VLOG(5) << "Found " << op.name()
            << " UnimplementOps or NotAllInputDenseTensor. "
            << "So mark IsDeniedForCinn: " << true;
    return true;
  }

  // Strip the dialect, like pd_op.abs -> abs
  const auto op_name = OpNameAfterStripDialect(op);
  const bool is_denied = OpTransInfo().IsDeniedByDefault(op_name);
  VLOG(5) << op_name << " is denied in FLAGS or defaultly: " << is_denied;
  return is_denied;
}

bool IsRegisteredInCINN(const ::pir::Operation& op) {
  return OpRegistry::Global()->Find(CompatibleInfo::OpName(op)) != nullptr;
}

#define PD_OP_NAME(op) paddle::dialect::op::name()
// For op supports AttributeTensor but has handled in
// pd_to_cinn_pass. Such as cinn_op.reshape, except pd_op.reshape;
const std::unordered_set<std::string> TOCINN_OPS = {
    PD_OP_NAME(SumOp),
    PD_OP_NAME(MaxOp),
    PD_OP_NAME(MinOp),
    PD_OP_NAME(ProdOp),
    PD_OP_NAME(PowOp),
    PD_OP_NAME(ScaleOp),
    PD_OP_NAME(Pool2dOp),
    PD_OP_NAME(IscloseOp),
    PD_OP_NAME(SliceOp),
    PD_OP_NAME(ConcatOp),
    PD_OP_NAME(SplitOp),
    PD_OP_NAME(SplitWithNumOp),
    PD_OP_NAME(AddNOp),
    PD_OP_NAME(UniformOp),
};
#undef PD_OP_NAME

bool HasHandledInPass(const ::pir::Operation& op) {
  return TOCINN_OPS.count(op.name()) == 0U;
}

// In following cases, the op is marked SupportCinn:
// 1. it is NOT denied in IsDeniedInCinn(op)
// 2. it should be registered in OpRegistry;
// 3. it should be handled in pd_to_cinn_pass;
bool IsSupportInCinn(const ::pir::Operation& op) {
  const bool is_denied = IsDeniedInCinn(op);
  const bool is_registered = IsRegisteredInCINN(op);
  const bool is_handled = HasHandledInPass(op);
  VLOG(5) << op.name() << ": IsDeniedInCinn = " << is_denied
          << ", IsRegisteredInCINN = " << is_registered
          << ", HasHandledInPass = " << is_handled;
  return !is_denied && is_registered && is_handled;
}
}  // namespace

bool CompatibleInfo::IsDeniedForCinn(const ::pir::Operation& op) {
  bool flag = IsDeniedInCinn(op);
  VLOG(4) << "CompatibleInfo::IsDeniedForCinn of " << op.name()
          << " is: " << flag;
  return flag;
}

bool CompatibleInfo::IsSupportForCinn(const ::pir::Operation& op) {
  const bool not_builtin_op = op.dialect()->name() != "builtin";
  const bool flag = IsSupportInCinn(op) && not_builtin_op;

  VLOG(4) << "CompatibleInfo::IsSupportForCinn of " << op.name()
          << " is: " << flag;
  return flag;
}

std::string CompatibleInfo::OpName(const ::pir::Operation& op) {
  std::string name = op.name();
  if (OP_NAMES.count(name)) {
    return OP_NAMES.at(name);
  }
  return OpNameAfterStripDialect(op);
}

std::string CompatibleInfo::OpFuncName(const ::pir::Operation& op) {
  std::string op_name = OpName(op);
  std::string func_name =
      cinn::common::Context::Global().NewName("fn_" + op_name);
  return func_name;
}

std::string CompatibleInfo::GroupOpsName(
    const std::vector<::pir::Operation*>& ops) {
  std::string name = "fn_";
  for (auto* op : ops) {
    name += OpName(*op);
    name += "_";
  }
  return cinn::common::Context::Global().NewName(name);
}

std::string CompatibleInfo::ValueName(const ::pir::Value& value) {
  size_t hash_key = std::hash<::pir::Value>()(value);
  return cinn::common::Context::Global().PrettyUniqName(
      hash_key, CompatibleInfo::kNamePrefix);
}

std::vector<::pir::Value> CompatibleInfo::RealOperandSources(
    const ::pir::Operation& op) {
  if (OpMapper::Instance().has(op, MapperType::OPERAND)) {
    return OpMapper::Instance().RealOperandSources(op);
  } else {
    return op.operands_source();
  }
}

#define CASE_ATTRIBUTE(val_type, attr_type)                     \
  std::vector<val_type> res;                                    \
  for (auto element : attr_vec) {                               \
    res.push_back(element.dyn_cast<::pir::attr_type>().data()); \
  }                                                             \
  dst_attr = res;

static utils::Attribute ConvertArrayAttribute(
    const ::pir::Attribute& src_attr) {
  utils::Attribute dst_attr;
  if (src_attr.isa<paddle::dialect::IntArrayAttribute>()) {
    auto& arr = src_attr.dyn_cast<paddle::dialect::IntArrayAttribute>()
                    .data()
                    .GetData();
    std::vector<int> val(arr.begin(), arr.end());
    dst_attr = val;
  } else if (src_attr.isa<paddle::dialect::DataTypeAttribute>()) {
    auto dtype = src_attr.dyn_cast<paddle::dialect::DataTypeAttribute>().data();
    dst_attr = phi::DataTypeToString(dtype);
  } else if (src_attr.isa<::pir::ArrayAttribute>()) {
    auto attr_vec = src_attr.dyn_cast<::pir::ArrayAttribute>().AsVector();
    if (attr_vec.size() > 0) {
      if (attr_vec[0].isa<::pir::Int32Attribute>()) {
        CASE_ATTRIBUTE(int32_t, Int32Attribute)
      } else if (attr_vec[0].isa<::pir::Int64Attribute>()) {
        CASE_ATTRIBUTE(int64_t, Int64Attribute)
      } else if (attr_vec[0].isa<::pir::BoolAttribute>()) {
        CASE_ATTRIBUTE(bool, BoolAttribute)
      } else if (attr_vec[0].isa<::pir::FloatAttribute>()) {
        CASE_ATTRIBUTE(float, FloatAttribute)
      } else if (attr_vec[0].isa<::pir::DoubleAttribute>()) {
        CASE_ATTRIBUTE(double, DoubleAttribute)
      } else if (attr_vec[0].isa<::pir::StrAttribute>()) {
        std::vector<std::string> dst_attr;
        for (auto element : attr_vec) {
          dst_attr.push_back(
              element.dyn_cast<::pir::StrAttribute>().AsString());
        }
      } else {
        PADDLE_THROW(phi::errors::InvalidArgument(
            "only support bool/int32/int64/float/double/string attribute in "
            "ArrayAttribute"));
      }
    }
  } else if (src_attr.isa<::pir::shape::SymbolAttribute>()) {
    // do nothing for now
  } else {
    std::stringstream ss;
    ss << "unknown Attribute: " << src_attr;
    PADDLE_THROW(phi::errors::InvalidArgument(ss.str()));
  }
  return dst_attr;
}
#undef CASE_ATTRIBUTE

#define CASE_SINGLE_ATTR(attr_type, func)               \
  else if (src_attr.isa<::pir::attr_type>()) dst_attr = \
      src_attr.dyn_cast<::pir::attr_type>().func();

utils::Attribute CompatibleInfo::ConvertAttribute(
    const ::pir::Attribute& src_attr) {
  utils::Attribute dst_attr;
  if (src_attr.isa<::pir::BoolAttribute>())
    dst_attr = src_attr.dyn_cast<::pir::BoolAttribute>().data();
  CASE_SINGLE_ATTR(FloatAttribute, data)
  CASE_SINGLE_ATTR(DoubleAttribute, data)
  CASE_SINGLE_ATTR(Int32Attribute, data)
  CASE_SINGLE_ATTR(Int64Attribute, data)
  CASE_SINGLE_ATTR(StrAttribute, AsString)
  else if (src_attr.isa<::pir::shape::SymbolAttribute>()) return dst_attr;
  else dst_attr = ConvertArrayAttribute(src_attr);  // NOLINT
  return dst_attr;
}
#undef CASE_SINGLE_ATTR

utils::AttributeMap CompatibleInfo::ConvertAttributes(
    const ::pir::Operation& op) {
  auto& src_attrs = op.attributes();
  utils::AttributeMap dst_attrs;
  for (auto& item : src_attrs) {
    VLOG(4) << "deal with " << item.first;
    if (item.first == ::pir::kStopGradientAttrName ||
        item.first == ::pir::kOutputDimExprs ||
        item.first == ::pir::kSymbolBindings) {
      continue;
    } else if (item.second.isa<paddle::dialect::PlaceAttribute>()) {
      auto is_cpu =
          item.second.dyn_cast<paddle::dialect::PlaceAttribute>().data() ==
          phi::CPUPlace();
      dst_attrs["force_cpu"] = is_cpu;
    } else {
      dst_attrs[item.first] = std::move(ConvertAttribute(item.second));
    }
  }

  if (OpMapper::Instance().has(op, MapperType::ATTRIBUTE)) {
    OpMapper::Instance().AppendVariantAttrs(op, dst_attrs);
  }
  VLOG(4) << "dst_attrs.size(): " << dst_attrs.size();
  return dst_attrs;
}

#define CASE_TYPE(src, dst) \
  else if (type.isa<::pir::src>()) return cinn::common::dst();

cinn::common::Type CompatibleInfo::ConvertIRType(::pir::Type type) {
  if (type.isa<::pir::BFloat16Type>()) return cinn::common::BF16();
  CASE_TYPE(Float16Type, F16)
  CASE_TYPE(Float32Type, F32)
  CASE_TYPE(Float64Type, F64)
  CASE_TYPE(Int8Type, I8)
  CASE_TYPE(UInt8Type, UI8)
  CASE_TYPE(Int16Type, I16)
  CASE_TYPE(Int32Type, I32)
  CASE_TYPE(Int64Type, I64)
  CASE_TYPE(IndexType, I32)
  CASE_TYPE(BoolType, UI1)

  std::stringstream ss;
  ss << "unknown ir::Type " << type;
  PADDLE_THROW(phi::errors::InvalidArgument(ss.str()));
}
#undef CASE_TYPE

int CompatibleInfo::ShapeProduct(const std::vector<int>& shape) {
  return std::accumulate(shape.begin(), shape.end(), 1, std::multiplies<int>());
}

OpPatternKind CompatibleInfo::OpKind(const ::pir::Operation& op) {
  auto& op_pattern_dict = Operator::GetAttrs<OpPatternKind>("OpPattern");
  auto op_name = CompatibleInfo::OpName(op);
  if (op_name == "generate_shape") {
    return hlir::framework::kElementWise;
  }
  const hlir::framework::Operator* cinn_op = Operator::Get(op_name);
  CHECK(op_pattern_dict.Find(cinn_op));
  auto kind = op_pattern_dict[cinn_op];
  if (kind == hlir::framework::kBroadcast) {
    // As binary op was defined as broadcast, actually it should be
    // element-wise. See fusion_helper_base.h for detail.
    if (op_name != "broadcast_to") {
      kind = hlir::framework::kElementWise;
    }
  }
  VLOG(4) << op_name << " OpPatternKind: " << kind;
  return kind;
}

std::vector<int> CompatibleInfo::ValueShape(const ::pir::Value& value) {
  auto& dim = value.type().dyn_cast<::pir::DenseTensorType>().dims();
  return ::common::vectorize<int>(dim);
}

std::vector<int64_t> GetBroadcastAxis(const phi::DDim& in_shape,
                                      const std::vector<int64_t>& out_shape) {
  std::vector<int64_t> broadcast_axes(in_shape.size(), 0);
  auto in_shape_size = in_shape.size();
  if (in_shape_size >= 1) {
    for (int i = 1; i <= in_shape_size; ++i) {
      broadcast_axes[in_shape_size - i] = out_shape.size() - i;
    }
  }

  return broadcast_axes;
}

}  // namespace pir
}  // namespace framework
}  // namespace hlir
}  // namespace cinn<|MERGE_RESOLUTION|>--- conflicted
+++ resolved
@@ -141,11 +141,8 @@
                                                     "embedding_grad",
                                                     "embedding",
                                                     "arange",
-<<<<<<< HEAD
+                                                    "softmax",
                                                     "randint"};
-=======
-                                                    "softmax"};
->>>>>>> 8bd35fa6
 };
 
 std::string OpNameAfterStripDialect(const ::pir::Operation& op) {
