// Copyright (c) 2023 PaddlePaddle Authors. All Rights Reserved.
//
// Licensed under the Apache License, Version 2.0 (the "License");
// you may not use this file except in compliance with the License.
// You may obtain a copy of the License at
//
//     http://www.apache.org/licenses/LICENSE-2.0
//
// Unless required by applicable law or agreed to in writing, software
// distributed under the License is distributed on an "AS IS" BASIS,
// WITHOUT WARRANTIES OR CONDITIONS OF ANY KIND, either express or implied.
// See the License for the specific language governing permissions and
// limitations under the License.

#include "paddle/cinn/hlir/framework/pir/utils.h"

#include <regex>
#include <string>
#include <unordered_map>
#include "glog/logging.h"

#include "paddle/cinn/hlir/dialect/operator/ir/manual_op.h"
#include "paddle/cinn/hlir/dialect/operator/ir/op_dialect.h"
#include "paddle/cinn/hlir/framework/op.h"
#include "paddle/cinn/hlir/framework/pir/op_mapper.h"
#include "paddle/common/enforce.h"
#include "paddle/common/flags.h"
#include "paddle/fluid/pir/dialect/operator/ir/op_attribute.h"
#include "paddle/fluid/pir/dialect/operator/ir/pd_op.h"
#include "paddle/phi/common/data_type.h"
#include "paddle/pir/include/core/builtin_op.h"
#include "paddle/pir/include/core/builtin_type.h"
#include "paddle/pir/include/dialect/control_flow/ir/cf_dialect.h"
#include "paddle/pir/include/dialect/control_flow/ir/cf_op.h"
#include "paddle/pir/include/dialect/shape/ir/shape_attribute.h"
#include "paddle/pir/include/dialect/shape/utils/shape_analysis.h"

PD_DECLARE_string(allow_cinn_ops);
PD_DECLARE_string(deny_cinn_ops);
COMMON_DECLARE_bool(disable_dyshape_in_train);

namespace cinn {
namespace hlir {
namespace framework {
namespace pir {

// Mapping PaddleDialect Op into CINN AST Compute register Op.
// All key names are also supported in CINN. For ops not in this
// list, we judge them by search it in CINN global Operator table.
const std::unordered_map<std::string, std::string> CompatibleInfo::OP_NAMES = {
    {"pd_op.full", "fill_constant"},
    {"pd_op.sum", "reduce_sum"},
    {"pd_op.max", "reduce_max"},
    {"pd_op.min", "reduce_min"},
    {"pd_op.prod", "reduce_prod"},
    {"pd_op.add", "elementwise_add"},
    {"pd_op.elementwise_pow", "pow"},
    {"pd_op.multiply", "elementwise_mul"},
    {"pd_op.maximum", "max"},
    {"pd_op.minimum", "min"},
    {"pd_op.reshape", "reshape"},
    {"pd_op.squeeze", "reshape"},
    {"pd_op.unsqueeze", "reshape"},
    {"pd_op.split_with_num", "split"},
    {"pd_op.expand", "broadcast_to"},
    {"cinn_op.generate_shape", "generate_shape"},
    {"cinn_op.broadcast", "broadcast_to"}};

namespace {
using GroupOpsVec = std::vector<::pir::Operation*>;
// The delim(`;`) that is used to split the FLAGS_allow_cinn_ops
// & FLAGS_deny_cinn_ops.
constexpr char kDelim[] = ";";

std::unordered_set<std::string> StringSplit(const std::string& str,
                                            const std::string& delim) {
  std::regex reg(delim);
  std::unordered_set<std::string> elems{
      std::sregex_token_iterator(str.begin(), str.end(), reg, -1),
      std::sregex_token_iterator()};
  elems.erase("");
  return elems;
}

std::string GetDebugInfo(const std::unordered_set<std::string>& names) {
  std::string debug_info = "[";
  for (auto& name : names) {
    debug_info.append(name);
    debug_info.append(", ");
  }
  debug_info.append("]");
  return debug_info;
}

// OpTransInfo contains informations used to detect subgraphs
// supported by the CINN compiler.
class OpTransInfo {
  using DeParamCondT =
      std::unordered_map<std::string, std::unordered_set<std::string>>;

 public:
  OpTransInfo() {}

  const DeParamCondT& deny_param_cond() const { return deny_param_cond_; }
  bool IsDeniedByDefault(const std::string& op_name) const {
    return default_deny_ops_.count(op_name) || IsDeniedInFLAGS(op_name);
  }

  bool IsDeniedInFLAGS(const std::string& op_name) const {
    auto allow_ops = StringSplit(FLAGS_allow_cinn_ops, kDelim);
    auto deny_ops = StringSplit(FLAGS_deny_cinn_ops, kDelim);
    if (VLOG_IS_ON(4)) {
      LOG_FIRST_N(INFO, 1) << "The allowed Cinn Ops: "
                           << GetDebugInfo(allow_ops);
      LOG_FIRST_N(INFO, 1) << "The denied Cinn Ops: " << GetDebugInfo(deny_ops);
    }
    if (!allow_ops.empty()) {
      return allow_ops.count(op_name) == 0U;
    } else if (!deny_ops.empty()) {
      return deny_ops.count(op_name);
    }
    return false;
  }

 private:
  DeParamCondT deny_param_cond_{{"batch_norm", {"ReserveSpace"}},
                                {"batch_norm_grad", {"ReserveSpace"}}};

  std::unordered_set<std::string> default_deny_ops_{"feed",
                                                    "fetch",
                                                    "conv2d",
                                                    "conv2d_grad",
                                                    "depthwise_conv2d",
                                                    "depthwise_conv2d_grad",
                                                    "dropout",
                                                    "pool2d",
                                                    "pool2d_grad",
                                                    "split",
                                                    "matmul",
                                                    "matmul_grad",
                                                    "embedding_grad",
                                                    "embedding",
                                                    "arange",
<<<<<<< HEAD
                                                    "softmax"};
=======
                                                    "randint"};
>>>>>>> a048ff02
};

std::string OpNameAfterStripDialect(const ::pir::Operation& op) {
  std::string name = op.name();
  auto pos = name.find(".");
  if (pos == std::string::npos) {
    return name;
  }
  auto op_name = name.substr(pos + 1);
  VLOG(7) << "GetOpName: " << name << " -> " << op_name;
  CHECK(op_name != "") << "Not Allow op name is empty";
  return op_name;
}

bool IsSupportInCinn(const ::pir::Operation& op);

// In case of op has some attributes generated by FullOp, it need
// implement OpPattern in pd_to_cinn_pass. Otherwise, we mark them
// as unimplement ops.
bool UnimplementOps(const ::pir::Operation& op) {
  // cinn not support uniform, the FullOp of max and min support
  // NOT generate by CINN
  if (op.isa<paddle::dialect::FullOp>()) {
    auto out = op.result(0);
    if (out.use_count() > 0) {
      return !IsSupportInCinn(*(out.first_use().owner()));
    }
  }
  return false;
}

bool HaveUnkDim(const ::pir::Operation& op) {
  auto HasNegDim = [](const ::pir::Type& type) {
    auto tensor_type = type.dyn_cast<::pir::DenseTensorType>();

    if (tensor_type) {
      for (size_t i = 0; i < tensor_type.dims().size(); ++i) {
        if (tensor_type.dims()[i] < 0) {
          return true;
        }
      }
    }

    return false;
  };

  // Judge for vector<Type>
  auto HasUnkDimInVT = [&](const std::vector<::pir::Type>& types) {
    for (auto& type : types) {
      if (HasNegDim(type)) return true;
    }
    return false;
  };

  for (size_t i = 0; i < op.num_operands(); ++i) {
    auto value = op.operand_source(i);
    if (!value || !value.type()) continue;
    if (auto vector_type = value.type().dyn_cast<::pir::VectorType>()) {
      if (HasUnkDimInVT(vector_type.data())) return true;
    } else if (HasNegDim(value.type())) {
      return true;
    }
  }

  for (size_t i = 0; i < op.num_results(); ++i) {
    auto value = op.result(i);
    if (!value || !value.type()) continue;
    if (auto vector_type = value.type().dyn_cast<::pir::VectorType>()) {
      if (HasUnkDimInVT(vector_type.data())) return true;
    } else if (HasNegDim(value.type())) {
      return true;
    }
  }
  return false;
}

bool AllInputDenseTensor(const ::pir::Operation& op) {
  const auto& IsDenseTensor = [](const ::pir::Type& type) -> bool {
    return type.isa<::pir::DenseTensorType>();
  };

  // Judge for vector<Type>
  const auto& IsAllDenseTensor =
      [&](const std::vector<::pir::Type>& types) -> bool {
    for (auto& type : types) {
      if (!IsDenseTensor(type)) return false;
    }
    return true;
  };

  for (size_t i = 0; i < op.num_operands(); ++i) {
    auto value = op.operand_source(i);
    if (!value || !value.type()) continue;
    if (auto vector_type = value.type().dyn_cast<::pir::VectorType>()) {
      if (!IsAllDenseTensor(vector_type.data())) return false;
    } else if (!IsDenseTensor(value.type())) {
      return false;
    }
  }

  return true;
}

bool IsSmallNumelOp(const ::pir::Operation& op) {
  const auto& GetNumElementsFromDim = [](const ::pir::DDim& dim) -> int64_t {
    if (::common::contain_unknown_dim(dim)) {
      return std::numeric_limits<int32_t>::max();
    } else {
      return ::common::product(dim);
    }
  };

  const auto& GetNumElementsFromValue =
      [&](const ::pir::Value& value) -> int64_t {
    int64_t numel = -1;
    if (value && value.type()) {
      auto type = value.type().dyn_cast<::pir::DenseTensorType>();
      if (type) {
        numel = GetNumElementsFromDim(type.dims());
      }
    }
    return numel;
  };
  const int64_t max_value_numel = [&] {
    int64_t max_value_numel = -1;
    if (op.num_operands() == 0) {  // no input
      return max_value_numel;
    }

    for (uint32_t i = 0; i < op.num_operands(); ++i) {
      max_value_numel = std::max(GetNumElementsFromValue(op.operand_source(i)),
                                 max_value_numel);
    }
    for (uint32_t i = 0; i < op.num_results(); ++i) {
      max_value_numel =
          std::max(GetNumElementsFromValue(op.result(i)), max_value_numel);
    }
    return max_value_numel;
  }();

  // max value check
  return (0 <= max_value_numel && max_value_numel < 32);
}

bool IsShapeComputeOp(const ::pir::Operation& op) {
  const auto& shape_analysis = ::pir::ShapeAnalysisManager::Instance().Get(
      op.GetParent()->parent_program());
  if (op.num_operands() == 0) {
    return false;
  }
  bool all_input_has_shape_data = true;
  for (uint32_t i = 0; i < op.num_operands(); ++i) {
    if (shape_analysis.HasShapeOrDataForValue(op.operand_source(i))) {
      const auto& shape_expr =
          shape_analysis.GetShapeOrDataForValue(op.operand_source(i));
      if (shape_expr.isa<symbol::TensorShapeOrDataDimExprs>() &&
          shape_expr.data()) {  // has shape data
        continue;
      }
    }
    all_input_has_shape_data = false;
    break;
  }

  for (uint32_t i = 0; i < op.num_results(); ++i) {
    if (shape_analysis.HasShapeOrDataForValue(op.result(i))) {
      const auto& shape_expr =
          shape_analysis.GetShapeOrDataForValue(op.result(i));
      if (shape_expr.isa<symbol::TensorShapeOrDataDimExprs>() &&
          shape_expr.data()) {  // has shape data
        continue;
      }
    }
    all_input_has_shape_data = false;
    break;
  }

  return all_input_has_shape_data;
}

// TODO(zyfncg): This function is a temporary solution, we need to remove it in
// the future.
bool IsTempDenySpecialOp(const ::pir::Operation& op) {
  if (op.name() == "cinn_op.generate_shape") {
    return false;
  }
  return IsShapeComputeOp(op);
}

// Mainly used for pd_to_cinn_pass and reused in IsSupportInCinn function.
bool IsDeniedInCinn(const ::pir::Operation& op) {
  if (FLAGS_disable_dyshape_in_train && HaveUnkDim(op)) {
    return true;
  }
  if (!AllInputDenseTensor(op) || UnimplementOps(op)) {
    VLOG(5) << "Found " << op.name()
            << " UnimplementOps or NotAllInputDenseTensor. "
            << "So mark IsDeniedForCinn: " << true;
    return true;
  }

  // Strip the dialect, like pd_op.abs -> abs
  const auto op_name = OpNameAfterStripDialect(op);
  const bool is_denied = OpTransInfo().IsDeniedByDefault(op_name);
  VLOG(5) << op_name << " is denied in FLAGS or defaultly: " << is_denied;
  return is_denied;
}

bool IsRegisteredInCINN(const ::pir::Operation& op) {
  return OpRegistry::Global()->Find(CompatibleInfo::OpName(op)) != nullptr;
}

#define PD_OP_NAME(op) paddle::dialect::op::name()
// For op supports AttributeTensor but has handled in
// pd_to_cinn_pass. Such as cinn_op.reshape, except pd_op.reshape;
const std::unordered_set<std::string> TOCINN_OPS = {
    PD_OP_NAME(SumOp),
    PD_OP_NAME(MaxOp),
    PD_OP_NAME(MinOp),
    PD_OP_NAME(ProdOp),
    PD_OP_NAME(PowOp),
    PD_OP_NAME(ScaleOp),
    PD_OP_NAME(Pool2dOp),
    PD_OP_NAME(IscloseOp),
    PD_OP_NAME(SliceOp),
    PD_OP_NAME(ConcatOp),
    PD_OP_NAME(SplitOp),
    PD_OP_NAME(SplitWithNumOp),
    PD_OP_NAME(AddNOp),
    PD_OP_NAME(UniformOp),
};
#undef PD_OP_NAME

bool HasHandledInPass(const ::pir::Operation& op) {
  return TOCINN_OPS.count(op.name()) == 0U;
}

// In following cases, the op is marked SupportCinn:
// 1. it is NOT denied in IsDeniedInCinn(op)
// 2. it should be registered in OpRegistry;
// 3. it should be handled in pd_to_cinn_pass;
bool IsSupportInCinn(const ::pir::Operation& op) {
  const bool is_denied = IsDeniedInCinn(op);
  const bool is_registered = IsRegisteredInCINN(op);
  const bool is_handled = HasHandledInPass(op);
  VLOG(5) << op.name() << ": IsDeniedInCinn = " << is_denied
          << ", IsRegisteredInCINN = " << is_registered
          << ", HasHandledInPass = " << is_handled;
  return !is_denied && is_registered && is_handled;
}
}  // namespace

bool CompatibleInfo::IsDeniedForCinn(const ::pir::Operation& op) {
  bool flag = IsDeniedInCinn(op);
  VLOG(4) << "CompatibleInfo::IsDeniedForCinn of " << op.name()
          << " is: " << flag;
  return flag;
}

bool CompatibleInfo::IsSupportForCinn(const ::pir::Operation& op) {
  const bool not_builtin_op = op.dialect()->name() != "builtin";
  const bool flag = IsSupportInCinn(op) && not_builtin_op;

  VLOG(4) << "CompatibleInfo::IsSupportForCinn of " << op.name()
          << " is: " << flag;
  return flag;
}

std::string CompatibleInfo::OpName(const ::pir::Operation& op) {
  std::string name = op.name();
  if (OP_NAMES.count(name)) {
    return OP_NAMES.at(name);
  }
  return OpNameAfterStripDialect(op);
}

std::string CompatibleInfo::OpFuncName(const ::pir::Operation& op) {
  std::string op_name = OpName(op);
  std::string func_name =
      cinn::common::Context::Global().NewName("fn_" + op_name);
  return func_name;
}

std::string CompatibleInfo::GroupOpsName(
    const std::vector<::pir::Operation*>& ops) {
  std::string name = "fn_";
  for (auto* op : ops) {
    name += OpName(*op);
    name += "_";
  }
  return cinn::common::Context::Global().NewName(name);
}

std::string CompatibleInfo::ValueName(const ::pir::Value& value) {
  size_t hash_key = std::hash<::pir::Value>()(value);
  return cinn::common::Context::Global().PrettyUniqName(
      hash_key, CompatibleInfo::kNamePrefix);
}

std::vector<::pir::Value> CompatibleInfo::RealOperandSources(
    const ::pir::Operation& op) {
  if (OpMapper::Instance().has(op, MapperType::OPERAND)) {
    return OpMapper::Instance().RealOperandSources(op);
  } else {
    return op.operands_source();
  }
}

#define CASE_ATTRIBUTE(val_type, attr_type)                     \
  std::vector<val_type> res;                                    \
  for (auto element : attr_vec) {                               \
    res.push_back(element.dyn_cast<::pir::attr_type>().data()); \
  }                                                             \
  dst_attr = res;

static utils::Attribute ConvertArrayAttribute(
    const ::pir::Attribute& src_attr) {
  utils::Attribute dst_attr;
  if (src_attr.isa<paddle::dialect::IntArrayAttribute>()) {
    auto& arr = src_attr.dyn_cast<paddle::dialect::IntArrayAttribute>()
                    .data()
                    .GetData();
    std::vector<int> val(arr.begin(), arr.end());
    dst_attr = val;
  } else if (src_attr.isa<paddle::dialect::DataTypeAttribute>()) {
    auto dtype = src_attr.dyn_cast<paddle::dialect::DataTypeAttribute>().data();
    dst_attr = phi::DataTypeToString(dtype);
  } else if (src_attr.isa<::pir::ArrayAttribute>()) {
    auto attr_vec = src_attr.dyn_cast<::pir::ArrayAttribute>().AsVector();
    if (attr_vec.size() > 0) {
      if (attr_vec[0].isa<::pir::Int32Attribute>()) {
        CASE_ATTRIBUTE(int32_t, Int32Attribute)
      } else if (attr_vec[0].isa<::pir::Int64Attribute>()) {
        CASE_ATTRIBUTE(int64_t, Int64Attribute)
      } else if (attr_vec[0].isa<::pir::BoolAttribute>()) {
        CASE_ATTRIBUTE(bool, BoolAttribute)
      } else if (attr_vec[0].isa<::pir::FloatAttribute>()) {
        CASE_ATTRIBUTE(float, FloatAttribute)
      } else if (attr_vec[0].isa<::pir::DoubleAttribute>()) {
        CASE_ATTRIBUTE(double, DoubleAttribute)
      } else if (attr_vec[0].isa<::pir::StrAttribute>()) {
        std::vector<std::string> dst_attr;
        for (auto element : attr_vec) {
          dst_attr.push_back(
              element.dyn_cast<::pir::StrAttribute>().AsString());
        }
      } else {
        PADDLE_THROW(phi::errors::InvalidArgument(
            "only support bool/int32/int64/float/double/string attribute in "
            "ArrayAttribute"));
      }
    }
  } else if (src_attr.isa<::pir::shape::SymbolAttribute>()) {
    // do nothing for now
  } else {
    std::stringstream ss;
    ss << "unknown Attribute: " << src_attr;
    PADDLE_THROW(phi::errors::InvalidArgument(ss.str()));
  }
  return dst_attr;
}
#undef CASE_ATTRIBUTE

#define CASE_SINGLE_ATTR(attr_type, func)               \
  else if (src_attr.isa<::pir::attr_type>()) dst_attr = \
      src_attr.dyn_cast<::pir::attr_type>().func();

utils::Attribute CompatibleInfo::ConvertAttribute(
    const ::pir::Attribute& src_attr) {
  utils::Attribute dst_attr;
  if (src_attr.isa<::pir::BoolAttribute>())
    dst_attr = src_attr.dyn_cast<::pir::BoolAttribute>().data();
  CASE_SINGLE_ATTR(FloatAttribute, data)
  CASE_SINGLE_ATTR(DoubleAttribute, data)
  CASE_SINGLE_ATTR(Int32Attribute, data)
  CASE_SINGLE_ATTR(Int64Attribute, data)
  CASE_SINGLE_ATTR(StrAttribute, AsString)
  else if (src_attr.isa<::pir::shape::SymbolAttribute>()) return dst_attr;
  else dst_attr = ConvertArrayAttribute(src_attr);  // NOLINT
  return dst_attr;
}
#undef CASE_SINGLE_ATTR

utils::AttributeMap CompatibleInfo::ConvertAttributes(
    const ::pir::Operation& op) {
  auto& src_attrs = op.attributes();
  utils::AttributeMap dst_attrs;
  for (auto& item : src_attrs) {
    VLOG(4) << "deal with " << item.first;
    if (item.first == ::pir::kStopGradientAttrName ||
        item.first == ::pir::kOutputDimExprs ||
        item.first == ::pir::kSymbolBindings) {
      continue;
    } else if (item.second.isa<paddle::dialect::PlaceAttribute>()) {
      auto is_cpu =
          item.second.dyn_cast<paddle::dialect::PlaceAttribute>().data() ==
          phi::CPUPlace();
      dst_attrs["force_cpu"] = is_cpu;
    } else {
      dst_attrs[item.first] = std::move(ConvertAttribute(item.second));
    }
  }

  if (OpMapper::Instance().has(op, MapperType::ATTRIBUTE)) {
    OpMapper::Instance().AppendVariantAttrs(op, dst_attrs);
  }
  VLOG(4) << "dst_attrs.size(): " << dst_attrs.size();
  return dst_attrs;
}

#define CASE_TYPE(src, dst) \
  else if (type.isa<::pir::src>()) return cinn::common::dst();

cinn::common::Type CompatibleInfo::ConvertIRType(::pir::Type type) {
  if (type.isa<::pir::BFloat16Type>()) return cinn::common::BF16();
  CASE_TYPE(Float16Type, F16)
  CASE_TYPE(Float32Type, F32)
  CASE_TYPE(Float64Type, F64)
  CASE_TYPE(Int8Type, I8)
  CASE_TYPE(UInt8Type, UI8)
  CASE_TYPE(Int16Type, I16)
  CASE_TYPE(Int32Type, I32)
  CASE_TYPE(Int64Type, I64)
  CASE_TYPE(IndexType, I32)
  CASE_TYPE(BoolType, UI1)

  std::stringstream ss;
  ss << "unknown ir::Type " << type;
  PADDLE_THROW(phi::errors::InvalidArgument(ss.str()));
}
#undef CASE_TYPE

int CompatibleInfo::ShapeProduct(const std::vector<int>& shape) {
  return std::accumulate(shape.begin(), shape.end(), 1, std::multiplies<int>());
}

OpPatternKind CompatibleInfo::OpKind(const ::pir::Operation& op) {
  auto& op_pattern_dict = Operator::GetAttrs<OpPatternKind>("OpPattern");
  auto op_name = CompatibleInfo::OpName(op);
  if (op_name == "generate_shape") {
    return hlir::framework::kElementWise;
  }
  const hlir::framework::Operator* cinn_op = Operator::Get(op_name);
  CHECK(op_pattern_dict.Find(cinn_op));
  auto kind = op_pattern_dict[cinn_op];
  if (kind == hlir::framework::kBroadcast) {
    // As binary op was defined as broadcast, actually it should be
    // element-wise. See fusion_helper_base.h for detail.
    if (op_name != "broadcast_to") {
      kind = hlir::framework::kElementWise;
    }
  }
  VLOG(4) << op_name << " OpPatternKind: " << kind;
  return kind;
}

std::vector<int> CompatibleInfo::ValueShape(const ::pir::Value& value) {
  auto& dim = value.type().dyn_cast<::pir::DenseTensorType>().dims();
  return ::common::vectorize<int>(dim);
}

std::vector<int64_t> GetBroadcastAxis(const phi::DDim& in_shape,
                                      const std::vector<int64_t>& out_shape) {
  std::vector<int64_t> broadcast_axes(in_shape.size(), 0);
  auto in_shape_size = in_shape.size();
  if (in_shape_size >= 1) {
    for (int i = 1; i <= in_shape_size; ++i) {
      broadcast_axes[in_shape_size - i] = out_shape.size() - i;
    }
  }

  return broadcast_axes;
}

}  // namespace pir
}  // namespace framework
}  // namespace hlir
}  // namespace cinn<|MERGE_RESOLUTION|>--- conflicted
+++ resolved
@@ -141,11 +141,8 @@
                                                     "embedding_grad",
                                                     "embedding",
                                                     "arange",
-<<<<<<< HEAD
-                                                    "softmax"};
-=======
+                                                    "softmax",
                                                     "randint"};
->>>>>>> a048ff02
 };
 
 std::string OpNameAfterStripDialect(const ::pir::Operation& op) {
@@ -326,8 +323,8 @@
   return all_input_has_shape_data;
 }
 
-// TODO(zyfncg): This function is a temporary solution, we need to remove it in
-// the future.
+// TODO(zyfncg): This function is a temporary solution, we need to remove it
+// in the future.
 bool IsTempDenySpecialOp(const ::pir::Operation& op) {
   if (op.name() == "cinn_op.generate_shape") {
     return false;
