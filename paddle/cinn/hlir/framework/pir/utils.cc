// Copyright (c) 2023 PaddlePaddle Authors. All Rights Reserved.
//
// Licensed under the Apache License, Version 2.0 (the "License");
// you may not use this file except in compliance with the License.
// You may obtain a copy of the License at
//
//     http://www.apache.org/licenses/LICENSE-2.0
//
// Unless required by applicable law or agreed to in writing, software
// distributed under the License is distributed on an "AS IS" BASIS,
// WITHOUT WARRANTIES OR CONDITIONS OF ANY KIND, either express or implied.
// See the License for the specific language governing permissions and
// limitations under the License.

#include "paddle/cinn/hlir/framework/pir/utils.h"

#include <string>
#include <unordered_map>
#include "glog/logging.h"

#include "paddle/cinn/hlir/framework/op.h"
#include "paddle/cinn/hlir/framework/pir/op_mapper.h"
#include "paddle/fluid/pir/dialect/operator/ir/op_attribute.h"
#include "paddle/phi/common/data_type.h"
#include "paddle/pir/core/builtin_op.h"
#include "paddle/pir/core/builtin_type.h"

namespace cinn {
namespace hlir {
namespace framework {
namespace pir {

const std::unordered_map<std::string, std::string> CompatibleInfo::OP_NAMES = {
    {"pd_op.full", "fill_constant"},
    {"pd_op.sum", "reduce_sum"},
    {"pd_op.max", "reduce_max"},
    {"pd_op.add", "elementwise_add"},
    {"pd_op.subtract", "subtract"},
    {"pd_op.divide", "divide"},
<<<<<<< HEAD
    {"pd_op.multiply", "elementwise_mul"},
    {"cinn_op.broadcast", "broadcast_to"}};
=======
    {"cinn_op.broadcast", "broadcast_to"}};

const std::unordered_set<std::string> CompatibleInfo::CINN_WHITE_OPS = {
    "subtract"};

bool CompatibleInfo::IsSupportCinn(const ::pir::Operation& op) {
  return CINN_WHITE_OPS.find(CompatibleInfo::OpName(op)) !=
         CINN_WHITE_OPS.end();
}
>>>>>>> 1e08f74e

std::string CompatibleInfo::OpName(const ::pir::Operation& op) {
  std::string name = op.name();
  if (OP_NAMES.count(name)) {
    return OP_NAMES.at(name);
  }
  auto pos = name.find(".");
  if (pos == std::string::npos) {
    return name;
  }
  auto cinn_op_name = name.substr(pos + 1);
  VLOG(4) << "GetOpName: " << name << " -> " << cinn_op_name;
  return cinn_op_name;
}

std::string CompatibleInfo::ValueName(const ::pir::Value& value) {
  size_t hash_key = std::hash<::pir::Value>()(value);
  return cinn::common::Context::Global().PrettyUniqName(
      hash_key, CompatibleInfo::kNamePrefix);
}

std::string CompatibleInfo::OpFuncName(const ::pir::Operation& op) {
  std::string op_name = OpName(op);
  std::string func_name =
      cinn::common::Context::Global().NewName("fn_" + op_name);
  return func_name;
}

std::string CompatibleInfo::GroupOpsName(
    const std::vector<::pir::Operation*>& ops) {
  std::string name = "fn";
  for (auto* op : ops) {
    std::string op_name = OpName(*op);
    name += "_" + cinn::common::Context::Global().NewName(op_name);
  }
  return name;
}

std::vector<std::string> CompatibleInfo::InputNames(const ::pir::Operation& op,
                                                    bool allow_duplicate) {
  std::vector<std::string> names;
  std::unordered_set<std::string> repeat;
  for (int i = 0; i < op.num_operands(); ++i) {
    auto value = op.operand_source(i);
    std::string name = CompatibleInfo::ValueName(value);
    if (!allow_duplicate && repeat.count(name)) {
      continue;
    }
    repeat.insert(name);
    names.push_back(name);
  }
  return names;
}

std::vector<std::string> CompatibleInfo::OutputNames(::pir::Operation& op) {
  std::vector<std::string> names;
  for (int i = 0; i < op.num_results(); ++i) {
    auto value = op.result(i);
    std::string name = CompatibleInfo::ValueName(value);
    names.push_back(std::move(name));
  }
  return names;
}

std::vector<::pir::Value> CompatibleInfo::RealOperandSources(
    const ::pir::Operation& op) {
  if (OpMapper::Instance().has(op, MapperType::OPERAND)) {
    return OpMapper::Instance().RealOprandSources(op);
  } else {
    return op.operands_source();
  }
}

utils::Attribute CompatibleInfo::ConvertAttribute(
    const ::pir::Attribute& src_attr) {
  utils::Attribute dst_attr;
  if (src_attr.isa<::pir::BoolAttribute>()) {
    dst_attr = src_attr.dyn_cast<::pir::BoolAttribute>().data();
  } else if (src_attr.isa<::pir::FloatAttribute>()) {
    dst_attr = src_attr.dyn_cast<::pir::FloatAttribute>().data();
  } else if (src_attr.isa<::pir::Int32Attribute>()) {
    dst_attr = src_attr.dyn_cast<::pir::Int32Attribute>().data();
  } else if (src_attr.isa<::pir::StrAttribute>()) {
    dst_attr = src_attr.dyn_cast<::pir::StrAttribute>().AsString();
  } else if (src_attr.isa<::pir::Int64Attribute>()) {
    dst_attr = src_attr.dyn_cast<::pir::Int64Attribute>().data();
  } else if (src_attr.isa<::pir::DoubleAttribute>()) {
    dst_attr = src_attr.dyn_cast<::pir::DoubleAttribute>().data();
  } else if (src_attr.isa<paddle::dialect::IntArrayAttribute>()) {
    auto& arr = src_attr.dyn_cast<paddle::dialect::IntArrayAttribute>()
                    .data()
                    .GetData();
    std::vector<int> val(arr.begin(), arr.end());
    dst_attr = val;
  } else if (src_attr.isa<paddle::dialect::DataTypeAttribute>()) {
    auto dtype = src_attr.dyn_cast<paddle::dialect::DataTypeAttribute>().data();
    dst_attr = phi::DataTypeToString(dtype);
  } else if (src_attr.isa<::pir::ArrayAttribute>()) {
    auto attr_vec = src_attr.dyn_cast<::pir::ArrayAttribute>().AsVector();
    if (attr_vec.size() > 0) {
      if (attr_vec[0].isa<::pir::Int32Attribute>()) {
        std::vector<int> vec_int32;
        for (auto vec_element : attr_vec) {
          vec_int32.push_back(
              vec_element.dyn_cast<::pir::Int32Attribute>().data());
        }
        dst_attr = vec_int32;

      } else if (attr_vec[0].isa<::pir::Int64Attribute>()) {
        std::vector<int64_t> vec_int64;
        for (auto vec_element : attr_vec) {
          vec_int64.push_back(
              vec_element.dyn_cast<::pir::Int64Attribute>().data());
        }

        dst_attr = vec_int64;
      } else {
        LOG(FATAL)
            << "only suuport int32 and int64 attribute in ArrayAttribute";
      }
    }
  } else {
    LOG(FATAL) << "unknown Attribute: " << src_attr;
  }

  return dst_attr;
}

utils::AttributeMap CompatibleInfo::ConvertAttributes(
    const ::pir::Operation& op) {
  auto& src_attrs = op.attributes();
  utils::AttributeMap dst_attrs;
  for (auto& item : src_attrs) {
    VLOG(4) << "deal with " << item.first;
    if (item.first == ::pir::kStopGradientAttrName) {
      continue;
    } else if (item.second.isa<paddle::dialect::PlaceAttribute>()) {
      auto is_cpu =
          item.second.dyn_cast<paddle::dialect::PlaceAttribute>().data() ==
          phi::CPUPlace();
      dst_attrs["force_cpu"] = is_cpu;
    } else {
      dst_attrs[item.first] = std::move(ConvertAttribute(item.second));
    }
  }

  if (OpMapper::Instance().has(op, MapperType::ATTRIBUTE)) {
    OpMapper::Instance().AppendVariantAttrs(op, dst_attrs);
  }
  VLOG(4) << "dst_attrs.size(): " << dst_attrs.size();
  return dst_attrs;
}

#define CASE_TYPE(src, dst) \
  else if (type.isa<::pir::src>()) return common::dst();

common::Type CompatibleInfo::ConvertIRType(::pir::Type type) {
  if (type.isa<::pir::BFloat16Type>()) return common::BF16();
  CASE_TYPE(Float16Type, F16)
  CASE_TYPE(Float32Type, F32)
  CASE_TYPE(Float64Type, F64)
  CASE_TYPE(Int8Type, I8)
  CASE_TYPE(UInt8Type, UI8)
  CASE_TYPE(Int16Type, I16)
  CASE_TYPE(Int32Type, I32)
  CASE_TYPE(Int64Type, I64)
  CASE_TYPE(IndexType, I32)
  CASE_TYPE(BoolType, UI1)

  LOG(FATAL) << "unknown ir::Type " << type;
}

int CompatibleInfo::ShapeProduct(const std::vector<int>& shape) {
  return std::accumulate(shape.begin(), shape.end(), 1, std::multiplies<int>());
}

OpPatternKind CompatibleInfo::OpKind(const ::pir::Operation& op) {
  auto& op_pattern_dict = Operator::GetAttrs<OpPatternKind>("OpPattern");
  const hlir::framework::Operator* cinn_op =
      Operator::Get(CompatibleInfo::OpName(op));
  CHECK(op_pattern_dict.Find(cinn_op));
  return op_pattern_dict[cinn_op];
}

std::vector<int> CompatibleInfo::ValueShape(const ::pir::Value& value) {
  auto& dim = value.type().dyn_cast<::pir::DenseTensorType>().dims();
  return phi::vectorize<int>(dim);
}

}  // namespace pir
}  // namespace framework
}  // namespace hlir
}  // namespace cinn<|MERGE_RESOLUTION|>--- conflicted
+++ resolved
@@ -37,10 +37,7 @@
     {"pd_op.add", "elementwise_add"},
     {"pd_op.subtract", "subtract"},
     {"pd_op.divide", "divide"},
-<<<<<<< HEAD
     {"pd_op.multiply", "elementwise_mul"},
-    {"cinn_op.broadcast", "broadcast_to"}};
-=======
     {"cinn_op.broadcast", "broadcast_to"}};
 
 const std::unordered_set<std::string> CompatibleInfo::CINN_WHITE_OPS = {
@@ -50,7 +47,6 @@
   return CINN_WHITE_OPS.find(CompatibleInfo::OpName(op)) !=
          CINN_WHITE_OPS.end();
 }
->>>>>>> 1e08f74e
 
 std::string CompatibleInfo::OpName(const ::pir::Operation& op) {
   std::string name = op.name();
