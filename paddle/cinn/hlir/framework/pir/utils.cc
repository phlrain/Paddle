--- conflicted
+++ resolved
@@ -40,8 +40,8 @@
     {"pd_op.divide", "divide"},
     {"pd_op.elementwise_pow", "pow"},
     {"pd_op.multiply", "elementwise_mul"},
-<<<<<<< HEAD
     {"cinn_op.reshape_c", "reshape"},
+    {"cinn_op.scale", "scale"},
     {"cinn_op.broadcast", "broadcast_to"}};
 
 // Tagging PaddleDialect Op with REGITER_OP_MAPPER(OP)
@@ -50,16 +50,9 @@
     "divide",
     "broadcast_to",
     "multiply",
+    "scale",
     "elementwise_pow",
     "reshape_c"};
-=======
-    {"cinn_op.broadcast", "broadcast_to"},
-    {"cinn_op.scale", "scale"}};
-
-// Tagging PaddleDialect Op with REGITER_OP_MAPPER(OP)
-const std::unordered_set<std::string> CompatibleInfo::CINN_WHITE_OPS = {
-    "subtract", "divide", "broadcast_to", "multiply", "scale"};
->>>>>>> 9b680f89
 
 bool CompatibleInfo::IsSupportCinn(const ::pir::Operation& op) {
   return CINN_WHITE_OPS.find(CompatibleInfo::OpName(op)) !=
