--- conflicted
+++ resolved
@@ -125,12 +125,6 @@
                                 {"batch_norm_grad", {"ReserveSpace"}}};
 
   std::unordered_set<std::string> default_deny_ops_{
-<<<<<<< HEAD
-      "feed",   "fetch",       "conv2d",    "conv2d_grad",    "dropout",
-      "slice",  "concat",      "gather_nd", "pool2d",         "split",
-      "matmul", "matmul_grad", "transpose", "embedding_grad", "embedding",
-      "gather", "arange",      "softmax",   "unsqueeze",      "squeeze"};
-=======
       "feed",
       "fetch",
       "conv2d",
@@ -150,7 +144,6 @@
       "gather",
       "arange",
   };
->>>>>>> ef4906f0
 };
 
 std::string OpNameAfterStripDialect(const ::pir::Operation& op) {
