// Copyright (c) 2022 CINN Authors. All Rights Reserved.
//
// Licensed under the Apache License, Version 2.0 (the "License");
// you may not use this file except in compliance with the License.
// You may obtain a copy of the License at
//
//     http://www.apache.org/licenses/LICENSE-2.0
//
// Unless required by applicable law or agreed to in writing, software
// distributed under the License is distributed on an "AS IS" BASIS,
// WITHOUT WARRANTIES OR CONDITIONS OF ANY KIND, either express or implied.
// See the License for the specific language governing permissions and
// limitations under the License.

#pragma once

#include <memory>
#include <vector>

#include "paddle/cinn/common/target.h"
#include "paddle/cinn/hlir/framework/instruction.h"
#include "paddle/cinn/hlir/framework/op_lowering_impl_base.h"
#include "paddle/cinn/hlir/framework/op_strategy.h"
#include "paddle/cinn/hlir/framework/pir/group.h"
#include "paddle/cinn/ir/group_schedule/base_group_scheduler.h"
#include "paddle/cinn/ir/lowered_func.h"
#include "paddle/cinn/ir/schedule/ir_schedule.h"
#include "paddle/cinn/ir/schedule/ir_schedule_util.h"
#include "paddle/cinn/lang/packed_func.h"
#include "paddle/pir/include/core/operation.h"

// Fusion Op lowering, there are four kinds of lowering function:
// Elementwise/Broadcast/Injective,Reduce,OutEWiseFusable,NonFusible.
// Elementwise/Broadcast/Injective Ops is with same schedule.
// Reduce,OutEWiseFusable,NonFusible are using different schedule.

namespace cinn {
namespace hlir {
namespace framework {
namespace pir {

class PrettyNamer;
using GroupPtr = std::shared_ptr<Group>;

using cinn::common::Target;
class OpLowererImpl;

typedef bool (OpLowererImpl::*ScheduleDetermineFunction)(::pir::Operation*);

class OpLowererImpl : public OpLowererImplBase<GroupPtr> {
 public:
  explicit OpLowererImpl(const Target&);

  /**
   * @brief Lower a group to CINN IR.
   * @param group The group to be lowered.
   * @param apply_op_schedule Whether to schedule at Op level.
   * @param apply_group_schedule Whether to schedule at group level.
   * @return The lowered funcs.
   */
  std::vector<ir::LoweredFunc> Lower(const GroupPtr& group,
                                     bool apply_op_schedule = true,
                                     bool apply_group_schedule = true,
                                     bool apply_pass = true);

  /**
   * @brief Lower a dynamic shape group to CINN IR.
   * @param group The group to be lowered.
   * @param apply_op_schedule Whether to schedule at Op level.
   * @param apply_group_schedule Whether to schedule at group level.
   * @return The lowered funcs.
   */
  BucketLoweredFuncsWrapper BucketLower(const GroupPtr& group,
                                        bool apply_op_schedule = false,
                                        bool apply_group_schedule = true,
                                        bool apply_pass = true);

  void InsertNameGeneToScope(std::shared_ptr<Scope> scope);

 private:
  /**
   * @brief Lower a group to CINN IR.
   * @param group The group to be lowered.
   * @param apply_op_schedule Whether to schedule at Op level.
   * @param apply_group_schedule Whether to schedule at group level.
   * @param schedule_determine_func Function used to determine which Ops to
   * schedule.
   * @return The lowered funcs.
   */
  std::vector<ir::LoweredFunc> LowerGroup(
      const GroupPtr& group,
      bool apply_op_schedule,
      bool apply_group_schedule,
      ScheduleDetermineFunction schedule_determine_func);

  /**
   * @brief Lower a group composed of CustomCall Op.
   * @param group The group to be lowered.
   * @return The lowered funcs.
   */
  std::vector<ir::LoweredFunc> LowerCustomCall(const GroupPtr& group);

  /**
   * @brief Post processing, including preparing function args and temporary
   * variables, applying low-level optimization passes, etc.
   * @param group The group to be lowered.
   * @param tensor_map All tensors used for calculating the group.
   * @param done_op_schedule Mark whether the Op level schedule has been
   * applied.
   * @param func_bodies The scheduled func bodies of group.
   * @param group_func_arg_tensors Tensors used as the group function arguments.
   * @param group_func_args Arguments used as the group function arguments.
   * @return The lowered funcs after the post processing.
   */
  std::vector<ir::LoweredFunc> PostProcess(
      const GroupPtr& group,
      const std::unordered_map<::pir::Value, ir::Tensor>& tensor_map,
      bool done_op_schedule,
      std::vector<ir::Expr> func_bodies,
      std::vector<ir::Tensor>* group_func_arg_tensors,
      std::vector<ir::Argument>* group_func_args);

  /**
   * @brief Lower an Op set to CINN IR.
   * Compute and Lower will be performed one by one for each Op.
   * @param group The group to be lowered.
   * @param ops The Op to be lowered.
   * @param group_func_arg_tensors Tensors used as the group function arguments.
   * @param tensor_map All tensors used for calculating the group.
   * @return The lowered func bodies of Op set.
   */
  void LowerOpsForMapExpr(
      const GroupPtr& group,
      const std::vector<::pir::Operation*>& ops,
      std::vector<ir::Tensor>* group_func_arg_tensors,
      std::unordered_map<::pir::Value, ir::Tensor>* tensor_map);

  /**
   * @brief Generate MapExpr and Lower it to std::vector<ir::LoweredFunc>
   * @param group The group to be lowered.
   * @param ops The Op to be lowered.
   * @param apply_op_schedule Whether to schedule at Op level.
   * @param apply_group_schedule Whether to schedule at group level.
   * @param group_func_arg_tensors Tensors used as the group function arguments.
   * @param tensor_map All tensors used for calculating the group.
   * @return The lowered funcs after the post processing.
   */
  std::vector<ir::LoweredFunc> LowerMapExpr(
      const GroupPtr& group,
      const std::vector<::pir::Operation*>& ops,
      bool apply_op_schedule,
      bool apply_group_schedule,
      std::vector<ir::Tensor>* group_func_arg_tensors,
      std::unordered_map<::pir::Value, ir::Tensor>* tensor_map);

  /**
   * @brief Lower an Op set to CINN IR.
   * Compute, Lower and optional Schedule will be performed one by one
   * for each Op.
   * @param ops The Op to be lowered.
   * @param apply_op_schedule Whether to schedule at Op level.
   * @param schedule_determine_func Function used to determine which Ops to
   * schedule.
   * @param group_func_arg_tensors Tensors used as the group function arguments.
   * @param tensor_map All tensors used for calculating the group.
   * @return The lowered func bodies of Op set.
   */
  std::vector<ir::Expr> LowerOps(
      const GroupPtr& group,
      const std::vector<::pir::Operation*>& ops,
      bool apply_op_schedule,
      ScheduleDetermineFunction schedule_determine_func,
      std::vector<ir::Tensor>* group_func_arg_tensors,
      std::unordered_map<::pir::Value, ir::Tensor>* tensor_map,
      std::unordered_map<std::string, ir::Tensor>* tmp_tensor_info);

  /**
   * @brief Lower an Op to CINN IR. The Compute and Lower processes will be
   * called sequentially.
   * @param op_impl The Op implementation defining Compute and Schedule.
   * @param op The Op to be lowered.
   * @param tensor_map All tensors used for calculating the group.
   * @param op_func_arg_tensors Tensors used as the Op function arguments.
   * @return The lowered func of the Op.
   */
  std::vector<ir::LoweredFunc> DoOpLower(
      std::shared_ptr<hlir::framework::OpImpl> op_impl,
      ::pir::Operation* op,
      std::unordered_map<::pir::Value, ir::Tensor>* tensor_map,
      std::unordered_map<std::string, ir::Tensor>* tmp_tensor_info,
      std::vector<ir::Tensor>* op_func_arg_tensors);

  /**
   * @brief Apply schedule on an Op.
   * @param op_impl The Op implementation defining Compute and Schedule.
   * @param op_func_arg_tensors Tensors used as the Op function arguments.
   * @param lowered_funcs The lowered funcs of an Op to be scheduled.
   * @return The lowered func body after schedule of the Op.
   */
  ir::Expr DoOpSchedule(std::shared_ptr<hlir::framework::OpImpl> op_impl,
                        const std::vector<ir::Tensor>& op_func_arg_tensors,
                        const std::vector<ir::LoweredFunc>& lowered_funcs);

  /**
   * @brief Apply schedule on a group.
   * @param ir_sch The IRSchedule containing the entire group's lowered func
   * bodies.
   * @param group The group to be scheduled.
   * @param tensor_map All tensors used for calculating the group.
   * @return The lowered func body after schedule of the group.
   */
  ir::Expr DoGroupSchedule(
      ir::IRSchedule& ir_sch,  // NOLINT
      const GroupPtr& group,
      const std::unordered_map<::pir::Value, ir::Tensor>& tensor_map,
      const std::unordered_map<std::string, ir::Tensor>& tmp_tensor_info);

  /**
   * @brief  Generates the output tensor infer shape function.
   * @param group The group to be lowered.
   * @param group_func_arg_tensors Tensors used as the group function arguments.
   * @param group_func_args Arguments used as the group function arguments.
   * @return The lowered func to infer output tensor's shape.
   */
  ir::LoweredFunc GenerateInferShapeFunc(
      const GroupPtr& group,
      const std::vector<ir::Tensor> group_func_arg_tensors,
      const std::vector<ir::Argument> group_func_args);

  // Functions used to determine which Ops to schedule at op level, define a
  // policy for each type of group.
  inline bool ReduceScheduleDetermineFunction(::pir::Operation* op);
  inline bool ElementwiseScheduleDetermineFunction(::pir::Operation* op);
  inline bool NonFusibleScheduleDetermineFunction(::pir::Operation* op);
  inline bool DyShapeScheduleDetermineFunction(::pir::Operation* op);

 private:
  std::vector<ir::Tensor> CollectInputTensor(
      const GroupPtr& group,
      const ::pir::Operation* op,
      std::vector<ir::Tensor>* func_args,
      std::unordered_map<::pir::Value, ir::Tensor>* tensor_map);

  ir::Tensor GetTensor(const GroupPtr& group, const ::pir::Value& value);
  ir::Tensor GetTensorSymbolic(const GroupPtr& group,
                               const ::pir::Value& value);

  std::shared_ptr<cinn::ir::GroupTileInfo> GetGroupTileInfo(
      const GroupPtr& group);

  void CollectOutputInfo(::pir::Operation* op,
                         std::vector<Type>* out_types,
                         std::vector<std::vector<int>>* out_shapes,
                         const GroupPtr& group);

  void CollectOutputInfo(::pir::Operation* op,
                         std::vector<Type>* out_types,
                         std::vector<std::vector<ir::Dim>>* out_shapes,
                         const GroupPtr& group);

  std::string ValueName(::pir::Value value);

  common::Type GetTensorDtype(
      const std::string& name,
      const std::unordered_map<::pir::Value, ir::Tensor>& tensor_map);

  bool IsInTensorMap(
      const std::string& name,
      const std::unordered_map<::pir::Value, ir::Tensor>& tensor_map);

  common::Type GetTensorDtype(const ::pir::Value& value);

  void BuildBroadcastInfo(const GroupPtr& group);

  Target target_;

  PrettyNamer* name_gene_;

  std::vector<std::string> thread_sync_before_names;
  std::set<std::string> shared_var_names;
  std::set<std::string> direct_output_var_names;

  std::vector<std::string> broadcast_output_names;

  std::unordered_map<std::string, cinn::ir::BroadcastInfo> broadcast_info;
  std::unordered_map<std::string, cinn::ir::BroadcastInfo>
      broadcast_to_elementwise;

<<<<<<< HEAD
  std::set<std::string> copyed_var_names;

=======
>>>>>>> 68143607
  std::unordered_set<::pir::Operation*> erase_reshape;

  std::vector<::pir::Operation*> remain_ops;
};

}  // namespace pir
}  // namespace framework
}  // namespace hlir
}  // namespace cinn<|MERGE_RESOLUTION|>--- conflicted
+++ resolved
@@ -286,11 +286,6 @@
   std::unordered_map<std::string, cinn::ir::BroadcastInfo>
       broadcast_to_elementwise;
 
-<<<<<<< HEAD
-  std::set<std::string> copyed_var_names;
-
-=======
->>>>>>> 68143607
   std::unordered_set<::pir::Operation*> erase_reshape;
 
   std::vector<::pir::Operation*> remain_ops;
