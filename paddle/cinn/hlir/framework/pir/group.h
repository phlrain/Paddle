--- conflicted
+++ resolved
@@ -209,32 +209,6 @@
     return group_outputs;
   }
 
-<<<<<<< HEAD
-  std::vector<::pir::Value> GetGroupOutputValues() const {
-    return this->output_values;
-    // std::unordered_set<::pir::Operation*> group_ops_set(this->ops.begin(),
-    //                                                     this->ops.end());
-
-    // std::vector<::pir::Value> output_values;
-    // for (auto* op : this->ops) {
-    //   for (size_t i = 0; i < op->num_results(); ++i) {
-    //     auto result = op->result(i);
-    //     if (!result) {
-    //       continue;
-    //     }
-    //     for (auto use_iter = result.use_begin(); use_iter !=
-    //     result.use_end();
-    //          ++use_iter) {
-    //       auto* use_op = use_iter->owner();
-    //       if (group_ops_set.find(use_op) == group_ops_set.end()) {
-    //         output_values.push_back(result);
-    //         break;
-    //       }
-    //     }
-    //   }
-    // }
-    // return output_values;
-=======
   const std::vector<::pir::Value>& GetGroupOutputValues() const {
     return this->output_values;
   }
@@ -263,7 +237,6 @@
       }
     }
     return output_values;
->>>>>>> 5b772785
   }
 
   std::shared_ptr<adt::MapExprCtx> mut_map_expr_ctx() {
