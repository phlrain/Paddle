--- conflicted
+++ resolved
@@ -856,10 +856,6 @@
   auto dtype = type_info.dtype();
   std::string input_id = ValueName(value);
   if (group->shape_analysis != nullptr) {
-<<<<<<< HEAD
-    // std::cerr << "dy shape " << std::endl;
-=======
->>>>>>> 3d157237
     auto sym_vec =
         group->shape_analysis->GetOrCreateSymbolicDimsForRankedValue(value);
     std::vector<ir::Dim> sym_shape;
@@ -869,10 +865,6 @@
     return lang::CreatePlaceHolder(
         sym_shape, CompatibleInfo::ConvertIRType(dtype), input_id);
   } else {
-<<<<<<< HEAD
-    // std::cerr << "shape " << type_info.dims() << std::endl;
-=======
->>>>>>> 3d157237
     return lang::CreatePlaceHolder(
         in_shape, CompatibleInfo::ConvertIRType(dtype), input_id);
   }
