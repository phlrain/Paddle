// Copyright (c) 2022 CINN Authors. All Rights Reserved.
//
// Licensed under the Apache License, Version 2.0 (the "License");
// you may not use this file except in compliance with the License.
// You may obtain a copy of the License at
//
//     http://www.apache.org/licenses/LICENSE-2.0
//
// Unless required by applicable law or agreed to in writing, software
// distributed under the License is distributed on an "AS IS" BASIS,
// WITHOUT WARRANTIES OR CONDITIONS OF ANY KIND, either express or implied.
// See the License for the specific language governing permissions and
// limitations under the License.

#include "paddle/cinn/hlir/framework/pir/op_lowering_impl.h"

#include <string>

#include "paddle/cinn/adt/map_expr_ctx.h"
#include "paddle/cinn/ast_gen_ius/tensor_group.h"
#include "paddle/cinn/backends/codegen_cuda_util.h"
#include "paddle/cinn/hlir/dialect/operator/ir/manual_op.h"
#include "paddle/cinn/hlir/framework/compile_error.h"
#include "paddle/cinn/hlir/framework/pir/op_lowering_util.h"
#include "paddle/cinn/hlir/framework/pir/utils.h"
#include "paddle/cinn/hlir/op/external_api_registry.h"
#include "paddle/cinn/hlir/pe/map_expr_to_ir.h"
#include "paddle/cinn/ir/dim.h"
#include "paddle/cinn/ir/group_schedule/base_group_scheduler.h"
#include "paddle/cinn/ir/group_schedule/st_shape_group_scheduler.h"
#include "paddle/cinn/ir/schedule/ir_schedule.h"
#include "paddle/cinn/lang/placeholder.h"
#include "paddle/cinn/optim/schedule_block_dce.h"
#include "paddle/cinn/optim/transform_gpu_forloop.h"
#include "paddle/common/ddim.h"
#include "paddle/fluid/pir/dialect/operator/ir/op_type.h"
#include "paddle/pir/include/dialect/control_flow/ir/cf_op.h"

#include "paddle/cinn/hlir/dialect/operator/transforms/group_merge/op_with_group_merge_util.h"

PD_DECLARE_bool(cinn_use_cuda_vectorize);
PD_DECLARE_bool(cinn_enable_map_expr);
PD_DECLARE_bool(cinn_enable_map_expr_schedule);
PD_DECLARE_bool(cinn_bucket_compile);
PD_DECLARE_bool(cinn_new_group_scheduler);

namespace cinn {
namespace hlir {
namespace framework {
namespace pir {

using cinn::common::Type;
using cinn::hlir::op::ExternalApiRegistry;
using framework::OpPatternKind;
using framework::StrategyFunction;

namespace details {

NodeAttr CollectAttrs(const ::pir::Operation& op) {
  NodeAttr node_attrs;
  VLOG(4) << "op.attributes():" << op.attributes().size();
  auto attrs = CompatibleInfo::ConvertAttributes(op);
  node_attrs.node_name = CompatibleInfo::OpName(op);
  node_attrs.attr_store = std::move(attrs);

  return node_attrs;
}

}  // namespace details

int64_t Next2Power(int64_t n) {
  if (n == 1) {
    return 1;
  }
  return int64_t(std::pow(2.0, std::ceil(std::log2(n))));
}

std::shared_ptr<cinn::ir::GroupTileInfo> OpLowererImpl::GetGroupTileInfo(
    const GroupPtr& group) {
  std::shared_ptr<cinn::ir::GroupTileInfo> group_tile_info =
      std::make_shared<cinn::ir::GroupTileInfo>();

  const auto data_dim = group->loop_ranges;
  group_tile_info->data_rank = data_dim.size();
  const auto reduce_axis = group->reduce_axis;

  std::set<int64_t> reduce_set;
  for (auto dim : reduce_axis) {
    if (dim < 0) {
      dim += group_tile_info->data_rank;
    }

    group_tile_info->reduce_axis_.push_back(dim);
    std::cerr << "reduce dim    " << dim << std::endl;
    reduce_set.insert(dim);
  }

  int64_t spatial_numel = 1;
  int64_t reduce_numel = 1;

  bool spatial_is_dynamic = false;
  bool reduce_is_dynamic = false;
  for (int64_t i = 0; i < group_tile_info->data_rank; ++i) {
    if (reduce_set.count(i)) {
      reduce_numel *= data_dim[i];
      if (data_dim[i] < 0) {
        reduce_is_dynamic = true;
      }
    } else {
      spatial_numel *= data_dim[i];

      if (data_dim[i] < 0) {
        spatial_is_dynamic = true;
      }
    }
  }

<<<<<<< HEAD
  std::cerr << "reduce numel " << reduce_numel << std::endl;

=======
>>>>>>> c8cd35db
  PADDLE_ENFORCE_EQ(
      reduce_is_dynamic,
      false,
      phi::errors::Unimplemented("not support dynamic reduce yet"));

  int64_t reduce_block = 1;
  int64_t spatial_block = 1;

  int64_t reduce_inner_num = 1;
  int64_t spatial_inner_num = 1;
  int warp_num = 1;

  if (reduce_numel == 1) {
    reduce_block = 1;
    if (spatial_is_dynamic) {
      spatial_block = 1024;

      reduce_inner_num = 1;
      warp_num = 8;

      spatial_inner_num = 4;

      group_tile_info->block_num = -1;
    } else {
      spatial_block = Next2Power(spatial_numel);
      if (spatial_block > 1024) {
        spatial_block = 1024;
      }
      reduce_inner_num = 1;
      warp_num = spatial_block / 128;
      if (warp_num == 0) {
        warp_num = 1;
      }
      spatial_inner_num = spatial_block / (warp_num * 32);
      if (spatial_inner_num == 0) {
        spatial_inner_num = 1;
      }

      int64_t block_num =
          int64_t(std::ceil(spatial_numel * 1.0 / spatial_block));
      group_tile_info->block_num = block_num;
    }
  } else if (reduce_numel <= 256) {
    // warp reduce
    reduce_block = Next2Power(reduce_numel);
    spatial_block = 256 / reduce_block;
    spatial_inner_num = spatial_block;
    reduce_inner_num = reduce_block / 32;
    if (reduce_inner_num == 0) {
      reduce_inner_num = 2;
    }
    warp_num = 8;
  } else if (reduce_numel > 256 && reduce_numel <= 2048) {
    spatial_block = 1;
    reduce_block = int64_t(std::ceil(reduce_numel * 1.0 / 256.0)) * 256;
    warp_num = reduce_block / 256;
    spatial_inner_num = 1;
    reduce_inner_num = 8;
  } else if (reduce_numel > 2048) {
    spatial_block = 1;
    reduce_block = 2048;
    warp_num = 8;
    reduce_inner_num = int64_t(std::ceil(reduce_numel * 1.0 / 256.0));
    spatial_inner_num = 1;
  }

  group_tile_info->reduce_numel = reduce_numel;
  group_tile_info->reduce_block = reduce_block;

  VLOG(6) << "block num " << group_tile_info->block_num << std::endl;
  VLOG(6) << "num warp " << warp_num << std::endl;
  VLOG(6) << "flatten block " << spatial_block << std::endl;
  VLOG(6) << "reduce block  " << reduce_block << std::endl;
  VLOG(6) << "flatten inner num " << spatial_inner_num << std::endl;
  VLOG(6) << "reduce inner num " << reduce_inner_num << std::endl;

  group_tile_info->warp_num = warp_num;
  group_tile_info->spatial_inner_num = spatial_inner_num;
  group_tile_info->reduce_inner_num = reduce_inner_num;

  if (reduce_block > 1 && reduce_block <= 256) {
    group_tile_info->reduce_method = ir::WarpReduceMethod();
  }

  for (auto op : group->ops) {
    if (CompatibleInfo::OpKind(*op) == OpPatternKind::kReduction) {
      group_tile_info->reduce_tensor_names.insert(ValueName(op->result(0)));
    }
  }

  for (auto& val : group->output_values) {
    if (val.defining_op()->name() == "cinn_op.reshape" &&
        erase_reshape.count(val.defining_op())) {
      group_tile_info->direct_output_var_names.insert(
          ValueName(val.defining_op()->operand_source(0)));
    } else {
      group_tile_info->direct_output_var_names.insert(ValueName(val));
    }
  }

  group_tile_info->shared_var_names = shared_var_names;
  group_tile_info->thread_sync_before_names = thread_sync_before_names;

  group_tile_info->broadcast_info = broadcast_info;
  group_tile_info->broadcast_to_elementwise = broadcast_to_elementwise;

  return group_tile_info;
}

OpLowererImpl::OpLowererImpl(const Target& target) : target_(target) {
  name_gene_ = new PrettyNamer();
}

std::vector<ir::LoweredFunc> OpLowererImpl::Lower(const GroupPtr& group,
                                                  bool apply_op_schedule,
                                                  bool apply_group_schedule,
                                                  bool apply_pass) {
  VLOG(3) << "Lowering Group : " << group->group_id
          << " , Op Pattern : " << group->op_pattern_kind;
  group->input_names.clear();
  group->output_names.clear();
  switch (group->op_pattern_kind) {
    case framework::kElementWise:
    case framework::kBroadcast:
    case framework::kInjective:
      return LowerGroup(group,
                        apply_op_schedule,
                        apply_group_schedule,
                        &OpLowererImpl::ElementwiseScheduleDetermineFunction);
    case framework::kReduction:
      return LowerGroup(group,
                        apply_op_schedule,
                        apply_group_schedule,
                        &OpLowererImpl::ReduceScheduleDetermineFunction);
    case framework::kOutFusible:
      LOG(FATAL) << "Group Pattern Kind kOutFusible Is Not Implemented!";
    case framework::kNonFusible:
      return LowerGroup(group,
                        apply_op_schedule,
                        apply_group_schedule,
                        &OpLowererImpl::NonFusibleScheduleDetermineFunction);
    default:
      LOG(FATAL) << "Group Pattern Kind Is Unknown!";
  }
}
BucketLoweredFuncsWrapper OpLowererImpl::BucketLower(const GroupPtr& group,
                                                     bool apply_op_schedule,
                                                     bool apply_group_schedule,
                                                     bool apply_pass) {
  VLOG(4) << "BucketLower Group : \n" << *group;
  // 1.Do compute, lower and schedule for each op.
  auto& ops = group->ops;
  if (ops.size() == 1 && ops[0]->name() == "custom_call") {
    return {{{ir::Expr(1), LowerCustomCall(group)[0]}}, ir::LoweredFunc()};
  }
  std::vector<ir::Tensor> group_func_arg_tensors;
  std::unordered_map<::pir::Value, ir::Tensor> tensor_map;
  // for some op, it will output more tmp value and regard as
  // XX_0, XX_1, so we log them in tmp_tensor_info;
  std::unordered_map<std::string, ir::Tensor> tmp_tensor_info;
  std::vector<ir::Expr> func_bodies =
      LowerOps(group,
               ops,
               apply_op_schedule,
               &OpLowererImpl::DyShapeScheduleDetermineFunction,
               &group_func_arg_tensors,
               &tensor_map,
               &tmp_tensor_info);

  // 2.Do group schedule.
  ir::ModuleExpr mod_expr(func_bodies);
  ir::IRSchedule ir_sch(
      mod_expr, -1, false, cinn::utils::ErrorMessageLevel::kGeneral, true);
  ir_sch.MergeExprs();
  std::vector<std::pair<ir::SymbolicPredicate, ir::Expr>> cond2func_bodies;
  VLOG(3) << "After lower, ir is: \n" << ir_sch.GetModule().GetExprs().at(0);

  std::unordered_set<::pir::Value> inner_genevalue;
  std::unordered_set<::pir::Operation*> ops_set(ops.begin(), ops.end());
  for (auto* op : ops) {
    for (size_t i = 0; i < op->num_results(); ++i) {
      inner_genevalue.insert(op->result(i));
    }
  }

  BuildBroadcastInfo(group);

  for (auto& op : group->output_ops) {
    // collect all output tensor.
    if (op->name() == "cinn_op.yield_store") {
      auto input_var_name = ValueName(op->operand_source(0));
      if (broadcast_info.count(input_var_name)) {
        auto base_info = broadcast_info[input_var_name];
        base_info.with_constrain = true;
        broadcast_info[ValueName(op->result(0))] = base_info;
      }
    }

    for (auto opresult : op->results()) {
      if (tensor_map.count(opresult) == 0) {
        continue;
      }
    }
  }

  if (apply_group_schedule) {
    std::unordered_set<std::string> output_tensor_names;
    for (auto value : group->GetGroupOutputValues()) {
      output_tensor_names.insert(ValueName(value));
    }

    std::shared_ptr<cinn::ir::GroupTileInfo> group_tile_info =
        GetGroupTileInfo(group);
    std::unique_ptr<ir::GroupScheduler> group_scheduler =
        ir::GroupScheduler::Make(&ir_sch,
                                 output_tensor_names,
                                 target_,
                                 /* is_dy_shape = */ true,
                                 group_tile_info);

    group_scheduler->Schedule();

    cond2func_bodies = group_scheduler->GetIRs();
  } else {
    cond2func_bodies.emplace_back(ir::Expr(true),
                                  ir_sch.GetModule().GetExprs()[0]);
  }

  // 3.Do post-processing,
  // including preparing function args and temporary variables,
  // applying low-level optimization passes, etc.
  std::vector<ir::Expr> scheduled_func_bodies;
  for (std::pair<ir::SymbolicPredicate, ir::Expr>& cond2body :
       cond2func_bodies) {
    scheduled_func_bodies.push_back(cond2body.second);
  }
  std::vector<ir::Tensor> group_func_arg_tensors_copy = group_func_arg_tensors;
  std::vector<ir::Argument> group_func_args;
  std::vector<ir::LoweredFunc> funcs = PostProcess(group,
                                                   tensor_map,
                                                   apply_group_schedule,
                                                   {scheduled_func_bodies},
                                                   &group_func_arg_tensors_copy,
                                                   &group_func_args);
  CHECK_EQ(funcs.size(), cond2func_bodies.size());
  BucketLoweredFuncsWrapper funcs_wrapper;
  for (int i = 0; i < funcs.size(); ++i) {
    funcs_wrapper.predicate2funcs.emplace_back(cond2func_bodies[i].first,
                                               funcs[i]);
  }
  funcs_wrapper.infer_shape_func = GenerateInferShapeFunc(
      group, group_func_arg_tensors_copy, group_func_args);

  return funcs_wrapper;
}

void OpLowererImpl::InsertNameGeneToScope(std::shared_ptr<Scope> scope) {
  auto& name_map = name_gene_->GetNameMap();
  for (auto it = name_map.begin(); it != name_map.end(); ++it) {
    auto value = it->first;
    if (!(value) || !(value.type())) {
      return;
    }

    auto& name = it->second;
    auto type_info = value.type().dyn_cast<paddle::dialect::DenseTensorType>();
    auto* var = scope->Var<Tensor>(name);
    auto& tensor = absl::get<Tensor>(*var);

    std::vector<Shape::dim_t> shape;
    for (auto i = 0; i < type_info.dims().size(); ++i) {
      shape.push_back(Shape::dim_t(type_info.dims()[i]));
    }
    tensor->Resize(Shape{shape});
    tensor->set_type(pir::CompatibleInfo::ConvertIRType(type_info.dtype()));
  }
}

bool OpLowererImpl::ElementwiseScheduleDetermineFunction(::pir::Operation* op) {
  return true;
}

bool OpLowererImpl::ReduceScheduleDetermineFunction(::pir::Operation* op) {
  VLOG(3) << "in ReduceScheduleDetermineFunction";
  return CompatibleInfo::OpKind(*op) == framework::kReduction;
}

bool OpLowererImpl::NonFusibleScheduleDetermineFunction(::pir::Operation* op) {
  return true;
}

bool OpLowererImpl::DyShapeScheduleDetermineFunction(::pir::Operation* op) {
  return false;
}

void OpLowererImpl::LowerOpsForMapExpr(
    const GroupPtr& group,
    const std::vector<::pir::Operation*>& ops,
    std::vector<ir::Tensor>* group_func_arg_tensors,
    std::unordered_map<::pir::Value, ir::Tensor>* tensor_map) {
  auto& strategy = Operator::GetAttrs<StrategyFunction>("CINNStrategy");
  // for some op, it will output more tmp value and regard as
  // XX_0, XX_1, so we log them in tmp_tensor_info;
  std::unordered_map<std::string, ir::Tensor> tmp_tensor_info;
  for (auto* op : ops) {
    // 1.Select Op impl
    std::vector<Type> out_types;
    std::vector<std::vector<int>> out_shapes;

    CollectOutputInfo(op, &out_types, &out_shapes, group);
    VLOG(4) << "out_types.size(): " << out_types.size();
    NodeAttr node_attrs = details::CollectAttrs(*op);

    std::vector<ir::Tensor> op_func_arg_tensors =
        CollectInputTensor(group, op, group_func_arg_tensors, tensor_map);
    VLOG(4) << "input size:" << op_func_arg_tensors.size();

    std::string cinn_op_name = CompatibleInfo::OpName(*op);
    const hlir::framework::Operator* cinn_op = Operator::Get(cinn_op_name);
    auto op_impl = OpStrategy::SelectImpl(strategy[cinn_op](
        node_attrs, op_func_arg_tensors, out_types, out_shapes, this->target_));
    // 2.Perform the lower process of Op
    std::vector<ir::LoweredFunc> funcs = DoOpLower(
        op_impl, op, tensor_map, &tmp_tensor_info, &op_func_arg_tensors);

    group->mut_map_expr_ctx()->UpdateOpLoweredFuncKey(op, funcs);
  }
}

/* Most of below codes copies from `PostProcess` function */
std::vector<ir::LoweredFunc> OpLowererImpl::LowerMapExpr(
    const GroupPtr& group,
    const std::vector<::pir::Operation*>& ops,
    bool apply_op_schedule,
    bool apply_group_schedule,
    std::vector<ir::Tensor>* group_func_arg_tensors,
    std::unordered_map<::pir::Value, ir::Tensor>* tensor_map) {
  if (FLAGS_cinn_enable_map_expr && FLAGS_cinn_enable_map_expr_schedule) {
    apply_op_schedule = false;
    apply_group_schedule = false;
  }
  VLOG(4) << "FLAGS_cinn_enable_map_expr_schedule = "
          << FLAGS_cinn_enable_map_expr_schedule;
  VLOG(4) << "apply_op_schedule = " << apply_op_schedule;
  VLOG(4) << "apply_group_schedule = " << apply_group_schedule;

  LowerOpsForMapExpr(group, ops, group_func_arg_tensors, tensor_map);

  VLOG(4) << "Begin MapExprToIr";
  ir::Expr func_body = adt::MapExprToIr(group->map_expr_ctx(), target_);

  // 2.Do group schedule.
  ir::ModuleExpr mod_expr({func_body});
  ir::IRSchedule ir_sch(mod_expr);
  ir_sch.MergeExprs();
  VLOG(3) << "After lower, ir is: \n" << ir_sch.GetModule().GetExprs().at(0);
  if (apply_group_schedule) {
    std::unordered_set<std::string> output_tensor_names;
    for (auto value : group->GetGroupOutputValues()) {
      output_tensor_names.insert(ValueName(value));
    }

    std::shared_ptr<cinn::ir::GroupTileInfo> group_tile_info;
    ir::StaticShapeGroupScheduler group_scheduler(
        &ir_sch, output_tensor_names, target_, group_tile_info);
    group_scheduler.MapExprSchedule();
    VLOG(3) << "After group schedule, ir is: \n"
            << ir_sch.GetModule().GetExprs().at(0);
  }

  // 3.Do post-processing,
  // including preparing function args and temporary variables,
  // applying low-level optimization passes, etc.
  std::vector<ir::Argument> group_func_args;
  return PostProcess(group,
                     *tensor_map,
                     apply_op_schedule,
                     {ir_sch.GetModule().GetExprs()[0]},
                     group_func_arg_tensors,
                     &group_func_args);
}

std::vector<ir::LoweredFunc> OpLowererImpl::LowerGroup(
    const GroupPtr& group,
    bool apply_op_schedule,
    bool apply_group_schedule,
    ScheduleDetermineFunction schedule_determine_func) {
  // 1.Do compute, lower and schedule for each op.
  auto& ops = group->ops;
  if (ops.size() == 1 && ops[0]->name() == "custom_call") {
    return LowerCustomCall(group);
  }
  std::vector<ir::Tensor> group_func_arg_tensors;
  std::unordered_map<::pir::Value, ir::Tensor> tensor_map;
  // for some op, it will output more tmp value and regard as
  // XX_0, XX_1, so we log them in tmp_tensor_info;
  std::unordered_map<std::string, ir::Tensor> tmp_tensor_info;
  bool do_op_schedule = apply_group_schedule || apply_op_schedule;
  if (FLAGS_cinn_enable_map_expr) {
    return LowerMapExpr(group,
                        ops,
                        /*do_op_schedule=*/do_op_schedule,
                        /*apply_group_schedule=*/apply_group_schedule,
                        &group_func_arg_tensors,
                        &tensor_map);
  }
  std::vector<ir::Expr> func_bodies =
      LowerOps(group,
               ops,
               do_op_schedule,
               &OpLowererImpl::DyShapeScheduleDetermineFunction,
               &group_func_arg_tensors,
               &tensor_map,
               &tmp_tensor_info);

  std::unordered_set<::pir::Value> inner_genevalue;
  std::unordered_set<::pir::Operation*> ops_set(ops.begin(), ops.end());
  for (auto* op : ops) {
    for (size_t i = 0; i < op->num_results(); ++i) {
      inner_genevalue.insert(op->result(i));
    }
  }

  BuildBroadcastInfo(group);

  for (auto& op : group->output_ops) {
    // collect all output tensor.
    if (op->name() == "cinn_op.yield_store") {
      auto input_var_name = ValueName(op->operand_source(0));
      if (broadcast_info.count(input_var_name)) {
        auto base_info = broadcast_info[input_var_name];
        base_info.with_constrain = true;
        broadcast_info[ValueName(op->result(0))] = base_info;
      }
    }

    for (auto opresult : op->results()) {
      if (tensor_map.count(opresult) == 0) {
        continue;
      }
    }
  }

  // 2.Do group schedule.

  ir::ModuleExpr mod_expr(func_bodies);
  std::shared_ptr<ir::IRSchedule> ir_sch =
      std::make_shared<ir::IRSchedule>(mod_expr);

  auto have_dy_shape = false;
  for (auto d : group->loop_ranges) {
    if (d < 0) {
      have_dy_shape = true;
    }
  }
  if (have_dy_shape) {
    ir_sch = std::make_shared<ir::IRSchedule>(
        mod_expr, -1, false, cinn::utils::ErrorMessageLevel::kGeneral, true);
  }
  ir_sch->MergeExprs();
  VLOG(3) << "After lower, ir is: \n" << ir_sch->GetModule().GetExprs().at(0);
  // if (apply_group_schedule) {
  DoGroupSchedule(*(ir_sch.get()), group, tensor_map, tmp_tensor_info);
  VLOG(3) << "After group schedule, ir is: \n"
          << ir_sch->GetModule().GetExprs().at(0);
  // }

  // 3.Do post-processing,
  // including preparing function args and temporary variables,
  // applying low-level optimization passes, etc.
  std::vector<ir::Argument> group_func_args;
  return PostProcess(group,
                     tensor_map,
                     do_op_schedule,
                     {ir_sch->GetModule().GetExprs().at(0)},
                     &group_func_arg_tensors,
                     &group_func_args);
}

void OpLowererImpl::BuildBroadcastInfo(const GroupPtr& group) {
  // TODO(phlrain): this is primary verion for loop aligment
  // will be update by a new method
  auto& align_info = group->alignment_schedule_info;

  auto& ops = group->ops;
  for (auto op1 : ops) {
    auto it = align_info.find(op1);
    if (it == align_info.end()) {
      continue;
    }

    PADDLE_ENFORCE_EQ(
        it->second.size(),
        1,
        phi::errors::Unimplemented("only suppopt one transform yet"));

    if (it->second[0].type == ScheduleAlignType::kBroadcast) {
      // get broadcast op
      auto broadcast_axes = it->second[0].axis_info;
      auto output_shape = it->second[0].factor_info;

      phi::DDim in_dim;

      if (it->first->name() == "cinn_op.reshape") {
        // TODO(phlrain): deal with reshape in a better way
        if (it->first->result(0).use_count() == 1 &&
            it->first->result(0).first_use().owner()->isa<::pir::YieldOp>()) {
          continue;
        }
      }

      if ((it->first->name() != "cinn_op.reshape") &&
          (it->first->name() != "cinn_op.broadcast") &&
          (it->first->num_operands() == 1)) {
        in_dim = it->first->operand_source(0)
                     .type()
                     .dyn_cast<paddle::dialect::DenseTensorType>()
                     .dims();
      } else {
        in_dim = it->first->result(0)
                     .type()
                     .dyn_cast<paddle::dialect::DenseTensorType>()
                     .dims();
      }

      cinn::ir::BroadcastInfo info;
      if (in_dim.size() == 1u && in_dim[0] == 1u) {
        info.full_broadcast = true;
        for (size_t i = 0; i < output_shape.size(); ++i) {
          info.broadcast_axes.push_back(i);
          info.output_shape.push_back(output_shape[i]);
        }
      } else if (in_dim.size() == broadcast_axes.size()) {
        if (in_dim.size() != output_shape.size()) {
          info.split_first = true;

          if (broadcast_axes.size() == 1) {
            std::vector<int> temp_shape(output_shape.size(), 1);
            temp_shape[broadcast_axes[0]] = output_shape[broadcast_axes[0]];
            info.split_info.emplace_back(0, temp_shape);

            for (size_t i = 0; i < output_shape.size(); ++i) {
              if (i != broadcast_axes[0]) {
                info.broadcast_axes.push_back(i);
                info.output_shape.push_back(output_shape[i]);
              }
            }
          } else {
            throw std::runtime_error("not support multi dim broadcast yet");
          }
        } else {
          for (size_t i = 0; i < broadcast_axes.size(); ++i) {
            if (in_dim[i] != output_shape[broadcast_axes[i]]) {
              if (in_dim[i] != 1) {
                throw std::runtime_error("Only support 1 - D broadcast ");
              }
              info.broadcast_axes.push_back(i);
              info.output_shape.push_back(output_shape[broadcast_axes[i]]);
            }
          }
        }
      } else {
        // only deal with broadcast axes
        std::set<int> axes_set;
        for (size_t i = 0; i < broadcast_axes.size(); ++i) {
          axes_set.insert(broadcast_axes[i]);
          if (in_dim[broadcast_axes[i]] != 1) {
            throw std::runtime_error("Only support 1 - D broadcast ");
          }

          info.broadcast_axes.push_back(broadcast_axes[i]);
          info.output_shape.push_back(output_shape[broadcast_axes[i]]);
        }
      }
      PADDLE_ENFORCE_NE(
          info.broadcast_axes.size(),
          0,
          phi::errors::PreconditionNotMet("broadcast axes can not be zero"));

      for (size_t i = 0; i < it->first->num_operands(); ++i) {
        if (!align_info.count(it->first->operand_source(i).defining_op())) {
          info.first_broadcast = true;
          break;
        }
      }

      auto op_out = it->first->result(0);
      info.op_name = it->first->name();

      if (op_out.use_count() == 1 &&
          op_out.first_use().owner()->name() == "cf.yield") {
        info.with_constrain = true;
      }

      broadcast_info[ValueName(op_out)] = info;

      for (auto use_it = op_out.use_begin(); use_it != op_out.use_end();
           ++use_it) {
        if (use_it->owner()->name() == "cf.yield") {
          continue;
        }
        if (CompatibleInfo::OpKind(*(use_it->owner())) ==
            framework::kBroadcast) {
          if (!info.full_broadcast) {
            broadcast_to_elementwise[ValueName(use_it->owner()->result(0))] =
                info;
          }
        }
      }
    } else {
      throw std::runtime_error("only supportbroadcast type for now");
    }
  }
}

std::vector<ir::LoweredFunc> OpLowererImpl::LowerCustomCall(
    const GroupPtr& group) {
  auto& ops = group->ops;
  CHECK_EQ(ops.size(), 1);
  ::pir::Operation* op = ops[0];
  std::unordered_map<::pir::Value, ir::Tensor> tensor_map;
  std::vector<ir::Tensor> op_func_arg_tensors =
      CollectInputTensor(group, op, nullptr, &tensor_map);
  VLOG(4) << "inputs.size(): " << op_func_arg_tensors.size();

  std::vector<Type> out_types;
  std::vector<std::vector<int>> out_shapes;
  CollectOutputInfo(op, &out_types, &out_shapes, group);
  VLOG(4) << "out_types.size(): " << out_types.size();

  NodeAttr node_attrs = details::CollectAttrs(*op);

  auto& cinn_strategy = Operator::GetAttrs<StrategyFunction>("CINNStrategy");
  const hlir::framework::Operator* cinn_op =
      Operator::Get(node_attrs.node_name);
  auto impl = OpStrategy::SelectImpl(cinn_strategy[cinn_op](
      node_attrs, op_func_arg_tensors, out_types, out_shapes, target_));

  // TODO(Arelius84): Support extern API
  std::string external_api;
  // if (node_attrs.attr_store.count("custom_call")) {
  //   external_api =
  //       absl::get<std::string>(node_attrs.attr_store.at("custom_call"));
  // } else {
  //   external_api = ExternalApiRegistry::Global()->GetExternalApi(node,
  //   target_);
  // }
  std::vector<cinn::common::CINNValue> compute_args = {
      cinn::common::CINNValue(group->FuncName()),
      cinn::common::CINNValue(external_api)};
  cinn::common::CINNValuePack pack =
      impl->fcompute(cinn::common::CINNValuePack{compute_args});
  CHECK_EQ(pack.size(), 1UL);
  // reset input names as extern api input args can't be remove duplicate.
  // group->input_names.clear();
  // for (auto& inode : node->inlinks_in_order()) {
  //   group->input_names.push_back(inode->source()->as<NodeData>()->id());
  // }
  return {pack[0].operator ir::Expr().as_lowered_func_ref()};
}

std::vector<ir::LoweredFunc> OpLowererImpl::PostProcess(
    const GroupPtr& group,
    const std::unordered_map<::pir::Value, ir::Tensor>& tensor_map,
    bool done_op_schedule,
    std::vector<ir::Expr> func_bodies,
    std::vector<ir::Tensor>* group_func_arg_tensors,
    std::vector<ir::Argument>* group_func_args) {
  // 1.Prepare function args
  group->input_names.clear();
  std::unordered_set<std::string> arg_name_set;
  for (auto& arg_tensor : *group_func_arg_tensors) {
    // input data name.
    group->input_names.push_back(arg_tensor->name);
    // input args
    (*group_func_args)
        .emplace_back(arg_tensor->buffer, ir::Argument::IO::kInput);
    arg_name_set.insert(arg_tensor->buffer->name);
  }

  group->output_names.clear();

  // collect all output tensor.
  for (auto op_result : group->GetGroupOutputValues()) {
    if (tensor_map.count(op_result) == 0) {
      continue;
    }
    auto tensor = tensor_map.at(op_result);
    if ((op_result.defining_op()->name() == "cinn_op.reshape") &&
        erase_reshape.count(op_result.defining_op())) {
      tensor = tensor_map.at(op_result.defining_op()->operand_source(0));
    }

    if (arg_name_set.count(tensor->buffer->name) != 0) {
      continue;
    }

    // output arg tensors
    group_func_arg_tensors->push_back(tensor);
    // output args
    group->output_names.push_back(tensor->name);
    (*group_func_args).emplace_back(tensor->buffer, ir::Argument::IO::kOutput);
    arg_name_set.insert(tensor->buffer->name);
  }

  if (!done_op_schedule) {
    std::unordered_set<std::string> args_set;
    for (auto arg : (*group_func_args)) {
      args_set.insert(arg.name());
    }
    for (auto& op : group->ops) {
      // collect all output tensor.
      for (auto opresult : op->results()) {
        if (tensor_map.count(opresult) == 0) {
          continue;
        }
        auto tensor = tensor_map.at(opresult);
        if (args_set.count("_" + tensor->name) != 0) {
          continue;
        }
        group->output_values.push_back(opresult);
        group_func_arg_tensors->push_back(tensor);
        group->output_names.push_back(tensor->name);
        group_func_args->emplace_back(tensor->buffer,
                                      ir::Argument::IO::kOutput);
      }
    }
  }

  std::map<int, CINNKernelInfo::ArgDimIdx> mps;
  // update args for dynamic dim
  int num_tensor_args = static_cast<int>(group_func_args->size());
  int non_tensor_arg_idx = group_func_args->size();
  std::unordered_set<std::string> int_args_set;
  for (int tensor_arg_idx = 0; tensor_arg_idx < num_tensor_args;
       tensor_arg_idx++) {
    auto tensor_dim = (*group_func_arg_tensors)[tensor_arg_idx]->sym_shape;
    int tensor_dim_size = tensor_dim.size();
    for (int tensor_arg_dim_idx = 0; tensor_arg_dim_idx < tensor_dim_size;
         tensor_arg_dim_idx++) {
      if (tensor_dim[tensor_arg_dim_idx]->IsUniSymbolic()) {
        const std::string symbol_name =
            tensor_dim[tensor_arg_dim_idx]->ToString();
        if (int_args_set.count(symbol_name) != 0) {
          continue;
        }
        int_args_set.insert(symbol_name);
        group_func_args->emplace_back(
            ir::_Var_::Make(symbol_name, cinn::common::Int(64)));
        group->int_args_map[non_tensor_arg_idx++] = {tensor_arg_idx,
                                                     tensor_arg_dim_idx};
        VLOG(4) << "device kernel func's " << symbol_name << " is from "
                << tensor_arg_idx << ".shape(" << tensor_arg_dim_idx << ")";
      }
    }
  }
  std::vector<ir::LoweredFunc> lowered_funcs;
  for (ir::Expr func_body : func_bodies) {
    optim::EliminateDeadScheduleBlock(&(func_body), group->output_names);
#ifdef CINN_WITH_CUDA
    optim::OptimizeExprGPU(&(func_body));
#endif

    // 2.Prepare temp buffers
    auto temp_buffers =
        lang::GetTempBuffers(*group_func_arg_tensors, func_body);
    // 3.Building LoweredFunc
    auto func = ir::_LoweredFunc_::Make(
        group->FuncName(), *group_func_args, func_body, temp_buffers);
    if (!done_op_schedule) {
      func->PrepareBufferCastExprs();
    }
    // 4.Apply low level pass
    func = optim::Optimize(Expr(func), target_, false).as_lowered_func_ref();
    lowered_funcs.push_back(std::move(func));
  }

  return lowered_funcs;
}

std::vector<ir::Expr> OpLowererImpl::LowerOps(
    const GroupPtr& group,
    const std::vector<::pir::Operation*>& ops,
    bool apply_op_schedule,
    ScheduleDetermineFunction schedule_determine_func,
    std::vector<ir::Tensor>* group_func_arg_tensors,
    std::unordered_map<::pir::Value, ir::Tensor>* tensor_map,
    std::unordered_map<std::string, ir::Tensor>* tmp_tensor_info) {
  auto& strategy = Operator::GetAttrs<StrategyFunction>("CINNStrategy");
  std::vector<Expr> func_bodies;
  std::unordered_set<::pir::Value> inner_used_value;
  for (auto* op : ops) {
    for (size_t i = 0; i < op->num_operands(); ++i) {
      inner_used_value.insert(op->operand_source(i));
    }
  }

  std::unordered_set<::pir::Operation*> not_used_op;
  for (auto* op : ops) {
    bool used = false;
    for (size_t i = 0; i < op->num_results(); ++i) {
      if (inner_used_value.count(op->result(i))) {
        used = true;
        break;
      }
    }

    if (!used) {
      not_used_op.insert(op);
    }
  }

  for (auto* op : ops) {
    VLOG(4) << "start lowering op:" << op->name();
    std::string cinn_op_name = CompatibleInfo::OpName(*op);

    VLOG(4) << "cinn op name " << cinn_op_name << std::endl;

    // 1.Select Op impl
    std::vector<ir::Tensor> op_func_arg_tensors =
        CollectInputTensor(group, op, group_func_arg_tensors, tensor_map);
    VLOG(4) << "input size:" << op_func_arg_tensors.size();

    const hlir::framework::Operator* cinn_op = Operator::Get(cinn_op_name);
    std::shared_ptr<OpImpl> op_impl = nullptr;
    if (FLAGS_cinn_bucket_compile) {
      std::vector<Type> out_types;
      std::vector<std::vector<ir::Dim>> out_shapes;
      CollectOutputInfo(op, &out_types, &out_shapes, group);

      CHECK_EQ(out_types.size(), out_shapes.size());
      VLOG(4) << "out_types.size(): " << out_types.size();
      NodeAttr node_attrs = details::CollectAttrs(*op);
      auto& strategy_map =
          Operator::GetAttrs<StrategyFunctionSymbolic>("CINNStrategySymbolic");
      StrategyFunctionSymbolic strategy = strategy_map[cinn_op];
      CHECK(static_cast<bool>(strategy))
          << " cinn_op_name: " << cinn_op_name
          << " has no CINNStrategySymbolic registered.";
      op_impl = OpStrategy::SelectImpl(strategy(node_attrs,
                                                op_func_arg_tensors,
                                                out_types,
                                                out_shapes,
                                                this->target_));
    } else {
      std::vector<Type> out_types;
      std::vector<std::vector<int>> out_shapes;
      CollectOutputInfo(op, &out_types, &out_shapes, group);
      VLOG(4) << "out_types.size(): " << out_types.size();
      NodeAttr node_attrs = details::CollectAttrs(*op);
      op_impl = OpStrategy::SelectImpl(strategy[cinn_op](node_attrs,
                                                         op_func_arg_tensors,
                                                         out_types,
                                                         out_shapes,
                                                         this->target_));
    }
    // 2.Perform the lower process of Op
    std::vector<ir::LoweredFunc> funcs = DoOpLower(
        op_impl, op, tensor_map, tmp_tensor_info, &op_func_arg_tensors);

    if (ops.size() > 1 && not_used_op.count(op) &&
        (op->name() == "cinn_op.reshape")) {
      erase_reshape.insert(op);
      continue;
    }

    for (const ir::LoweredFunc& func : funcs) {
      func_bodies.push_back(func->body);
    }
    remain_ops.push_back(op);
  }

  VLOG(4) << "group_func_arg_tensors.size(): "
          << group_func_arg_tensors->size();

  return func_bodies;
}

std::vector<ir::LoweredFunc> OpLowererImpl::DoOpLower(
    std::shared_ptr<hlir::framework::OpImpl> op_impl,
    ::pir::Operation* op,
    std::unordered_map<::pir::Value, ir::Tensor>* tensor_map,
    std::unordered_map<std::string, ir::Tensor>* tmp_tensor_info,
    std::vector<ir::Tensor>* op_func_arg_tensors) {
  VLOG(4) << "Do lower with Compute, op: " << op->name();
  std::vector<cinn::common::CINNValue> cinn_inputs;
  for (const ir::Tensor& tensor : *op_func_arg_tensors) {
    cinn_inputs.push_back(cinn::common::CINNValue(ir::Expr(tensor)));
  }

  // set tensor name = operand hash name
  auto op_results = op->results();
  for (const auto& result : op_results) {
    std::string output_id = ValueName(result);
    cinn_inputs.push_back(cinn::common::CINNValue(output_id));
  }

  // 1.Do compute
  cinn::common::CINNValuePack pack =
      op_impl->fcompute(cinn::common::CINNValuePack{cinn_inputs});

  poly::StageMap tmp_stages = pack.back();
  std::string post = "";
  for (int idx = 0; idx < pack.size() - 1; ++idx) {
    Expr expr = pack[idx];
    // Insert the output tensor defined by Compute into the tensor_map
    if (pack.size() - 1 > op_results.size()) {
      // Some op may output multiple temp tensors in their Compute
      // definition, but only one output  in the graph, and we use id +
      // "_0"/"_1" as key.
      if (idx < op_results.size()) {
        (*tensor_map)[op_results[idx]] = expr.as_tensor_ref();
      }
      std::string tensor_name = ValueName(op_results[0]) + post;
      VLOG(3) << "Add tmp tensor name for reducer op: " << tensor_name;
      (*tmp_tensor_info)[tensor_name] = expr.as_tensor_ref();
      post = "_" + std::to_string(idx);
    } else {
      // If the number of output tensors defined by Compute is less equal than
      // the output node_data on the graph, then there is a one-to-one
      // correspondence, and the redundant output node_data contact empty.
      (*tensor_map)[op_results[idx]] = expr.as_tensor_ref();
    }

    // Insert output tensors into function arg
    if (!expr.as_tensor_ref()->buffer.defined() ||
        this->target_ != cinn::common::DefaultNVGPUTarget()) {
      op_func_arg_tensors->push_back(expr.as_tensor_ref());
      expr.as_tensor_ref()->WithBuffer();
    }
  }

  VLOG(4) << "op_func_arg_tensors.size(): " << op_func_arg_tensors->size();

  // 2.Do lower
  std::string lower_fn_name = CompatibleInfo::OpFuncName(*op);
  ast_gen_ius::TensorGroup tensor_group =
      ast_gen_ius::ConvertStageMapToTensorGroup(tmp_stages);
  std::vector<ir::LoweredFunc> funcs = lang::LowerToAstVec(
      lower_fn_name, *op_func_arg_tensors, {&tensor_group}, this->target_);
  VLOG(4) << "Lower op: " << lower_fn_name << ", get " << funcs.size()
          << " LoweredFunc:\n";
  if (VLOG_IS_ON(4)) {
    for (auto fun : funcs) {
      VLOG(4) << fun;
    }
  }

  op_func_arg_tensors->clear();
  for (int idx = 0; idx < pack.size() - 1; ++idx) {
    CHECK(pack[idx].is_tensor());
    op_func_arg_tensors->push_back(
        pack[idx].operator ir::Expr().as_tensor_ref());
  }

  return funcs;
}

ir::Expr OpLowererImpl::DoOpSchedule(
    std::shared_ptr<hlir::framework::OpImpl> op_impl,
    const std::vector<ir::Tensor>& op_func_arg_tensors,
    const std::vector<ir::LoweredFunc>& lowered_funcs) {
  VLOG(4) << "Do op schedule";
  std::vector<cinn::common::CINNValue> schedule_inputs;
  // 1.Collect tensors
  for (const ir::Tensor& op_func_arg_tensor : op_func_arg_tensors) {
    schedule_inputs.push_back(cinn::common::CINNValue(op_func_arg_tensor));
  }
  // 2.Collect bodies to be scheduled
  for (const ir::LoweredFunc& func : lowered_funcs) {
    schedule_inputs.push_back(cinn::common::CINNValue(func->body));
  }
  // 3.Do schedule on AST
  cinn::common::CINNValuePack expr_pack =
      op_impl->fschedule(cinn::common::CINNValuePack{schedule_inputs});
  VLOG(4) << "After op schedule: " << expr_pack[0].operator ir::Expr();

  return expr_pack[0].operator ir::Expr();
}

ir::Expr OpLowererImpl::DoGroupSchedule(
    ir::IRSchedule& ir_sch,
    const GroupPtr& group,
    const std::unordered_map<::pir::Value, ir::Tensor>& tensor_map,
    const std::unordered_map<std::string, ir::Tensor>& tmp_tensor_info) {
  VLOG(3) << "using StaticShapeGroupScheduler to schedule group.";
  bool have_dy_shape = false;
  for (auto d : group->loop_ranges) {
    if (d < 0) {
      have_dy_shape = true;
    }
  }

  auto group_tile_info = GetGroupTileInfo(group);

  std::unordered_set<std::string> output_tensor_names;
  for (auto value : group->GetGroupOutputValues()) {
    output_tensor_names.insert(ValueName(value));
  }
  std::unique_ptr<ir::GroupScheduler> group_scheduler =
      ir::GroupScheduler::Make(&ir_sch,
                               output_tensor_names,
                               target_,
                               /* is_dy_shape = */ true,
                               group_tile_info);
  group_scheduler->Schedule();
  return ir_sch.GetModule().GetExprs().at(0);
}

ir::Tensor OpLowererImpl::GetTensor(const GroupPtr& group,
                                    const ::pir::Value& value) {
  auto type_info = value.type().dyn_cast<paddle::dialect::DenseTensorType>();
  auto dtype = type_info.dtype();
  std::string input_id = ValueName(value);

  auto ForEachDimExpr = [&](const auto& DoEach) {
    const auto& dims = type_info.dims();
    if (::common::contain_unknown_dim(dims)) {  // dynamic shape
      const auto& sym_vec = group->GetShapeOrDataExprs(value).shape();
      for (const auto& dim_expr : sym_vec) {
        DoEach(dim_expr);
      }
    } else {  // static shape
      for (int i = 0; i < dims.size(); ++i) {
        DoEach(::symbol::DimExpr{dims[i]});
      }
    }
  };

  if (FLAGS_cinn_bucket_compile) {
    std::vector<ir::Dim> sym_shape;
    ForEachDimExpr(
        [&](const auto& sym) { sym_shape.emplace_back(input_id, sym); });
    if (sym_shape.empty()) {
      sym_shape.emplace_back(input_id, symbol::DimExpr{1});
    }
    return lang::CreatePlaceHolder(
        sym_shape, CompatibleInfo::ConvertIRType(dtype), input_id);
  } else {
    auto shape = ::common::vectorize<int>(type_info.dims());
    if (shape.empty()) {
      shape.push_back(1);
    }
    return lang::CreatePlaceHolder(
        shape, CompatibleInfo::ConvertIRType(dtype), input_id);
  }
}

std::vector<ir::Tensor> OpLowererImpl::CollectInputTensor(
    const GroupPtr& group,
    const ::pir::Operation* op,
    std::vector<ir::Tensor>* func_args,
    std::unordered_map<::pir::Value, ir::Tensor>* tensor_map) {
  std::vector<ir::Tensor> tensors;
  for (auto in_value : CompatibleInfo::RealOperandSources(*op)) {
    VLOG(4) << "input tensor name: " << ValueName(in_value);
    ir::Tensor tensor = GetTensor(group, in_value);
    VLOG(4) << "shape: " << tensor->shape;
    VLOG(4) << "sym_shape: " << tensor->sym_shape;

    if (!tensor_map->count(in_value)) {
      // record tensor.
      (*tensor_map)[in_value] = tensor;
      // record func input args
      if (func_args != nullptr) {
        func_args->push_back(tensor);
      }
    } else {
      // TODO(6clc): After supporting symbolic calculation,
      // 1. Check that the shape of the tensor with the same name is the same
      // size
      // 2. Or make the symbol expression in compute output tensor consistent
      //    with the one inferred in shape_analysis
      (*tensor_map)[in_value]->sym_shape = tensor->sym_shape;
      (*tensor_map)[in_value]->shape = tensor->shape;
      (*tensor_map)[in_value]->sym_domain = tensor->sym_domain;
      (*tensor_map)[in_value]->domain = tensor->domain;
    }
    tensors.push_back(tensor);
  }
  return tensors;
}

void OpLowererImpl::CollectOutputInfo(::pir::Operation* op,
                                      std::vector<Type>* out_types,
                                      std::vector<std::vector<int>>* out_shapes,
                                      const GroupPtr& group) {
  auto op_results = op->results();
  for (auto& out_value : op_results) {
    std::string output_id = ValueName(out_value);

    auto type_info =
        out_value.type().dyn_cast<paddle::dialect::DenseTensorType>();

    out_types->push_back(CompatibleInfo::ConvertIRType(type_info.dtype()));
    auto out_shape = ::common::vectorize<int>(type_info.dims());
    if (out_shape.empty()) {
      out_shape.push_back(1);
    }
    out_shapes->push_back(std::move(out_shape));
  }
}

void OpLowererImpl::CollectOutputInfo(
    ::pir::Operation* op,
    std::vector<Type>* out_types,
    std::vector<std::vector<ir::Dim>>* out_shapes,
    const GroupPtr& group) {
  auto op_results = op->results();
  for (auto& out_value : op_results) {
    std::string output_id = ValueName(out_value);

    auto type_info =
        out_value.type().dyn_cast<paddle::dialect::DenseTensorType>();

    out_types->push_back(CompatibleInfo::ConvertIRType(type_info.dtype()));

    auto ForEachDimExpr = [&](const auto& DoEach) {
      const auto& dims = type_info.dims();
      if (::common::contain_unknown_dim(dims)) {  // dynamic shape
        const auto& sym_vec = group->GetShapeOrDataExprs(out_value).shape();
        std::vector<ir::Dim> sym_shape;
        for (const auto& sym : sym_vec) {
          DoEach(sym);
        }
      } else {  // static shape
        auto out_shape = ::common::vectorize<int64_t>(dims);
        for (int64_t dim : out_shape) {
          DoEach(symbol::DimExpr{dim});
        }
      }
    };
    std::vector<ir::Dim> sym_shape;
    ForEachDimExpr(
        [&](const auto& sym) { sym_shape.emplace_back(output_id, sym); });
    if (sym_shape.empty()) {
      sym_shape.emplace_back(output_id, symbol::DimExpr{1});
    }
    out_shapes->emplace_back(std::move(sym_shape));
  }
}

std::string OpLowererImpl::ValueName(::pir::Value value) {
  auto name = name_gene_->GetOrNew(value, CompatibleInfo::kNamePrefix);

  return name;
}

common::Type OpLowererImpl::GetTensorDtype(
    const std::string& name,
    const std::unordered_map<::pir::Value, ir::Tensor>& tensor_map) {
  for (auto iter : tensor_map) {
    if (name == ValueName(iter.first)) {
      return GetTensorDtype(iter.first);
    }
  }
  VLOG(4) << name << " is not in tensor map, return FP32 by default.";
  return common::F32();
}

common::Type OpLowererImpl::GetTensorDtype(const ::pir::Value& value) {
  auto type_info = value.type().dyn_cast<paddle::dialect::DenseTensorType>();
  auto in_shape = ::common::vectorize<int>(type_info.dims());
  auto dtype = type_info.dtype();
  return CompatibleInfo::ConvertIRType(dtype);
}

bool OpLowererImpl::IsInTensorMap(
    const std::string& name,
    const std::unordered_map<::pir::Value, ir::Tensor>& tensor_map) {
  for (auto iter : tensor_map) {
    if (name == ValueName(iter.first)) {
      return true;
    }
  }
  return false;
}

ir::LoweredFunc OpLowererImpl::GenerateInferShapeFunc(
    const GroupPtr& group,
    const std::vector<ir::Tensor> group_func_arg_tensors,
    const std::vector<ir::Argument> group_func_args) {
  // CHECK_EQ(group_func_arg_tensors.size(), group_func_args.size());
  std::vector<ir::Expr> ir_bodys;
  int output_tensor_idx = 0;
  for (int tensor_arg_idx = 0; tensor_arg_idx < group_func_arg_tensors.size();
       ++tensor_arg_idx) {
    if (group_func_args[tensor_arg_idx].is_input()) {
      continue;
    }
    auto tensor_dim = group_func_arg_tensors[tensor_arg_idx]->sym_shape;
    int tensor_dim_size = tensor_dim.size();
    auto tensor_shape = group_func_arg_tensors[tensor_arg_idx]->shape;

    ir::Var tensor_shape_args(TENSOR_SHAPE_ARGS, type_of<int64_t**>());
    for (int i = 0; i < tensor_shape.size(); i++) {
      ir::Expr call_set_infer_shape_value =
          ir::Call::Make(type_of<void>(),
                         runtime::intrinsic::infer_shape_set_value,
                         {ir::Expr(output_tensor_idx),
                          ir::Expr(i),
                          tensor_shape[i],
                          tensor_shape_args},
                         {},
                         ir::CallType::Extern,
                         ir::FunctionRef(),
                         0);
      ir_bodys.push_back(call_set_infer_shape_value);
    }
    ++output_tensor_idx;
  }
  ir::LoweredFunc infer_shape_func =
      ir::_LoweredFunc_::Make(group->FuncName() + "_infer_shape",
                              group_func_args,
                              ir::Block::Make(ir_bodys),
                              {});
  return infer_shape_func;
}

}  // namespace pir
}  // namespace framework
}  // namespace hlir
}  // namespace cinn<|MERGE_RESOLUTION|>--- conflicted
+++ resolved
@@ -115,11 +115,6 @@
     }
   }
 
-<<<<<<< HEAD
-  std::cerr << "reduce numel " << reduce_numel << std::endl;
-
-=======
->>>>>>> c8cd35db
   PADDLE_ENFORCE_EQ(
       reduce_is_dynamic,
       false,
