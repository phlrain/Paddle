--- conflicted
+++ resolved
@@ -882,17 +882,12 @@
       func->PrepareBufferCastExprs();
     }
     // 4.Apply low level pass
-<<<<<<< HEAD
     if (i != func_bodies.size() - 1) {
       func = optim::Optimize(Expr(func), target_, false).as_lowered_func_ref();
     } else {
       func = optim::Optimize(Expr(func), common::DefaultHostTarget(), false)
                  .as_lowered_func_ref();
     }
-=======
-    func = optim::Optimize(Expr(func), target_, false).as_lowered_func_ref();
-    optim::RearrangeLoadInstruction(&(func->body));
->>>>>>> a299904c
     lowered_funcs.push_back(std::move(func));
   }
 
