--- conflicted
+++ resolved
@@ -689,10 +689,6 @@
 
         for (size_t i = 0; i < output_shape.size(); ++i) {
           info.broadcast_axes.push_back(i);
-<<<<<<< HEAD
-
-=======
->>>>>>> ef4906f0
           info.output_shape.push_back(-1);
           info.output_dim_expr.push_back(group->loop_ranges_expr[i]);
         }
@@ -717,10 +713,6 @@
         } else {
           for (size_t i = 0; i < broadcast_axes.size(); ++i) {
             if (in_dim[i] < 0 || output_shape[broadcast_axes[i]] < 0) {
-<<<<<<< HEAD
-              std::cerr << "skip negative broadcast\n";
-=======
->>>>>>> ef4906f0
               continue;
             }
             if (in_dim[i] != output_shape[broadcast_axes[i]]) {
@@ -745,13 +737,6 @@
           info.output_shape.push_back(output_shape[broadcast_axes[i]]);
         }
       }
-<<<<<<< HEAD
-      // PADDLE_ENFORCE_NE(
-      //     info.broadcast_axes.size(),
-      //     0,
-      //     phi::errors::PreconditionNotMet("broadcast axes can not be zero"));
-=======
->>>>>>> ef4906f0
 
       for (size_t i = 0; i < it->first->num_operands(); ++i) {
         if (!align_info.count(it->first->operand_source(i).defining_op())) {
