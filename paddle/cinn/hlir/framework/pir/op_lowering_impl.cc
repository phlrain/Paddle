// Copyright (c) 2022 CINN Authors. All Rights Reserved.
//
// Licensed under the Apache License, Version 2.0 (the "License");
// you may not use this file except in compliance with the License.
// You may obtain a copy of the License at
//
//     http://www.apache.org/licenses/LICENSE-2.0
//
// Unless required by applicable law or agreed to in writing, software
// distributed under the License is distributed on an "AS IS" BASIS,
// WITHOUT WARRANTIES OR CONDITIONS OF ANY KIND, either express or implied.
// See the License for the specific language governing permissions and
// limitations under the License.

#include "paddle/cinn/hlir/framework/pir/op_lowering_impl.h"

#include <string>

#include "paddle/cinn/adt/map_expr_ctx.h"
#include "paddle/cinn/ast_gen_ius/tensor_group.h"
#include "paddle/cinn/backends/codegen_cuda_util.h"
#include "paddle/cinn/hlir/dialect/operator/ir/manual_op.h"
#include "paddle/cinn/hlir/framework/compile_error.h"
#include "paddle/cinn/hlir/framework/pir/op_lowering_util.h"
#include "paddle/cinn/hlir/framework/pir/utils.h"
#include "paddle/cinn/hlir/op/external_api_registry.h"
#include "paddle/cinn/hlir/pe/map_expr_to_ir.h"
#include "paddle/cinn/ir/dim.h"
#include "paddle/cinn/ir/group_schedule/base_group_scheduler.h"
#include "paddle/cinn/ir/group_schedule/st_shape_group_scheduler.h"
#include "paddle/cinn/ir/schedule/ir_schedule.h"
#include "paddle/cinn/lang/placeholder.h"
#include "paddle/cinn/optim/schedule_block_dce.h"
#include "paddle/cinn/optim/transform_gpu_forloop.h"
#include "paddle/common/ddim.h"
#include "paddle/fluid/pir/dialect/operator/ir/op_type.h"
#include "paddle/pir/include/dialect/control_flow/ir/cf_op.h"

#include "paddle/cinn/hlir/dialect/operator/transforms/group_merge/op_with_group_merge_util.h"

PD_DECLARE_bool(cinn_use_cuda_vectorize);
PD_DECLARE_bool(cinn_enable_map_expr);
PD_DECLARE_bool(cinn_enable_map_expr_schedule);
PD_DECLARE_bool(cinn_bucket_compile);
PD_DECLARE_bool(cinn_new_group_scheduler);

namespace cinn {
namespace hlir {
namespace framework {
namespace pir {

using cinn::common::Type;
using cinn::hlir::op::ExternalApiRegistry;
using framework::OpPatternKind;
using framework::StrategyFunction;

namespace details {

NodeAttr CollectAttrs(const ::pir::Operation& op) {
  NodeAttr node_attrs;
  VLOG(4) << "op.attributes():" << op.attributes().size();
  auto attrs = CompatibleInfo::ConvertAttributes(op);
  node_attrs.node_name = CompatibleInfo::OpName(op);
  node_attrs.attr_store = std::move(attrs);

  return node_attrs;
}

}  // namespace details

int64_t Next2Power(int64_t n) {
  if (n == 1) {
    return 1;
  }
  return int64_t(std::pow(2.0, std::ceil(std::log2(n))));
}

std::shared_ptr<cinn::ir::GroupTileInfo> OpLowererImpl::GetGroupTileInfo(
    const GroupPtr& group) {
  auto master_ops = group->master_ops;
  std::shared_ptr<cinn::ir::GroupTileInfo> group_tile_info;

  group_tile_info = std::make_shared<cinn::ir::GroupTileInfo>();

  std::stringstream ss;
  ::pir::IrPrinter printer(ss);

  ss << "group\t" << group->group_id << std::endl;
  ss << "kind\t" << group->kind() << std::endl;

  for (auto op : group->ops) {
    printer.PrintOperation(op);
    ss << "\n";
  }

  auto data_dim = group->loop_ranges;
  group_tile_info->data_rank = data_dim.size();
  auto reduce_axis = group->reduce_axis;

  std::set<int64_t> reduce_set;
  for (auto dim : reduce_axis) {
    if (dim < 0) {
      dim += group_tile_info->data_rank;
    }

    group_tile_info->reduce_axis_.push_back(dim);
    reduce_set.insert(dim);
  }

  int64_t flatten_numel = 1;
  int64_t reduce_numel = 1;

  for (int64_t i = 0; i < group_tile_info->data_rank; ++i) {
    if (reduce_set.count(i)) {
      reduce_numel *= data_dim[i];
    } else {
      flatten_numel *= data_dim[i];
    }
  }

  PADDLE_ENFORCE_GT(
      reduce_numel,
      0,
      phi::errors::Unimplemented("negative reduce numel or flaten numel"));

  int64_t reduce_block = 1;
  int64_t flatten_block = 1;

  int64_t reduce_inner_num = 1;
  int64_t flatten_inner_num = 1;
  int warp_num = 1;

  if (reduce_numel == 1) {
    reduce_block = 1;
    if (flatten_numel < 0) {
      flatten_block = 1024;

      reduce_inner_num = 1;
      warp_num = flatten_block / 128;

      flatten_inner_num = flatten_block / (warp_num * 32);
      if (flatten_inner_num == 0) {
        flatten_inner_num = 1;
      }

      group_tile_info->block_num = -1;
    } else {
      flatten_block = Next2Power(flatten_numel);
      if (flatten_block > 1024) {
        flatten_block = 1024;
      }
      reduce_inner_num = 1;
      warp_num = flatten_block / 128;
      if (warp_num == 0) {
        warp_num = 1;
      }
      flatten_inner_num = flatten_block / (warp_num * 32);
      if (flatten_inner_num == 0) {
        flatten_inner_num = 1;
      }

      int64_t block_num =
          int64_t(std::ceil(flatten_numel * 1.0 / flatten_block));
      group_tile_info->block_num = block_num;
    }
  } else if (reduce_numel <= 256) {
    // warp reduce
    reduce_block = Next2Power(reduce_numel);
    flatten_block = 256 / reduce_block;
    flatten_inner_num = flatten_block;
    reduce_inner_num = reduce_block / 32;
    if (reduce_inner_num == 0) {
      reduce_inner_num = 2;
    }
    warp_num = 8;
  } else if (reduce_numel > 256 && reduce_numel <= 2048) {
    flatten_block = 1;
    reduce_block = int64_t(std::ceil(reduce_numel * 1.0 / 256.0)) * 256;
    warp_num = reduce_block / 256;
    flatten_inner_num = 1;
    reduce_inner_num = 8;
  } else if (reduce_numel > 2048) {
    flatten_block = 1;
    reduce_block = 2048;
    warp_num = 8;
    reduce_inner_num = int64_t(std::ceil(reduce_numel * 1.0 / 256.0));
    flatten_inner_num = 1;
  }

  group_tile_info->reduce_numel = reduce_numel;
  group_tile_info->reduce_block = reduce_block;

  std::cerr << "block num " << group_tile_info->block_num << std::endl;
  std::cerr << "num warp " << warp_num << std::endl;
  std::cerr << "flatten block " << flatten_block << std::endl;
  std::cerr << "reduce block  " << reduce_block << std::endl;
  std::cerr << "flatten inner num " << flatten_inner_num << std::endl;
  std::cerr << "reduce inner num " << reduce_inner_num << std::endl;

  group_tile_info->warp_num = warp_num;
  group_tile_info->flatten_inner_num = flatten_inner_num;
  group_tile_info->reduce_inner_num = reduce_inner_num;

  if (reduce_block > 1 && reduce_block <= 256) {
    group_tile_info->reduce_type = 0;
  }

  for (auto op : group->ops) {
    if (CompatibleInfo::OpKind(*op) == OpPatternKind::kReduction) {
      group_tile_info->reduce_var_names.insert(ValueName(op->result(0)));
    }
  }

  for (auto& val : group->output_values) {
    if (val.defining_op()->name() == "cinn_op.reshape" &&
        erase_reshape.count(val.defining_op())) {
      group_tile_info->direct_output_var_names.insert(
          ValueName(val.defining_op()->operand_source(0)));
    } else {
      group_tile_info->direct_output_var_names.insert(ValueName(val));
    }
  }

  group_tile_info->shared_var_names = shared_var_names;
  group_tile_info->thread_sync_before_names = thread_sync_before_names;

  group_tile_info->broadcast_info = broadcast_info;
  group_tile_info->broadcast_to_elementwise = broadcast_to_elementwise;

  return group_tile_info;
}

OpLowererImpl::OpLowererImpl(const Target& target) : target_(target) {
  name_gene_ = new PrettyNamer();
}

std::vector<ir::LoweredFunc> OpLowererImpl::Lower(const GroupPtr& group,
                                                  bool apply_op_schedule,
                                                  bool apply_group_schedule,
                                                  bool apply_pass) {
  VLOG(3) << "Lowering Group : " << group->group_id
          << " , Op Pattern : " << group->op_pattern_kind;
  group->input_names.clear();
  group->output_names.clear();
  switch (group->op_pattern_kind) {
    case framework::kElementWise:
    case framework::kBroadcast:
    case framework::kInjective:
      return LowerGroup(group,
                        apply_op_schedule,
                        apply_group_schedule,
                        &OpLowererImpl::ElementwiseScheduleDetermineFunction);
    case framework::kReduction:
      return LowerGroup(group,
                        apply_op_schedule,
                        apply_group_schedule,
                        &OpLowererImpl::ReduceScheduleDetermineFunction);
    case framework::kOutFusible:
      LOG(FATAL) << "Group Pattern Kind kOutFusible Is Not Implemented!";
    case framework::kNonFusible:
      return LowerGroup(group,
                        apply_op_schedule,
                        apply_group_schedule,
                        &OpLowererImpl::NonFusibleScheduleDetermineFunction);
    default:
      LOG(FATAL) << "Group Pattern Kind Is Unknown!";
  }
}
BucketLoweredFuncsWrapper OpLowererImpl::BucketLower(const GroupPtr& group,
                                                     bool apply_op_schedule,
                                                     bool apply_group_schedule,
                                                     bool apply_pass) {
  VLOG(4) << "BucketLower Group : \n" << *group;
  // 1.Do compute, lower and schedule for each op.
  auto& ops = group->ops;
  if (ops.size() == 1 && ops[0]->name() == "custom_call") {
    return {{{ir::Expr(1), LowerCustomCall(group)[0]}}, ir::LoweredFunc()};
  }
  std::vector<ir::Tensor> group_func_arg_tensors;
  std::unordered_map<::pir::Value, ir::Tensor> tensor_map;
  // for some op, it will output more tmp value and regard as
  // XX_0, XX_1, so we log them in tmp_tensor_info;
  std::unordered_map<std::string, ir::Tensor> tmp_tensor_info;
  std::vector<ir::Expr> func_bodies =
      LowerOps(group,
               ops,
               apply_op_schedule,
               &OpLowererImpl::DyShapeScheduleDetermineFunction,
               &group_func_arg_tensors,
               &tensor_map,
               &tmp_tensor_info);

  for (size_t i = 0; i < func_bodies.size(); ++i) {
    std::cerr << "!!!!!!!!!!!!!!!!!!!!!!   " << i << std::endl;
    std::cerr << func_bodies[i] << std::endl;
  }
  // 2.Do group schedule.
  ir::ModuleExpr mod_expr(func_bodies);
  ir::IRSchedule ir_sch(
      mod_expr, -1, false, cinn::utils::ErrorMessageLevel::kGeneral, true);
  ir_sch.MergeExprs();
  std::vector<std::pair<ir::SymbolicPredicate, ir::Expr>> cond2func_bodies;
  VLOG(3) << "After lower, ir is: \n" << ir_sch.GetModule().GetExprs().at(0);

  std::unordered_set<::pir::Value> inner_genevalue;
  std::unordered_set<::pir::Operation*> ops_set(ops.begin(), ops.end());
  for (auto* op : ops) {
    for (size_t i = 0; i < op->num_results(); ++i) {
      inner_genevalue.insert(op->result(i));
    }
  }

  BuildBroadcastInfo(group);

  for (auto& op : group->output_ops) {
    // collect all output tensor.
    if (op->name() == "cinn_op.store") {
      auto input_var_name = ValueName(op->operand_source(0));
      if (broadcast_info.count(input_var_name)) {
        auto base_info = broadcast_info[input_var_name];
        base_info.with_constrain = true;
        broadcast_info[ValueName(op->result(0))] = base_info;
      }
    }

    for (auto opresult : op->results()) {
      if (tensor_map.count(opresult) == 0) {
        continue;
      }
    }
  }

  if (apply_group_schedule) {
    std::unordered_set<std::string> output_tensor_names;
    for (auto value : group->GetGroupOutputValues()) {
      output_tensor_names.insert(ValueName(value));
    }

    std::shared_ptr<cinn::ir::GroupTileInfo> group_tile_info =
        GetGroupTileInfo(group);
    std::unique_ptr<ir::GroupScheduler> group_scheduler =
        ir::GroupScheduler::Make(&ir_sch,
                                 output_tensor_names,
                                 target_,
                                 /* is_dy_shape = */ true,
                                 group_tile_info);

    group_scheduler->Schedule();

    cond2func_bodies = group_scheduler->GetIRs();
  } else {
    cond2func_bodies.emplace_back(ir::Expr(true),
                                  ir_sch.GetModule().GetExprs()[0]);
  }

  // 3.Do post-processing,
  // including preparing function args and temporary variables,
  // applying low-level optimization passes, etc.
  std::vector<ir::Expr> scheduled_func_bodies;
  for (std::pair<ir::SymbolicPredicate, ir::Expr>& cond2body :
       cond2func_bodies) {
    scheduled_func_bodies.push_back(cond2body.second);
  }
  std::vector<ir::Tensor> group_func_arg_tensors_copy = group_func_arg_tensors;
  std::vector<ir::Argument> group_func_args;
  std::vector<ir::LoweredFunc> funcs = PostProcess(group,
                                                   tensor_map,
                                                   apply_group_schedule,
                                                   {scheduled_func_bodies},
                                                   &group_func_arg_tensors_copy,
                                                   &group_func_args);
  CHECK_EQ(funcs.size(), cond2func_bodies.size());
  BucketLoweredFuncsWrapper funcs_wrapper;
  for (int i = 0; i < funcs.size(); ++i) {
    funcs_wrapper.predicate2funcs.emplace_back(cond2func_bodies[i].first,
                                               funcs[i]);
  }
  funcs_wrapper.infer_shape_func = GenerateInferShapeFunc(
      group, group_func_arg_tensors_copy, group_func_args);

  return funcs_wrapper;
}

void OpLowererImpl::InsertNameGeneToScope(std::shared_ptr<Scope> scope) {
  auto& name_map = name_gene_->GetNameMap();
  for (auto it = name_map.begin(); it != name_map.end(); ++it) {
    auto value = it->first;
    if (!(value) || !(value.type())) {
      return;
    }

    auto& name = it->second;
    auto type_info = value.type().dyn_cast<paddle::dialect::DenseTensorType>();
    auto* var = scope->Var<Tensor>(name);
    auto& tensor = absl::get<Tensor>(*var);

    std::vector<Shape::dim_t> shape;
    for (auto i = 0; i < type_info.dims().size(); ++i) {
      shape.push_back(Shape::dim_t(type_info.dims()[i]));
    }
    tensor->Resize(Shape{shape});
    tensor->set_type(pir::CompatibleInfo::ConvertIRType(type_info.dtype()));
  }
}

bool OpLowererImpl::ElementwiseScheduleDetermineFunction(::pir::Operation* op) {
  return true;
}

bool OpLowererImpl::ReduceScheduleDetermineFunction(::pir::Operation* op) {
  VLOG(3) << "in ReduceScheduleDetermineFunction";
  return CompatibleInfo::OpKind(*op) == framework::kReduction;
}

bool OpLowererImpl::NonFusibleScheduleDetermineFunction(::pir::Operation* op) {
  return true;
}

bool OpLowererImpl::DyShapeScheduleDetermineFunction(::pir::Operation* op) {
  return false;
}

void OpLowererImpl::LowerOpsForMapExpr(
    const GroupPtr& group,
    const std::vector<::pir::Operation*>& ops,
    std::vector<ir::Tensor>* group_func_arg_tensors,
    std::unordered_map<::pir::Value, ir::Tensor>* tensor_map) {
  auto& strategy = Operator::GetAttrs<StrategyFunction>("CINNStrategy");
  // for some op, it will output more tmp value and regard as
  // XX_0, XX_1, so we log them in tmp_tensor_info;
  std::unordered_map<std::string, ir::Tensor> tmp_tensor_info;
  for (auto* op : ops) {
    // 1.Select Op impl
    std::vector<Type> out_types;
    std::vector<std::vector<int>> out_shapes;

    CollectOutputInfo(op, &out_types, &out_shapes, group);
    VLOG(4) << "out_types.size(): " << out_types.size();
    NodeAttr node_attrs = details::CollectAttrs(*op);

    std::vector<ir::Tensor> op_func_arg_tensors =
        CollectInputTensor(group, op, group_func_arg_tensors, tensor_map);
    VLOG(4) << "input size:" << op_func_arg_tensors.size();

    std::string cinn_op_name = CompatibleInfo::OpName(*op);
    const hlir::framework::Operator* cinn_op = Operator::Get(cinn_op_name);
    auto op_impl = OpStrategy::SelectImpl(strategy[cinn_op](
        node_attrs, op_func_arg_tensors, out_types, out_shapes, this->target_));
    // 2.Perform the lower process of Op
    std::vector<ir::LoweredFunc> funcs = DoOpLower(
        op_impl, op, tensor_map, &tmp_tensor_info, &op_func_arg_tensors);

    group->mut_map_expr_ctx()->UpdateOpLoweredFuncKey(op, funcs);
  }
}

/* Most of below codes copies from `PostProcess` function */
std::vector<ir::LoweredFunc> OpLowererImpl::LowerMapExpr(
    const GroupPtr& group,
    const std::vector<::pir::Operation*>& ops,
    bool apply_op_schedule,
    bool apply_group_schedule,
    std::vector<ir::Tensor>* group_func_arg_tensors,
    std::unordered_map<::pir::Value, ir::Tensor>* tensor_map) {
  if (FLAGS_cinn_enable_map_expr && FLAGS_cinn_enable_map_expr_schedule) {
    apply_op_schedule = false;
    apply_group_schedule = false;
  }
  VLOG(4) << "FLAGS_cinn_enable_map_expr_schedule = "
          << FLAGS_cinn_enable_map_expr_schedule;
  VLOG(4) << "apply_op_schedule = " << apply_op_schedule;
  VLOG(4) << "apply_group_schedule = " << apply_group_schedule;

  LowerOpsForMapExpr(group, ops, group_func_arg_tensors, tensor_map);

  VLOG(4) << "Begin MapExprToIr";
  ir::Expr func_body = adt::MapExprToIr(group->map_expr_ctx(), target_);

  // 2.Do group schedule.
  ir::ModuleExpr mod_expr({func_body});
  ir::IRSchedule ir_sch(mod_expr);
  ir_sch.MergeExprs();
  VLOG(3) << "After lower, ir is: \n" << ir_sch.GetModule().GetExprs().at(0);
  if (apply_group_schedule) {
    std::unordered_set<std::string> output_tensor_names;
    for (auto value : group->GetGroupOutputValues()) {
      output_tensor_names.insert(ValueName(value));
    }

    std::shared_ptr<cinn::ir::GroupTileInfo> group_tile_info;
    ir::StaticShapeGroupScheduler group_scheduler(
        &ir_sch, output_tensor_names, target_, group_tile_info);
    group_scheduler.MapExprSchedule();
    VLOG(3) << "After group schedule, ir is: \n"
            << ir_sch.GetModule().GetExprs().at(0);
  }

  // 3.Do post-processing,
  // including preparing function args and temporary variables,
  // applying low-level optimization passes, etc.
  std::vector<ir::Argument> group_func_args;
  return PostProcess(group,
                     *tensor_map,
                     apply_op_schedule,
                     {ir_sch.GetModule().GetExprs()[0]},
                     group_func_arg_tensors,
                     &group_func_args);
}

std::vector<ir::LoweredFunc> OpLowererImpl::LowerGroup(
    const GroupPtr& group,
    bool apply_op_schedule,
    bool apply_group_schedule,
    ScheduleDetermineFunction schedule_determine_func) {
  // 1.Do compute, lower and schedule for each op.
  auto& ops = group->ops;
  if (ops.size() == 1 && ops[0]->name() == "custom_call") {
    return LowerCustomCall(group);
  }
  std::vector<ir::Tensor> group_func_arg_tensors;
  std::unordered_map<::pir::Value, ir::Tensor> tensor_map;
  // for some op, it will output more tmp value and regard as
  // XX_0, XX_1, so we log them in tmp_tensor_info;
  std::unordered_map<std::string, ir::Tensor> tmp_tensor_info;
  bool do_op_schedule = apply_group_schedule || apply_op_schedule;
  if (FLAGS_cinn_enable_map_expr) {
    return LowerMapExpr(group,
                        ops,
                        /*do_op_schedule=*/do_op_schedule,
                        /*apply_group_schedule=*/apply_group_schedule,
                        &group_func_arg_tensors,
                        &tensor_map);
  }
  std::vector<ir::Expr> func_bodies =
      LowerOps(group,
               ops,
               do_op_schedule,
               &OpLowererImpl::DyShapeScheduleDetermineFunction,
               &group_func_arg_tensors,
               &tensor_map,
               &tmp_tensor_info);

  std::unordered_set<::pir::Value> inner_genevalue;
  std::unordered_set<::pir::Operation*> ops_set(ops.begin(), ops.end());
  for (auto* op : ops) {
    for (size_t i = 0; i < op->num_results(); ++i) {
      inner_genevalue.insert(op->result(i));
    }
  }

  BuildBroadcastInfo(group);

  for (auto& op : group->output_ops) {
    // collect all output tensor.
    if (op->name() == "cinn_op.store") {
      auto input_var_name = ValueName(op->operand_source(0));
      if (broadcast_info.count(input_var_name)) {
        auto base_info = broadcast_info[input_var_name];
        base_info.with_constrain = true;
        broadcast_info[ValueName(op->result(0))] = base_info;
      }
    }

    for (auto opresult : op->results()) {
      if (tensor_map.count(opresult) == 0) {
        continue;
      }
    }
  }

  for (size_t i = 0; i < func_bodies.size(); ++i) {
    std::cerr << "i " << i << "\n" << func_bodies[i] << std::endl;
  }

  // 2.Do group schedule.

  ir::ModuleExpr mod_expr(func_bodies);
  std::shared_ptr<ir::IRSchedule> ir_sch =
      std::make_shared<ir::IRSchedule>(mod_expr);

  auto have_dy_shape = false;
  for (auto d : group->loop_ranges) {
    if (d < 0) {
      have_dy_shape = true;
    }
  }
  if (have_dy_shape) {
    ir_sch = std::make_shared<ir::IRSchedule>(
        mod_expr, -1, false, cinn::utils::ErrorMessageLevel::kGeneral, true);
  }
  ir_sch->MergeExprs();
  VLOG(3) << "After lower, ir is: \n" << ir_sch->GetModule().GetExprs().at(0);
  // if (apply_group_schedule) {
  DoGroupSchedule(*(ir_sch.get()), group, tensor_map, tmp_tensor_info);
  VLOG(3) << "After group schedule, ir is: \n"
          << ir_sch->GetModule().GetExprs().at(0);
  // }

  // 3.Do post-processing,
  // including preparing function args and temporary variables,
  // applying low-level optimization passes, etc.
  std::vector<ir::Argument> group_func_args;
  return PostProcess(group,
                     tensor_map,
                     do_op_schedule,
                     {ir_sch->GetModule().GetExprs().at(0)},
                     &group_func_arg_tensors,
                     &group_func_args);
}

void OpLowererImpl::BuildBroadcastInfo(const GroupPtr& group) {
  // TODO(phlrain): this is primary verion for loop aligment
  // will be update by a new method
  auto& align_info = group->alignment_schedule_info;
  for (auto it = align_info.begin(); it != align_info.end(); ++it) {
    std::cerr << "point " << it->first << std::endl;
  }

  auto& ops = group->ops;
  for (auto op1 : ops) {
    std::cerr << "op point " << op1 << std::endl;
    std::cerr << "build broadcast info " << op1->name() << std::endl;
    auto it = align_info.find(op1);
    if (it == align_info.end()) {
      std::cerr << "not found continue\n";
      continue;
    }

    PADDLE_ENFORCE_EQ(
        it->second.size(),
        1,
        phi::errors::Unimplemented("only suppopt one transform yet"));

    if (it->second[0].type == ScheduleAlignType::kBroadcast) {
      // get broadcast op
      auto broadcast_axes = it->second[0].axis_info;
      auto output_shape = it->second[0].factor_info;

      phi::DDim in_dim;

      if (it->first->name() == "cinn_op.reshape") {
        // TODO(phlrain): deal with reshape in a better way
        if (it->first->result(0).use_count() == 1 &&
            it->first->result(0).first_use().owner()->isa<::pir::YieldOp>()) {
          continue;
        }
      }

      if ((it->first->name() != "cinn_op.reshape") &&
          (it->first->name() != "cinn_op.broadcast") &&
          (it->first->num_operands() == 1)) {
        in_dim = it->first->operand_source(0)
                     .type()
                     .dyn_cast<paddle::dialect::DenseTensorType>()
                     .dims();
      } else {
        in_dim = it->first->result(0)
                     .type()
                     .dyn_cast<paddle::dialect::DenseTensorType>()
                     .dims();
      }
      std::cerr << it->first->name() << "\t in dim " << in_dim << "\t"
                << it->second[0].DebugStr() << std::endl;

      cinn::ir::BroadcastInfo info;
      if (in_dim.size() == 1u && in_dim[0] == 1u) {
        info.full_broadcast = true;
        for (size_t i = 0; i < output_shape.size(); ++i) {
          std::cerr << i << "    shape   " << output_shape[i] << std::endl;
          info.broadcast_axes.push_back(i);
          info.output_shape.push_back(output_shape[i]);
        }
      } else if (in_dim.size() == broadcast_axes.size()) {
        if (in_dim.size() != output_shape.size()) {
          info.split_first = true;

          if (broadcast_axes.size() == 1) {
            std::vector<int> temp_shape(output_shape.size(), 1);
            temp_shape[broadcast_axes[0]] = output_shape[broadcast_axes[0]];
            info.split_info.emplace_back(0, temp_shape);

            for (size_t i = 0; i < output_shape.size(); ++i) {
              if (i != broadcast_axes[0]) {
                info.broadcast_axes.push_back(i);
                info.output_shape.push_back(output_shape[i]);
              }
            }
          } else {
            throw std::runtime_error("not support multi dim broadcast yet");
          }
        } else {
          for (size_t i = 0; i < broadcast_axes.size(); ++i) {
            std::cerr << "broadcast axes " << broadcast_axes[i] << std::endl;
            std::cerr << in_dim << std::endl;
            std::cerr << output_shape[broadcast_axes[i]] << std::endl;
            if (in_dim[i] != output_shape[broadcast_axes[i]]) {
              if (in_dim[i] != 1) {
                throw std::runtime_error("Only support 1 - D broadcast ");
              }
              info.broadcast_axes.push_back(i);
              info.output_shape.push_back(output_shape[broadcast_axes[i]]);
            }
          }
        }
      } else {
        // only deal with broadcast axes
        std::set<int> axes_set;
        for (size_t i = 0; i < broadcast_axes.size(); ++i) {
          axes_set.insert(broadcast_axes[i]);
          std::cerr << "broadcast axes " << broadcast_axes[i] << std::endl;
          if (in_dim[broadcast_axes[i]] != 1) {
            throw std::runtime_error("Only support 1 - D broadcast ");
          }

          info.broadcast_axes.push_back(broadcast_axes[i]);
          info.output_shape.push_back(output_shape[broadcast_axes[i]]);
        }
      }
      PADDLE_ENFORCE_NE(
          info.broadcast_axes.size(),
          0,
          phi::errors::PreconditionNotMet("broadcast axes can not be zero"));

      for (size_t i = 0; i < it->first->num_operands(); ++i) {
        if (!align_info.count(it->first->operand_source(i).defining_op())) {
          std::cerr << "is first broadcast " << it->first->name() << std::endl;
          info.first_broadcast = true;
          break;
        }
      }

      auto op_out = it->first->result(0);
      std::cerr << "var name " << ValueName(op_out) << std::endl;
      info.op_name = it->first->name();

      if (op_out.use_count() == 1 &&
          op_out.first_use().owner()->name() == "cf.yield") {
        info.with_constrain = true;
      }
      broadcast_info[ValueName(op_out)] = info;

      std::cerr << "op " << it->first->name() << std::endl;

      for (auto use_it = op_out.use_begin(); use_it != op_out.use_end();
           ++use_it) {
        if (use_it->owner()->name() == "cf.yield") {
          continue;
        }
        if (CompatibleInfo::OpKind(*(use_it->owner())) ==
            framework::kBroadcast) {
          std::cerr << "match broadcast !!!!!!!!!!!!!!!!!!!!!!!!" << std::endl;
          if (!info.full_broadcast) {
            broadcast_to_elementwise[ValueName(use_it->owner()->result(0))] =
                info;
          }
        }
      }
    } else {
      throw std::runtime_error("only supportbroadcast type for now");
    }
  }
}

std::vector<ir::LoweredFunc> OpLowererImpl::LowerCustomCall(
    const GroupPtr& group) {
  auto& ops = group->ops;
  CHECK_EQ(ops.size(), 1);
  ::pir::Operation* op = ops[0];
  std::unordered_map<::pir::Value, ir::Tensor> tensor_map;
  std::vector<ir::Tensor> op_func_arg_tensors =
      CollectInputTensor(group, op, nullptr, &tensor_map);
  VLOG(4) << "inputs.size(): " << op_func_arg_tensors.size();

  std::vector<Type> out_types;
  std::vector<std::vector<int>> out_shapes;
  CollectOutputInfo(op, &out_types, &out_shapes, group);
  VLOG(4) << "out_types.size(): " << out_types.size();

  NodeAttr node_attrs = details::CollectAttrs(*op);

  auto& cinn_strategy = Operator::GetAttrs<StrategyFunction>("CINNStrategy");
  const hlir::framework::Operator* cinn_op =
      Operator::Get(node_attrs.node_name);
  auto impl = OpStrategy::SelectImpl(cinn_strategy[cinn_op](
      node_attrs, op_func_arg_tensors, out_types, out_shapes, target_));

  // TODO(Arelius84): Support extern API
  std::string external_api;
  // if (node_attrs.attr_store.count("custom_call")) {
  //   external_api =
  //       absl::get<std::string>(node_attrs.attr_store.at("custom_call"));
  // } else {
  //   external_api = ExternalApiRegistry::Global()->GetExternalApi(node,
  //   target_);
  // }
  std::vector<cinn::common::CINNValue> compute_args = {
      cinn::common::CINNValue(group->FuncName()),
      cinn::common::CINNValue(external_api)};
  cinn::common::CINNValuePack pack =
      impl->fcompute(cinn::common::CINNValuePack{compute_args});
  CHECK_EQ(pack.size(), 1UL);
  // reset input names as extern api input args can't be remove duplicate.
  // group->input_names.clear();
  // for (auto& inode : node->inlinks_in_order()) {
  //   group->input_names.push_back(inode->source()->as<NodeData>()->id());
  // }
  return {pack[0].operator ir::Expr().as_lowered_func_ref()};
}

std::vector<ir::LoweredFunc> OpLowererImpl::PostProcess(
    const GroupPtr& group,
    const std::unordered_map<::pir::Value, ir::Tensor>& tensor_map,
    bool done_op_schedule,
    std::vector<ir::Expr> func_bodies,
    std::vector<ir::Tensor>* group_func_arg_tensors,
    std::vector<ir::Argument>* group_func_args) {
  // 1.Prepare function args
  group->input_names.clear();
  std::unordered_set<std::string> arg_name_set;
  for (auto& arg_tensor : *group_func_arg_tensors) {
    // input data name.
    group->input_names.push_back(arg_tensor->name);
    // input args
    (*group_func_args)
        .emplace_back(arg_tensor->buffer, ir::Argument::IO::kInput);
    arg_name_set.insert(arg_tensor->buffer->name);
  }
  std::cerr << "post process\n";

  group->output_names.clear();

  // collect all output tensor.
  for (auto op_result : group->GetGroupOutputValues()) {
    if (tensor_map.count(op_result) == 0) {
      continue;
    }
    auto tensor = tensor_map.at(op_result);
    if ((op_result.defining_op()->name() == "cinn_op.reshape") &&
        erase_reshape.count(op_result.defining_op())) {
      tensor = tensor_map.at(op_result.defining_op()->operand_source(0));
    }

    if (arg_name_set.count(tensor->buffer->name) != 0) {
      continue;
    }

    // output arg tensors
    group_func_arg_tensors->push_back(tensor);
    // output args
    group->output_names.push_back(tensor->name);
    (*group_func_args).emplace_back(tensor->buffer, ir::Argument::IO::kOutput);
    arg_name_set.insert(tensor->buffer->name);
  }

  if (!done_op_schedule) {
    std::unordered_set<std::string> args_set;
    for (auto arg : (*group_func_args)) {
      args_set.insert(arg.name());
    }
    for (auto& op : group->ops) {
      // collect all output tensor.
      for (auto opresult : op->results()) {
        if (tensor_map.count(opresult) == 0) {
          continue;
        }
        auto tensor = tensor_map.at(opresult);
        if (args_set.count("_" + tensor->name) != 0) {
          continue;
        }
        group->output_values.push_back(opresult);
        group_func_arg_tensors->push_back(tensor);
        group->output_names.push_back(tensor->name);
        group_func_args->emplace_back(tensor->buffer,
                                      ir::Argument::IO::kOutput);
      }
    }
  }

  std::cerr << "22\n";

  std::map<int, CINNKernelInfo::ArgDimIdx> mps;
  // update args for dynamic dim
  int num_tensor_args = static_cast<int>(group_func_args->size());
  int non_tensor_arg_idx = group_func_args->size();
  std::unordered_set<std::string> int_args_set;
  for (int tensor_arg_idx = 0; tensor_arg_idx < num_tensor_args;
       tensor_arg_idx++) {
    auto tensor_dim = (*group_func_arg_tensors)[tensor_arg_idx]->sym_shape;
    int tensor_dim_size = tensor_dim.size();
    for (int tensor_arg_dim_idx = 0; tensor_arg_dim_idx < tensor_dim_size;
         tensor_arg_dim_idx++) {
      if (tensor_dim[tensor_arg_dim_idx]->IsUniSymbolic()) {
        const std::string symbol_name =
            tensor_dim[tensor_arg_dim_idx]->ToString();
        if (int_args_set.count(symbol_name) != 0) {
          continue;
        }
        int_args_set.insert(symbol_name);
        group_func_args->emplace_back(
            ir::_Var_::Make(symbol_name, cinn::common::Int(64)));
        group->int_args_map[non_tensor_arg_idx++] = {tensor_arg_idx,
                                                     tensor_arg_dim_idx};
        VLOG(4) << "device kernel func's " << non_tensor_arg_idx << " is from "
                << tensor_arg_idx << ".shape(" << tensor_arg_dim_idx << ")";
      }
    }
  }
  std::cerr << "33\n";
  std::vector<ir::LoweredFunc> lowered_funcs;
  for (ir::Expr func_body : func_bodies) {
    optim::EliminateDeadScheduleBlock(&(func_body), group->output_names);
#ifdef CINN_WITH_CUDA
    optim::OptimizeExprGPU(&(func_body));
#endif
    // std::cerr << "fun body " << func_body << std::endl;

    // 2.Prepare temp buffers
    auto temp_buffers =
        lang::GetTempBuffers(*group_func_arg_tensors, func_body);
    // 3.Building LoweredFunc
    auto func = ir::_LoweredFunc_::Make(
        group->FuncName(), *group_func_args, func_body, temp_buffers);
    if (!done_op_schedule) {
      func->PrepareBufferCastExprs();
    }
    // 4.Apply low level pass
    func = optim::Optimize(Expr(func), target_, false).as_lowered_func_ref();
    lowered_funcs.push_back(std::move(func));
  }

  return lowered_funcs;
}

std::vector<ir::Expr> OpLowererImpl::LowerOps(
    const GroupPtr& group,
    const std::vector<::pir::Operation*>& ops,
    bool apply_op_schedule,
    ScheduleDetermineFunction schedule_determine_func,
    std::vector<ir::Tensor>* group_func_arg_tensors,
    std::unordered_map<::pir::Value, ir::Tensor>* tensor_map,
    std::unordered_map<std::string, ir::Tensor>* tmp_tensor_info) {
  auto& strategy = Operator::GetAttrs<StrategyFunction>("CINNStrategy");
  std::vector<Expr> func_bodies;
  std::unordered_set<::pir::Value> inner_used_value;
  for (auto* op : ops) {
    for (size_t i = 0; i < op->num_operands(); ++i) {
      inner_used_value.insert(op->operand_source(i));
    }
  }

  std::unordered_set<::pir::Operation*> not_used_op;
  for (auto* op : ops) {
    bool used = false;
    for (size_t i = 0; i < op->num_results(); ++i) {
      if (inner_used_value.count(op->result(i))) {
        used = true;
        break;
      }
    }

    if (!used) {
      not_used_op.insert(op);
    }
  }

  for (auto* op : ops) {
    std::cerr << "op name " << op->name() << std::endl;
    VLOG(4) << "start lowering op:" << op->name();
    std::string cinn_op_name = CompatibleInfo::OpName(*op);

    std::cerr << "cinn op name " << cinn_op_name << std::endl;

    // 1.Select Op impl
    std::vector<ir::Tensor> op_func_arg_tensors =
        CollectInputTensor(group, op, group_func_arg_tensors, tensor_map);
    VLOG(4) << "input size:" << op_func_arg_tensors.size();

    const hlir::framework::Operator* cinn_op = Operator::Get(cinn_op_name);
    std::shared_ptr<OpImpl> op_impl = nullptr;
    if (FLAGS_cinn_bucket_compile) {
      std::vector<Type> out_types;
      std::vector<std::vector<ir::Dim>> out_shapes;
      CollectOutputInfo(op, &out_types, &out_shapes, group);

      CHECK_EQ(out_types.size(), out_shapes.size());
      VLOG(4) << "out_types.size(): " << out_types.size();
      NodeAttr node_attrs = details::CollectAttrs(*op);
      auto& strategy_map =
          Operator::GetAttrs<StrategyFunctionSymbolic>("CINNStrategySymbolic");
      StrategyFunctionSymbolic strategy = strategy_map[cinn_op];
      CHECK(static_cast<bool>(strategy))
          << " cinn_op_name: " << cinn_op_name
          << "has no CINNStrategySymbolic registered.";
      op_impl = OpStrategy::SelectImpl(strategy(node_attrs,
                                                op_func_arg_tensors,
                                                out_types,
                                                out_shapes,
                                                this->target_));
    } else {
      std::vector<Type> out_types;
      std::vector<std::vector<int>> out_shapes;
      CollectOutputInfo(op, &out_types, &out_shapes, group);
      VLOG(4) << "out_types.size(): " << out_types.size();
      NodeAttr node_attrs = details::CollectAttrs(*op);
      op_impl = OpStrategy::SelectImpl(strategy[cinn_op](node_attrs,
                                                         op_func_arg_tensors,
                                                         out_types,
                                                         out_shapes,
                                                         this->target_));
    }
    // 2.Perform the lower process of Op
    std::vector<ir::LoweredFunc> funcs = DoOpLower(
        op_impl, op, tensor_map, tmp_tensor_info, &op_func_arg_tensors);

    // func_bodies.push_back(DoOpSchedule(op_impl, op_func_arg_tensors,
    //   funcs));
    // if (apply_op_schedule && (this->*schedule_determine_func)(op)) {
    //   // 3.Perform the schedule of Op
    //   func_bodies.push_back(DoOpSchedule(op_impl, op_func_arg_tensors,
    //   funcs));
    // } else
    {
      if (ops.size() > 1 && not_used_op.count(op) &&
          (op->name() == "cinn_op.reshape")) {
        std::cerr << "erase \n";
        erase_reshape.insert(op);
        continue;
      }

      for (const ir::LoweredFunc& func : funcs) {
        func_bodies.push_back(func->body);
      }

      remain_ops.push_back(op);
    }
  }

  std::cerr << "func body size " << func_bodies.size() << std::endl;

  VLOG(4) << "group_func_arg_tensors.size(): "
          << group_func_arg_tensors->size();

  return func_bodies;
}

std::vector<ir::LoweredFunc> OpLowererImpl::DoOpLower(
    std::shared_ptr<hlir::framework::OpImpl> op_impl,
    ::pir::Operation* op,
    std::unordered_map<::pir::Value, ir::Tensor>* tensor_map,
    std::unordered_map<std::string, ir::Tensor>* tmp_tensor_info,
    std::vector<ir::Tensor>* op_func_arg_tensors) {
  VLOG(4) << "Do lower with Compute, op: " << op->name();
  std::vector<cinn::common::CINNValue> cinn_inputs;
  for (const ir::Tensor& tensor : *op_func_arg_tensors) {
    cinn_inputs.push_back(cinn::common::CINNValue(ir::Expr(tensor)));
  }

  // set tensor name = operand hash name
  auto op_results = op->results();
  for (const auto& result : op_results) {
    std::string output_id = ValueName(result);
    cinn_inputs.push_back(cinn::common::CINNValue(output_id));
  }

  // 1.Do compute
  cinn::common::CINNValuePack pack =
      op_impl->fcompute(cinn::common::CINNValuePack{cinn_inputs});

  poly::StageMap tmp_stages = pack.back();
  std::string post = "";
  for (int idx = 0; idx < pack.size() - 1; ++idx) {
    Expr expr = pack[idx];
    // Insert the output tensor defined by Compute into the tensor_map
    if (pack.size() - 1 > op_results.size()) {
      // Some op may output multiple temp tensors in their Compute
      // definition, but only one output  in the graph, and we use id +
      // "_0"/"_1" as key.
      if (idx < op_results.size()) {
        (*tensor_map)[op_results[idx]] = expr.as_tensor_ref();
      }
      std::string tensor_name = ValueName(op_results[0]) + post;
      VLOG(3) << "Add tmp tensor name for reducer op: " << tensor_name;
      (*tmp_tensor_info)[tensor_name] = expr.as_tensor_ref();
      post = "_" + std::to_string(idx);
    } else {
      // If the number of output tensors defined by Compute is less equal than
      // the output node_data on the graph, then there is a one-to-one
      // correspondence, and the redundant output node_data contact empty.
      (*tensor_map)[op_results[idx]] = expr.as_tensor_ref();
    }

    // Insert output tensors into function arg
    if (!expr.as_tensor_ref()->buffer.defined() ||
        this->target_ != cinn::common::DefaultNVGPUTarget()) {
      op_func_arg_tensors->push_back(expr.as_tensor_ref());
      expr.as_tensor_ref()->WithBuffer();
    }
  }

  VLOG(4) << "op_func_arg_tensors.size(): " << op_func_arg_tensors->size();

  // 2.Do lower
  std::string lower_fn_name = CompatibleInfo::OpFuncName(*op);
  ast_gen_ius::TensorGroup tensor_group =
      ast_gen_ius::ConvertStageMapToTensorGroup(tmp_stages);
  std::vector<ir::LoweredFunc> funcs = lang::LowerToAstVec(
      lower_fn_name, *op_func_arg_tensors, {&tensor_group}, this->target_);
  VLOG(4) << "Lower op: " << lower_fn_name << ", get " << funcs.size()
          << " LoweredFunc:\n";
  if (VLOG_IS_ON(4)) {
    for (auto fun : funcs) {
      VLOG(4) << fun;
    }
  }

  op_func_arg_tensors->clear();
  for (int idx = 0; idx < pack.size() - 1; ++idx) {
    CHECK(pack[idx].is_tensor());
    op_func_arg_tensors->push_back(
        pack[idx].operator ir::Expr().as_tensor_ref());
  }

  return funcs;
}

ir::Expr OpLowererImpl::DoOpSchedule(
    std::shared_ptr<hlir::framework::OpImpl> op_impl,
    const std::vector<ir::Tensor>& op_func_arg_tensors,
    const std::vector<ir::LoweredFunc>& lowered_funcs) {
  VLOG(4) << "Do op schedule";
  std::vector<cinn::common::CINNValue> schedule_inputs;
  // 1.Collect tensors
  for (const ir::Tensor& op_func_arg_tensor : op_func_arg_tensors) {
    schedule_inputs.push_back(cinn::common::CINNValue(op_func_arg_tensor));
  }
  // 2.Collect bodies to be scheduled
  for (const ir::LoweredFunc& func : lowered_funcs) {
    schedule_inputs.push_back(cinn::common::CINNValue(func->body));
  }
  // 3.Do schedule on AST
  cinn::common::CINNValuePack expr_pack =
      op_impl->fschedule(cinn::common::CINNValuePack{schedule_inputs});
  VLOG(4) << "After op schedule: " << expr_pack[0].operator ir::Expr();

  return expr_pack[0].operator ir::Expr();
}

ir::Expr OpLowererImpl::DoGroupSchedule(
    ir::IRSchedule& ir_sch,
    const GroupPtr& group,
    const std::unordered_map<::pir::Value, ir::Tensor>& tensor_map,
    const std::unordered_map<std::string, ir::Tensor>& tmp_tensor_info) {
  VLOG(3) << "using StaticShapeGroupScheduler to schedule group.";
  std::cerr << "!!!!!!!!!!!!!!!!!!!!group op kind" << group->op_pattern_kind
            << std::endl;

  std::cerr << "group id " << group->group_id << std::endl;
  std::cerr << "type " << group->op_pattern_kind << std::endl;

  std::cerr << "reduce axis ";
  for (auto d : group->reduce_axis) {
    std::cerr << " " << d;
  }
  std::cerr << std::endl;

  std::cerr << "loop range ";
  bool have_dy_shape = false;
  for (auto d : group->loop_ranges) {
    if (d < 0) {
      have_dy_shape = true;
    }
    std::cerr << " " << d;
  }
  std::cerr << std::endl;

  auto group_tile_info = GetGroupTileInfo(group);

  std::unordered_set<std::string> output_tensor_names;
  for (auto value : group->GetGroupOutputValues()) {
    output_tensor_names.insert(ValueName(value));
  }
  std::unique_ptr<ir::GroupScheduler> group_scheduler =
      ir::GroupScheduler::Make(&ir_sch,
                               output_tensor_names,
                               target_,
                               /* is_dy_shape = */ true,
                               group_tile_info);
  group_scheduler->Schedule();
  return ir_sch.GetModule().GetExprs().at(0);
}

ir::Tensor OpLowererImpl::GetTensor(const GroupPtr& group,
                                    const ::pir::Value& value) {
  auto type_info = value.type().dyn_cast<paddle::dialect::DenseTensorType>();
  auto dtype = type_info.dtype();
  std::string input_id = ValueName(value);

  auto ForEachDimExpr = [&](const auto& DoEach) {
    const auto& dims = type_info.dims();
    if (::common::contain_unknown_dim(dims)) {  // dynamic shape
      const auto& sym_vec = group->GetShapeOrDataExprs(value).shape();
      for (const auto& dim_expr : sym_vec) {
        DoEach(dim_expr);
      }
    } else {  // static shape
      for (int i = 0; i < dims.size(); ++i) {
        DoEach(::symbol::DimExpr{dims[i]});
      }
    }
  };
<<<<<<< HEAD
  // if (FLAGS_cinn_bucket_compile) {
  std::vector<ir::Dim> sym_shape;
  ForEachDimExpr(
      [&](const auto& sym) { sym_shape.emplace_back(input_id, sym); });
  return lang::CreatePlaceHolder(
      sym_shape, CompatibleInfo::ConvertIRType(dtype), input_id);
  // } else {
  //   return
  //   lang::CreatePlaceHolder(::common::vectorize<int>(type_info.dims()),
  //                                  CompatibleInfo::ConvertIRType(dtype),
  //                                  input_id);
  // }
=======
  if (FLAGS_cinn_bucket_compile) {
    std::vector<ir::Dim> sym_shape;
    ForEachDimExpr(
        [&](const auto& sym) { sym_shape.emplace_back(input_id, sym); });
    if (sym_shape.empty()) {
      sym_shape.emplace_back(input_id, symbol::DimExpr{1});
    }
    return lang::CreatePlaceHolder(
        sym_shape, CompatibleInfo::ConvertIRType(dtype), input_id);
  } else {
    auto shape = ::common::vectorize<int>(type_info.dims());
    if (shape.empty()) {
      shape.push_back(1);
    }
    return lang::CreatePlaceHolder(
        shape, CompatibleInfo::ConvertIRType(dtype), input_id);
  }
>>>>>>> adb8bc23
}

std::vector<ir::Tensor> OpLowererImpl::CollectInputTensor(
    const GroupPtr& group,
    const ::pir::Operation* op,
    std::vector<ir::Tensor>* func_args,
    std::unordered_map<::pir::Value, ir::Tensor>* tensor_map) {
  std::vector<ir::Tensor> tensors;
  for (auto in_value : CompatibleInfo::RealOperandSources(*op)) {
    VLOG(4) << "input tensor name: " << ValueName(in_value);
    ir::Tensor tensor = GetTensor(group, in_value);
    VLOG(4) << "shape: " << tensor->shape;
    VLOG(4) << "sym_shape: " << tensor->sym_shape;

    if (!tensor_map->count(in_value)) {
      // record tensor.
      (*tensor_map)[in_value] = tensor;
      // record func input args
      if (func_args != nullptr) {
        func_args->push_back(tensor);
      }
    } else {
      // TODO(6clc): After supporting symbolic calculation,
      // 1. Check that the shape of the tensor with the same name is the same
      // size
      // 2. Or make the symbol expression in compute output tensor consistent
      //    with the one inferred in shape_analysis
      (*tensor_map)[in_value]->sym_shape = tensor->sym_shape;
      (*tensor_map)[in_value]->shape = tensor->shape;
      (*tensor_map)[in_value]->sym_domain = tensor->sym_domain;
      (*tensor_map)[in_value]->domain = tensor->domain;
    }
    tensors.push_back(tensor);
  }
  return tensors;
}

void OpLowererImpl::CollectOutputInfo(::pir::Operation* op,
                                      std::vector<Type>* out_types,
                                      std::vector<std::vector<int>>* out_shapes,
                                      const GroupPtr& group) {
  auto op_results = op->results();
  for (auto& out_value : op_results) {
    std::string output_id = ValueName(out_value);

    auto type_info =
        out_value.type().dyn_cast<paddle::dialect::DenseTensorType>();

    out_types->push_back(CompatibleInfo::ConvertIRType(type_info.dtype()));
    auto out_shape = ::common::vectorize<int>(type_info.dims());
    if (out_shape.empty()) {
      out_shape.push_back(1);
    }
    out_shapes->push_back(std::move(out_shape));
  }
}

void OpLowererImpl::CollectOutputInfo(
    ::pir::Operation* op,
    std::vector<Type>* out_types,
    std::vector<std::vector<ir::Dim>>* out_shapes,
    const GroupPtr& group) {
  auto op_results = op->results();
  for (auto& out_value : op_results) {
    std::string output_id = ValueName(out_value);

    auto type_info =
        out_value.type().dyn_cast<paddle::dialect::DenseTensorType>();

    out_types->push_back(CompatibleInfo::ConvertIRType(type_info.dtype()));

    auto ForEachDimExpr = [&](const auto& DoEach) {
      const auto& dims = type_info.dims();
      if (::common::contain_unknown_dim(dims)) {  // dynamic shape
        std::cerr << "have unkow dim\n";
        const auto& sym_vec = group->GetShapeOrDataExprs(out_value).shape();
        std::vector<ir::Dim> sym_shape;
        for (const auto& sym : sym_vec) {
          DoEach(sym);
        }
      } else {  // static shape
        std::cerr << "static shape\n";
        auto out_shape = ::common::vectorize<int64_t>(dims);
        for (int64_t dim : out_shape) {
          DoEach(symbol::DimExpr{dim});
        }
      }
    };
    std::vector<ir::Dim> sym_shape;
    ForEachDimExpr(
        [&](const auto& sym) { sym_shape.emplace_back(output_id, sym); });
    if (sym_shape.empty()) {
      sym_shape.emplace_back(output_id, symbol::DimExpr{1});
    }
    out_shapes->emplace_back(std::move(sym_shape));
  }
}

std::string OpLowererImpl::ValueName(::pir::Value value) {
  auto name = name_gene_->GetOrNew(value, CompatibleInfo::kNamePrefix);

  return name;
}

common::Type OpLowererImpl::GetTensorDtype(
    const std::string& name,
    const std::unordered_map<::pir::Value, ir::Tensor>& tensor_map) {
  for (auto iter : tensor_map) {
    if (name == ValueName(iter.first)) {
      return GetTensorDtype(iter.first);
    }
  }
  VLOG(4) << name << " is not in tensor map, return FP32 by default.";
  return common::F32();
}

common::Type OpLowererImpl::GetTensorDtype(const ::pir::Value& value) {
  auto type_info = value.type().dyn_cast<paddle::dialect::DenseTensorType>();
  auto in_shape = ::common::vectorize<int>(type_info.dims());
  auto dtype = type_info.dtype();
  return CompatibleInfo::ConvertIRType(dtype);
}

bool OpLowererImpl::IsInTensorMap(
    const std::string& name,
    const std::unordered_map<::pir::Value, ir::Tensor>& tensor_map) {
  for (auto iter : tensor_map) {
    if (name == ValueName(iter.first)) {
      return true;
    }
  }
  return false;
}

ir::LoweredFunc OpLowererImpl::GenerateInferShapeFunc(
    const GroupPtr& group,
    const std::vector<ir::Tensor> group_func_arg_tensors,
    const std::vector<ir::Argument> group_func_args) {
  // CHECK_EQ(group_func_arg_tensors.size(), group_func_args.size());
  std::vector<ir::Expr> ir_bodys;
  int output_tensor_idx = 0;
  for (int tensor_arg_idx = 0; tensor_arg_idx < group_func_arg_tensors.size();
       ++tensor_arg_idx) {
    if (group_func_args[tensor_arg_idx].is_input()) {
      continue;
    }
    auto tensor_dim = group_func_arg_tensors[tensor_arg_idx]->sym_shape;
    int tensor_dim_size = tensor_dim.size();
    auto tensor_shape = group_func_arg_tensors[tensor_arg_idx]->shape;

    ir::Var tensor_shape_args(TENSOR_SHAPE_ARGS, type_of<int64_t**>());
    for (int i = 0; i < tensor_shape.size(); i++) {
      ir::Expr call_set_infer_shape_value =
          ir::Call::Make(type_of<void>(),
                         runtime::intrinsic::infer_shape_set_value,
                         {ir::Expr(output_tensor_idx),
                          ir::Expr(i),
                          tensor_shape[i],
                          tensor_shape_args},
                         {},
                         ir::CallType::Extern,
                         ir::FunctionRef(),
                         0);
      ir_bodys.push_back(call_set_infer_shape_value);
    }
    ++output_tensor_idx;
  }
  ir::LoweredFunc infer_shape_func =
      ir::_LoweredFunc_::Make(group->FuncName() + "_infer_shape",
                              group_func_args,
                              ir::Block::Make(ir_bodys),
                              {});
  return infer_shape_func;
}

}  // namespace pir
}  // namespace framework
}  // namespace hlir
}  // namespace cinn<|MERGE_RESOLUTION|>--- conflicted
+++ resolved
@@ -1208,20 +1208,7 @@
       }
     }
   };
-<<<<<<< HEAD
-  // if (FLAGS_cinn_bucket_compile) {
-  std::vector<ir::Dim> sym_shape;
-  ForEachDimExpr(
-      [&](const auto& sym) { sym_shape.emplace_back(input_id, sym); });
-  return lang::CreatePlaceHolder(
-      sym_shape, CompatibleInfo::ConvertIRType(dtype), input_id);
-  // } else {
-  //   return
-  //   lang::CreatePlaceHolder(::common::vectorize<int>(type_info.dims()),
-  //                                  CompatibleInfo::ConvertIRType(dtype),
-  //                                  input_id);
-  // }
-=======
+
   if (FLAGS_cinn_bucket_compile) {
     std::vector<ir::Dim> sym_shape;
     ForEachDimExpr(
@@ -1239,7 +1226,6 @@
     return lang::CreatePlaceHolder(
         shape, CompatibleInfo::ConvertIRType(dtype), input_id);
   }
->>>>>>> adb8bc23
 }
 
 std::vector<ir::Tensor> OpLowererImpl::CollectInputTensor(
