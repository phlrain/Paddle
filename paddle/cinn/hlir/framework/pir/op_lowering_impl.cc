// Copyright (c) 2022 CINN Authors. All Rights Reserved.
//
// Licensed under the Apache License, Version 2.0 (the "License");
// you may not use this file except in compliance with the License.
// You may obtain a copy of the License at
//
//     http://www.apache.org/licenses/LICENSE-2.0
//
// Unless required by applicable law or agreed to in writing, software
// distributed under the License is distributed on an "AS IS" BASIS,
// WITHOUT WARRANTIES OR CONDITIONS OF ANY KIND, either express or implied.
// See the License for the specific language governing permissions and
// limitations under the License.

#include "paddle/cinn/hlir/framework/pir/op_lowering_impl.h"

#include <string>

#include "paddle/cinn/adt/map_expr_ctx.h"
#include "paddle/cinn/ast_gen_ius/tensor_group.h"
#include "paddle/cinn/backends/codegen_device_util.h"
#include "paddle/cinn/common/dim_expr_converter.h"
#include "paddle/cinn/common/target.h"
#include "paddle/cinn/hlir/dialect/operator/ir/manual_op.h"
#include "paddle/cinn/hlir/dialect/operator/transforms/group_merge/op_with_group_merge_util.h"
#include "paddle/cinn/hlir/framework/compile_error.h"
#include "paddle/cinn/hlir/framework/pir/op_lowering_util.h"
#include "paddle/cinn/hlir/framework/pir/trivial_op_impl.h"
#include "paddle/cinn/hlir/framework/pir/utils.h"
#include "paddle/cinn/hlir/op/external_api_registry.h"
#include "paddle/cinn/hlir/pe/map_expr_to_ir.h"
#include "paddle/cinn/ir/dim.h"
#include "paddle/cinn/ir/group_schedule/base_group_scheduler.h"
#include "paddle/cinn/ir/group_schedule/config/group_tile_config.h"
#include "paddle/cinn/ir/group_schedule/st_shape_group_scheduler.h"
#include "paddle/cinn/ir/ir_analyzer/ir_analyzer.h"
#include "paddle/cinn/ir/schedule/ir_schedule.h"
#include "paddle/cinn/lang/placeholder.h"
#include "paddle/cinn/optim/eliminate_common_global_memory_read.h"
#include "paddle/cinn/optim/if_fusion.h"
#include "paddle/cinn/optim/rearrange_load_instruction.h"
#include "paddle/cinn/optim/schedule_block_dce.h"
#include "paddle/cinn/optim/transform_gpu_forloop.h"
#include "paddle/common/ddim.h"
#include "paddle/common/enforce.h"
#include "paddle/fluid/pir/dialect/operator/ir/op_type.h"
#include "paddle/pir/include/dialect/control_flow/ir/cf_op.h"
#include "paddle/pir/include/dialect/shape/utils/shape_analysis.h"

PD_DECLARE_bool(cinn_use_cuda_vectorize);
PD_DECLARE_bool(cinn_enable_map_expr);
PD_DECLARE_bool(cinn_enable_map_expr_schedule);
PD_DECLARE_bool(cinn_bucket_compile);
PD_DECLARE_bool(cinn_new_group_scheduler);

namespace cinn {
namespace hlir {
namespace framework {
namespace pir {

using cinn::common::Type;
using cinn::hlir::op::ExternalApiRegistry;
using framework::OpPatternKind;
using framework::StrategyFunction;

namespace details {

NodeAttr CollectAttrs(const ::pir::Operation& op) {
  NodeAttr node_attrs;
  VLOG(4) << "op.attributes():" << op.attributes().size();
  auto attrs = CompatibleInfo::ConvertAttributes(op);
  node_attrs.node_name = CompatibleInfo::OpName(op);
  node_attrs.attr_store = std::move(attrs);

  return node_attrs;
}

std::optional<std::vector<ir::Expr>> GetTensorValueFromShapeOrData(
    const symbol::ShapeOrDataDimExprs& shape_or_data) {
  if (!shape_or_data.data()) return std::nullopt;
  std::vector<ir::Expr> result;
  result.reserve(shape_or_data.data()->size());
  for (const auto& data : *shape_or_data.data()) {
    result.push_back(common::DimExprConverter().ConvertToIrExpr(data));
  }
  return result;
}

}  // namespace details

std::shared_ptr<GroupInfo> OpLowererImpl::GetGroupInfo(
    const FusionGroupInfo& fusion_group_info,
    const OpLoweringGroupPtr& group,
    const std::unordered_map<::pir::Value, ir::Tensor>& tensor_map) {
  std::shared_ptr<GroupInfo> group_info = std::make_shared<GroupInfo>();
  group_info->data_space = fusion_group_info.loop_ranges;
  group_info->reduce_axis = fusion_group_info.reduce_axis;
  group_info->reduce_var_names =
      std::set<std::string>(fusion_group_info.reduce_var_name.begin(),
                            fusion_group_info.reduce_var_name.end());

  for (auto& val : group->output_values()) {
    group_info->direct_output_var_names.insert(ValueName(val));
  }

  group->WalkOps([&group_info](::pir::Operation* op) {
    if (CompatibleInfo::OpKind(*op) == OpPatternKind::kReduction) {
      group_info->raw_reduce_axis = cinn::fusion::GetReduceAxisIdx(op);
      group_info->raw_data_rank =
          cinn::fusion::GetCompitableRank(op->operand_source(0));
    }
  });
  return group_info;
}

std::shared_ptr<GroupInfo> OpLowererImpl::GetGroupInfo(
    const OpLoweringGroupPtr& group,
    const std::unordered_map<::pir::Value, ir::Tensor>& tensor_map) {
  std::shared_ptr<GroupInfo> group_info = std::make_shared<GroupInfo>();
  group_info->data_space = group->loop_ranges();
  group_info->reduce_axis = group->reduce_axis();
  for (auto op : group->ops()) {
    if (CompatibleInfo::OpKind(*op) == OpPatternKind::kReduction) {
      group_info->reduce_var_names.insert(ValueName(op->result(0)));
    }
  }

  for (auto& op : group->output_ops()) {
    group_info->direct_output_var_names.insert(ValueName(op->result(0)));
    // collect all output tensor.
    for (auto opresult : op->results()) {
      if (tensor_map.count(opresult) == 0) {
        continue;
      }
      group_info->direct_output_var_names.insert(ValueName(opresult));
    }
  }

  for (const auto& val : group->output_values()) {
    group_info->direct_output_var_names.insert(ValueName(val));
  }
  return group_info;
}

OpLowererImpl::OpLowererImpl(const Target& target) : target_(target) {
  name_gene_ = new PrettyNamer();
}

std::vector<ir::LoweredFunc> OpLowererImpl::Lower(
    const OpLoweringGroupPtr& group,
    bool apply_op_schedule,
    bool apply_group_schedule,
    bool apply_pass) {
  VLOG(3) << "Lowering Group : " << group->group_id()
          << " , Op Pattern : " << group->op_pattern_kind();
  group->mut_input_names().clear();
  group->mut_output_names().clear();
  switch (group->op_pattern_kind()) {
    case framework::kElementWise:
    case framework::kBroadcast:
    case framework::kInjective:
      return LowerGroup(group,
                        apply_op_schedule,
                        apply_group_schedule,
                        &OpLowererImpl::ElementwiseScheduleDetermineFunction);
    case framework::kReduction:
      return LowerGroup(group,
                        apply_op_schedule,
                        apply_group_schedule,
                        &OpLowererImpl::ReduceScheduleDetermineFunction);
    case framework::kOutFusible:
      PADDLE_THROW(phi::errors::Unimplemented(
          "Group Pattern Kind kOutFusible Is Not Implemented!"));
    case framework::kNonFusible:
      return LowerGroup(group,
                        apply_op_schedule,
                        apply_group_schedule,
                        &OpLowererImpl::NonFusibleScheduleDetermineFunction);
    default:
      PADDLE_THROW(
          phi::errors::InvalidArgument("Group Pattern Kind Is Unknown!"));
  }
}
BucketLoweredFuncsWrapper OpLowererImpl::BucketLower(
    const OpLoweringGroupPtr& group,
    bool apply_op_schedule,
    bool apply_group_schedule,
    bool apply_pass) {
  VLOG(4) << "BucketLower Group : \n" << *group;
  // 1.Do compute, lower and schedule for each op.
  const auto& ops = group->ops();
<<<<<<< HEAD
  // if (ops.size() == 1 && ops[0]->name() == "custom_call") {
  //   return {{{ir::Expr(1), LowerCustomCall(group)[0]}}, ir::LoweredFunc()};
  // }
=======
  if (ops.size() == 1 && ops[0]->name() == "custom_call") {
    return {{{ir::Expr(1), LowerCustomCall(group)[0]}}, ir::LoweredFunc()};
  }
>>>>>>> 3e106cf2
  auto X86Expr = LowerX86(group, ops, apply_op_schedule);
  VLOG(3) << "After x86 lower, ir is: \n" << X86Expr;

  std::vector<ir::Tensor> group_func_arg_tensors;
  std::unordered_map<::pir::Value, ir::Tensor> tensor_map;
  // for some op, it will output more tmp value and regard as
  // XX_0, XX_1, so we log them in tmp_tensor_info;
  std::unordered_map<std::string, ir::Tensor> tmp_tensor_info;
  std::vector<ir::Expr> func_bodies =
      LowerOps(group,
               ops,
               apply_op_schedule,
               &OpLowererImpl::DyShapeScheduleDetermineFunction,
               &group_func_arg_tensors,
               &tensor_map,
               &tmp_tensor_info);

  // =========== OpFusion ============

  // VLOG(4) << "Bucket Lower output values is : " << group->output_values();
  func_bodies = OperationFusion(ops, func_bodies, group->output_values());
  const auto& fusion_group_info = GetFusionGroupInfo(func_bodies);

  // =========== CodeGen And Optimizer ================

  // 2.Do group schedule.
  ir::ModuleExpr mod_expr(func_bodies);
  ir::IRSchedule ir_sch(
      mod_expr, -1, false, cinn::utils::ErrorMessageLevel::kGeneral, true);
  ir_sch.MergeExprs();
  std::vector<std::pair<ir::SymbolicPredicate, ir::Expr>> cond2func_bodies;
  VLOG(3) << "After lower, ir is: \n" << ir_sch.GetModule().GetExprs().at(0);

  std::unordered_set<::pir::Value> inner_genevalue;
  std::unordered_set<::pir::Operation*> ops_set(ops.begin(), ops.end());
  for (auto* op : ops) {
    for (size_t i = 0; i < op->num_results(); ++i) {
      inner_genevalue.insert(op->result(i));
    }
  }

  if (apply_group_schedule) {
    std::unordered_set<std::string> output_tensor_names;
    for (auto value : group->GetGroupOutputValues()) {
      output_tensor_names.insert(ValueName(value));
    }

    std::shared_ptr<GroupInfo> group_info =
        GetGroupInfo(fusion_group_info, group, tensor_map);
    std::unique_ptr<ir::GroupScheduler> group_scheduler =
        ir::GroupScheduler::Make(&ir_sch,
                                 output_tensor_names,
                                 target_,
                                 /* is_dy_shape = */ true,
                                 group_info);

    VLOG(4) << "Start apply group_scheduler->Schedule()";
    group_scheduler->Schedule();
    VLOG(4) << "End   apply group_scheduler->Schedule()";

    cond2func_bodies = group_scheduler->GetIRs();
    VLOG(4) << "End   group_scheduler->GetIRs";
  } else {
    cond2func_bodies.emplace_back(ir::Expr(true),
                                  ir_sch.GetModule().GetExprs()[0]);
  }

<<<<<<< HEAD
=======
  // The last func is stored as a kernel on x86
>>>>>>> 3e106cf2
  cond2func_bodies.emplace_back(ir::Expr(true), X86Expr);

  // 3.Do post-processing,
  // including preparing function args and temporary variables,
  // applying low-level optimization passes, etc.
  std::vector<ir::Expr> scheduled_func_bodies;
  for (std::pair<ir::SymbolicPredicate, ir::Expr>& cond2body :
       cond2func_bodies) {
    scheduled_func_bodies.push_back(cond2body.second);
  }
  std::vector<ir::Tensor> group_func_arg_tensors_copy = group_func_arg_tensors;
  std::vector<ir::Argument> group_func_args;
  std::vector<ir::Tensor> infer_shape_tensor_args;
  std::vector<ir::LoweredFunc> funcs = PostProcess(group,
                                                   tensor_map,
                                                   apply_group_schedule,
                                                   {scheduled_func_bodies},
                                                   &group_func_arg_tensors_copy,
                                                   &group_func_args,
                                                   &infer_shape_tensor_args);
  PADDLE_ENFORCE_EQ(funcs.size(),
                    cond2func_bodies.size(),
                    phi::errors::InvalidArgument(
                        "The size of funcs and cond2func_bodies should be "
                        "the same."));
  BucketLoweredFuncsWrapper funcs_wrapper;
  for (int i = 0; i < funcs.size() - 1; ++i) {
    funcs_wrapper.predicate2funcs.emplace_back(cond2func_bodies[i].first,
                                               funcs[i]);
  }
<<<<<<< HEAD
=======
  // The last func is x86 kernel.
>>>>>>> 3e106cf2
  for (size_t i = funcs.size() - 1; i < funcs.size(); ++i) {
    funcs[i]->name = funcs[i]->name + "_CX86";
    funcs_wrapper.predicate2funcsCX86.emplace_back(cond2func_bodies[i].first,
                                                   funcs[i]);
  }
  funcs_wrapper.infer_shape_func =
      GenerateInferShapeFunc(group, infer_shape_tensor_args, group_func_args);

  VLOG(4) << "End This function.";
  return funcs_wrapper;
}

void OpLowererImpl::InsertNameGeneToScope(std::shared_ptr<Scope> scope) {
  auto& name_map = name_gene_->GetNameMap();
  for (auto it = name_map.begin(); it != name_map.end(); ++it) {
    auto value = it->first;
    if (!(value) || !(value.type())) {
      return;
    }

    auto& name = it->second;
    auto type_info = value.type().dyn_cast<paddle::dialect::DenseTensorType>();
    auto* var = scope->Var<Tensor>(name);
    auto& tensor = absl::get<Tensor>(*var);

    std::vector<Shape::dim_t> shape;
    for (auto i = 0; i < type_info.dims().size(); ++i) {
      shape.push_back(Shape::dim_t(type_info.dims()[i]));
    }
    tensor->Resize(Shape{shape});
    tensor->set_type(pir::CompatibleInfo::ConvertIRType(type_info.dtype()));
  }
}

bool OpLowererImpl::ElementwiseScheduleDetermineFunction(::pir::Operation* op) {
  return true;
}

bool OpLowererImpl::ReduceScheduleDetermineFunction(::pir::Operation* op) {
  VLOG(3) << "in ReduceScheduleDetermineFunction";
  return CompatibleInfo::OpKind(*op) == framework::kReduction;
}

bool OpLowererImpl::NonFusibleScheduleDetermineFunction(::pir::Operation* op) {
  return true;
}

bool OpLowererImpl::DyShapeScheduleDetermineFunction(::pir::Operation* op) {
  return false;
}

void OpLowererImpl::LowerOpsForMapExpr(
    const OpLoweringGroupPtr& group,
    const std::vector<::pir::Operation*>& ops,
    std::vector<ir::Tensor>* group_func_arg_tensors,
    std::unordered_map<::pir::Value, ir::Tensor>* tensor_map) {
  auto& strategy = Operator::GetAttrs<StrategyFunction>("CINNStrategy");
  // for some op, it will output more tmp value and regard as
  // XX_0, XX_1, so we log them in tmp_tensor_info;
  std::unordered_map<std::string, ir::Tensor> tmp_tensor_info;
  for (auto* op : ops) {
    // 1.Select Op impl
    std::vector<Type> out_types;
    std::vector<std::vector<int>> out_shapes;

    CollectOutputInfo(op, &out_types, &out_shapes, group);
    VLOG(4) << "out_types.size(): " << out_types.size();
    NodeAttr node_attrs = details::CollectAttrs(*op);

    std::vector<ir::Tensor> op_func_arg_tensors =
        CollectInputTensor(group, op, group_func_arg_tensors, tensor_map);
    VLOG(4) << "input size:" << op_func_arg_tensors.size();

    std::string cinn_op_name = CompatibleInfo::OpName(*op);
    const hlir::framework::Operator* cinn_op = Operator::Get(cinn_op_name);
    auto op_impl = OpStrategy::SelectImpl(strategy[cinn_op](
        node_attrs, op_func_arg_tensors, out_types, out_shapes, this->target_));
    // 2.Perform the lower process of Op
    std::vector<ir::LoweredFunc> funcs = DoOpLower(
        op_impl, op, tensor_map, &tmp_tensor_info, &op_func_arg_tensors);

    group->mut_map_expr_ctx()->UpdateOpLoweredFuncKey(op, funcs);
  }
}

/* Most of below codes copies from `PostProcess` function */
std::vector<ir::LoweredFunc> OpLowererImpl::LowerMapExpr(
    const OpLoweringGroupPtr& group,
    const std::vector<::pir::Operation*>& ops,
    bool apply_op_schedule,
    bool apply_group_schedule,
    std::vector<ir::Tensor>* group_func_arg_tensors,
    std::unordered_map<::pir::Value, ir::Tensor>* tensor_map) {
  if (FLAGS_cinn_enable_map_expr && FLAGS_cinn_enable_map_expr_schedule) {
    apply_op_schedule = false;
    apply_group_schedule = false;
  }
  VLOG(4) << "FLAGS_cinn_enable_map_expr_schedule = "
          << FLAGS_cinn_enable_map_expr_schedule;
  VLOG(4) << "apply_op_schedule = " << apply_op_schedule;
  VLOG(4) << "apply_group_schedule = " << apply_group_schedule;

  LowerOpsForMapExpr(group, ops, group_func_arg_tensors, tensor_map);

  VLOG(4) << "Begin MapExprToIr";
  ir::Expr func_body = adt::MapExprToIr(group->map_expr_ctx(), target_);

  // 2.Do group schedule.
  ir::ModuleExpr mod_expr({func_body});
  ir::IRSchedule ir_sch(mod_expr);
  ir_sch.MergeExprs();
  VLOG(3) << "After lower, ir is: \n" << ir_sch.GetModule().GetExprs().at(0);
  if (apply_group_schedule) {
    std::unordered_set<std::string> output_tensor_names;
    for (auto value : group->GetGroupOutputValues()) {
      output_tensor_names.insert(ValueName(value));
    }

    std::shared_ptr<hlir::framework::pir::GroupInfo> group_info;
    ir::StaticShapeGroupScheduler group_scheduler(
        &ir_sch, output_tensor_names, target_, group_info);
    group_scheduler.MapExprSchedule();
    VLOG(3) << "After group schedule, ir is: \n"
            << ir_sch.GetModule().GetExprs().at(0);
  }

  // 3.Do post-processing,
  // including preparing function args and temporary variables,
  // applying low-level optimization passes, etc.
  std::vector<ir::Argument> group_func_args;
  std::vector<ir::Tensor> infer_shape_tensor_args;
  return PostProcess(group,
                     *tensor_map,
                     apply_op_schedule,
                     {ir_sch.GetModule().GetExprs()[0]},
                     group_func_arg_tensors,
                     &group_func_args,
                     &infer_shape_tensor_args);
}

std::vector<ir::LoweredFunc> OpLowererImpl::LowerGroup(
    const OpLoweringGroupPtr& group,
    bool apply_op_schedule,
    bool apply_group_schedule,
    ScheduleDetermineFunction schedule_determine_func) {
  // 1.Do compute, lower and schedule for each op.
  const auto& ops = group->ops();
  if (ops.size() == 1 && ops[0]->name() == "custom_call") {
    return LowerCustomCall(group);
  }
  std::vector<ir::Tensor> group_func_arg_tensors;
  std::unordered_map<::pir::Value, ir::Tensor> tensor_map;
  // for some op, it will output more tmp value and regard as
  // XX_0, XX_1, so we log them in tmp_tensor_info;
  std::unordered_map<std::string, ir::Tensor> tmp_tensor_info;
  bool do_op_schedule = apply_group_schedule || apply_op_schedule;
  if (FLAGS_cinn_enable_map_expr) {
    return LowerMapExpr(group,
                        ops,
                        /*do_op_schedule=*/do_op_schedule,
                        /*apply_group_schedule=*/apply_group_schedule,
                        &group_func_arg_tensors,
                        &tensor_map);
  }
  std::vector<ir::Expr> func_bodies =
      LowerOps(group,
               ops,
               do_op_schedule,
               &OpLowererImpl::DyShapeScheduleDetermineFunction,
               &group_func_arg_tensors,
               &tensor_map,
               &tmp_tensor_info);

  // func_bodies = TrivialOpFusion(ops, func_bodies);
  std::unordered_set<::pir::Value> inner_genevalue;
  std::unordered_set<::pir::Operation*> ops_set(ops.begin(), ops.end());
  for (auto* op : ops) {
    for (size_t i = 0; i < op->num_results(); ++i) {
      inner_genevalue.insert(op->result(i));
    }
  }

  // 2.Do group schedule.
  ir::ModuleExpr mod_expr(func_bodies);
  std::shared_ptr<ir::IRSchedule> ir_sch =
      std::make_shared<ir::IRSchedule>(mod_expr);

  auto have_dy_shape = false;
  for (auto d : group->loop_ranges()) {
    if (d < 0) {
      have_dy_shape = true;
    }
  }
  if (have_dy_shape) {
    ir_sch = std::make_shared<ir::IRSchedule>(
        mod_expr, -1, false, cinn::utils::ErrorMessageLevel::kGeneral, true);
  }
  ir_sch->MergeExprs();
  VLOG(3) << "After lower, ir is: \n" << ir_sch->GetModule().GetExprs().at(0);
  // if (apply_group_schedule) {
  DoGroupSchedule(*(ir_sch.get()), group, tensor_map, tmp_tensor_info);
  VLOG(3) << "After group schedule, ir is: \n"
          << ir_sch->GetModule().GetExprs().at(0);
  // }

  // 3.Do post-processing,
  // including preparing function args and temporary variables,
  // applying low-level optimization passes, etc.
  std::vector<ir::Argument> group_func_args;
  std::vector<ir::Tensor> infer_shape_args;
  return PostProcess(group,
                     tensor_map,
                     do_op_schedule,
                     {ir_sch->GetModule().GetExprs().at(0)},
                     &group_func_arg_tensors,
                     &group_func_args,
                     &infer_shape_args);
}

std::vector<ir::LoweredFunc> OpLowererImpl::LowerCustomCall(
    const OpLoweringGroupPtr& group) {
  const auto& ops = group->ops();
  PADDLE_ENFORCE_EQ(
      ops.size(),
      1,
      phi::errors::InvalidArgument("Custom call group should have only "
                                   "one op"));
  ::pir::Operation* op = ops[0];
  std::unordered_map<::pir::Value, ir::Tensor> tensor_map;
  std::vector<ir::Tensor> op_func_arg_tensors =
      CollectInputTensor(group, op, nullptr, &tensor_map);
  VLOG(4) << "inputs.size(): " << op_func_arg_tensors.size();

  std::vector<Type> out_types;
  std::vector<std::vector<int>> out_shapes;
  CollectOutputInfo(op, &out_types, &out_shapes, group);
  VLOG(4) << "out_types.size(): " << out_types.size();

  NodeAttr node_attrs = details::CollectAttrs(*op);

  auto& cinn_strategy = Operator::GetAttrs<StrategyFunction>("CINNStrategy");
  const hlir::framework::Operator* cinn_op =
      Operator::Get(node_attrs.node_name);
  auto impl = OpStrategy::SelectImpl(cinn_strategy[cinn_op](
      node_attrs, op_func_arg_tensors, out_types, out_shapes, target_));

  // TODO(Arelius84): Support extern API
  std::string external_api;
  // if (node_attrs.attr_store.count("custom_call")) {
  //   external_api =
  //       absl::get<std::string>(node_attrs.attr_store.at("custom_call"));
  // } else {
  //   external_api = ExternalApiRegistry::Global()->GetExternalApi(node,
  //   target_);
  // }
  std::vector<cinn::common::CINNValue> compute_args = {
      cinn::common::CINNValue(group->FuncName()),
      cinn::common::CINNValue(external_api)};
  cinn::common::CINNValuePack pack =
      impl->fcompute(cinn::common::CINNValuePack{compute_args});
  PADDLE_ENFORCE_EQ(
      pack.size(),
      1UL,
      phi::errors::InvalidArgument("The size of pack should be 1."));
  // reset input names as extern api input args can't be remove duplicate.
  // group->input_names.clear();
  // for (auto& inode : node->inlinks_in_order()) {
  //   group->input_names.push_back(inode->source()->as<NodeData>()->id());
  // }
  return {pack[0].operator ir::Expr().as_lowered_func_ref()};
}

std::unordered_set<std::string> CollectStoreBufferNames(
    const std::vector<ir::Expr>& func_bodies) {
  std::unordered_set<std::string> buffer_names;
  std::vector<ir::Expr> blocks = ir::analyzer::GetAllBlocks(func_bodies);
  for (const ir::Expr& block : blocks) {
    ir::Tensor tensor = ir::analyzer::GetStoreTensorOfSBlock(block);
    if (tensor->buffer.defined()) {
      buffer_names.insert(tensor->buffer->name);
    }
  }
  return buffer_names;
}

std::vector<ir::LoweredFunc> OpLowererImpl::PostProcess(
    const OpLoweringGroupPtr& group,
    const std::unordered_map<::pir::Value, ir::Tensor>& tensor_map,
    bool done_op_schedule,
    std::vector<ir::Expr> func_bodies,
    std::vector<ir::Tensor>* group_func_arg_tensors,
    std::vector<ir::Argument>* group_func_args,
    std::vector<ir::Tensor>* infer_shape_arg_tensor) {
  // 1.Prepare function args
  group->mut_input_names().clear();
  std::unordered_set<std::string> store_buffer_names =
      CollectStoreBufferNames(func_bodies);
  std::unordered_set<std::string> arg_name_set;
  for (auto& arg_tensor : *group_func_arg_tensors) {
    // input data name.
    group->mut_input_names().push_back(arg_tensor->name);
    // args
    ir::Argument::IO io_type =
        store_buffer_names.count(arg_tensor->buffer->name) > 0
            ? ir::Argument::IO::kOutput
            : ir::Argument::IO::kInput;
    (*group_func_args).emplace_back(arg_tensor->buffer, io_type);
    arg_name_set.insert(arg_tensor->buffer->name);
  }

  group->mut_output_names().clear();

  // collect all output tensor.
  for (auto op_result : group->output_values()) {
    if (tensor_map.count(op_result) == 0) {
      continue;
    }
    auto tensor = tensor_map.at(op_result);
    if (group->HasShapeOrDataExprs(op_result)) {
      tensor->shape.clear();
      for (size_t i = 0;
           i < group->GetShapeOrDataExprs(op_result).shape().size();
           ++i) {
        ir::Dim t(tensor->name,
                  group->GetShapeOrDataExprs(op_result).shape()[i]);
        tensor->shape.push_back(t->dim_expr);
      }
    }
    infer_shape_arg_tensor->push_back(tensor);

    if (arg_name_set.count(tensor->buffer->name) != 0) {
      continue;
    }

    // output arg tensors
    group_func_arg_tensors->push_back(tensor);
    // output args
    group->mut_output_names().push_back(tensor->name);
    (*group_func_args).emplace_back(tensor->buffer, ir::Argument::IO::kOutput);
    arg_name_set.insert(tensor->buffer->name);
  }

  if (!done_op_schedule) {
    std::unordered_set<std::string> args_set;
    for (auto arg : (*group_func_args)) {
      args_set.insert(arg.name());
    }
    for (const auto& op : group->ops()) {
      // collect all output tensor.
      for (auto opresult : op->results()) {
        if (tensor_map.count(opresult) == 0) {
          continue;
        }
        auto tensor = tensor_map.at(opresult);
        if (args_set.count("_" + tensor->name) != 0) {
          continue;
        }
        group->mut_output_values().push_back(opresult);
        group_func_arg_tensors->push_back(tensor);
        group->mut_output_names().push_back(tensor->name);
        group_func_args->emplace_back(tensor->buffer,
                                      ir::Argument::IO::kOutput);
      }
    }
  }

  std::map<int, CINNKernelInfo::ArgDimIdx> mps;
  // update args for dynamic dim
  int num_tensor_args = static_cast<int>(group_func_args->size());
  int non_tensor_arg_idx = group_func_args->size();
  std::unordered_set<std::string> int_args_set;
  for (int tensor_arg_idx = 0; tensor_arg_idx < num_tensor_args;
       tensor_arg_idx++) {
    auto tensor_dim = (*group_func_arg_tensors)[tensor_arg_idx]->sym_shape;
    int tensor_dim_size = tensor_dim.size();
    for (int tensor_arg_dim_idx = 0; tensor_arg_dim_idx < tensor_dim_size;
         tensor_arg_dim_idx++) {
      if (tensor_dim[tensor_arg_dim_idx]->IsUniSymbolic()) {
        const std::string symbol_name =
            tensor_dim[tensor_arg_dim_idx]->ToString();
        if (int_args_set.count(symbol_name) != 0) {
          continue;
        }
        int_args_set.insert(symbol_name);
        group_func_args->emplace_back(
            ir::_Var_::Make(symbol_name, cinn::common::Int(64)));
        group->mut_int_args_map()[non_tensor_arg_idx++] = {tensor_arg_idx,
                                                           tensor_arg_dim_idx};
        VLOG(4) << "device kernel func's " << symbol_name << " is from "
                << tensor_arg_idx << ".shape(" << tensor_arg_dim_idx << ")";
      }
    }
  }
  std::vector<ir::LoweredFunc> lowered_funcs;
  for (int i = 0; i < func_bodies.size(); ++i) {
    ir::Expr func_body = func_bodies[i];
    optim::EliminateDeadScheduleBlock(&(func_body), group->output_names());
    if (i != func_bodies.size() - 1) {
      cinn::common::DefaultDeviceTarget().arch.Match(
          [&](std::variant<common::UnknownArch,
                           common::X86Arch,
                           common::ARMArch>) {},
          [&](common::NVGPUArch) {
#ifdef CINN_WITH_CUDA
            optim::EliminateCommonGlobalMemoryRead(&(func_body));
            optim::OptimizeExprGPU(&(func_body));
#endif
          });
    }

    // 2.Prepare temp buffers
    auto temp_buffers =
        lang::GetTempBuffers(*group_func_arg_tensors, func_body);
    // 3.Building LoweredFunc
    auto func = ir::_LoweredFunc_::Make(
        group->FuncName(), *group_func_args, func_body, temp_buffers);
    if (!done_op_schedule) {
      func->PrepareBufferCastExprs();
    }
    // 4.Apply low level pass
    if (i != func_bodies.size() - 1) {
      func = optim::Optimize(Expr(func), target_, false).as_lowered_func_ref();
<<<<<<< HEAD
=======
      optim::RearrangeLoadInstruction(&(func->body));
>>>>>>> 3e106cf2
    } else {
      func = optim::Optimize(Expr(func), common::DefaultHostTarget(), false)
                 .as_lowered_func_ref();
    }
    lowered_funcs.push_back(std::move(func));
  }

  return lowered_funcs;
}

std::vector<ir::Expr> OpLowererImpl::LowerOps(
    const OpLoweringGroupPtr& group,
    const std::vector<::pir::Operation*>& ops,
    bool apply_op_schedule,
    ScheduleDetermineFunction schedule_determine_func,
    std::vector<ir::Tensor>* group_func_arg_tensors,
    std::unordered_map<::pir::Value, ir::Tensor>* tensor_map,
    std::unordered_map<std::string, ir::Tensor>* tmp_tensor_info) {
  auto& strategy = Operator::GetAttrs<StrategyFunction>("CINNStrategy");
  std::vector<Expr> func_bodies;
  std::unordered_set<::pir::Value> inner_used_value;
  for (auto* op : ops) {
    for (size_t i = 0; i < op->num_operands(); ++i) {
      inner_used_value.insert(op->operand_source(i));
    }
  }

  std::unordered_set<::pir::Operation*> not_used_op;
  for (auto* op : ops) {
    bool used = false;
    for (size_t i = 0; i < op->num_results(); ++i) {
      if (inner_used_value.count(op->result(i))) {
        used = true;
        break;
      }
    }

    if (!used) {
      not_used_op.insert(op);
    }
  }

  for (auto* op : ops) {
    VLOG(4) << "start lowering op:" << op->name() << " id: " << op->id();
    std::string cinn_op_name = CompatibleInfo::OpName(*op);

    VLOG(4) << "cinn op name " << cinn_op_name << std::endl;

    // 1.Select Op impl
    std::vector<ir::Tensor> op_func_arg_tensors =
        CollectInputTensor(group, op, group_func_arg_tensors, tensor_map);
    VLOG(4) << "input size:" << op_func_arg_tensors.size();

    const hlir::framework::Operator* cinn_op = Operator::Get(cinn_op_name);
    std::shared_ptr<OpImpl> op_impl = nullptr;
    if (FLAGS_cinn_bucket_compile) {
      std::vector<Type> out_types;
      std::vector<std::vector<ir::Dim>> out_shapes;
      CollectOutputInfo(op, &out_types, &out_shapes, group);

      PADDLE_ENFORCE_EQ(out_types.size(),
                        out_shapes.size(),
                        phi::errors::InvalidArgument(
                            "The size of out_types and out_shapes should be "
                            "the same."));
      VLOG(4) << "out_types.size(): " << out_types.size();
      NodeAttr node_attrs = details::CollectAttrs(*op);
      auto& strategy_map =
          Operator::GetAttrs<StrategyFunctionSymbolic>("CINNStrategySymbolic");
      StrategyFunctionSymbolic strategy = strategy_map[cinn_op];
      CHECK(static_cast<bool>(strategy))
          << " cinn_op_name: " << cinn_op_name
          << " has no CINNStrategySymbolic registered.";
      op_impl = OpStrategy::SelectImpl(strategy(node_attrs,
                                                op_func_arg_tensors,
                                                out_types,
                                                out_shapes,
                                                this->target_));
    } else {
      std::vector<Type> out_types;
      std::vector<std::vector<int>> out_shapes;
      CollectOutputInfo(op, &out_types, &out_shapes, group);
      VLOG(4) << "out_types.size(): " << out_types.size();
      NodeAttr node_attrs = details::CollectAttrs(*op);
      op_impl = OpStrategy::SelectImpl(strategy[cinn_op](node_attrs,
                                                         op_func_arg_tensors,
                                                         out_types,
                                                         out_shapes,
                                                         this->target_));
    }
    // 2.Perform the lower process of Op
    std::vector<ir::LoweredFunc> funcs = DoOpLower(
        op_impl, op, tensor_map, tmp_tensor_info, &op_func_arg_tensors);

    for (const ir::LoweredFunc& func : funcs) {
      func_bodies.push_back(func->body);
    }
  }

  VLOG(4) << "group_func_arg_tensors.size(): "
          << group_func_arg_tensors->size();

  return func_bodies;
}

std::vector<ir::LoweredFunc> OpLowererImpl::DoOpLower(
    std::shared_ptr<hlir::framework::OpImpl> op_impl,
    ::pir::Operation* op,
    std::unordered_map<::pir::Value, ir::Tensor>* tensor_map,
    std::unordered_map<std::string, ir::Tensor>* tmp_tensor_info,
    std::vector<ir::Tensor>* op_func_arg_tensors) {
  VLOG(4) << "Do lower with Compute, op: " << op->name();
  std::vector<cinn::common::CINNValue> cinn_inputs;
  for (const ir::Tensor& tensor : *op_func_arg_tensors) {
    cinn_inputs.push_back(cinn::common::CINNValue(ir::Expr(tensor)));
  }

  // set tensor name = operand hash name
  auto op_results = op->results();
  for (const auto& result : op_results) {
    std::string output_id = ValueName(result);
    cinn_inputs.push_back(cinn::common::CINNValue(output_id));
  }

  // 1.Do compute
  cinn::common::CINNValuePack pack =
      op_impl->fcompute(cinn::common::CINNValuePack{cinn_inputs});

  poly::StageMap tmp_stages = pack.back();
  std::string post = "";
  for (int idx = 0; idx < pack.size() - 1; ++idx) {
    Expr expr = pack[idx];
    // Insert the output tensor defined by Compute into the tensor_map
    if (pack.size() - 1 > op_results.size()) {
      // Some op may output multiple temp tensors in their Compute
      // definition, but only one output  in the graph, and we use id +
      // "_0"/"_1" as key.
      if (idx < op_results.size()) {
        (*tensor_map)[op_results[idx]] = expr.as_tensor_ref();
      }
      std::string tensor_name = ValueName(op_results[0]) + post;
      VLOG(3) << "Add tmp tensor name for reducer op: " << tensor_name;
      (*tmp_tensor_info)[tensor_name] = expr.as_tensor_ref();
      post = "_" + std::to_string(idx);
    } else {
      // If the number of output tensors defined by Compute is less equal than
      // the output node_data on the graph, then there is a one-to-one
      // correspondence, and the redundant output node_data contact empty.
      (*tensor_map)[op_results[idx]] = expr.as_tensor_ref();
    }

    // Insert output tensors into function arg
    target_.arch.Match(
        [&](common::NVGPUArch) {
          if (!expr.as_tensor_ref()->buffer.defined()) {
            op_func_arg_tensors->push_back(expr.as_tensor_ref());
            expr.as_tensor_ref()->WithBuffer();
          } else {
            op_func_arg_tensors->push_back(expr.as_tensor_ref());
          }
        },
        [&](std::variant<common::UnknownArch,
                         common::X86Arch,
                         common::ARMArch>) {
          op_func_arg_tensors->push_back(expr.as_tensor_ref());
          expr.as_tensor_ref()->WithBuffer();
        });
  }

  VLOG(4) << "op_func_arg_tensors.size(): " << op_func_arg_tensors->size();

  // 2.Do lower
  std::string lower_fn_name = CompatibleInfo::OpFuncName(*op);
  ast_gen_ius::TensorGroup tensor_group =
      ast_gen_ius::ConvertStageMapToTensorGroup(tmp_stages);
  std::vector<ir::LoweredFunc> funcs = lang::LowerToAstVec(
      lower_fn_name, *op_func_arg_tensors, {&tensor_group}, this->target_);
  VLOG(4) << "Lower op: " << lower_fn_name << ", get " << funcs.size()
          << " LoweredFunc:\n";
  if (VLOG_IS_ON(4)) {
    for (auto fun : funcs) {
      VLOG(4) << fun;
    }
  }

  op_func_arg_tensors->clear();
  for (int idx = 0; idx < pack.size() - 1; ++idx) {
    CHECK(pack[idx].is_tensor());
    op_func_arg_tensors->push_back(
        pack[idx].operator ir::Expr().as_tensor_ref());
  }

  return funcs;
}

ir::Expr OpLowererImpl::DoOpSchedule(
    std::shared_ptr<hlir::framework::OpImpl> op_impl,
    const std::vector<ir::Tensor>& op_func_arg_tensors,
    const std::vector<ir::LoweredFunc>& lowered_funcs) {
  VLOG(4) << "Do op schedule";
  std::vector<cinn::common::CINNValue> schedule_inputs;
  // 1.Collect tensors
  for (const ir::Tensor& op_func_arg_tensor : op_func_arg_tensors) {
    schedule_inputs.push_back(cinn::common::CINNValue(op_func_arg_tensor));
  }
  // 2.Collect bodies to be scheduled
  for (const ir::LoweredFunc& func : lowered_funcs) {
    schedule_inputs.push_back(cinn::common::CINNValue(func->body));
  }
  // 3.Do schedule on AST
  cinn::common::CINNValuePack expr_pack =
      op_impl->fschedule(cinn::common::CINNValuePack{schedule_inputs});
  VLOG(4) << "After op schedule: " << expr_pack[0].operator ir::Expr();

  return expr_pack[0].operator ir::Expr();
}

ir::Expr OpLowererImpl::DoGroupSchedule(
    ir::IRSchedule& ir_sch,
    const OpLoweringGroupPtr& group,
    const std::unordered_map<::pir::Value, ir::Tensor>& tensor_map,
    const std::unordered_map<std::string, ir::Tensor>& tmp_tensor_info) {
  VLOG(3) << "using StaticShapeGroupScheduler to schedule group.";
  bool have_dy_shape = false;
  for (auto d : group->loop_ranges()) {
    if (d < 0) {
      have_dy_shape = true;
    }
  }

  std::shared_ptr<GroupInfo> group_info = GetGroupInfo(group, tensor_map);

  std::unordered_set<std::string> output_tensor_names;
  for (auto value : group->GetGroupOutputValues()) {
    output_tensor_names.insert(ValueName(value));
  }
  std::unique_ptr<ir::GroupScheduler> group_scheduler =
      ir::GroupScheduler::Make(&ir_sch,
                               output_tensor_names,
                               target_,
                               /* is_dy_shape = */ true,
                               group_info);
  group_scheduler->Schedule();
  return ir_sch.GetModule().GetExprs().at(0);
}

ir::Tensor OpLowererImpl::GetTensor(const OpLoweringGroupPtr& group,
                                    const ::pir::Value& value) {
  auto type_info = value.type().dyn_cast<paddle::dialect::DenseTensorType>();
  auto dtype = type_info.dtype();
  std::string input_id = ValueName(value);

  auto ForEachDimExpr = [&](const auto& DoEach) {
    const auto& dims = type_info.dims();
    if (::common::contain_unknown_dim(dims)) {  // dynamic shape
      const auto& sym_vec = group->GetShapeOrDataExprs(value).shape();
      for (const auto& dim_expr : sym_vec) {
        DoEach(dim_expr);
      }
    } else {  // static shape
      for (int i = 0; i < dims.size(); ++i) {
        DoEach(::symbol::DimExpr{dims[i]});
      }
    }
  };

  if (FLAGS_cinn_bucket_compile) {
    std::vector<ir::Dim> sym_shape;
    ForEachDimExpr(
        [&](const auto& sym) { sym_shape.emplace_back(input_id, sym); });
    if (sym_shape.empty()) {
      sym_shape.emplace_back(input_id, symbol::DimExpr{1});
    }
    auto tensor = lang::CreatePlaceHolder(
        sym_shape, CompatibleInfo::ConvertIRType(dtype), input_id);
    auto IsIntType = [](const ::pir::Type& t) {
      return t.isa<::pir::Int32Type>() || t.isa<::pir::Int64Type>();
    };
    if (IsIntType(dtype) && group->HasShapeOrDataExprs(value)) {
      const auto& tensor_value = details::GetTensorValueFromShapeOrData(
          group->GetShapeOrDataExprs(value));
      if (tensor_value.has_value()) {
        tensor->set_value(*tensor_value);
      }
    }
    return tensor;
  } else {
    auto shape = ::common::vectorize<int>(type_info.dims());
    return lang::CreatePlaceHolder(
        shape, CompatibleInfo::ConvertIRType(dtype), input_id);
  }
}

std::vector<ir::Tensor> OpLowererImpl::CollectInputTensor(
    const OpLoweringGroupPtr& group,
    const ::pir::Operation* op,
    std::vector<ir::Tensor>* func_args,
    std::unordered_map<::pir::Value, ir::Tensor>* tensor_map) {
  std::vector<ir::Tensor> tensors;
  for (auto in_value : CompatibleInfo::RealOperandSources(*op)) {
    VLOG(4) << "input tensor name: " << ValueName(in_value);
    ir::Tensor tensor = GetTensor(group, in_value);
    VLOG(4) << "shape: " << tensor->shape;
    VLOG(4) << "sym_shape: " << tensor->sym_shape;

    if (!tensor_map->count(in_value)) {
      // record tensor.
      (*tensor_map)[in_value] = tensor;
      // record func input args
      if (func_args != nullptr) {
        func_args->push_back(tensor);
      }
    } else {
      // TODO(6clc): After supporting symbolic calculation,
      // 1. Check that the shape of the tensor with the same name is the same
      // size
      // 2. Or make the symbol expression in compute output tensor consistent
      //    with the one inferred in shape_analysis
      (*tensor_map)[in_value]->sym_shape = tensor->sym_shape;
      (*tensor_map)[in_value]->shape = tensor->shape;
      (*tensor_map)[in_value]->sym_domain = tensor->sym_domain;
      (*tensor_map)[in_value]->domain = tensor->domain;
    }
    tensors.push_back(tensor);
  }
  return tensors;
}

void OpLowererImpl::CollectOutputInfo(::pir::Operation* op,
                                      std::vector<Type>* out_types,
                                      std::vector<std::vector<int>>* out_shapes,
                                      const OpLoweringGroupPtr& group) {
  auto op_results = op->results();
  for (auto& out_value : op_results) {
    std::string output_id = ValueName(out_value);

    auto type_info =
        out_value.type().dyn_cast<paddle::dialect::DenseTensorType>();

    out_types->push_back(CompatibleInfo::ConvertIRType(type_info.dtype()));
    auto out_shape = ::common::vectorize<int>(type_info.dims());
    if (out_shape.empty()) {
      out_shape.push_back(1);
    }
    out_shapes->push_back(std::move(out_shape));
  }
}

void OpLowererImpl::CollectOutputInfo(
    ::pir::Operation* op,
    std::vector<Type>* out_types,
    std::vector<std::vector<ir::Dim>>* out_shapes,
    const OpLoweringGroupPtr& group) {
  auto op_results = op->results();
  for (auto& out_value : op_results) {
    std::string output_id = ValueName(out_value);

    auto type_info =
        out_value.type().dyn_cast<paddle::dialect::DenseTensorType>();

    out_types->push_back(CompatibleInfo::ConvertIRType(type_info.dtype()));

    auto ForEachDimExpr = [&](const auto& DoEach) {
      const auto& dims = type_info.dims();
      if (::common::contain_unknown_dim(dims)) {  // dynamic shape
        const auto& sym_vec = group->GetShapeOrDataExprs(out_value).shape();
        std::vector<ir::Dim> sym_shape;
        for (const auto& sym : sym_vec) {
          DoEach(sym);
        }
      } else {  // static shape
        auto out_shape = ::common::vectorize<int64_t>(dims);
        for (int64_t dim : out_shape) {
          DoEach(symbol::DimExpr{dim});
        }
      }
    };
    std::vector<ir::Dim> sym_shape;
    ForEachDimExpr(
        [&](const auto& sym) { sym_shape.emplace_back(output_id, sym); });
    if (sym_shape.empty()) {
      sym_shape.emplace_back(output_id, symbol::DimExpr{1});
    }
    out_shapes->emplace_back(std::move(sym_shape));
  }
}

std::string OpLowererImpl::ValueName(::pir::Value value) {
  auto name = name_gene_->GetOrNew(value, CompatibleInfo::kNamePrefix);

  return name;
}

common::Type OpLowererImpl::GetTensorDtype(
    const std::string& name,
    const std::unordered_map<::pir::Value, ir::Tensor>& tensor_map) {
  for (auto iter : tensor_map) {
    if (name == ValueName(iter.first)) {
      return GetTensorDtype(iter.first);
    }
  }
  VLOG(4) << name << " is not in tensor map, return FP32 by default.";
  return common::F32();
}

common::Type OpLowererImpl::GetTensorDtype(const ::pir::Value& value) {
  auto type_info = value.type().dyn_cast<paddle::dialect::DenseTensorType>();
  auto in_shape = ::common::vectorize<int>(type_info.dims());
  auto dtype = type_info.dtype();
  return CompatibleInfo::ConvertIRType(dtype);
}

bool OpLowererImpl::IsInTensorMap(
    const std::string& name,
    const std::unordered_map<::pir::Value, ir::Tensor>& tensor_map) {
  for (auto iter : tensor_map) {
    if (name == ValueName(iter.first)) {
      return true;
    }
  }
  return false;
}

ir::LoweredFunc OpLowererImpl::GenerateInferShapeFunc(
    const OpLoweringGroupPtr& group,
    const std::vector<ir::Tensor> group_func_arg_tensors,
    const std::vector<ir::Argument> group_func_args) {
  // CHECK_EQ(group_func_arg_tensors.size(), group_func_args.size());
  std::vector<ir::Expr> ir_bodys;
  int output_tensor_idx = 0;
  for (int tensor_arg_idx = 0; tensor_arg_idx < group_func_arg_tensors.size();
       ++tensor_arg_idx) {
    auto tensor_dim = group_func_arg_tensors[tensor_arg_idx]->sym_shape;
    int tensor_dim_size = tensor_dim.size();
    auto tensor_shape = group_func_arg_tensors[tensor_arg_idx]->shape;

    ir::Var tensor_shape_args(TENSOR_SHAPE_ARGS, type_of<int64_t**>());
    for (int i = 0; i < tensor_shape.size(); i++) {
      ir::Expr call_set_infer_shape_value =
          ir::Call::Make(type_of<void>(),
                         runtime::intrinsic::infer_shape_set_value,
                         {ir::Expr(output_tensor_idx),
                          ir::Expr(i),
                          tensor_shape[i],
                          tensor_shape_args},
                         {},
                         ir::CallType::Extern,
                         ir::FunctionRef(),
                         0);
      ir_bodys.push_back(call_set_infer_shape_value);
    }
    ++output_tensor_idx;
  }
  ir::LoweredFunc infer_shape_func =
      ir::_LoweredFunc_::Make(group->FuncName() + "_infer_shape",
                              group_func_args,
                              ir::Block::Make(ir_bodys),
                              {});
  return infer_shape_func;
}
ir::Expr OpLowererImpl::LowerX86(const OpLoweringGroupPtr& group,
                                 const std::vector<::pir::Operation*>& ops,
                                 bool apply_op_schedule) {
  std::vector<ir::Tensor> group_func_arg_tensors;
  std::unordered_map<::pir::Value, ir::Tensor> tensor_map;
  // for some op, it will output more tmp value and regard as
  // XX_0, XX_1, so we log them in tmp_tensor_info;
  std::unordered_map<std::string, ir::Tensor> tmp_tensor_info;

  auto need_lower_x86 = [&]() -> bool {
<<<<<<< HEAD
    for (const auto& op : ops) {
      for (size_t i = 0; i < op->num_operands(); ++i) {
        auto in = op->operand_source(i);
        if (!in || !in.type()) {
          continue;
        }
=======
    for (auto* op : ops) {
      for (size_t i = 0; i < op->num_operands(); ++i) {
        auto in = op->operand_source(i);
>>>>>>> 3e106cf2
        auto type_info = in.type().dyn_cast<paddle::dialect::DenseTensorType>();
        auto dtype = type_info.dtype();
        const auto& dims = type_info.dims();
        std::vector<ir::Dim> sym_shape;
        // 1. dynamic shape not need lower x86
        if (::common::contain_unknown_dim(dims)) {
          return false;
        }
        // 2. size < 4 not need lower x86
        int64_t sym_shape_size = 1;
        for (int i = 0; i < dims.size(); ++i) {
          sym_shape_size *= dims[i];
          if (sym_shape_size > 4) {
            return false;
          }
        }
      }

      std::vector<Type> out_types;
      std::vector<std::vector<ir::Dim>> out_shapes;
      CollectOutputInfo(op, &out_types, &out_shapes, group);
      for (const auto& tt : out_types) {
        // 3. float16 not need lower x86
        if (tt.is_float16()) {
          return false;
        }
      }
    }
    return true;
  };
  if (!need_lower_x86()) {
    return ir::Expr(-1);
  }

  this->target_ = common::DefaultHostTarget();
<<<<<<< HEAD
=======
  cinn::runtime::CurrentTarget::SetCurrentTarget(this->target_);
>>>>>>> 3e106cf2

  std::vector<ir::Expr> func_bodies =
      LowerOps(group,
               ops,
               apply_op_schedule,
               &OpLowererImpl::DyShapeScheduleDetermineFunction,
               &group_func_arg_tensors,
               &tensor_map,
               &tmp_tensor_info);
  this->target_ = common::DefaultNVGPUTarget();
<<<<<<< HEAD
=======
  cinn::runtime::CurrentTarget::SetCurrentTarget(this->target_);
>>>>>>> 3e106cf2
  ir::ModuleExpr mod_expr(func_bodies);
  ir::IRSchedule ir_sch(
      mod_expr, -1, false, cinn::utils::ErrorMessageLevel::kGeneral, true);
  ir_sch.MergeExprs();
  auto X86Expr = ir::ir_utils::IRCopy(ir_sch.GetModule().GetExprs().at(0));
  return X86Expr;
}

}  // namespace pir
}  // namespace framework
}  // namespace hlir
}  // namespace cinn<|MERGE_RESOLUTION|>--- conflicted
+++ resolved
@@ -189,15 +189,9 @@
   VLOG(4) << "BucketLower Group : \n" << *group;
   // 1.Do compute, lower and schedule for each op.
   const auto& ops = group->ops();
-<<<<<<< HEAD
-  // if (ops.size() == 1 && ops[0]->name() == "custom_call") {
-  //   return {{{ir::Expr(1), LowerCustomCall(group)[0]}}, ir::LoweredFunc()};
-  // }
-=======
   if (ops.size() == 1 && ops[0]->name() == "custom_call") {
     return {{{ir::Expr(1), LowerCustomCall(group)[0]}}, ir::LoweredFunc()};
   }
->>>>>>> 3e106cf2
   auto X86Expr = LowerX86(group, ops, apply_op_schedule);
   VLOG(3) << "After x86 lower, ir is: \n" << X86Expr;
 
@@ -265,10 +259,7 @@
                                   ir_sch.GetModule().GetExprs()[0]);
   }
 
-<<<<<<< HEAD
-=======
   // The last func is stored as a kernel on x86
->>>>>>> 3e106cf2
   cond2func_bodies.emplace_back(ir::Expr(true), X86Expr);
 
   // 3.Do post-processing,
@@ -299,10 +290,7 @@
     funcs_wrapper.predicate2funcs.emplace_back(cond2func_bodies[i].first,
                                                funcs[i]);
   }
-<<<<<<< HEAD
-=======
   // The last func is x86 kernel.
->>>>>>> 3e106cf2
   for (size_t i = funcs.size() - 1; i < funcs.size(); ++i) {
     funcs[i]->name = funcs[i]->name + "_CX86";
     funcs_wrapper.predicate2funcsCX86.emplace_back(cond2func_bodies[i].first,
@@ -725,10 +713,7 @@
     // 4.Apply low level pass
     if (i != func_bodies.size() - 1) {
       func = optim::Optimize(Expr(func), target_, false).as_lowered_func_ref();
-<<<<<<< HEAD
-=======
       optim::RearrangeLoadInstruction(&(func->body));
->>>>>>> 3e106cf2
     } else {
       func = optim::Optimize(Expr(func), common::DefaultHostTarget(), false)
                  .as_lowered_func_ref();
@@ -1199,18 +1184,12 @@
   std::unordered_map<std::string, ir::Tensor> tmp_tensor_info;
 
   auto need_lower_x86 = [&]() -> bool {
-<<<<<<< HEAD
-    for (const auto& op : ops) {
+    for (auto* op : ops) {
       for (size_t i = 0; i < op->num_operands(); ++i) {
         auto in = op->operand_source(i);
         if (!in || !in.type()) {
           continue;
         }
-=======
-    for (auto* op : ops) {
-      for (size_t i = 0; i < op->num_operands(); ++i) {
-        auto in = op->operand_source(i);
->>>>>>> 3e106cf2
         auto type_info = in.type().dyn_cast<paddle::dialect::DenseTensorType>();
         auto dtype = type_info.dtype();
         const auto& dims = type_info.dims();
@@ -1246,10 +1225,7 @@
   }
 
   this->target_ = common::DefaultHostTarget();
-<<<<<<< HEAD
-=======
   cinn::runtime::CurrentTarget::SetCurrentTarget(this->target_);
->>>>>>> 3e106cf2
 
   std::vector<ir::Expr> func_bodies =
       LowerOps(group,
@@ -1260,10 +1236,7 @@
                &tensor_map,
                &tmp_tensor_info);
   this->target_ = common::DefaultNVGPUTarget();
-<<<<<<< HEAD
-=======
   cinn::runtime::CurrentTarget::SetCurrentTarget(this->target_);
->>>>>>> 3e106cf2
   ir::ModuleExpr mod_expr(func_bodies);
   ir::IRSchedule ir_sch(
       mod_expr, -1, false, cinn::utils::ErrorMessageLevel::kGeneral, true);
