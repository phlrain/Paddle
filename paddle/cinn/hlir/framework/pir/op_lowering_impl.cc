--- conflicted
+++ resolved
@@ -199,7 +199,6 @@
   }
 
   for (auto& val : group->output_values) {
-<<<<<<< HEAD
     if (val.defining_op()->name() == "cinn_op.reshape" &&
         erase_reshape.count(val.defining_op())) {
       group_tile_info->direct_output_var_names.insert(
@@ -207,9 +206,6 @@
     } else {
       group_tile_info->direct_output_var_names.insert(ValueName(val));
     }
-=======
-    group_tile_info->direct_output_var_names.insert(ValueName(val));
->>>>>>> 5d12fb16
   }
 
   group_tile_info->shared_var_names = shared_var_names;
@@ -566,19 +562,11 @@
     if (d < 0) {
       have_dy_shape = true;
     }
-<<<<<<< HEAD
   }
   if (have_dy_shape) {
     ir_sch = std::make_shared<ir::IRSchedule>(
         mod_expr, -1, false, cinn::utils::ErrorMessageLevel::kGeneral, true);
   }
-=======
-  }
-  if (have_dy_shape) {
-    ir_sch = std::make_shared<ir::IRSchedule>(
-        mod_expr, -1, false, cinn::utils::ErrorMessageLevel::kGeneral, true);
-  }
->>>>>>> 5d12fb16
   ir_sch->MergeExprs();
   VLOG(3) << "After lower, ir is: \n" << ir_sch->GetModule().GetExprs().at(0);
   // if (apply_group_schedule) {
@@ -603,24 +591,11 @@
   // TODO(phlrain): this is primary verion for loop aligment
   // will be update by a new method
   auto& align_info = group->alignment_schedule_info;
-<<<<<<< HEAD
-  for (auto it = align_info.begin(); it != align_info.end(); ++it) {
-    std::cerr << "point " << it->first << std::endl;
-  }
-
-  auto& ops = group->ops;
-  for (auto op1 : ops) {
-    std::cerr << "op point " << op1 << std::endl;
-    std::cerr << "build broadcast info " << op1->name() << std::endl;
-    auto it = align_info.find(op1);
-    if (it == align_info.end()) {
-      std::cerr << "not found continue\n";
-=======
+
   auto& ops = group->ops;
   for (auto op1 : ops) {
     auto it = align_info.find(op1);
     if (it == align_info.end()) {
->>>>>>> 5d12fb16
       continue;
     }
 
@@ -721,14 +696,12 @@
 
       auto op_out = it->first->result(0);
       info.op_name = it->first->name();
-<<<<<<< HEAD
 
       if (op_out.use_count() == 1 &&
           op_out.first_use().owner()->name() == "cf.yield") {
         info.with_constrain = true;
       }
-=======
->>>>>>> 5d12fb16
+
       broadcast_info[ValueName(op_out)] = info;
 
       for (auto use_it = op_out.use_begin(); use_it != op_out.use_end();
@@ -999,21 +972,11 @@
         (op->name() == "cinn_op.reshape")) {
       erase_reshape.insert(op);
       continue;
-<<<<<<< HEAD
     }
 
     for (const ir::LoweredFunc& func : funcs) {
       func_bodies.push_back(func->body);
     }
-
-=======
-    }
-
-    for (const ir::LoweredFunc& func : funcs) {
-      func_bodies.push_back(func->body);
-    }
-
->>>>>>> 5d12fb16
     remain_ops.push_back(op);
   }
 
