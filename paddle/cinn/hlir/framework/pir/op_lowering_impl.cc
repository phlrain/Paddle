// Copyright (c) 2022 CINN Authors. All Rights Reserved.
//
// Licensed under the Apache License, Version 2.0 (the "License");
// you may not use this file except in compliance with the License.
// You may obtain a copy of the License at
//
//     http://www.apache.org/licenses/LICENSE-2.0
//
// Unless required by applicable law or agreed to in writing, software
// distributed under the License is distributed on an "AS IS" BASIS,
// WITHOUT WARRANTIES OR CONDITIONS OF ANY KIND, either express or implied.
// See the License for the specific language governing permissions and
// limitations under the License.

#include "paddle/cinn/hlir/framework/pir/op_lowering_impl.h"

#include <string>

#include "paddle/cinn/adt/map_expr_ctx.h"
#include "paddle/cinn/ast_gen_ius/tensor_group.h"
#include "paddle/cinn/backends/codegen_cuda_util.h"
#include "paddle/cinn/hlir/dialect/operator/ir/manual_op.h"
#include "paddle/cinn/hlir/framework/compile_error.h"
#include "paddle/cinn/hlir/framework/pir/op_lowering_util.h"
#include "paddle/cinn/hlir/framework/pir/utils.h"
#include "paddle/cinn/hlir/op/external_api_registry.h"
#include "paddle/cinn/hlir/pe/map_expr_to_ir.h"
#include "paddle/cinn/ir/dim.h"
#include "paddle/cinn/ir/group_schedule/base_group_scheduler.h"
#include "paddle/cinn/ir/group_schedule/st_shape_group_scheduler.h"
#include "paddle/cinn/ir/schedule/ir_schedule.h"
#include "paddle/cinn/lang/placeholder.h"
#include "paddle/cinn/optim/schedule_block_dce.h"
#include "paddle/cinn/optim/transform_gpu_forloop.h"
#include "paddle/common/ddim.h"
#include "paddle/fluid/pir/dialect/operator/ir/op_type.h"
#include "paddle/pir/include/dialect/control_flow/ir/cf_op.h"

#include "paddle/cinn/hlir/dialect/operator/transforms/group_merge/op_with_group_merge_util.h"

PD_DECLARE_bool(cinn_use_cuda_vectorize);
PD_DECLARE_bool(cinn_enable_map_expr);
PD_DECLARE_bool(cinn_enable_map_expr_schedule);
PD_DECLARE_bool(cinn_bucket_compile);
PD_DECLARE_bool(cinn_new_group_scheduler);

namespace cinn {
namespace hlir {
namespace framework {
namespace pir {

using cinn::common::Type;
using cinn::hlir::op::ExternalApiRegistry;
using framework::OpPatternKind;
using framework::StrategyFunction;

namespace details {

NodeAttr CollectAttrs(const ::pir::Operation& op) {
  NodeAttr node_attrs;
  VLOG(4) << "op.attributes():" << op.attributes().size();
  auto attrs = CompatibleInfo::ConvertAttributes(op);
  node_attrs.node_name = CompatibleInfo::OpName(op);
  node_attrs.attr_store = std::move(attrs);

  return node_attrs;
}

}  // namespace details

int64_t Next2Power(int64_t n) {
  if (n == 1) {
    return 1;
  }
  return int64_t(std::pow(2.0, std::ceil(std::log2(n))));
}

std::shared_ptr<cinn::ir::GroupTileInfo> OpLowererImpl::GetGroupTileInfo(
    const GroupPtr& group) {
  auto master_ops = group->master_ops;
  std::shared_ptr<cinn::ir::GroupTileInfo> group_tile_info;

  group_tile_info = std::make_shared<cinn::ir::GroupTileInfo>();

  std::stringstream ss;
  ::pir::IrPrinter printer(ss);

  ss << "group\t" << group->group_id << std::endl;
  ss << "kind\t" << group->kind() << std::endl;

  for (auto op : group->ops) {
    printer.PrintOperation(op);
    ss << "\n";
  }

  auto data_dim = group->loop_ranges;
  group_tile_info->data_rank = data_dim.size();
  auto reduce_axis = group->reduce_axis;

  std::set<int64_t> reduce_set;
  for (auto dim : reduce_axis) {
    if (dim < 0) {
      dim += group_tile_info->data_rank;
    }

    group_tile_info->reduce_axis_.push_back(dim);
    reduce_set.insert(dim);
  }

  int64_t flatten_numel = 1;
  int64_t reduce_numel = 1;

  for (int64_t i = 0; i < group_tile_info->data_rank; ++i) {
    if (reduce_set.count(i)) {
      reduce_numel *= data_dim[i];
    } else {
      flatten_numel *= data_dim[i];
    }
  }

  PADDLE_ENFORCE_GT(
      reduce_numel,
      0,
      phi::errors::Unimplemented("negative reduce numel or flaten numel"));

  int64_t reduce_block = 1;
  int64_t flatten_block = 1;

  int64_t reduce_inner_num = 1;
  int64_t flatten_inner_num = 1;
  int warp_num = 1;

  if (reduce_numel == 1) {
    reduce_block = 1;
    if (flatten_numel < 0) {
      flatten_block = 1024;

      reduce_inner_num = 1;
      warp_num = flatten_block / 128;

      flatten_inner_num = flatten_block / (warp_num * 32);
      if (flatten_inner_num == 0) {
        flatten_inner_num = 1;
      }

      group_tile_info->block_num = -1;
    } else {
      flatten_block = Next2Power(flatten_numel);
      if (flatten_block > 1024) {
        flatten_block = 1024;
      }
      reduce_inner_num = 1;
      warp_num = flatten_block / 128;
      if (warp_num == 0) {
        warp_num = 1;
      }
      flatten_inner_num = flatten_block / (warp_num * 32);
      if (flatten_inner_num == 0) {
        flatten_inner_num = 1;
      }

      int64_t block_num =
          int64_t(std::ceil(flatten_numel * 1.0 / flatten_block));
      group_tile_info->block_num = block_num;
    }
  } else if (reduce_numel <= 256) {
    // warp reduce
    reduce_block = Next2Power(reduce_numel);
    flatten_block = 256 / reduce_block;
    if (flatten_numel == 1) {
      flatten_block = 1;
    }
    flatten_inner_num = flatten_block;
    reduce_inner_num = reduce_block / 32;
    if (reduce_inner_num == 0) {
      reduce_inner_num = 2;
    }

    warp_num = 8;
    if (flatten_numel == 1) {
      warp_num = 1;
    }
  } else if (reduce_numel > 256 && reduce_numel <= 2048) {
    flatten_block = 1;
    reduce_block = int64_t(std::ceil(reduce_numel * 1.0 / 256.0)) * 256;
    warp_num = reduce_block / 256;
    flatten_inner_num = 1;
    reduce_inner_num = 8;
  } else if (reduce_numel > 2048) {
    flatten_block = 1;
    reduce_block = 2048;
    warp_num = 8;
    reduce_inner_num = int64_t(std::ceil(reduce_numel * 1.0 / 256.0));
    flatten_inner_num = 1;
  }

  group_tile_info->reduce_numel = reduce_numel;
  group_tile_info->reduce_block = reduce_block;

  std::cerr << "block num " << group_tile_info->block_num << std::endl;
  std::cerr << "num warp " << warp_num << std::endl;
  std::cerr << "flatten block " << flatten_block << std::endl;
  std::cerr << "reduce block  " << reduce_block << std::endl;
  std::cerr << "flatten inner num " << flatten_inner_num << std::endl;
  std::cerr << "reduce inner num " << reduce_inner_num << std::endl;

  group_tile_info->warp_num = warp_num;
  group_tile_info->flatten_inner_num = flatten_inner_num;
  group_tile_info->reduce_inner_num = reduce_inner_num;

  if (reduce_block > 1 && reduce_block <= 256) {
    group_tile_info->reduce_type = 0;
  }

  for (auto op : group->ops) {
    if (CompatibleInfo::OpKind(*op) == OpPatternKind::kReduction) {
      std::cerr << "add reduce var " << ValueName(op->result(0)) << std::endl;
      group_tile_info->reduce_var_names.insert(ValueName(op->result(0)));
    }
  }

  group_tile_info->shared_var_names = shared_var_names;
  group_tile_info->direct_output_var_names = direct_output_var_names;
  group_tile_info->thread_sync_before_names = thread_sync_before_names;

  group_tile_info->broadcast_info = broadcast_info;
  group_tile_info->broadcast_to_elementwise = broadcast_to_elementwise;

  return group_tile_info;
}

OpLowererImpl::OpLowererImpl(const Target& target) : target_(target) {
  name_gene_ = new PrettyNamer();
}

std::vector<ir::LoweredFunc> OpLowererImpl::Lower(const GroupPtr& group,
                                                  bool apply_op_schedule,
                                                  bool apply_group_schedule,
                                                  bool apply_pass) {
  VLOG(3) << "Lowering Group : " << group->group_id
          << " , Op Pattern : " << group->op_pattern_kind;
  group->input_names.clear();
  group->output_names.clear();
  switch (group->op_pattern_kind) {
    case framework::kElementWise:
    case framework::kBroadcast:
    case framework::kInjective:
      return LowerGroup(group,
                        apply_op_schedule,
                        apply_group_schedule,
                        &OpLowererImpl::ElementwiseScheduleDetermineFunction);
    case framework::kReduction:
      return LowerGroup(group,
                        apply_op_schedule,
                        apply_group_schedule,
                        &OpLowererImpl::ReduceScheduleDetermineFunction);
    case framework::kOutFusible:
      LOG(FATAL) << "Group Pattern Kind kOutFusible Is Not Implemented!";
    case framework::kNonFusible:
      return LowerGroup(group,
                        apply_op_schedule,
                        apply_group_schedule,
                        &OpLowererImpl::NonFusibleScheduleDetermineFunction);
    default:
      LOG(FATAL) << "Group Pattern Kind Is Unknown!";
  }
}
BucketLoweredFuncsWrapper OpLowererImpl::BucketLower(const GroupPtr& group,
                                                     bool apply_op_schedule,
                                                     bool apply_group_schedule,
                                                     bool apply_pass) {
  VLOG(4) << "BucketLower Group : \n" << *group;
  // 1.Do compute, lower and schedule for each op.
  auto& ops = group->ops;
  if (ops.size() == 1 && ops[0]->name() == "custom_call") {
    return {{{ir::Expr(1), LowerCustomCall(group)[0]}}, ir::LoweredFunc()};
  }
  std::vector<ir::Tensor> group_func_arg_tensors;
  std::unordered_map<::pir::Value, ir::Tensor> tensor_map;
  // for some op, it will output more tmp value and regard as
  // XX_0, XX_1, so we log them in tmp_tensor_info;
  std::unordered_map<std::string, ir::Tensor> tmp_tensor_info;
  std::vector<ir::Expr> func_bodies =
      LowerOps(group,
               ops,
               apply_op_schedule,
               &OpLowererImpl::DyShapeScheduleDetermineFunction,
               &group_func_arg_tensors,
               &tensor_map,
               &tmp_tensor_info);

  // 2.Do group schedule.
  ir::ModuleExpr mod_expr(func_bodies);
  ir::IRSchedule ir_sch(
      mod_expr, -1, false, cinn::utils::ErrorMessageLevel::kGeneral, true);
  ir_sch.MergeExprs();
  std::vector<std::pair<ir::SymbolicPredicate, ir::Expr>> cond2func_bodies;
  VLOG(3) << "After lower, ir is: \n" << ir_sch.GetModule().GetExprs().at(0);
  if (apply_group_schedule) {
    std::unordered_set<std::string> output_tensor_names;
    for (auto value : group->GetGroupOutputValues()) {
      output_tensor_names.insert(ValueName(value));
    }

    std::shared_ptr<cinn::ir::GroupTileInfo> group_tile_info;
    std::unique_ptr<ir::GroupScheduler> group_scheduler =
        ir::GroupScheduler::Make(&ir_sch,
                                 output_tensor_names,
                                 target_,
                                 /* is_dy_shape = */ true,
                                 group_tile_info);

    group_scheduler->Schedule();

    cond2func_bodies = group_scheduler->GetIRs();
  } else {
    cond2func_bodies.emplace_back(ir::Expr(true),
                                  ir_sch.GetModule().GetExprs()[0]);
  }

  // 3.Do post-processing,
  // including preparing function args and temporary variables,
  // applying low-level optimization passes, etc.
  std::vector<ir::Expr> scheduled_func_bodies;
  for (std::pair<ir::SymbolicPredicate, ir::Expr>& cond2body :
       cond2func_bodies) {
    scheduled_func_bodies.push_back(cond2body.second);
  }
  std::vector<ir::Tensor> group_func_arg_tensors_copy = group_func_arg_tensors;
  std::vector<ir::Argument> group_func_args;
  std::vector<ir::LoweredFunc> funcs = PostProcess(group,
                                                   tensor_map,
                                                   apply_group_schedule,
                                                   {scheduled_func_bodies},
                                                   &group_func_arg_tensors_copy,
                                                   &group_func_args);
  CHECK_EQ(funcs.size(), cond2func_bodies.size());
  BucketLoweredFuncsWrapper funcs_wrapper;
  for (int i = 0; i < funcs.size(); ++i) {
    funcs_wrapper.predicate2funcs.emplace_back(cond2func_bodies[i].first,
                                               funcs[i]);
  }
  funcs_wrapper.infer_shape_func = GenerateInferShapeFunc(
      group, group_func_arg_tensors_copy, group_func_args);

  return funcs_wrapper;
}

void OpLowererImpl::InsertNameGeneToScope(std::shared_ptr<Scope> scope) {
  auto& name_map = name_gene_->GetNameMap();
  for (auto it = name_map.begin(); it != name_map.end(); ++it) {
    auto value = it->first;
    if (!(value) || !(value.type())) {
      return;
    }

    auto& name = it->second;
    auto type_info = value.type().dyn_cast<paddle::dialect::DenseTensorType>();
    auto* var = scope->Var<Tensor>(name);
    auto& tensor = absl::get<Tensor>(*var);

    std::vector<Shape::dim_t> shape;
    for (auto i = 0; i < type_info.dims().size(); ++i) {
      shape.push_back(Shape::dim_t(type_info.dims()[i]));
    }
    tensor->Resize(Shape{shape});
    tensor->set_type(pir::CompatibleInfo::ConvertIRType(type_info.dtype()));
  }
}

bool OpLowererImpl::ElementwiseScheduleDetermineFunction(::pir::Operation* op) {
  return true;
}

bool OpLowererImpl::ReduceScheduleDetermineFunction(::pir::Operation* op) {
  VLOG(3) << "in ReduceScheduleDetermineFunction";
  return CompatibleInfo::OpKind(*op) == framework::kReduction;
}

bool OpLowererImpl::NonFusibleScheduleDetermineFunction(::pir::Operation* op) {
  return true;
}

bool OpLowererImpl::DyShapeScheduleDetermineFunction(::pir::Operation* op) {
  return false;
}

void OpLowererImpl::LowerOpsForMapExpr(
    const GroupPtr& group,
    const std::vector<::pir::Operation*>& ops,
    std::vector<ir::Tensor>* group_func_arg_tensors,
    std::unordered_map<::pir::Value, ir::Tensor>* tensor_map) {
  auto& strategy = Operator::GetAttrs<StrategyFunction>("CINNStrategy");
  // for some op, it will output more tmp value and regard as
  // XX_0, XX_1, so we log them in tmp_tensor_info;
  std::unordered_map<std::string, ir::Tensor> tmp_tensor_info;
  for (auto* op : ops) {
    // 1.Select Op impl
    std::vector<Type> out_types;
    std::vector<std::vector<int>> out_shapes;

    CollectOutputInfo(op, &out_types, &out_shapes, group);
    VLOG(4) << "out_types.size(): " << out_types.size();
    NodeAttr node_attrs = details::CollectAttrs(*op);

    std::vector<ir::Tensor> op_func_arg_tensors =
        CollectInputTensor(group, op, group_func_arg_tensors, tensor_map);
    VLOG(4) << "input size:" << op_func_arg_tensors.size();

    std::string cinn_op_name = CompatibleInfo::OpName(*op);
    const hlir::framework::Operator* cinn_op = Operator::Get(cinn_op_name);
    auto op_impl = OpStrategy::SelectImpl(strategy[cinn_op](
        node_attrs, op_func_arg_tensors, out_types, out_shapes, this->target_));
    // 2.Perform the lower process of Op
    std::vector<ir::LoweredFunc> funcs = DoOpLower(
        op_impl, op, tensor_map, &tmp_tensor_info, &op_func_arg_tensors);

    group->mut_map_expr_ctx()->UpdateOpLoweredFuncKey(op, funcs);
  }
}

/* Most of below codes copies from `PostProcess` function */
std::vector<ir::LoweredFunc> OpLowererImpl::LowerMapExpr(
    const GroupPtr& group,
    const std::vector<::pir::Operation*>& ops,
    bool apply_op_schedule,
    bool apply_group_schedule,
    std::vector<ir::Tensor>* group_func_arg_tensors,
    std::unordered_map<::pir::Value, ir::Tensor>* tensor_map) {
  if (FLAGS_cinn_enable_map_expr && FLAGS_cinn_enable_map_expr_schedule) {
    apply_op_schedule = false;
    apply_group_schedule = false;
  }
  VLOG(4) << "FLAGS_cinn_enable_map_expr_schedule = "
          << FLAGS_cinn_enable_map_expr_schedule;
  VLOG(4) << "apply_op_schedule = " << apply_op_schedule;
  VLOG(4) << "apply_group_schedule = " << apply_group_schedule;

  LowerOpsForMapExpr(group, ops, group_func_arg_tensors, tensor_map);

  VLOG(4) << "Begin MapExprToIr";
  ir::Expr func_body = adt::MapExprToIr(group->map_expr_ctx(), target_);

  // 2.Do group schedule.
  ir::ModuleExpr mod_expr({func_body});
  ir::IRSchedule ir_sch(mod_expr);
  ir_sch.MergeExprs();
  VLOG(3) << "After lower, ir is: \n" << ir_sch.GetModule().GetExprs().at(0);
  if (apply_group_schedule) {
    std::unordered_set<std::string> output_tensor_names;
    for (auto value : group->GetGroupOutputValues()) {
      output_tensor_names.insert(ValueName(value));
    }

    std::shared_ptr<cinn::ir::GroupTileInfo> group_tile_info;
    ir::StaticShapeGroupScheduler group_scheduler(
        &ir_sch, output_tensor_names, target_, group_tile_info);
    group_scheduler.MapExprSchedule();
    VLOG(3) << "After group schedule, ir is: \n"
            << ir_sch.GetModule().GetExprs().at(0);
  }

  // 3.Do post-processing,
  // including preparing function args and temporary variables,
  // applying low-level optimization passes, etc.
  std::vector<ir::Argument> group_func_args;
  return PostProcess(group,
                     *tensor_map,
                     apply_op_schedule,
                     {ir_sch.GetModule().GetExprs()[0]},
                     group_func_arg_tensors,
                     &group_func_args);
}

std::vector<ir::LoweredFunc> OpLowererImpl::LowerGroup(
    const GroupPtr& group,
    bool apply_op_schedule,
    bool apply_group_schedule,
    ScheduleDetermineFunction schedule_determine_func) {
  // 1.Do compute, lower and schedule for each op.
  auto& ops = group->ops;
  if (ops.size() == 1 && ops[0]->name() == "custom_call") {
    return LowerCustomCall(group);
  }
  std::vector<ir::Tensor> group_func_arg_tensors;
  std::unordered_map<::pir::Value, ir::Tensor> tensor_map;
  // for some op, it will output more tmp value and regard as
  // XX_0, XX_1, so we log them in tmp_tensor_info;
  std::unordered_map<std::string, ir::Tensor> tmp_tensor_info;
  bool do_op_schedule = apply_group_schedule || apply_op_schedule;
  if (FLAGS_cinn_enable_map_expr) {
    return LowerMapExpr(group,
                        ops,
                        /*do_op_schedule=*/do_op_schedule,
                        /*apply_group_schedule=*/apply_group_schedule,
                        &group_func_arg_tensors,
                        &tensor_map);
  }
  std::vector<ir::Expr> func_bodies =
      LowerOps(group,
               ops,
               do_op_schedule,
               &OpLowererImpl::DyShapeScheduleDetermineFunction,
               &group_func_arg_tensors,
               &tensor_map,
               &tmp_tensor_info);

  std::unordered_set<::pir::Value> inner_genevalue;
  std::unordered_set<::pir::Operation*> ops_set(ops.begin(), ops.end());
  for (auto* op : ops) {
    for (size_t i = 0; i < op->num_results(); ++i) {
      inner_genevalue.insert(op->result(i));
    }
  }

  BuildBroadcastInfo(group);

  for (auto& op : group->output_ops) {
    direct_output_var_names.insert(ValueName(op->result(0)));

    // collect all output tensor.
    if (op->name() == "cinn_op.store") {
      auto input_var_name = ValueName(op->operand_source(0));
      if (broadcast_info.count(input_var_name)) {
        auto base_info = broadcast_info[input_var_name];
        base_info.with_constrain = true;
        broadcast_info[ValueName(op->result(0))] = base_info;
      }
    }

    for (auto opresult : op->results()) {
      if (tensor_map.count(opresult) == 0) {
        continue;
      }

      direct_output_var_names.insert(ValueName(opresult));
    }
  }

  for (size_t i = 0; i < func_bodies.size(); ++i) {
    std::cerr << "i " << i << "\n" << func_bodies[i] << std::endl;
  }

  // 2.Do group schedule.

  ir::ModuleExpr mod_expr(func_bodies);
  std::shared_ptr<ir::IRSchedule> ir_sch =
      std::make_shared<ir::IRSchedule>(mod_expr);

  auto have_dy_shape = false;
  for (auto d : group->loop_ranges) {
    if (d < 0) {
      have_dy_shape = true;
    }
  }
  if (have_dy_shape) {
    ir_sch = std::make_shared<ir::IRSchedule>(
        mod_expr, -1, false, cinn::utils::ErrorMessageLevel::kGeneral, true);
  }
  ir_sch->MergeExprs();
  VLOG(3) << "After lower, ir is: \n" << ir_sch->GetModule().GetExprs().at(0);
  // if (apply_group_schedule) {
  DoGroupSchedule(*(ir_sch.get()), group, tensor_map, tmp_tensor_info);
  VLOG(3) << "After group schedule, ir is: \n"
          << ir_sch->GetModule().GetExprs().at(0);
  // }

  // 3.Do post-processing,
  // including preparing function args and temporary variables,
  // applying low-level optimization passes, etc.
  std::vector<ir::Argument> group_func_args;
  return PostProcess(group,
                     tensor_map,
                     do_op_schedule,
                     {ir_sch->GetModule().GetExprs().at(0)},
                     &group_func_arg_tensors,
                     &group_func_args);
}

void OpLowererImpl::BuildBroadcastInfo(const GroupPtr& group) {
  // TODO(phlrain): this is primary verion for loop aligment
  // will be update by a new method
  auto& align_info = group->alignment_schedule_info;
  auto& ops = group->ops;
  for (auto op1 : ops) {
    auto it = align_info.find(op1);
    if (it == align_info.end()) {
      continue;
    }

    PADDLE_ENFORCE_EQ(
        it->second.size(),
        1,
        phi::errors::Unimplemented("only suppopt one transform yet"));

    if (it->second[0].type == ScheduleAlignType::kBroadcast) {
      // get broadcast op
      auto broadcast_axes = it->second[0].axis_info;
      auto output_shape = it->second[0].factor_info;

      phi::DDim in_dim;

      if (it->first->name() == "cinn_op.reshape") {
        // TODO(phlrain): deal with reshape in a better way
        if (it->first->result(0).use_count() == 1 &&
            it->first->result(0).first_use().owner()->isa<::pir::YieldOp>()) {
          continue;
        }
      }

      if ((it->first->name() != "cinn_op.reshape") &&
          (it->first->name() != "cinn_op.broadcast") &&
          (it->first->num_operands() == 1)) {
        in_dim = it->first->operand_source(0)
                     .type()
                     .dyn_cast<paddle::dialect::DenseTensorType>()
                     .dims();
      } else {
        in_dim = it->first->result(0)
                     .type()
                     .dyn_cast<paddle::dialect::DenseTensorType>()
                     .dims();
      }
      std::cerr << it->first->name() << "\t in dim " << in_dim << "\t"
                << it->second[0].DebugStr() << std::endl;

      cinn::ir::BroadcastInfo info;
      if (in_dim.size() == 1u && in_dim[0] == 1u) {
        info.full_broadcast = true;
        for (size_t i = 0; i < output_shape.size(); ++i) {
          std::cerr << i << "    shape   " << output_shape[i] << std::endl;
          info.broadcast_axes.push_back(i);
          info.output_shape.push_back(output_shape[i]);
        }
      } else if (in_dim.size() == broadcast_axes.size()) {
        if (in_dim.size() != output_shape.size()) {
          info.split_first = true;

          if (broadcast_axes.size() == 1) {
            std::vector<int> temp_shape(output_shape.size(), 1);
            temp_shape[broadcast_axes[0]] = output_shape[broadcast_axes[0]];
            info.split_info.emplace_back(0, temp_shape);

            for (size_t i = 0; i < output_shape.size(); ++i) {
              if (i != broadcast_axes[0]) {
                info.broadcast_axes.push_back(i);
                info.output_shape.push_back(output_shape[i]);
              }
            }
          } else {
            throw std::runtime_error("not support multi dim broadcast yet");
          }
        } else {
          for (size_t i = 0; i < broadcast_axes.size(); ++i) {
            std::cerr << "broadcast axes " << broadcast_axes[i] << std::endl;
            std::cerr << in_dim << std::endl;
            std::cerr << output_shape[broadcast_axes[i]] << std::endl;
            if (in_dim[i] != output_shape[broadcast_axes[i]]) {
              if (in_dim[i] != 1) {
                throw std::runtime_error("Only support 1 - D broadcast ");
              }
              info.broadcast_axes.push_back(i);
              info.output_shape.push_back(output_shape[broadcast_axes[i]]);
            }
          }
        }
      } else {
        // only deal with broadcast axes
        std::set<int> axes_set;
        for (size_t i = 0; i < broadcast_axes.size(); ++i) {
          axes_set.insert(broadcast_axes[i]);
          std::cerr << "broadcast axes " << broadcast_axes[i] << std::endl;
          if (in_dim[broadcast_axes[i]] != 1) {
            throw std::runtime_error("Only support 1 - D broadcast ");
          }

          info.broadcast_axes.push_back(broadcast_axes[i]);
          info.output_shape.push_back(output_shape[broadcast_axes[i]]);
        }
      }
      PADDLE_ENFORCE_NE(
          info.broadcast_axes.size(),
          0,
          phi::errors::PreconditionNotMet("broadcast axes can not be zero"));

      for (size_t i = 0; i < it->first->num_operands(); ++i) {
        if (!align_info.count(it->first->operand_source(i).defining_op())) {
          std::cerr << "is first broadcast " << it->first->name() << std::endl;
          info.first_broadcast = true;
          break;
        }
      }

      auto op_out = it->first->result(0);
      std::cerr << "var name " << ValueName(op_out) << std::endl;
      info.op_name = it->first->name();
      broadcast_info[ValueName(op_out)] = info;

      std::cerr << "op " << it->first->name() << std::endl;

      for (auto use_it = op_out.use_begin(); use_it != op_out.use_end();
           ++use_it) {
        if (use_it->owner()->name() == "cf.yield") {
          continue;
        }
        if (CompatibleInfo::OpKind(*(use_it->owner())) ==
            framework::kBroadcast) {
          std::cerr << "match broadcast !!!!!!!!!!!!!!!!!!!!!!!!" << std::endl;
          if (!info.full_broadcast) {
            broadcast_to_elementwise[ValueName(use_it->owner()->result(0))] =
                info;
          }
        }
      }
    } else {
      throw std::runtime_error("only supportbroadcast type for now");
    }
  }
}

std::vector<ir::LoweredFunc> OpLowererImpl::LowerCustomCall(
    const GroupPtr& group) {
  auto& ops = group->ops;
  CHECK_EQ(ops.size(), 1);
  ::pir::Operation* op = ops[0];
  std::unordered_map<::pir::Value, ir::Tensor> tensor_map;
  std::vector<ir::Tensor> op_func_arg_tensors =
      CollectInputTensor(group, op, nullptr, &tensor_map);
  VLOG(4) << "inputs.size(): " << op_func_arg_tensors.size();

  std::vector<Type> out_types;
  std::vector<std::vector<int>> out_shapes;
  CollectOutputInfo(op, &out_types, &out_shapes, group);
  VLOG(4) << "out_types.size(): " << out_types.size();

  NodeAttr node_attrs = details::CollectAttrs(*op);

  auto& cinn_strategy = Operator::GetAttrs<StrategyFunction>("CINNStrategy");
  const hlir::framework::Operator* cinn_op =
      Operator::Get(node_attrs.node_name);
  auto impl = OpStrategy::SelectImpl(cinn_strategy[cinn_op](
      node_attrs, op_func_arg_tensors, out_types, out_shapes, target_));

  // TODO(Arelius84): Support extern API
  std::string external_api;
  // if (node_attrs.attr_store.count("custom_call")) {
  //   external_api =
  //       absl::get<std::string>(node_attrs.attr_store.at("custom_call"));
  // } else {
  //   external_api = ExternalApiRegistry::Global()->GetExternalApi(node,
  //   target_);
  // }
  std::vector<cinn::common::CINNValue> compute_args = {
      cinn::common::CINNValue(group->FuncName()),
      cinn::common::CINNValue(external_api)};
  cinn::common::CINNValuePack pack =
      impl->fcompute(cinn::common::CINNValuePack{compute_args});
  CHECK_EQ(pack.size(), 1UL);
  // reset input names as extern api input args can't be remove duplicate.
  // group->input_names.clear();
  // for (auto& inode : node->inlinks_in_order()) {
  //   group->input_names.push_back(inode->source()->as<NodeData>()->id());
  // }
  return {pack[0].operator ir::Expr().as_lowered_func_ref()};
}

std::vector<ir::LoweredFunc> OpLowererImpl::PostProcess(
    const GroupPtr& group,
    const std::unordered_map<::pir::Value, ir::Tensor>& tensor_map,
    bool done_op_schedule,
    std::vector<ir::Expr> func_bodies,
    std::vector<ir::Tensor>* group_func_arg_tensors,
    std::vector<ir::Argument>* group_func_args) {
  // 1.Prepare function args
  group->input_names.clear();
  std::unordered_set<std::string> arg_name_set;
  for (auto& arg_tensor : *group_func_arg_tensors) {
    // input data name.
    group->input_names.push_back(arg_tensor->name);
    // input args
    (*group_func_args)
        .emplace_back(arg_tensor->buffer, ir::Argument::IO::kInput);
    arg_name_set.insert(arg_tensor->buffer->name);
  }
  std::cerr << "post process\n";

  group->output_names.clear();

  // collect all output tensor.
  for (auto op_result : group->GetGroupOutputValues()) {
    if (tensor_map.count(op_result) == 0) {
      continue;
    }
    auto tensor = tensor_map.at(op_result);
    if (arg_name_set.count(tensor->buffer->name) != 0) {
      continue;
    }

<<<<<<< HEAD
    // group->output_values.push_back(op_result);
=======
>>>>>>> 5b772785
    // output arg tensors
    group_func_arg_tensors->push_back(tensor);
    // output args
    group->output_names.push_back(tensor->name);
    (*group_func_args).emplace_back(tensor->buffer, ir::Argument::IO::kOutput);
    arg_name_set.insert(tensor->buffer->name);
  }

  if (!done_op_schedule) {
    std::unordered_set<std::string> args_set;
    for (auto arg : (*group_func_args)) {
      args_set.insert(arg.name());
    }
    for (auto& op : group->ops) {
      // collect all output tensor.
      for (auto opresult : op->results()) {
        if (tensor_map.count(opresult) == 0) {
          continue;
        }
        auto tensor = tensor_map.at(opresult);
        if (args_set.count("_" + tensor->name) != 0) {
          continue;
        }
        group->output_values.push_back(opresult);
        group_func_arg_tensors->push_back(tensor);
        group->output_names.push_back(tensor->name);
        group_func_args->emplace_back(tensor->buffer,
                                      ir::Argument::IO::kOutput);
      }
    }
  }

  std::cerr << "22\n";

  std::map<int, CINNKernelInfo::ArgDimIdx> mps;
  // update args for dynamic dim
  int num_tensor_args = static_cast<int>(group_func_args->size());
  int non_tensor_arg_idx = group_func_args->size();
  std::unordered_set<std::string> int_args_set;
  for (int tensor_arg_idx = 0; tensor_arg_idx < num_tensor_args;
       tensor_arg_idx++) {
    auto tensor_dim = (*group_func_arg_tensors)[tensor_arg_idx]->sym_shape;
    int tensor_dim_size = tensor_dim.size();
    for (int tensor_arg_dim_idx = 0; tensor_arg_dim_idx < tensor_dim_size;
         tensor_arg_dim_idx++) {
      if (tensor_dim[tensor_arg_dim_idx]->IsUniSymbolic()) {
        const std::string symbol_name =
            tensor_dim[tensor_arg_dim_idx]->ToString();
        if (int_args_set.count(symbol_name) != 0) {
          continue;
        }
        int_args_set.insert(symbol_name);
        group_func_args->emplace_back(
            ir::_Var_::Make(symbol_name, cinn::common::Int(64)));
        group->int_args_map[non_tensor_arg_idx++] = {tensor_arg_idx,
                                                     tensor_arg_dim_idx};
        VLOG(4) << "device kernel func's " << non_tensor_arg_idx << " is from "
                << tensor_arg_idx << ".shape(" << tensor_arg_dim_idx << ")";
      }
    }
  }
  std::cerr << "33\n";
  std::vector<ir::LoweredFunc> lowered_funcs;
  for (ir::Expr func_body : func_bodies) {
    optim::EliminateDeadScheduleBlock(&(func_body), group->output_names);
#ifdef CINN_WITH_CUDA
    optim::OptimizeExprGPU(&(func_body));
#endif
    // std::cerr << "fun body " << func_body << std::endl;

    // 2.Prepare temp buffers
    auto temp_buffers =
        lang::GetTempBuffers(*group_func_arg_tensors, func_body);
    // 3.Building LoweredFunc
    auto func = ir::_LoweredFunc_::Make(
        group->FuncName(), *group_func_args, func_body, temp_buffers);
    if (!done_op_schedule) {
      func->PrepareBufferCastExprs();
    }
    // 4.Apply low level pass
    func = optim::Optimize(Expr(func), target_, false).as_lowered_func_ref();
    lowered_funcs.push_back(std::move(func));
  }

  return lowered_funcs;
}

std::vector<ir::Expr> OpLowererImpl::LowerOps(
    const GroupPtr& group,
    const std::vector<::pir::Operation*>& ops,
    bool apply_op_schedule,
    ScheduleDetermineFunction schedule_determine_func,
    std::vector<ir::Tensor>* group_func_arg_tensors,
    std::unordered_map<::pir::Value, ir::Tensor>* tensor_map,
    std::unordered_map<std::string, ir::Tensor>* tmp_tensor_info) {
  auto& strategy = Operator::GetAttrs<StrategyFunction>("CINNStrategy");
  std::vector<Expr> func_bodies;
  std::unordered_set<::pir::Value> inner_used_value;
  for (auto* op : ops) {
    for (size_t i = 0; i < op->num_operands(); ++i) {
      inner_used_value.insert(op->operand_source(i));
    }
  }

  std::unordered_set<::pir::Operation*> not_used_op;
  for (auto* op : ops) {
    bool used = false;
    for (size_t i = 0; i < op->num_results(); ++i) {
      if (inner_used_value.count(op->result(i))) {
        used = true;
        break;
      }
    }

    if (!used) {
      not_used_op.insert(op);
    }
  }

  for (auto* op : ops) {
    std::cerr << "op name " << op->name() << std::endl;
    VLOG(4) << "start lowering op:" << op->name();
    std::string cinn_op_name = CompatibleInfo::OpName(*op);

    std::cerr << "cinn op name " << cinn_op_name << std::endl;

    // 1.Select Op impl
    std::vector<ir::Tensor> op_func_arg_tensors =
        CollectInputTensor(group, op, group_func_arg_tensors, tensor_map);
    VLOG(4) << "input size:" << op_func_arg_tensors.size();

    const hlir::framework::Operator* cinn_op = Operator::Get(cinn_op_name);
    std::shared_ptr<OpImpl> op_impl = nullptr;
    if (FLAGS_cinn_bucket_compile) {
      std::vector<Type> out_types;
      std::vector<std::vector<ir::Dim>> out_shapes;
      CollectOutputInfo(op, &out_types, &out_shapes, group);

      CHECK_EQ(out_types.size(), out_shapes.size());
      VLOG(4) << "out_types.size(): " << out_types.size();
      NodeAttr node_attrs = details::CollectAttrs(*op);
      auto& strategy_map =
          Operator::GetAttrs<StrategyFunctionSymbolic>("CINNStrategySymbolic");
      StrategyFunctionSymbolic strategy = strategy_map[cinn_op];
      CHECK(static_cast<bool>(strategy))
          << " cinn_op_name: " << cinn_op_name
          << "has no CINNStrategySymbolic registered.";
      op_impl = OpStrategy::SelectImpl(strategy(node_attrs,
                                                op_func_arg_tensors,
                                                out_types,
                                                out_shapes,
                                                this->target_));
    } else {
      std::vector<Type> out_types;
      std::vector<std::vector<int>> out_shapes;
      CollectOutputInfo(op, &out_types, &out_shapes, group);
      VLOG(4) << "out_types.size(): " << out_types.size();
      NodeAttr node_attrs = details::CollectAttrs(*op);
      op_impl = OpStrategy::SelectImpl(strategy[cinn_op](node_attrs,
                                                         op_func_arg_tensors,
                                                         out_types,
                                                         out_shapes,
                                                         this->target_));
    }
    // 2.Perform the lower process of Op
    std::vector<ir::LoweredFunc> funcs = DoOpLower(
        op_impl, op, tensor_map, tmp_tensor_info, &op_func_arg_tensors);

    // func_bodies.push_back(DoOpSchedule(op_impl, op_func_arg_tensors,
    //   funcs));
    // if (apply_op_schedule && (this->*schedule_determine_func)(op)) {
    //   // 3.Perform the schedule of Op
    //   func_bodies.push_back(DoOpSchedule(op_impl, op_func_arg_tensors,
    //   funcs));
    // } else
    {
      if (ops.size() > 1 && not_used_op.count(op) &&
          (op->name() == "cinn_op.reshape")) {
        erase_reshape.insert(op);
        continue;
      }

      for (const ir::LoweredFunc& func : funcs) {
        func_bodies.push_back(func->body);
      }

      remain_ops.push_back(op);
    }
  }

  VLOG(4) << "group_func_arg_tensors.size(): "
          << group_func_arg_tensors->size();

  return func_bodies;
}

std::vector<ir::LoweredFunc> OpLowererImpl::DoOpLower(
    std::shared_ptr<hlir::framework::OpImpl> op_impl,
    ::pir::Operation* op,
    std::unordered_map<::pir::Value, ir::Tensor>* tensor_map,
    std::unordered_map<std::string, ir::Tensor>* tmp_tensor_info,
    std::vector<ir::Tensor>* op_func_arg_tensors) {
  VLOG(4) << "Do lower with Compute, op: " << op->name();
  std::vector<cinn::common::CINNValue> cinn_inputs;
  for (const ir::Tensor& tensor : *op_func_arg_tensors) {
    cinn_inputs.push_back(cinn::common::CINNValue(ir::Expr(tensor)));
  }

  // set tensor name = operand hash name
  auto op_results = op->results();
  for (const auto& result : op_results) {
    std::string output_id = ValueName(result);
    cinn_inputs.push_back(cinn::common::CINNValue(output_id));
  }

  // 1.Do compute
  cinn::common::CINNValuePack pack =
      op_impl->fcompute(cinn::common::CINNValuePack{cinn_inputs});

  poly::StageMap tmp_stages = pack.back();
  std::string post = "";
  for (int idx = 0; idx < pack.size() - 1; ++idx) {
    Expr expr = pack[idx];
    // Insert the output tensor defined by Compute into the tensor_map
    if (pack.size() - 1 > op_results.size()) {
      // Some op may output multiple temp tensors in their Compute
      // definition, but only one output  in the graph, and we use id +
      // "_0"/"_1" as key.
      if (idx < op_results.size()) {
        (*tensor_map)[op_results[idx]] = expr.as_tensor_ref();
      }
      std::string tensor_name = ValueName(op_results[0]) + post;
      VLOG(3) << "Add tmp tensor name for reducer op: " << tensor_name;
      (*tmp_tensor_info)[tensor_name] = expr.as_tensor_ref();
      post = "_" + std::to_string(idx);
    } else {
      // If the number of output tensors defined by Compute is less equal than
      // the output node_data on the graph, then there is a one-to-one
      // correspondence, and the redundant output node_data contact empty.
      (*tensor_map)[op_results[idx]] = expr.as_tensor_ref();
    }

    // Insert output tensors into function arg
    if (!expr.as_tensor_ref()->buffer.defined() ||
        this->target_ != cinn::common::DefaultNVGPUTarget()) {
      op_func_arg_tensors->push_back(expr.as_tensor_ref());
      expr.as_tensor_ref()->WithBuffer();
    }
  }

  VLOG(4) << "op_func_arg_tensors.size(): " << op_func_arg_tensors->size();

  // 2.Do lower
  std::string lower_fn_name = CompatibleInfo::OpFuncName(*op);
  ast_gen_ius::TensorGroup tensor_group =
      ast_gen_ius::ConvertStageMapToTensorGroup(tmp_stages);
  std::vector<ir::LoweredFunc> funcs = lang::LowerToAstVec(
      lower_fn_name, *op_func_arg_tensors, {&tensor_group}, this->target_);
  VLOG(4) << "Lower op: " << lower_fn_name << ", get " << funcs.size()
          << " LoweredFunc:\n";
  if (VLOG_IS_ON(4)) {
    for (auto fun : funcs) {
      VLOG(4) << fun;
    }
  }

  op_func_arg_tensors->clear();
  for (int idx = 0; idx < pack.size() - 1; ++idx) {
    CHECK(pack[idx].is_tensor());
    op_func_arg_tensors->push_back(
        pack[idx].operator ir::Expr().as_tensor_ref());
  }

  return funcs;
}

ir::Expr OpLowererImpl::DoOpSchedule(
    std::shared_ptr<hlir::framework::OpImpl> op_impl,
    const std::vector<ir::Tensor>& op_func_arg_tensors,
    const std::vector<ir::LoweredFunc>& lowered_funcs) {
  VLOG(4) << "Do op schedule";
  std::vector<cinn::common::CINNValue> schedule_inputs;
  // 1.Collect tensors
  for (const ir::Tensor& op_func_arg_tensor : op_func_arg_tensors) {
    schedule_inputs.push_back(cinn::common::CINNValue(op_func_arg_tensor));
  }
  // 2.Collect bodies to be scheduled
  for (const ir::LoweredFunc& func : lowered_funcs) {
    schedule_inputs.push_back(cinn::common::CINNValue(func->body));
  }
  // 3.Do schedule on AST
  cinn::common::CINNValuePack expr_pack =
      op_impl->fschedule(cinn::common::CINNValuePack{schedule_inputs});
  VLOG(4) << "After op schedule: " << expr_pack[0].operator ir::Expr();

  return expr_pack[0].operator ir::Expr();
}

ir::Expr OpLowererImpl::DoGroupSchedule(
    ir::IRSchedule& ir_sch,
    const GroupPtr& group,
    const std::unordered_map<::pir::Value, ir::Tensor>& tensor_map,
    const std::unordered_map<std::string, ir::Tensor>& tmp_tensor_info) {
  VLOG(3) << "using StaticShapeGroupScheduler to schedule group.";
  std::cerr << "!!!!!!!!!!!!!!!!!!!!group op kind" << group->op_pattern_kind
            << std::endl;

  std::cerr << "group id " << group->group_id << std::endl;
  std::cerr << "type " << group->op_pattern_kind << std::endl;

  std::cerr << "reduce axis ";
  for (auto d : group->reduce_axis) {
    std::cerr << " " << d;
  }
  std::cerr << std::endl;

  std::cerr << "loop range ";
  bool have_dy_shape = false;
  for (auto d : group->loop_ranges) {
    if (d < 0) {
      have_dy_shape = true;
    }
    std::cerr << " " << d;
  }
  std::cerr << std::endl;

  auto group_tile_info = GetGroupTileInfo(group);

  std::unordered_set<std::string> output_tensor_names;
  for (auto value : group->GetGroupOutputValues()) {
    output_tensor_names.insert(ValueName(value));
  }
  std::unique_ptr<ir::GroupScheduler> group_scheduler =
      ir::GroupScheduler::Make(&ir_sch,
                               output_tensor_names,
                               target_,
                               /* is_dy_shape = */ have_dy_shape,
                               group_tile_info);
  group_scheduler->Schedule();
  return ir_sch.GetModule().GetExprs().at(0);
}

ir::Tensor OpLowererImpl::GetTensor(const GroupPtr& group,
                                    const ::pir::Value& value) {
  auto type_info = value.type().dyn_cast<paddle::dialect::DenseTensorType>();
  auto dtype = type_info.dtype();
  std::string input_id = ValueName(value);

  auto ForEachDimExpr = [&](const auto& DoEach) {
    const auto& dims = type_info.dims();
    if (::common::contain_unknown_dim(dims)) {  // dynamic shape
      const auto& sym_vec = group->GetShapeOrDataExprs(value).shape();
      for (const auto& dim_expr : sym_vec) {
        DoEach(dim_expr);
      }
    } else {  // static shape
      for (int i = 0; i < dims.size(); ++i) {
        DoEach(::symbol::DimExpr{dims[i]});
      }
    }
  };
  // if (FLAGS_cinn_bucket_compile) {
  std::vector<ir::Dim> sym_shape;
  ForEachDimExpr(
      [&](const auto& sym) { sym_shape.emplace_back(input_id, sym); });
  return lang::CreatePlaceHolder(
      sym_shape, CompatibleInfo::ConvertIRType(dtype), input_id);
  // } else {
  //   return
  //   lang::CreatePlaceHolder(::common::vectorize<int>(type_info.dims()),
  //                                  CompatibleInfo::ConvertIRType(dtype),
  //                                  input_id);
  // }
}

std::vector<ir::Tensor> OpLowererImpl::CollectInputTensor(
    const GroupPtr& group,
    const ::pir::Operation* op,
    std::vector<ir::Tensor>* func_args,
    std::unordered_map<::pir::Value, ir::Tensor>* tensor_map) {
  std::vector<ir::Tensor> tensors;
  for (auto in_value : CompatibleInfo::RealOperandSources(*op)) {
    VLOG(4) << "input tensor name: " << ValueName(in_value);
    ir::Tensor tensor = GetTensor(group, in_value);
    VLOG(4) << "shape: " << tensor->shape;
    VLOG(4) << "sym_shape: " << tensor->sym_shape;

    if (!tensor_map->count(in_value)) {
      // record tensor.
      (*tensor_map)[in_value] = tensor;
      // record func input args
      if (func_args != nullptr) {
        func_args->push_back(tensor);
      }
    } else {
      // TODO(6clc): After supporting symbolic calculation,
      // 1. Check that the shape of the tensor with the same name is the same
      // size
      // 2. Or make the symbol expression in compute output tensor consistent
      //    with the one inferred in shape_analysis
      (*tensor_map)[in_value]->sym_shape = tensor->sym_shape;
      (*tensor_map)[in_value]->shape = tensor->shape;
      (*tensor_map)[in_value]->sym_domain = tensor->sym_domain;
      (*tensor_map)[in_value]->domain = tensor->domain;
    }
    tensors.push_back(tensor);
  }
  return tensors;
}

void OpLowererImpl::CollectOutputInfo(::pir::Operation* op,
                                      std::vector<Type>* out_types,
                                      std::vector<std::vector<int>>* out_shapes,
                                      const GroupPtr& group) {
  auto op_results = op->results();
  for (auto& out_value : op_results) {
    std::string output_id = ValueName(out_value);

    auto type_info =
        out_value.type().dyn_cast<paddle::dialect::DenseTensorType>();

    out_types->push_back(CompatibleInfo::ConvertIRType(type_info.dtype()));
    auto out_shape = ::common::vectorize<int>(type_info.dims());
    out_shapes->push_back(std::move(out_shape));
  }
}

void OpLowererImpl::CollectOutputInfo(
    ::pir::Operation* op,
    std::vector<Type>* out_types,
    std::vector<std::vector<ir::Dim>>* out_shapes,
    const GroupPtr& group) {
  auto op_results = op->results();
  for (auto& out_value : op_results) {
    std::string output_id = ValueName(out_value);

    auto type_info =
        out_value.type().dyn_cast<paddle::dialect::DenseTensorType>();

    out_types->push_back(CompatibleInfo::ConvertIRType(type_info.dtype()));

    auto ForEachDimExpr = [&](const auto& DoEach) {
      const auto& dims = type_info.dims();
      if (::common::contain_unknown_dim(dims)) {  // dynamic shape
        std::cerr << "have unkow dim\n";
        const auto& sym_vec = group->GetShapeOrDataExprs(out_value).shape();
        std::vector<ir::Dim> sym_shape;
        for (const auto& sym : sym_vec) {
          DoEach(sym);
        }
      } else {  // static shape
        std::cerr << "static shape\n";
        auto out_shape = ::common::vectorize<int64_t>(dims);
        for (int64_t dim : out_shape) {
          DoEach(symbol::DimExpr{dim});
        }
      }
    };
    std::vector<ir::Dim> sym_shape;
    ForEachDimExpr(
        [&](const auto& sym) { sym_shape.emplace_back(output_id, sym); });
    out_shapes->emplace_back(std::move(sym_shape));
  }
}

std::string OpLowererImpl::ValueName(::pir::Value value) {
  auto name = name_gene_->GetOrNew(value, CompatibleInfo::kNamePrefix);

  return name;
}

common::Type OpLowererImpl::GetTensorDtype(
    const std::string& name,
    const std::unordered_map<::pir::Value, ir::Tensor>& tensor_map) {
  for (auto iter : tensor_map) {
    if (name == ValueName(iter.first)) {
      return GetTensorDtype(iter.first);
    }
  }
  VLOG(4) << name << " is not in tensor map, return FP32 by default.";
  return common::F32();
}

common::Type OpLowererImpl::GetTensorDtype(const ::pir::Value& value) {
  auto type_info = value.type().dyn_cast<paddle::dialect::DenseTensorType>();
  auto in_shape = ::common::vectorize<int>(type_info.dims());
  auto dtype = type_info.dtype();
  return CompatibleInfo::ConvertIRType(dtype);
}

bool OpLowererImpl::IsInTensorMap(
    const std::string& name,
    const std::unordered_map<::pir::Value, ir::Tensor>& tensor_map) {
  for (auto iter : tensor_map) {
    if (name == ValueName(iter.first)) {
      return true;
    }
  }
  return false;
}

ir::LoweredFunc OpLowererImpl::GenerateInferShapeFunc(
    const GroupPtr& group,
    const std::vector<ir::Tensor> group_func_arg_tensors,
    const std::vector<ir::Argument> group_func_args) {
  // CHECK_EQ(group_func_arg_tensors.size(), group_func_args.size());
  std::vector<ir::Expr> ir_bodys;
  int output_tensor_idx = 0;
  for (int tensor_arg_idx = 0; tensor_arg_idx < group_func_arg_tensors.size();
       ++tensor_arg_idx) {
    if (group_func_args[tensor_arg_idx].is_input()) {
      continue;
    }
    auto tensor_dim = group_func_arg_tensors[tensor_arg_idx]->sym_shape;
    int tensor_dim_size = tensor_dim.size();
    auto tensor_shape = group_func_arg_tensors[tensor_arg_idx]->shape;

    ir::Var tensor_shape_args(TENSOR_SHAPE_ARGS, type_of<int64_t**>());
    for (int i = 0; i < tensor_shape.size(); i++) {
      ir::Expr call_set_infer_shape_value =
          ir::Call::Make(type_of<void>(),
                         runtime::intrinsic::infer_shape_set_value,
                         {ir::Expr(output_tensor_idx),
                          ir::Expr(i),
                          tensor_shape[i],
                          tensor_shape_args},
                         {},
                         ir::CallType::Extern,
                         ir::FunctionRef(),
                         0);
      ir_bodys.push_back(call_set_infer_shape_value);
    }
    ++output_tensor_idx;
  }
  ir::LoweredFunc infer_shape_func =
      ir::_LoweredFunc_::Make(group->FuncName() + "_infer_shape",
                              group_func_args,
                              ir::Block::Make(ir_bodys),
                              {});
  return infer_shape_func;
}

}  // namespace pir
}  // namespace framework
}  // namespace hlir
}  // namespace cinn<|MERGE_RESOLUTION|>--- conflicted
+++ resolved
@@ -796,10 +796,6 @@
       continue;
     }
 
-<<<<<<< HEAD
-    // group->output_values.push_back(op_result);
-=======
->>>>>>> 5b772785
     // output arg tensors
     group_func_arg_tensors->push_back(tensor);
     // output args
