--- conflicted
+++ resolved
@@ -138,17 +138,12 @@
                                                   bool apply_pass) {
   VLOG(3) << "Lowering Group : " << group->group_id
           << " , Op Pattern : " << group->op_pattern_kind;
-<<<<<<< HEAD
-  // group->input_names.clear();
-  // group->output_names.clear();
-=======
   // TODO(Aurelius84): The logic shoule be moved into op_fusion module.
   if (group->ops.size() >= 1U & group->output_ops.size() == 0) {
     group->output_ops.insert(group->ops[group->ops.size() - 1]);
   }
   group->input_names.clear();
   group->output_names.clear();
->>>>>>> cdfd26c5
   switch (group->op_pattern_kind) {
     case framework::kElementWise:
     case framework::kBroadcast:
@@ -294,22 +289,6 @@
     arg_name_set.insert(arg_tensor->buffer->name);
   }
 
-<<<<<<< HEAD
-  // group->output_names.clear();
-  // FIXME(Aurelius84): Do we need to use output_ops?
-  // Currently we regards all ops as output_ops.
-  std::cerr << "output value size " << group->output_values.size() << std::endl;
-  for (auto& val : group->output_values) {
-    // for (auto& op : group->ops) {
-    //  collect all output tensor.
-    //  for (auto opresult : op->results()) {
-    if (tensor_map.count(val) == 0) {
-      continue;
-    }
-    auto tensor = tensor_map.at(val);
-    if (arg_name_set.count(tensor->buffer->name) != 0) {
-      continue;
-=======
   group->output_names.clear();
   VLOG(3) << "group->output_ops.size(): " << group->output_ops.size();
   for (auto& op : group->output_ops) {
@@ -328,15 +307,7 @@
       group->output_names.push_back(tensor->name);
       group_func_args.emplace_back(tensor->buffer, ir::Argument::IO::kOutput);
       arg_name_set.insert(tensor->buffer->name);
->>>>>>> cdfd26c5
-    }
-    // output arg tensors
-    group_func_arg_tensors->push_back(tensor);
-    // output args
-    // group->output_names.push_back(tensor->name);
-    group_func_args.emplace_back(tensor->buffer, ir::Argument::IO::kOutput);
-    arg_name_set.insert(tensor->buffer->name);
-    //}
+    }
   }
   if (!done_op_schedule) {
     std::unordered_set<std::string> args_set;
