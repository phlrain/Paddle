// Copyright (c) 2022 CINN Authors. All Rights Reserved.
//
// Licensed under the Apache License, Version 2.0 (the "License");
// you may not use this file except in compliance with the License.
// You may obtain a copy of the License at
//
//     http://www.apache.org/licenses/LICENSE-2.0
//
// Unless required by applicable law or agreed to in writing, software
// distributed under the License is distributed on an "AS IS" BASIS,
// WITHOUT WARRANTIES OR CONDITIONS OF ANY KIND, either express or implied.
// See the License for the specific language governing permissions and
// limitations under the License.

#include "paddle/cinn/hlir/framework/pir/op_lowering_impl.h"

#include <string>

#include "paddle/cinn/adt/map_expr_ctx.h"
#include "paddle/cinn/ast_gen_ius/tensor_group.h"
#include "paddle/cinn/backends/codegen_cuda_util.h"
#include "paddle/cinn/hlir/dialect/operator/ir/manual_op.h"
#include "paddle/cinn/hlir/framework/compile_error.h"
#include "paddle/cinn/hlir/framework/pir/op_lowering_util.h"
#include "paddle/cinn/hlir/framework/pir/utils.h"
#include "paddle/cinn/hlir/op/external_api_registry.h"
#include "paddle/cinn/hlir/pe/map_expr_to_ir.h"
#include "paddle/cinn/ir/dim.h"
#include "paddle/cinn/ir/group_schedule/base_group_scheduler.h"
#include "paddle/cinn/ir/group_schedule/st_shape_group_scheduler.h"
#include "paddle/cinn/ir/schedule/ir_schedule.h"
#include "paddle/cinn/lang/placeholder.h"
#include "paddle/cinn/optim/eliminate_common_global_memory_read.h"
#include "paddle/cinn/optim/schedule_block_dce.h"
#include "paddle/cinn/optim/transform_gpu_forloop.h"
#include "paddle/common/ddim.h"
#include "paddle/fluid/pir/dialect/operator/ir/op_type.h"
#include "paddle/pir/include/dialect/control_flow/ir/cf_op.h"

#include "paddle/cinn/hlir/dialect/operator/transforms/group_merge/op_with_group_merge_util.h"
#include "paddle/pir/include/dialect/shape/utils/shape_analysis.h"

PD_DECLARE_bool(cinn_use_cuda_vectorize);
PD_DECLARE_bool(cinn_enable_map_expr);
PD_DECLARE_bool(cinn_enable_map_expr_schedule);
PD_DECLARE_bool(cinn_bucket_compile);
PD_DECLARE_bool(cinn_new_group_scheduler);

namespace cinn {
namespace hlir {
namespace framework {
namespace pir {

using cinn::common::Type;
using cinn::hlir::op::ExternalApiRegistry;
using framework::OpPatternKind;
using framework::StrategyFunction;

namespace details {

NodeAttr CollectAttrs(const ::pir::Operation& op) {
  NodeAttr node_attrs;
  VLOG(4) << "op.attributes():" << op.attributes().size();
  auto attrs = CompatibleInfo::ConvertAttributes(op);
  node_attrs.node_name = CompatibleInfo::OpName(op);
  node_attrs.attr_store = std::move(attrs);

  return node_attrs;
}

}  // namespace details

int64_t Next2Power(int64_t n) {
  if (n == 1) {
    return 1;
  }
  return int64_t(std::pow(2.0, std::ceil(std::log2(n))));
}

std::shared_ptr<cinn::ir::GroupTileInfo> OpLowererImpl::GetGroupTileInfo(
    const GroupPtr& group) {
  std::shared_ptr<cinn::ir::GroupTileInfo> group_tile_info =
      std::make_shared<cinn::ir::GroupTileInfo>();

  const auto data_dim = group->loop_ranges;
  group_tile_info->data_rank = data_dim.size();
  const auto reduce_axis = group->reduce_axis;

  std::set<int64_t> reduce_set;
  for (auto dim : reduce_axis) {
    if (dim < 0) {
      dim += group_tile_info->data_rank;
    }

    group_tile_info->reduce_axis_.push_back(dim);
    reduce_set.insert(dim);
  }

  int64_t spatial_numel = 1;
  int64_t reduce_numel = 1;

  bool spatial_is_dynamic = false;
  bool reduce_is_dynamic = false;
  std::cerr << "data rank " << group_tile_info->data_rank << std::endl;
  for (int64_t i = 0; i < group_tile_info->data_rank; ++i) {
    if (reduce_set.count(i)) {
      std::cerr << "index i   " << i << std::endl;
      reduce_numel *= data_dim[i];
      if (data_dim[i] < 0) {
        reduce_is_dynamic = true;
      }
    } else {
      spatial_numel *= data_dim[i];

      if (data_dim[i] < 0) {
        spatial_is_dynamic = true;
      }
    }
  }

  bool is_reduce_all =
      (group_tile_info->reduce_axis_.size() == group_tile_info->data_rank);

  if (is_reduce_all) {
    reduce_is_dynamic = false;
  }

  PADDLE_ENFORCE_EQ(
      reduce_is_dynamic,
      false,
      phi::errors::Unimplemented("not support dynamic reduce yet"));

  int64_t reduce_block = 1;
  int64_t spatial_block = 1;

  int64_t reduce_inner_num = 1;
  int64_t spatial_inner_num = 1;
  int warp_num = 1;
  group_tile_info->is_reduce_all = is_reduce_all;

  if (is_reduce_all) {
    // warp reduce
    reduce_block = 1024;
    spatial_block = 1;
    spatial_inner_num = 1;
    reduce_inner_num = 4;
    warp_num = 8;

<<<<<<< HEAD
  std::cerr << "spatial " << spatial_numel << std::endl;
  if (reduce_numel == 1) {
=======
  } else if (reduce_numel == 1) {
>>>>>>> 72c4f15b
    reduce_block = 1;
    if (spatial_is_dynamic) {
      spatial_block = 1024;

      reduce_inner_num = 1;
      warp_num = 8;

      spatial_inner_num = 4;

      group_tile_info->block_num = -1;
    } else {
      spatial_block = Next2Power(spatial_numel);
      std::cerr << "spatial block " << spatial_block << std::endl;
      if (spatial_block > 1024) {
        spatial_block = 1024;
      }
      reduce_inner_num = 1;
      warp_num = spatial_block / 128;
      if (warp_num == 0) {
        warp_num = 1;
      }
      spatial_inner_num = spatial_block / (warp_num * 32);
      if (spatial_inner_num == 0) {
        spatial_inner_num = 1;
      }

      int64_t block_num =
          int64_t(std::ceil(spatial_numel * 1.0 / spatial_block));
      group_tile_info->block_num = block_num;
    }
  } else if (reduce_numel <= 256) {
    // warp reduce
    reduce_block = Next2Power(reduce_numel);
    spatial_block = 256 / reduce_block;
    spatial_inner_num = spatial_block;
    reduce_inner_num = reduce_block / 32;
    if (reduce_inner_num == 0) {
      reduce_inner_num = 2;
    }
    warp_num = 8;
  } else if (reduce_numel > 256 && reduce_numel <= 2048) {
    spatial_block = 1;
    reduce_block = int64_t(std::ceil(reduce_numel * 1.0 / 256.0)) * 256;
    warp_num = reduce_block / 256;
    spatial_inner_num = 1;
    reduce_inner_num = 8;
  } else if (reduce_numel > 2048) {
    spatial_block = 1;
    reduce_block = 2048;
    warp_num = 8;
    reduce_inner_num = int64_t(std::ceil(reduce_numel * 1.0 / 256.0));
    spatial_inner_num = 1;
  }

  group_tile_info->reduce_numel = reduce_numel;
  group_tile_info->reduce_block = reduce_block;

  VLOG(6) << "block num " << group_tile_info->block_num << std::endl;
  VLOG(6) << "num warp " << warp_num << std::endl;
  VLOG(6) << "flatten block " << spatial_block << std::endl;
  VLOG(6) << "reduce block  " << reduce_block << std::endl;
  VLOG(6) << "flatten inner num " << spatial_inner_num << std::endl;
  VLOG(6) << "reduce inner num " << reduce_inner_num << std::endl;

  group_tile_info->warp_num = warp_num;
  group_tile_info->spatial_inner_num = spatial_inner_num;
  group_tile_info->reduce_inner_num = reduce_inner_num;

  if (reduce_block > 1 && reduce_block <= 256) {
    group_tile_info->reduce_method = ir::WarpReduceMethod();
  }

  for (auto op : group->ops) {
    if (CompatibleInfo::OpKind(*op) == OpPatternKind::kReduction) {
      group_tile_info->reduce_tensor_names.insert(ValueName(op->result(0)));
    }
  }

  for (auto& val : group->output_values) {
    if (val.defining_op()->name() == "cinn_op.reshape" &&
        erase_reshape.count(val.defining_op())) {
      group_tile_info->direct_output_var_names.insert(
          ValueName(val.defining_op()->operand_source(0)));
    } else {
      group_tile_info->direct_output_var_names.insert(ValueName(val));
    }
  }

  group_tile_info->shared_var_names = shared_var_names;
  group_tile_info->thread_sync_before_names = thread_sync_before_names;

  group_tile_info->broadcast_info = broadcast_info;
  group_tile_info->broadcast_to_elementwise = broadcast_to_elementwise;

  return group_tile_info;
}

OpLowererImpl::OpLowererImpl(const Target& target) : target_(target) {
  name_gene_ = new PrettyNamer();
}

std::vector<ir::LoweredFunc> OpLowererImpl::Lower(const GroupPtr& group,
                                                  bool apply_op_schedule,
                                                  bool apply_group_schedule,
                                                  bool apply_pass) {
  VLOG(3) << "Lowering Group : " << group->group_id
          << " , Op Pattern : " << group->op_pattern_kind;
  group->input_names.clear();
  group->output_names.clear();
  switch (group->op_pattern_kind) {
    case framework::kElementWise:
    case framework::kBroadcast:
    case framework::kInjective:
      return LowerGroup(group,
                        apply_op_schedule,
                        apply_group_schedule,
                        &OpLowererImpl::ElementwiseScheduleDetermineFunction);
    case framework::kReduction:
      return LowerGroup(group,
                        apply_op_schedule,
                        apply_group_schedule,
                        &OpLowererImpl::ReduceScheduleDetermineFunction);
    case framework::kOutFusible:
      LOG(FATAL) << "Group Pattern Kind kOutFusible Is Not Implemented!";
    case framework::kNonFusible:
      return LowerGroup(group,
                        apply_op_schedule,
                        apply_group_schedule,
                        &OpLowererImpl::NonFusibleScheduleDetermineFunction);
    default:
      LOG(FATAL) << "Group Pattern Kind Is Unknown!";
  }
}
BucketLoweredFuncsWrapper OpLowererImpl::BucketLower(const GroupPtr& group,
                                                     bool apply_op_schedule,
                                                     bool apply_group_schedule,
                                                     bool apply_pass) {
  VLOG(4) << "BucketLower Group : \n" << *group;
  // 1.Do compute, lower and schedule for each op.
  auto& ops = group->ops;
  if (ops.size() == 1 && ops[0]->name() == "custom_call") {
    return {{{ir::Expr(1), LowerCustomCall(group)[0]}}, ir::LoweredFunc()};
  }
  std::vector<ir::Tensor> group_func_arg_tensors;
  std::unordered_map<::pir::Value, ir::Tensor> tensor_map;
  // for some op, it will output more tmp value and regard as
  // XX_0, XX_1, so we log them in tmp_tensor_info;
  std::unordered_map<std::string, ir::Tensor> tmp_tensor_info;
  std::vector<ir::Expr> func_bodies =
      LowerOps(group,
               ops,
               apply_op_schedule,
               &OpLowererImpl::DyShapeScheduleDetermineFunction,
               &group_func_arg_tensors,
               &tensor_map,
               &tmp_tensor_info);

  // 2.Do group schedule.
  ir::ModuleExpr mod_expr(func_bodies);
  ir::IRSchedule ir_sch(
      mod_expr, -1, false, cinn::utils::ErrorMessageLevel::kGeneral, true);
  ir_sch.MergeExprs();
  std::vector<std::pair<ir::SymbolicPredicate, ir::Expr>> cond2func_bodies;
  VLOG(3) << "After lower, ir is: \n" << ir_sch.GetModule().GetExprs().at(0);

  std::unordered_set<::pir::Value> inner_genevalue;
  std::unordered_set<::pir::Operation*> ops_set(ops.begin(), ops.end());
  for (auto* op : ops) {
    for (size_t i = 0; i < op->num_results(); ++i) {
      inner_genevalue.insert(op->result(i));
    }
  }

  BuildBroadcastInfo(group);

  for (auto& op : group->output_ops) {
    // collect all output tensor.
    if (op->name() == "cinn_op.yield_store") {
      auto input_var_name = ValueName(op->operand_source(0));
      if (broadcast_info.count(input_var_name)) {
        auto base_info = broadcast_info[input_var_name];
        base_info.with_constrain = true;
        broadcast_info[ValueName(op->result(0))] = base_info;
      }
    }

    for (auto opresult : op->results()) {
      if (tensor_map.count(opresult) == 0) {
        continue;
      }
    }
  }

  if (apply_group_schedule) {
    std::unordered_set<std::string> output_tensor_names;
    for (auto value : group->GetGroupOutputValues()) {
      output_tensor_names.insert(ValueName(value));
    }

    std::shared_ptr<cinn::ir::GroupTileInfo> group_tile_info =
        GetGroupTileInfo(group);
    std::unique_ptr<ir::GroupScheduler> group_scheduler =
        ir::GroupScheduler::Make(&ir_sch,
                                 output_tensor_names,
                                 target_,
                                 /* is_dy_shape = */ true,
                                 group_tile_info);

    group_scheduler->Schedule();

    cond2func_bodies = group_scheduler->GetIRs();
  } else {
    cond2func_bodies.emplace_back(ir::Expr(true),
                                  ir_sch.GetModule().GetExprs()[0]);
  }

  // 3.Do post-processing,
  // including preparing function args and temporary variables,
  // applying low-level optimization passes, etc.
  std::vector<ir::Expr> scheduled_func_bodies;
  for (std::pair<ir::SymbolicPredicate, ir::Expr>& cond2body :
       cond2func_bodies) {
    scheduled_func_bodies.push_back(cond2body.second);
  }
  std::vector<ir::Tensor> group_func_arg_tensors_copy = group_func_arg_tensors;
  std::vector<ir::Argument> group_func_args;
  std::vector<ir::LoweredFunc> funcs = PostProcess(group,
                                                   tensor_map,
                                                   apply_group_schedule,
                                                   {scheduled_func_bodies},
                                                   &group_func_arg_tensors_copy,
                                                   &group_func_args);
  CHECK_EQ(funcs.size(), cond2func_bodies.size());
  BucketLoweredFuncsWrapper funcs_wrapper;
  for (int i = 0; i < funcs.size(); ++i) {
    funcs_wrapper.predicate2funcs.emplace_back(cond2func_bodies[i].first,
                                               funcs[i]);
  }
  funcs_wrapper.infer_shape_func = GenerateInferShapeFunc(
      group, group_func_arg_tensors_copy, group_func_args);

  return funcs_wrapper;
}

void OpLowererImpl::InsertNameGeneToScope(std::shared_ptr<Scope> scope) {
  auto& name_map = name_gene_->GetNameMap();
  for (auto it = name_map.begin(); it != name_map.end(); ++it) {
    auto value = it->first;
    if (!(value) || !(value.type())) {
      return;
    }

    auto& name = it->second;
    auto type_info = value.type().dyn_cast<paddle::dialect::DenseTensorType>();
    auto* var = scope->Var<Tensor>(name);
    auto& tensor = absl::get<Tensor>(*var);

    std::vector<Shape::dim_t> shape;
    for (auto i = 0; i < type_info.dims().size(); ++i) {
      shape.push_back(Shape::dim_t(type_info.dims()[i]));
    }
    tensor->Resize(Shape{shape});
    tensor->set_type(pir::CompatibleInfo::ConvertIRType(type_info.dtype()));
  }
}

bool OpLowererImpl::ElementwiseScheduleDetermineFunction(::pir::Operation* op) {
  return true;
}

bool OpLowererImpl::ReduceScheduleDetermineFunction(::pir::Operation* op) {
  VLOG(3) << "in ReduceScheduleDetermineFunction";
  return CompatibleInfo::OpKind(*op) == framework::kReduction;
}

bool OpLowererImpl::NonFusibleScheduleDetermineFunction(::pir::Operation* op) {
  return true;
}

bool OpLowererImpl::DyShapeScheduleDetermineFunction(::pir::Operation* op) {
  return false;
}

void OpLowererImpl::LowerOpsForMapExpr(
    const GroupPtr& group,
    const std::vector<::pir::Operation*>& ops,
    std::vector<ir::Tensor>* group_func_arg_tensors,
    std::unordered_map<::pir::Value, ir::Tensor>* tensor_map) {
  auto& strategy = Operator::GetAttrs<StrategyFunction>("CINNStrategy");
  // for some op, it will output more tmp value and regard as
  // XX_0, XX_1, so we log them in tmp_tensor_info;
  std::unordered_map<std::string, ir::Tensor> tmp_tensor_info;
  for (auto* op : ops) {
    // 1.Select Op impl
    std::vector<Type> out_types;
    std::vector<std::vector<int>> out_shapes;

    CollectOutputInfo(op, &out_types, &out_shapes, group);
    VLOG(4) << "out_types.size(): " << out_types.size();
    NodeAttr node_attrs = details::CollectAttrs(*op);

    std::vector<ir::Tensor> op_func_arg_tensors =
        CollectInputTensor(group, op, group_func_arg_tensors, tensor_map);
    VLOG(4) << "input size:" << op_func_arg_tensors.size();

    std::string cinn_op_name = CompatibleInfo::OpName(*op);
    const hlir::framework::Operator* cinn_op = Operator::Get(cinn_op_name);
    auto op_impl = OpStrategy::SelectImpl(strategy[cinn_op](
        node_attrs, op_func_arg_tensors, out_types, out_shapes, this->target_));
    // 2.Perform the lower process of Op
    std::vector<ir::LoweredFunc> funcs = DoOpLower(
        op_impl, op, tensor_map, &tmp_tensor_info, &op_func_arg_tensors);

    group->mut_map_expr_ctx()->UpdateOpLoweredFuncKey(op, funcs);
  }
}

/* Most of below codes copies from `PostProcess` function */
std::vector<ir::LoweredFunc> OpLowererImpl::LowerMapExpr(
    const GroupPtr& group,
    const std::vector<::pir::Operation*>& ops,
    bool apply_op_schedule,
    bool apply_group_schedule,
    std::vector<ir::Tensor>* group_func_arg_tensors,
    std::unordered_map<::pir::Value, ir::Tensor>* tensor_map) {
  if (FLAGS_cinn_enable_map_expr && FLAGS_cinn_enable_map_expr_schedule) {
    apply_op_schedule = false;
    apply_group_schedule = false;
  }
  VLOG(4) << "FLAGS_cinn_enable_map_expr_schedule = "
          << FLAGS_cinn_enable_map_expr_schedule;
  VLOG(4) << "apply_op_schedule = " << apply_op_schedule;
  VLOG(4) << "apply_group_schedule = " << apply_group_schedule;

  LowerOpsForMapExpr(group, ops, group_func_arg_tensors, tensor_map);

  VLOG(4) << "Begin MapExprToIr";
  ir::Expr func_body = adt::MapExprToIr(group->map_expr_ctx(), target_);

  // 2.Do group schedule.
  ir::ModuleExpr mod_expr({func_body});
  ir::IRSchedule ir_sch(mod_expr);
  ir_sch.MergeExprs();
  VLOG(3) << "After lower, ir is: \n" << ir_sch.GetModule().GetExprs().at(0);
  if (apply_group_schedule) {
    std::unordered_set<std::string> output_tensor_names;
    for (auto value : group->GetGroupOutputValues()) {
      output_tensor_names.insert(ValueName(value));
    }

    std::shared_ptr<cinn::ir::GroupTileInfo> group_tile_info;
    ir::StaticShapeGroupScheduler group_scheduler(
        &ir_sch, output_tensor_names, target_, group_tile_info);
    group_scheduler.MapExprSchedule();
    VLOG(3) << "After group schedule, ir is: \n"
            << ir_sch.GetModule().GetExprs().at(0);
  }

  // 3.Do post-processing,
  // including preparing function args and temporary variables,
  // applying low-level optimization passes, etc.
  std::vector<ir::Argument> group_func_args;
  return PostProcess(group,
                     *tensor_map,
                     apply_op_schedule,
                     {ir_sch.GetModule().GetExprs()[0]},
                     group_func_arg_tensors,
                     &group_func_args);
}

std::vector<ir::LoweredFunc> OpLowererImpl::LowerGroup(
    const GroupPtr& group,
    bool apply_op_schedule,
    bool apply_group_schedule,
    ScheduleDetermineFunction schedule_determine_func) {
  // 1.Do compute, lower and schedule for each op.
  auto& ops = group->ops;
  if (ops.size() == 1 && ops[0]->name() == "custom_call") {
    return LowerCustomCall(group);
  }
  std::vector<ir::Tensor> group_func_arg_tensors;
  std::unordered_map<::pir::Value, ir::Tensor> tensor_map;
  // for some op, it will output more tmp value and regard as
  // XX_0, XX_1, so we log them in tmp_tensor_info;
  std::unordered_map<std::string, ir::Tensor> tmp_tensor_info;
  bool do_op_schedule = apply_group_schedule || apply_op_schedule;
  if (FLAGS_cinn_enable_map_expr) {
    return LowerMapExpr(group,
                        ops,
                        /*do_op_schedule=*/do_op_schedule,
                        /*apply_group_schedule=*/apply_group_schedule,
                        &group_func_arg_tensors,
                        &tensor_map);
  }
  std::vector<ir::Expr> func_bodies =
      LowerOps(group,
               ops,
               do_op_schedule,
               &OpLowererImpl::DyShapeScheduleDetermineFunction,
               &group_func_arg_tensors,
               &tensor_map,
               &tmp_tensor_info);

  std::unordered_set<::pir::Value> inner_genevalue;
  std::unordered_set<::pir::Operation*> ops_set(ops.begin(), ops.end());
  for (auto* op : ops) {
    for (size_t i = 0; i < op->num_results(); ++i) {
      inner_genevalue.insert(op->result(i));
    }
  }

  BuildBroadcastInfo(group);

  for (auto& op : group->output_ops) {
    // collect all output tensor.
    if (op->name() == "cinn_op.yield_store") {
      auto input_var_name = ValueName(op->operand_source(0));
      if (broadcast_info.count(input_var_name)) {
        auto base_info = broadcast_info[input_var_name];
        base_info.with_constrain = true;
        broadcast_info[ValueName(op->result(0))] = base_info;
      }
    }

    for (auto opresult : op->results()) {
      if (tensor_map.count(opresult) == 0) {
        continue;
      }
    }
  }

  // 2.Do group schedule.

  ir::ModuleExpr mod_expr(func_bodies);
  std::shared_ptr<ir::IRSchedule> ir_sch =
      std::make_shared<ir::IRSchedule>(mod_expr);

  auto have_dy_shape = false;
  for (auto d : group->loop_ranges) {
    if (d < 0) {
      have_dy_shape = true;
    }
  }
  if (have_dy_shape) {
    ir_sch = std::make_shared<ir::IRSchedule>(
        mod_expr, -1, false, cinn::utils::ErrorMessageLevel::kGeneral, true);
  }
  ir_sch->MergeExprs();
  VLOG(3) << "After lower, ir is: \n" << ir_sch->GetModule().GetExprs().at(0);
  // if (apply_group_schedule) {
  DoGroupSchedule(*(ir_sch.get()), group, tensor_map, tmp_tensor_info);
  VLOG(3) << "After group schedule, ir is: \n"
          << ir_sch->GetModule().GetExprs().at(0);
  // }

  // 3.Do post-processing,
  // including preparing function args and temporary variables,
  // applying low-level optimization passes, etc.
  std::vector<ir::Argument> group_func_args;
  return PostProcess(group,
                     tensor_map,
                     do_op_schedule,
                     {ir_sch->GetModule().GetExprs().at(0)},
                     &group_func_arg_tensors,
                     &group_func_args);
}

void OpLowererImpl::BuildBroadcastInfo(const GroupPtr& group) {
  // TODO(phlrain): this is primary verion for loop aligment
  // will be update by a new method
  auto align_info = group->alignment_schedule_info;

  auto& ops = group->ops;
  for (auto op1 : ops) {
    auto it = align_info.find(op1);
    if (it == align_info.end()) {
      continue;
    }

    if (it->second.size() > 1) {
      for (size_t i = 0; i < it->second.size(); ++i) {
        std::cerr << "align info" << it->second[i].DebugStr() << std::endl;
      }
      // try to merge them

      it->second.front().factor_info = it->second.back().factor_info;
      it->second.resize(1);
    }

    PADDLE_ENFORCE_EQ(
        it->second.size(),
        1,
        phi::errors::Unimplemented("%s, only suppopt one transform yet",
                                   it->first->name()));

    if (it->second[0].type == ScheduleAlignType::kBroadcast) {
      // get broadcast op
      auto broadcast_axes = it->second[0].axis_info;
      auto output_shape = it->second[0].factor_info;

      phi::DDim in_dim;

      if (it->first->name() == "cinn_op.reshape") {
        // TODO(phlrain): deal with reshape in a better way
        if (it->first->result(0).use_count() == 1 &&
            it->first->result(0).first_use().owner()->isa<::pir::YieldOp>()) {
          continue;
        }
      }

      if ((it->first->name() != "cinn_op.reshape") &&
          (it->first->name() != "cinn_op.broadcast") &&
          (it->first->num_operands() == 1)) {
        in_dim = it->first->operand_source(0)
                     .type()
                     .dyn_cast<paddle::dialect::DenseTensorType>()
                     .dims();
      } else {
        in_dim = it->first->result(0)
                     .type()
                     .dyn_cast<paddle::dialect::DenseTensorType>()
                     .dims();
      }

      cinn::ir::BroadcastInfo info;
      if (in_dim.size() == 1u && in_dim[0] == 1u) {
        info.full_broadcast = true;
        std::cerr << "full broadcast !!!!!!!!!!!!\n";

        for (size_t i = 0; i < output_shape.size(); ++i) {
          info.broadcast_axes.push_back(i);
          info.output_shape.push_back(output_shape[i]);

          ::pir::ShapeConstraintIRAnalysis& shape_analysis =
              ::pir::ShapeAnalysisManager::Instance().Get(
                  it->first->GetParentProgram());
          const auto& x_shape =
              shape_analysis.GetShapeOrDataForValue(it->first->result(0));
          info.output_dim_expr.push_back(x_shape.shape()[i]);
        }
      } else if (in_dim.size() == broadcast_axes.size()) {
        if (in_dim.size() != output_shape.size()) {
          info.split_first = true;

          if (broadcast_axes.size() == 1) {
            std::vector<int> temp_shape(output_shape.size(), 1);
            temp_shape[broadcast_axes[0]] = output_shape[broadcast_axes[0]];
            info.split_info.emplace_back(0, temp_shape);

            for (size_t i = 0; i < output_shape.size(); ++i) {
              if (i != broadcast_axes[0]) {
                info.broadcast_axes.push_back(i);
                info.output_shape.push_back(output_shape[i]);
              }
            }
          } else {
            throw std::runtime_error("not support multi dim broadcast yet");
          }
        } else {
          for (size_t i = 0; i < broadcast_axes.size(); ++i) {
            if (in_dim[i] < 0 || output_shape[broadcast_axes[i]] < 0) {
              std::cerr << "skip negative broadcast\n";
              continue;
            }
            if (in_dim[i] != output_shape[broadcast_axes[i]]) {
              if (in_dim[i] != 1) {
                throw std::runtime_error("Only support 1 - D broadcast ");
              }
              info.broadcast_axes.push_back(i);
              info.output_shape.push_back(output_shape[broadcast_axes[i]]);
            }
          }
        }
      } else {
        // only deal with broadcast axes
        std::set<int> axes_set;
        for (size_t i = 0; i < broadcast_axes.size(); ++i) {
          axes_set.insert(broadcast_axes[i]);
          if (in_dim[broadcast_axes[i]] != 1) {
            throw std::runtime_error("Only support 1 - D broadcast ");
          }

          info.broadcast_axes.push_back(broadcast_axes[i]);
          info.output_shape.push_back(output_shape[broadcast_axes[i]]);
        }
      }
      // PADDLE_ENFORCE_NE(
      //     info.broadcast_axes.size(),
      //     0,
      //     phi::errors::PreconditionNotMet("broadcast axes can not be zero"));

      for (size_t i = 0; i < it->first->num_operands(); ++i) {
        if (!align_info.count(it->first->operand_source(i).defining_op())) {
          info.first_broadcast = true;
          break;
        }
      }

      auto op_out = it->first->result(0);
      info.op_name = it->first->name();

      if (op_out.use_count() == 1 &&
          op_out.first_use().owner()->name() == "cf.yield") {
        info.with_constrain = true;
      }

      broadcast_info[ValueName(op_out)] = info;

      for (auto use_it = op_out.use_begin(); use_it != op_out.use_end();
           ++use_it) {
        if (use_it->owner()->name() == "cf.yield") {
          continue;
        }
        if (CompatibleInfo::OpKind(*(use_it->owner())) ==
            framework::kBroadcast) {
          if (!info.full_broadcast) {
            broadcast_to_elementwise[ValueName(use_it->owner()->result(0))] =
                info;
          }
        }
      }
    } else {
      throw std::runtime_error("only supportbroadcast type for now");
    }
  }
}

std::vector<ir::LoweredFunc> OpLowererImpl::LowerCustomCall(
    const GroupPtr& group) {
  auto& ops = group->ops;
  CHECK_EQ(ops.size(), 1);
  ::pir::Operation* op = ops[0];
  std::unordered_map<::pir::Value, ir::Tensor> tensor_map;
  std::vector<ir::Tensor> op_func_arg_tensors =
      CollectInputTensor(group, op, nullptr, &tensor_map);
  VLOG(4) << "inputs.size(): " << op_func_arg_tensors.size();

  std::vector<Type> out_types;
  std::vector<std::vector<int>> out_shapes;
  CollectOutputInfo(op, &out_types, &out_shapes, group);
  VLOG(4) << "out_types.size(): " << out_types.size();

  NodeAttr node_attrs = details::CollectAttrs(*op);

  auto& cinn_strategy = Operator::GetAttrs<StrategyFunction>("CINNStrategy");
  const hlir::framework::Operator* cinn_op =
      Operator::Get(node_attrs.node_name);
  auto impl = OpStrategy::SelectImpl(cinn_strategy[cinn_op](
      node_attrs, op_func_arg_tensors, out_types, out_shapes, target_));

  // TODO(Arelius84): Support extern API
  std::string external_api;
  // if (node_attrs.attr_store.count("custom_call")) {
  //   external_api =
  //       absl::get<std::string>(node_attrs.attr_store.at("custom_call"));
  // } else {
  //   external_api = ExternalApiRegistry::Global()->GetExternalApi(node,
  //   target_);
  // }
  std::vector<cinn::common::CINNValue> compute_args = {
      cinn::common::CINNValue(group->FuncName()),
      cinn::common::CINNValue(external_api)};
  cinn::common::CINNValuePack pack =
      impl->fcompute(cinn::common::CINNValuePack{compute_args});
  CHECK_EQ(pack.size(), 1UL);
  // reset input names as extern api input args can't be remove duplicate.
  // group->input_names.clear();
  // for (auto& inode : node->inlinks_in_order()) {
  //   group->input_names.push_back(inode->source()->as<NodeData>()->id());
  // }
  return {pack[0].operator ir::Expr().as_lowered_func_ref()};
}

std::vector<ir::LoweredFunc> OpLowererImpl::PostProcess(
    const GroupPtr& group,
    const std::unordered_map<::pir::Value, ir::Tensor>& tensor_map,
    bool done_op_schedule,
    std::vector<ir::Expr> func_bodies,
    std::vector<ir::Tensor>* group_func_arg_tensors,
    std::vector<ir::Argument>* group_func_args) {
  // 1.Prepare function args
  group->input_names.clear();
  std::unordered_set<std::string> arg_name_set;
  for (auto& arg_tensor : *group_func_arg_tensors) {
    // input data name.
    group->input_names.push_back(arg_tensor->name);
    // input args
    (*group_func_args)
        .emplace_back(arg_tensor->buffer, ir::Argument::IO::kInput);
    arg_name_set.insert(arg_tensor->buffer->name);
  }

  group->output_names.clear();

  // collect all output tensor.
  for (auto op_result : group->GetGroupOutputValues()) {
    if (tensor_map.count(op_result) == 0) {
      continue;
    }
    auto tensor = tensor_map.at(op_result);
    if ((op_result.defining_op()->name() == "cinn_op.reshape") &&
        erase_reshape.count(op_result.defining_op())) {
      tensor = tensor_map.at(op_result.defining_op()->operand_source(0));
    }

    if (arg_name_set.count(tensor->buffer->name) != 0) {
      continue;
    }

    // output arg tensors
    group_func_arg_tensors->push_back(tensor);
    // output args
    group->output_names.push_back(tensor->name);
    (*group_func_args).emplace_back(tensor->buffer, ir::Argument::IO::kOutput);
    arg_name_set.insert(tensor->buffer->name);
  }

  if (!done_op_schedule) {
    std::unordered_set<std::string> args_set;
    for (auto arg : (*group_func_args)) {
      args_set.insert(arg.name());
    }
    for (auto& op : group->ops) {
      // collect all output tensor.
      for (auto opresult : op->results()) {
        if (tensor_map.count(opresult) == 0) {
          continue;
        }
        auto tensor = tensor_map.at(opresult);
        if (args_set.count("_" + tensor->name) != 0) {
          continue;
        }
        group->output_values.push_back(opresult);
        group_func_arg_tensors->push_back(tensor);
        group->output_names.push_back(tensor->name);
        group_func_args->emplace_back(tensor->buffer,
                                      ir::Argument::IO::kOutput);
      }
    }
  }

  std::map<int, CINNKernelInfo::ArgDimIdx> mps;
  // update args for dynamic dim
  int num_tensor_args = static_cast<int>(group_func_args->size());
  int non_tensor_arg_idx = group_func_args->size();
  std::unordered_set<std::string> int_args_set;
  for (int tensor_arg_idx = 0; tensor_arg_idx < num_tensor_args;
       tensor_arg_idx++) {
    auto tensor_dim = (*group_func_arg_tensors)[tensor_arg_idx]->sym_shape;
    int tensor_dim_size = tensor_dim.size();
    for (int tensor_arg_dim_idx = 0; tensor_arg_dim_idx < tensor_dim_size;
         tensor_arg_dim_idx++) {
      if (tensor_dim[tensor_arg_dim_idx]->IsUniSymbolic()) {
        const std::string symbol_name =
            tensor_dim[tensor_arg_dim_idx]->ToString();
        if (int_args_set.count(symbol_name) != 0) {
          continue;
        }
        int_args_set.insert(symbol_name);
        group_func_args->emplace_back(
            ir::_Var_::Make(symbol_name, cinn::common::Int(64)));
        group->int_args_map[non_tensor_arg_idx++] = {tensor_arg_idx,
                                                     tensor_arg_dim_idx};
        VLOG(4) << "device kernel func's " << symbol_name << " is from "
                << tensor_arg_idx << ".shape(" << tensor_arg_dim_idx << ")";
      }
    }
  }
  std::vector<ir::LoweredFunc> lowered_funcs;
  for (ir::Expr func_body : func_bodies) {
    optim::EliminateDeadScheduleBlock(&(func_body), group->output_names);
#ifdef CINN_WITH_CUDA
    optim::EliminateCommonGlobalMemoryRead(&(func_body));
    optim::OptimizeExprGPU(&(func_body));
#endif

    // 2.Prepare temp buffers
    auto temp_buffers =
        lang::GetTempBuffers(*group_func_arg_tensors, func_body);
    // 3.Building LoweredFunc
    auto func = ir::_LoweredFunc_::Make(
        group->FuncName(), *group_func_args, func_body, temp_buffers);
    if (!done_op_schedule) {
      func->PrepareBufferCastExprs();
    }
    // 4.Apply low level pass
    func = optim::Optimize(Expr(func), target_, false).as_lowered_func_ref();
    lowered_funcs.push_back(std::move(func));
  }

  return lowered_funcs;
}

std::vector<ir::Expr> OpLowererImpl::LowerOps(
    const GroupPtr& group,
    const std::vector<::pir::Operation*>& ops,
    bool apply_op_schedule,
    ScheduleDetermineFunction schedule_determine_func,
    std::vector<ir::Tensor>* group_func_arg_tensors,
    std::unordered_map<::pir::Value, ir::Tensor>* tensor_map,
    std::unordered_map<std::string, ir::Tensor>* tmp_tensor_info) {
  auto& strategy = Operator::GetAttrs<StrategyFunction>("CINNStrategy");
  std::vector<Expr> func_bodies;
  std::unordered_set<::pir::Value> inner_used_value;
  for (auto* op : ops) {
    for (size_t i = 0; i < op->num_operands(); ++i) {
      inner_used_value.insert(op->operand_source(i));
    }
  }

  std::unordered_set<::pir::Operation*> not_used_op;
  for (auto* op : ops) {
    bool used = false;
    for (size_t i = 0; i < op->num_results(); ++i) {
      if (inner_used_value.count(op->result(i))) {
        used = true;
        break;
      }
    }

    if (!used) {
      not_used_op.insert(op);
    }
  }

  for (auto* op : ops) {
    VLOG(4) << "start lowering op:" << op->name();
    std::string cinn_op_name = CompatibleInfo::OpName(*op);

    VLOG(4) << "cinn op name " << cinn_op_name << std::endl;

    // 1.Select Op impl
    std::vector<ir::Tensor> op_func_arg_tensors =
        CollectInputTensor(group, op, group_func_arg_tensors, tensor_map);
    VLOG(4) << "input size:" << op_func_arg_tensors.size();

    const hlir::framework::Operator* cinn_op = Operator::Get(cinn_op_name);
    std::shared_ptr<OpImpl> op_impl = nullptr;
    if (FLAGS_cinn_bucket_compile) {
      std::vector<Type> out_types;
      std::vector<std::vector<ir::Dim>> out_shapes;
      CollectOutputInfo(op, &out_types, &out_shapes, group);

      CHECK_EQ(out_types.size(), out_shapes.size());
      VLOG(4) << "out_types.size(): " << out_types.size();
      NodeAttr node_attrs = details::CollectAttrs(*op);
      auto& strategy_map =
          Operator::GetAttrs<StrategyFunctionSymbolic>("CINNStrategySymbolic");
      StrategyFunctionSymbolic strategy = strategy_map[cinn_op];
      CHECK(static_cast<bool>(strategy))
          << " cinn_op_name: " << cinn_op_name
          << " has no CINNStrategySymbolic registered.";
      op_impl = OpStrategy::SelectImpl(strategy(node_attrs,
                                                op_func_arg_tensors,
                                                out_types,
                                                out_shapes,
                                                this->target_));
    } else {
      std::vector<Type> out_types;
      std::vector<std::vector<int>> out_shapes;
      CollectOutputInfo(op, &out_types, &out_shapes, group);
      VLOG(4) << "out_types.size(): " << out_types.size();
      NodeAttr node_attrs = details::CollectAttrs(*op);
      op_impl = OpStrategy::SelectImpl(strategy[cinn_op](node_attrs,
                                                         op_func_arg_tensors,
                                                         out_types,
                                                         out_shapes,
                                                         this->target_));
    }
    // 2.Perform the lower process of Op
    std::vector<ir::LoweredFunc> funcs = DoOpLower(
        op_impl, op, tensor_map, tmp_tensor_info, &op_func_arg_tensors);

    if (ops.size() > 1 && not_used_op.count(op) &&
        (op->name() == "cinn_op.reshape")) {
      erase_reshape.insert(op);
      continue;
    }

    for (const ir::LoweredFunc& func : funcs) {
      func_bodies.push_back(func->body);
    }
    remain_ops.push_back(op);
  }

  std::cerr << "func body size " << func_bodies.size() << std::endl;
  for (size_t i = 0; i < func_bodies.size(); ++i) {
    std::cerr << "body i " << i << "\n" << func_bodies[i] << std::endl;
  }

  VLOG(4) << "group_func_arg_tensors.size(): "
          << group_func_arg_tensors->size();

  return func_bodies;
}

std::vector<ir::LoweredFunc> OpLowererImpl::DoOpLower(
    std::shared_ptr<hlir::framework::OpImpl> op_impl,
    ::pir::Operation* op,
    std::unordered_map<::pir::Value, ir::Tensor>* tensor_map,
    std::unordered_map<std::string, ir::Tensor>* tmp_tensor_info,
    std::vector<ir::Tensor>* op_func_arg_tensors) {
  VLOG(4) << "Do lower with Compute, op: " << op->name();
  std::vector<cinn::common::CINNValue> cinn_inputs;
  for (const ir::Tensor& tensor : *op_func_arg_tensors) {
    cinn_inputs.push_back(cinn::common::CINNValue(ir::Expr(tensor)));
  }

  // set tensor name = operand hash name
  auto op_results = op->results();
  for (const auto& result : op_results) {
    std::string output_id = ValueName(result);
    cinn_inputs.push_back(cinn::common::CINNValue(output_id));
  }

  // 1.Do compute
  cinn::common::CINNValuePack pack =
      op_impl->fcompute(cinn::common::CINNValuePack{cinn_inputs});

  poly::StageMap tmp_stages = pack.back();
  std::string post = "";
  for (int idx = 0; idx < pack.size() - 1; ++idx) {
    Expr expr = pack[idx];
    // Insert the output tensor defined by Compute into the tensor_map
    if (pack.size() - 1 > op_results.size()) {
      // Some op may output multiple temp tensors in their Compute
      // definition, but only one output  in the graph, and we use id +
      // "_0"/"_1" as key.
      if (idx < op_results.size()) {
        (*tensor_map)[op_results[idx]] = expr.as_tensor_ref();
      }
      std::string tensor_name = ValueName(op_results[0]) + post;
      VLOG(3) << "Add tmp tensor name for reducer op: " << tensor_name;
      (*tmp_tensor_info)[tensor_name] = expr.as_tensor_ref();
      post = "_" + std::to_string(idx);
    } else {
      // If the number of output tensors defined by Compute is less equal than
      // the output node_data on the graph, then there is a one-to-one
      // correspondence, and the redundant output node_data contact empty.
      (*tensor_map)[op_results[idx]] = expr.as_tensor_ref();
    }

    // Insert output tensors into function arg
    if (!expr.as_tensor_ref()->buffer.defined() ||
        this->target_ != cinn::common::DefaultNVGPUTarget()) {
      op_func_arg_tensors->push_back(expr.as_tensor_ref());
      expr.as_tensor_ref()->WithBuffer();
    }
  }

  VLOG(4) << "op_func_arg_tensors.size(): " << op_func_arg_tensors->size();

  // 2.Do lower
  std::string lower_fn_name = CompatibleInfo::OpFuncName(*op);
  ast_gen_ius::TensorGroup tensor_group =
      ast_gen_ius::ConvertStageMapToTensorGroup(tmp_stages);
  std::vector<ir::LoweredFunc> funcs = lang::LowerToAstVec(
      lower_fn_name, *op_func_arg_tensors, {&tensor_group}, this->target_);
  VLOG(4) << "Lower op: " << lower_fn_name << ", get " << funcs.size()
          << " LoweredFunc:\n";
  if (VLOG_IS_ON(4)) {
    for (auto fun : funcs) {
      VLOG(4) << fun;
    }
  }

  op_func_arg_tensors->clear();
  for (int idx = 0; idx < pack.size() - 1; ++idx) {
    CHECK(pack[idx].is_tensor());
    op_func_arg_tensors->push_back(
        pack[idx].operator ir::Expr().as_tensor_ref());
  }

  return funcs;
}

ir::Expr OpLowererImpl::DoOpSchedule(
    std::shared_ptr<hlir::framework::OpImpl> op_impl,
    const std::vector<ir::Tensor>& op_func_arg_tensors,
    const std::vector<ir::LoweredFunc>& lowered_funcs) {
  VLOG(4) << "Do op schedule";
  std::vector<cinn::common::CINNValue> schedule_inputs;
  // 1.Collect tensors
  for (const ir::Tensor& op_func_arg_tensor : op_func_arg_tensors) {
    schedule_inputs.push_back(cinn::common::CINNValue(op_func_arg_tensor));
  }
  // 2.Collect bodies to be scheduled
  for (const ir::LoweredFunc& func : lowered_funcs) {
    schedule_inputs.push_back(cinn::common::CINNValue(func->body));
  }
  // 3.Do schedule on AST
  cinn::common::CINNValuePack expr_pack =
      op_impl->fschedule(cinn::common::CINNValuePack{schedule_inputs});
  VLOG(4) << "After op schedule: " << expr_pack[0].operator ir::Expr();

  return expr_pack[0].operator ir::Expr();
}

ir::Expr OpLowererImpl::DoGroupSchedule(
    ir::IRSchedule& ir_sch,
    const GroupPtr& group,
    const std::unordered_map<::pir::Value, ir::Tensor>& tensor_map,
    const std::unordered_map<std::string, ir::Tensor>& tmp_tensor_info) {
  VLOG(3) << "using StaticShapeGroupScheduler to schedule group.";
  bool have_dy_shape = false;
  for (auto d : group->loop_ranges) {
    if (d < 0) {
      have_dy_shape = true;
    }
  }

  auto group_tile_info = GetGroupTileInfo(group);

  std::unordered_set<std::string> output_tensor_names;
  for (auto value : group->GetGroupOutputValues()) {
    output_tensor_names.insert(ValueName(value));
  }
  std::unique_ptr<ir::GroupScheduler> group_scheduler =
      ir::GroupScheduler::Make(&ir_sch,
                               output_tensor_names,
                               target_,
                               /* is_dy_shape = */ true,
                               group_tile_info);
  group_scheduler->Schedule();
  std::cerr << "finish schedule \n";
  return ir_sch.GetModule().GetExprs().at(0);
}

ir::Tensor OpLowererImpl::GetTensor(const GroupPtr& group,
                                    const ::pir::Value& value) {
  auto type_info = value.type().dyn_cast<paddle::dialect::DenseTensorType>();
  auto dtype = type_info.dtype();
  std::string input_id = ValueName(value);

  auto ForEachDimExpr = [&](const auto& DoEach) {
    const auto& dims = type_info.dims();
    if (::common::contain_unknown_dim(dims)) {  // dynamic shape
      const auto& sym_vec = group->GetShapeOrDataExprs(value).shape();
      for (const auto& dim_expr : sym_vec) {
        DoEach(dim_expr);
      }
    } else {  // static shape
      for (int i = 0; i < dims.size(); ++i) {
        DoEach(::symbol::DimExpr{dims[i]});
      }
    }
  };

  if (FLAGS_cinn_bucket_compile) {
    std::vector<ir::Dim> sym_shape;
    ForEachDimExpr(
        [&](const auto& sym) { sym_shape.emplace_back(input_id, sym); });
    if (sym_shape.empty()) {
      sym_shape.emplace_back(input_id, symbol::DimExpr{1});
    }
    return lang::CreatePlaceHolder(
        sym_shape, CompatibleInfo::ConvertIRType(dtype), input_id);
  } else {
    auto shape = ::common::vectorize<int>(type_info.dims());
    if (shape.empty()) {
      shape.push_back(1);
    }
    return lang::CreatePlaceHolder(
        shape, CompatibleInfo::ConvertIRType(dtype), input_id);
  }
}

std::vector<ir::Tensor> OpLowererImpl::CollectInputTensor(
    const GroupPtr& group,
    const ::pir::Operation* op,
    std::vector<ir::Tensor>* func_args,
    std::unordered_map<::pir::Value, ir::Tensor>* tensor_map) {
  std::vector<ir::Tensor> tensors;
  for (auto in_value : CompatibleInfo::RealOperandSources(*op)) {
    VLOG(4) << "input tensor name: " << ValueName(in_value);
    ir::Tensor tensor = GetTensor(group, in_value);
    VLOG(4) << "shape: " << tensor->shape;
    VLOG(4) << "sym_shape: " << tensor->sym_shape;

    if (!tensor_map->count(in_value)) {
      // record tensor.
      (*tensor_map)[in_value] = tensor;
      // record func input args
      if (func_args != nullptr) {
        func_args->push_back(tensor);
      }
    } else {
      // TODO(6clc): After supporting symbolic calculation,
      // 1. Check that the shape of the tensor with the same name is the same
      // size
      // 2. Or make the symbol expression in compute output tensor consistent
      //    with the one inferred in shape_analysis
      (*tensor_map)[in_value]->sym_shape = tensor->sym_shape;
      (*tensor_map)[in_value]->shape = tensor->shape;
      (*tensor_map)[in_value]->sym_domain = tensor->sym_domain;
      (*tensor_map)[in_value]->domain = tensor->domain;
    }
    tensors.push_back(tensor);
  }
  return tensors;
}

void OpLowererImpl::CollectOutputInfo(::pir::Operation* op,
                                      std::vector<Type>* out_types,
                                      std::vector<std::vector<int>>* out_shapes,
                                      const GroupPtr& group) {
  auto op_results = op->results();
  for (auto& out_value : op_results) {
    std::string output_id = ValueName(out_value);

    auto type_info =
        out_value.type().dyn_cast<paddle::dialect::DenseTensorType>();

    out_types->push_back(CompatibleInfo::ConvertIRType(type_info.dtype()));
    auto out_shape = ::common::vectorize<int>(type_info.dims());
    if (out_shape.empty()) {
      out_shape.push_back(1);
    }
    out_shapes->push_back(std::move(out_shape));
  }
}

void OpLowererImpl::CollectOutputInfo(
    ::pir::Operation* op,
    std::vector<Type>* out_types,
    std::vector<std::vector<ir::Dim>>* out_shapes,
    const GroupPtr& group) {
  auto op_results = op->results();
  for (auto& out_value : op_results) {
    std::string output_id = ValueName(out_value);

    auto type_info =
        out_value.type().dyn_cast<paddle::dialect::DenseTensorType>();

    out_types->push_back(CompatibleInfo::ConvertIRType(type_info.dtype()));

    auto ForEachDimExpr = [&](const auto& DoEach) {
      const auto& dims = type_info.dims();
      if (::common::contain_unknown_dim(dims)) {  // dynamic shape
        const auto& sym_vec = group->GetShapeOrDataExprs(out_value).shape();
        std::vector<ir::Dim> sym_shape;
        for (const auto& sym : sym_vec) {
          DoEach(sym);
        }
      } else {  // static shape
        auto out_shape = ::common::vectorize<int64_t>(dims);
        for (int64_t dim : out_shape) {
          DoEach(symbol::DimExpr{dim});
        }
      }
    };
    std::vector<ir::Dim> sym_shape;
    ForEachDimExpr(
        [&](const auto& sym) { sym_shape.emplace_back(output_id, sym); });
    if (sym_shape.empty()) {
      sym_shape.emplace_back(output_id, symbol::DimExpr{1});
    }
    out_shapes->emplace_back(std::move(sym_shape));
  }
}

std::string OpLowererImpl::ValueName(::pir::Value value) {
  auto name = name_gene_->GetOrNew(value, CompatibleInfo::kNamePrefix);

  return name;
}

common::Type OpLowererImpl::GetTensorDtype(
    const std::string& name,
    const std::unordered_map<::pir::Value, ir::Tensor>& tensor_map) {
  for (auto iter : tensor_map) {
    if (name == ValueName(iter.first)) {
      return GetTensorDtype(iter.first);
    }
  }
  VLOG(4) << name << " is not in tensor map, return FP32 by default.";
  return common::F32();
}

common::Type OpLowererImpl::GetTensorDtype(const ::pir::Value& value) {
  auto type_info = value.type().dyn_cast<paddle::dialect::DenseTensorType>();
  auto in_shape = ::common::vectorize<int>(type_info.dims());
  auto dtype = type_info.dtype();
  return CompatibleInfo::ConvertIRType(dtype);
}

bool OpLowererImpl::IsInTensorMap(
    const std::string& name,
    const std::unordered_map<::pir::Value, ir::Tensor>& tensor_map) {
  for (auto iter : tensor_map) {
    if (name == ValueName(iter.first)) {
      return true;
    }
  }
  return false;
}

ir::LoweredFunc OpLowererImpl::GenerateInferShapeFunc(
    const GroupPtr& group,
    const std::vector<ir::Tensor> group_func_arg_tensors,
    const std::vector<ir::Argument> group_func_args) {
  // CHECK_EQ(group_func_arg_tensors.size(), group_func_args.size());
  std::vector<ir::Expr> ir_bodys;
  int output_tensor_idx = 0;
  for (int tensor_arg_idx = 0; tensor_arg_idx < group_func_arg_tensors.size();
       ++tensor_arg_idx) {
    if (group_func_args[tensor_arg_idx].is_input()) {
      continue;
    }
    auto tensor_dim = group_func_arg_tensors[tensor_arg_idx]->sym_shape;
    int tensor_dim_size = tensor_dim.size();
    auto tensor_shape = group_func_arg_tensors[tensor_arg_idx]->shape;

    ir::Var tensor_shape_args(TENSOR_SHAPE_ARGS, type_of<int64_t**>());
    for (int i = 0; i < tensor_shape.size(); i++) {
      ir::Expr call_set_infer_shape_value =
          ir::Call::Make(type_of<void>(),
                         runtime::intrinsic::infer_shape_set_value,
                         {ir::Expr(output_tensor_idx),
                          ir::Expr(i),
                          tensor_shape[i],
                          tensor_shape_args},
                         {},
                         ir::CallType::Extern,
                         ir::FunctionRef(),
                         0);
      ir_bodys.push_back(call_set_infer_shape_value);
    }
    ++output_tensor_idx;
  }
  ir::LoweredFunc infer_shape_func =
      ir::_LoweredFunc_::Make(group->FuncName() + "_infer_shape",
                              group_func_args,
                              ir::Block::Make(ir_bodys),
                              {});
  return infer_shape_func;
}

}  // namespace pir
}  // namespace framework
}  // namespace hlir
}  // namespace cinn<|MERGE_RESOLUTION|>--- conflicted
+++ resolved
@@ -145,13 +145,7 @@
     spatial_inner_num = 1;
     reduce_inner_num = 4;
     warp_num = 8;
-
-<<<<<<< HEAD
-  std::cerr << "spatial " << spatial_numel << std::endl;
-  if (reduce_numel == 1) {
-=======
   } else if (reduce_numel == 1) {
->>>>>>> 72c4f15b
     reduce_block = 1;
     if (spatial_is_dynamic) {
       spatial_block = 1024;
