// Copyright (c) 2024 PaddlePaddle Authors. All Rights Reserved.
//
// Licensed under the Apache License, Version 2.0 (the "License");
// you may not use this file except in compliance with the License.
// You may obtain a copy of the License at
//
//     http://www.apache.org/licenses/LICENSE-2.0
//
// Unless required by applicable law or agreed to in writing, software
// distributed under the License is distributed on an "AS IS" BASIS,
// WITHOUT WARRANTIES OR CONDITIONS OF ANY KIND, either express or implied.
// See the License for the specific language governing permissions and
// limitations under the License.
#pragma once

#include "paddle/cinn/hlir/dialect/operator/ir/manual_op.h"
#include "paddle/cinn/hlir/framework/compile_error.h"
#include "paddle/cinn/hlir/framework/pir/op_lowering_util.h"
#include "paddle/cinn/hlir/framework/pir/utils.h"
#include "paddle/cinn/hlir/pe/map_expr_to_ir.h"
#include "paddle/cinn/ir/dim.h"
#include "paddle/cinn/ir/group_schedule/base_group_scheduler.h"
#include "paddle/cinn/ir/schedule/ir_schedule.h"
#include "paddle/cinn/lang/placeholder.h"
#include "paddle/cinn/optim/schedule_block_dce.h"
#include "paddle/cinn/optim/transform_gpu_forloop.h"
#include "paddle/common/ddim.h"
#include "paddle/common/enforce.h"
#include "paddle/fluid/pir/dialect/operator/ir/op_type.h"
#include "paddle/pir/include/dialect/control_flow/ir/cf_op.h"

namespace cinn {
namespace hlir {
namespace framework {
namespace pir {
namespace trivial_fusion_detail {

namespace ComposeUtils {

template <typename T>
std::vector<T> ConcatVector(const std::vector<T>& first,
                            const std::vector<T>& second) {
  std::vector<T> result = first;
  result.insert(result.end(), second.begin(), second.end());
  return result;
}

template <typename T, typename U>
std::unordered_map<T, U> MakeMap(const std::vector<T>& keys,
                                 const std::vector<U>& values) {
  std::unordered_map<T, U> result = std::unordered_map<T, U>();

  PADDLE_ENFORCE_EQ(keys.size(),
                    values.size(),
                    ::common::errors::InvalidArgument(
                        "Required keys shall have same size with values."));
  for (int i = 0; i < keys.size(); i++) {
    result[keys[i]] = values[i];
  }
  return result;
}

std::vector<ir::Var> ExprVec2VarVec(const std::vector<ir::Expr>& in);
std::vector<ir::Expr> VarVec2ExprVec(const std::vector<ir::Var>& in);

std::vector<ir::Expr> GetEachTensorLoadExpr(const ir::Expr& body,
                                            const ir::Tensor& tensor);

struct MappingTargetExprToDestExprMutator : public ir::IRMutator<> {
  explicit MappingTargetExprToDestExprMutator(const ir::Expr& source,
                                              const ir::Expr& dest);

  void operator()(Expr* expr);

 private:
  void Visit(const ir::Load* load, Expr* op) override;
  void Visit(const ir::Store* store, Expr* op) override;
  void Visit(const ir::Reduce* reduce, Expr* op) override;
  void Visit(const ir::For* for_node, Expr* op) override;

 private:
  ir::Expr source_;
  ir::Expr dest_;
};

bool CheckIterEq(const std::vector<ir::Var>& up_iter,
                 const std::vector<ir::Var>& down_iter);

ir::Expr CopyedReplaceExpr(const Expr& source,
                           const std::vector<Var>& replaced,
                           const std::vector<Expr>& candidates);
void SubstitudeTargetExprWithDestExpr(const ir::Expr& source,
                                      const ir::Expr& dest,
                                      ir::Expr* body);

ir::Expr SubstitudeIndexVector(const Expr& source,
                               const std::vector<Var>& load_vars,
                               const std::vector<ir::Expr>& indices);

template <typename FusionOp>
void ReplaceDownstreamLoadExprWithUpstreamComputeBody(
    const FusionOp& upstream,
    const ir::Expr& downstream_load_expr,
    ir::Expr* downstream_body) {
  ComposeUtils::SubstitudeTargetExprWithDestExpr(
      downstream_load_expr,
      ComposeUtils::SubstitudeIndexVector(
          GetComputeBody(upstream),
          GetOutputIters(upstream),
          downstream_load_expr.As<ir::Load>()->indices),
      downstream_body);
}
}  // namespace ComposeUtils

namespace ExprSetFinderUtils {

using ExprSet = std::vector<ir::Expr>;
using Expr2ExprSet = std::function<ExprSet(const ir::Expr& x)>;
struct ExprSetFinder {
  Expr2ExprSet f_;
  std::string name;
  explicit ExprSetFinder(Expr2ExprSet f, std::string s = "");

  ExprSet operator()(const ir::Expr& x) const;
  ir::Expr GetSingle(const ir::Expr& x) const;
  ExprSetFinder operator*(ExprSetFinder x) const;
  static ExprSetFinder GetIdentity();
};

template <typename Teller>
ExprSetFinder Collector(Teller t, std::string name = "") {
  return ExprSetFinder(
      [=](const ir::Expr& x) -> ExprSet {
        const auto& rs = cinn::ir::ir_utils::CollectIRNodesInOrder(x, t);
        return std::vector(rs.begin(), rs.end());
      },
      name);
}

template <typename FilterFunc>
ExprSetFinder FilterMaker(FilterFunc t, std::string name) {
  return ExprSetFinder(
      [=](const ir::Expr& x) -> ExprSet {
        if (t(x)) {
          return {x};
        }
        return {};
      },
      name);
}

extern ExprSetFinder Identity;

extern ExprSetFinder Store2Value;

extern ExprSetFinder Realizer2ScheduleBlock;

extern ExprSetFinder Realizer2IterValues;

extern ExprSetFinder ScheduleBlock2Body;

extern ExprSetFinder ScheduleBlockRealizeNotRoot;

extern ExprSetFinder ScheduleBlockRealizeIsRoot;

extern ExprSetFinder ScheduleBlockRealizeIsNotInit;

extern ExprSetFinder ScheduleBlockRealizeIsInit;

extern ExprSetFinder ScheduleBlockRealizeIsSplitTransform;

extern ExprSetFinder IsFor;

extern ExprSetFinder ChildScheduleBlocks;

extern ExprSetFinder ChildScheduleBlockRealizes;

extern ExprSetFinder ChildRootScheduleBlockRealizes;

extern ExprSetFinder For2Min;

extern ExprSetFinder For2Max;

extern ExprSetFinder ChildStores;

extern ExprSetFinder ChildTensorLoads;

extern ExprSetFinder ChildTensorStores;

extern ExprSetFinder ChildFors;

ExprSetFinder IsForIterVar(const ir::Var& var);

ExprSetFinder FilterLoadByTensor(const ir::Tensor& tensor);

ExprSetFinder FindFather(const ir::Expr& root);

template <class T, class M>
std::vector<T> MapVector(const std::vector<T>& as, M func) {
  std::vector<T> res;
  for (const auto& a : as) {
    res.push_back(func(a));
  }
  return res;
}
}  // namespace ExprSetFinderUtils

namespace ExprTransformerUtils {
using ExprTransformFunc = std::function<ir::Expr(ir::Expr)>;
struct ExprTransformer {
  ExprTransformFunc f_;
  explicit ExprTransformer(ExprTransformFunc f);
  ir::Expr operator()(const ir::Expr& x) const;
  ExprTransformer operator*(const ExprTransformer& x) const;
};

extern ExprTransformer Identity;

ExprTransformer WrapForTransformer(const ir::Var& v);

ExprTransformer WrapForsTransformer(const std::vector<ir::Var>& vs);
ExprTransformer ChangeTensorLoadTransformer(const ir::Tensor& tensor,
                                            const ir::Expr& dst_load);

void ReplaceTarget(ir::Expr* e, const ir::Expr& t, const ir::Expr dst);

ExprTransformer WrapStoreTransformer(const ir::Tensor& tensor,
                                     const std::vector<ir::Expr>& indices);

ExprTransformer WrapReduceOperation(const ir::Reduce::ReduceType& reduce_type,
                                    const ir::Tensor& tensor,
                                    const std::vector<ir::Expr>& axis_exprs);

std::vector<ir::Var> CreateInnerBlockVars(
    const std::vector<ir::Var>& block_vars);

ExprTransformer ChangeVarTransformer(const std::vector<ir::Var>& target_vars,
                                     const std::vector<ir::Var>& dest_vars);

ExprTransformer ReplaceVarTransformer(const std::vector<ir::Var>& target_vars,
                                      const std::vector<ir::Expr>& dest_exprs);

// insert after followed_finder. only support For and ScheduleBlockRealizer
ExprTransformer UnsqueezeForTransformer(
    const ExprSetFinderUtils::ExprSetFinder& followed_finder,
    const ir::Var& to_append_var);

ExprTransformer SubstitudeByScheduleBlockRealize(const ir::Expr& realize);

ExprTransformer WrapScheduleRealizer(const std::vector<ir::Var>& block_vars,
                                     const std::string& tensor_name);

ExprTransformer TransposeForsTransformer(const std::vector<int32_t>& perm);
<<<<<<< HEAD
ExprTransformer RemoveOnesTransformer(const std::vector<int32_t>& ones);

=======

ExprTransformer InsertForsTransformer(const std::vector<int32_t>& axis,
                                      const std::vector<ir::Var>& vars);
>>>>>>> e0e181e6
}  // namespace ExprTransformerUtils

std::vector<OpPatternKind> GetOpPatternKindVector(
    const std::vector<::pir::Operation*>& ops);

template <class A, class C, class Func>
void SequenceMutator(const std::vector<A>& as, C* acc, const Func& mutator) {
  VLOG(4) << "SequenceTransform Init: " << acc;
  for (int i = 0; i < as.size(); ++i) {
    mutator(as[i], acc);
    VLOG(4) << "SequenceTransform Iter: " << acc;
  }
}

bool IsTrivialKind(OpPatternKind kind);

void CheckFusionInputValid(const std::vector<ir::Expr>& op_compute_bodies,
                           const std::vector<OpPatternKind>& op_patterns);

static bool IsReduceBody(const ir::Expr& expr_body) {
  return !(ExprSetFinderUtils::ChildScheduleBlockRealizes *
           ExprSetFinderUtils::ScheduleBlockRealizeIsInit)(expr_body)
              .empty();
}

std::vector<ir::Var> AppendBound(const std::vector<ir::Var> vars,
                                 const ir::Expr& root);

std::vector<ir::Var> GetNonReduceLoopVars(const ir::Expr& root);

ir::Expr GetBodyBlock(const ir::Expr& root);

}  // namespace trivial_fusion_detail
}  // namespace pir
}  // namespace framework
}  // namespace hlir
}  // namespace cinn<|MERGE_RESOLUTION|>--- conflicted
+++ resolved
@@ -251,14 +251,9 @@
                                      const std::string& tensor_name);
 
 ExprTransformer TransposeForsTransformer(const std::vector<int32_t>& perm);
-<<<<<<< HEAD
 ExprTransformer RemoveOnesTransformer(const std::vector<int32_t>& ones);
-
-=======
-
 ExprTransformer InsertForsTransformer(const std::vector<int32_t>& axis,
                                       const std::vector<ir::Var>& vars);
->>>>>>> e0e181e6
 }  // namespace ExprTransformerUtils
 
 std::vector<OpPatternKind> GetOpPatternKindVector(
