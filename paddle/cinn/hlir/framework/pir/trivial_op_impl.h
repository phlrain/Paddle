--- conflicted
+++ resolved
@@ -161,11 +161,8 @@
 
 std::vector<ir::Var> GetAllIterVars(const ir::Expr& expr);
 
-<<<<<<< HEAD
-=======
 std::vector<ir::Var> GetAllForIters(const ir::Expr& expr);
 
->>>>>>> e2c7230f
 }  // namespace trivial_fusion_detail
 
 struct FusionGroupInfo {
