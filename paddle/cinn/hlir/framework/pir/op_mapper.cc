// Copyright (c) 2023 PaddlePaddle Authors. All Rights Reserved.
//
// Licensed under the Apache License, Version 2.0 (the "License");
// you may not use this file except in compliance with the License.
// You may obtain a copy of the License at
//
//     http://www.apache.org/licenses/LICENSE-2.0
//
// Unless required by applicable law or agreed to in writing, software
// distributed under the License is distributed on an "AS IS" BASIS,
// WITHOUT WARRANTIES OR CONDITIONS OF ANY KIND, either express or implied.
// See the License for the specific language governing permissions and
// limitations under the License.

#include "paddle/cinn/hlir/framework/pir/op_mapper.h"
#include "paddle/cinn/hlir/dialect/operator/ir/cinn_op.h"
#include "paddle/cinn/hlir/dialect/operator/ir/op_dialect.h"
#include "paddle/fluid/pir/dialect/operator/ir/op_attribute.h"
#include "paddle/fluid/pir/dialect/operator/ir/pd_op.h"

namespace cinn {
namespace hlir {
namespace framework {
namespace pir {

namespace {

void AppendAttrForReduceOp(const ::pir::Operation& op,
                           utils::AttributeMap& attrs) {  // NOLINT
  auto attr = op.attributes().at("dim");
  auto attr_vec = attr.dyn_cast<::pir::ArrayAttribute>().AsVector();

  std::vector<int> dim;
  for (auto vec_element : attr_vec) {
    dim.push_back(vec_element.dyn_cast<::pir::Int64Attribute>().data());
  }

<<<<<<< HEAD
  std::cerr << "append dim" << std::endl;
=======
>>>>>>> 1e08f74e
  attrs["dim"] = dim;
}

void AppendAttrForBoadcastToOp(const ::pir::Operation& op,
                               utils::AttributeMap& attrs) {  // NOLINT
  auto axes_attr = op.attributes().at("broadcast_axes");
  auto attr_vec = axes_attr.dyn_cast<::pir::ArrayAttribute>().AsVector();

  std::vector<int> axis;
  for (auto vec_element : attr_vec) {
    axis.push_back(vec_element.dyn_cast<::pir::Int64Attribute>().data());
  }

<<<<<<< HEAD
  std::cerr << "append axis" << std::endl;
=======
>>>>>>> 1e08f74e
  attrs["broadcast_axes"] = axis;

  auto out_shape_attr = op.attributes().at("out_shape");
  auto out_shape_attr_vec =
      out_shape_attr.dyn_cast<::pir::ArrayAttribute>().AsVector();

  std::vector<int> out_shape;
  for (auto vec_element : out_shape_attr_vec) {
    out_shape.push_back(vec_element.dyn_cast<::pir::Int64Attribute>().data());
  }

<<<<<<< HEAD
  std::cerr << "append dim" << std::endl;
=======
>>>>>>> 1e08f74e
  attrs["out_shape"] = out_shape;
}

}  // namespace

#define REGISTER_OPERAND_RULE(OP, args...)                                    \
  operand_funcs_[paddle::dialect::OP::name()] = []() -> std::vector<size_t> { \
    return {args};                                                            \
  };

#define REGISTER_ATTR_RULE(OP, func) \
  attr_funcs_[cinn::dialect::OP::name()] = func;

void OpMapper::RegisterMapRules() {
  // max(x, dim) -> reduce_max(x)
  REGISTER_OPERAND_RULE(MaxOp, 0);
  REGISTER_OPERAND_RULE(SumOp, 0);
  REGISTER_OPERAND_RULE(MinOp, 0);
  REGISTER_OPERAND_RULE(ProdOp, 0);
  REGISTER_ATTR_RULE(ReduceMaxOp, AppendAttrForReduceOp);
  REGISTER_ATTR_RULE(ReduceSumOp, AppendAttrForReduceOp);
  REGISTER_ATTR_RULE(BroadcastOp, AppendAttrForBoadcastToOp);
}

}  // namespace pir
}  // namespace framework
}  // namespace hlir
}  // namespace cinn<|MERGE_RESOLUTION|>--- conflicted
+++ resolved
@@ -35,10 +35,6 @@
     dim.push_back(vec_element.dyn_cast<::pir::Int64Attribute>().data());
   }
 
-<<<<<<< HEAD
-  std::cerr << "append dim" << std::endl;
-=======
->>>>>>> 1e08f74e
   attrs["dim"] = dim;
 }
 
@@ -52,10 +48,6 @@
     axis.push_back(vec_element.dyn_cast<::pir::Int64Attribute>().data());
   }
 
-<<<<<<< HEAD
-  std::cerr << "append axis" << std::endl;
-=======
->>>>>>> 1e08f74e
   attrs["broadcast_axes"] = axis;
 
   auto out_shape_attr = op.attributes().at("out_shape");
@@ -67,10 +59,6 @@
     out_shape.push_back(vec_element.dyn_cast<::pir::Int64Attribute>().data());
   }
 
-<<<<<<< HEAD
-  std::cerr << "append dim" << std::endl;
-=======
->>>>>>> 1e08f74e
   attrs["out_shape"] = out_shape;
 }
 
