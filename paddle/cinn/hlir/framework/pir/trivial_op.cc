// Copyright (c) 2024 PaddlePaddle Authors. All Rights Reserved.
//
// Licensed under the Apache License, Version 2.0 (the "License");
// you may not use this file except in compliance with the License.
// You may obtain a copy of the License at
//
//     http://www.apache.org/licenses/LICENSE-2.0
//
// Unless required by applicable law or agreed to in writing, software
// distributed under the License is distributed on an "AS IS" BASIS,
// WITHOUT WARRANTIES OR CONDITIONS OF ANY KIND, either express or implied.
// See the License for the specific language governing permissions and
// limitations under the License.

#include "paddle/cinn/hlir/framework/pir/trivial_op.h"

#include "paddle/cinn/hlir/dialect/operator/ir/manual_op.h"
#include "paddle/cinn/hlir/framework/compile_error.h"
#include "paddle/cinn/hlir/framework/pir/op_lowering_util.h"
#include "paddle/cinn/hlir/framework/pir/utils.h"
#include "paddle/cinn/hlir/op/external_api_registry.h"
#include "paddle/cinn/hlir/pe/map_expr_to_ir.h"
#include "paddle/cinn/ir/dim.h"
#include "paddle/cinn/ir/group_schedule/base_group_scheduler.h"
#include "paddle/cinn/ir/group_schedule/st_shape_group_scheduler.h"
#include "paddle/cinn/ir/schedule/ir_schedule.h"
#include "paddle/cinn/ir/schedule/ir_schedule_util.h"
#include "paddle/cinn/lang/placeholder.h"
#include "paddle/cinn/optim/schedule_block_dce.h"
#include "paddle/cinn/optim/transform_gpu_forloop.h"
#include "paddle/common/ddim.h"
#include "paddle/fluid/pir/dialect/operator/ir/op_type.h"
#include "paddle/pir/include/dialect/control_flow/ir/cf_op.h"

#include <variant>
// #include "paddle/cinn/frontend/group_pattern_util.h"

namespace cinn {
namespace hlir {
namespace framework {
namespace pir {
namespace trivial_fusion_detail {

std::vector<OpPatternKind> GetOpPatternKindVector(
    const std::vector<::pir::Operation*>& ops) {
  const auto& op_pattern_map =
      Operator::GetAttrs<cinn::hlir::framework::OpPatternKind>("OpPattern");
  std::vector<OpPatternKind> op_patterns;
  const auto ConvertToPattern = [&op_pattern_map](const ::pir::Operation* op) {
    const std::string cinn_op_name = CompatibleInfo::OpName(*op);
    const hlir::framework::Operator* cinn_op = Operator::Get(cinn_op_name);
    return op_pattern_map[cinn_op];
  };
  std::transform(ops.begin(),
                 ops.end(),
                 std::back_inserter(op_patterns),
                 ConvertToPattern);
  return op_patterns;
}

template <class A, class C, class Func>
void SequenceMutator(const std::vector<A>& as, C* acc, const Func& mutator) {
  VLOG(4) << "SequenceTransform Init: " << acc;
  for (int i = 0; i < as.size(); ++i) {
    mutator(as[i], acc);
    VLOG(4) << "SequenceTransform Iter: " << acc;
  }
}

static bool IsAdjecent(const ir::Expr& upstream, const ir::Expr& downstream) {
  // 1. Get inputs / output from Expr, then we can tell whether they are
  // adjecent.
  std::set<Expr> upstream_stores =
      cinn::ir::ir_utils::CollectIRNodesWithoutTensor(
          upstream, [](const Expr* expr) {
            return expr->As<ir::Store>() &&
                   expr->As<ir::Store>()->is_addr_tensor();
          });
  // don't support multi-output yet.
  PADDLE_ENFORCE(upstream_stores.size() == 1,
                 "The expr of injective should have only one store");

  std::set<Expr> downstream_loads =
      cinn::ir::ir_utils::CollectIRNodesWithoutTensor(
          downstream, [](const Expr* expr) {
            return expr->As<ir::Load>() &&
                   expr->As<ir::Load>()->is_addr_tensor();
          });

  for (const auto& upstream_store : upstream_stores) {
    for (const auto& downstream_load : downstream_loads) {
      if (upstream_store.As<ir::Store>()->tensor.As<ir::_Tensor_>()->name ==
          downstream_load.As<ir::Load>()->tensor.As<ir::_Tensor_>()->name) {
        return true;
      }
    }
  }
  return false;
}

inline bool IsTrivialKind(OpPatternKind kind) {
  return kind == OpPatternKind::kElementWise ||
         kind == OpPatternKind::kBroadcast || kind == OpPatternKind::kInjective;
}

void CheckFusionInputValid(const std::vector<ir::Expr>& op_compute_bodies,
                           const std::vector<OpPatternKind>& op_patterns) {
  if (VLOG_IS_ON(4)) {
    for (const auto& func : op_compute_bodies) {
      VLOG(4) << "TrivialOpFusion: {FuncBody is} :" << func;
    }
    for (const auto& op_ptn : op_patterns) {
      VLOG(4) << "OpPattern is :" << op_ptn;
    }
  }
  VLOG(4) << "      op_patterns.size() = " << op_compute_bodies.size();
  VLOG(4) << "op_compute_bodies.size() = " << op_patterns.size();
  PADDLE_ENFORCE_EQ(
      op_patterns.size(), op_compute_bodies.size(), "ops and  size not equal");
}

namespace ComposeUtils {

struct MappingLoadStoreExprToDestExprMutator : public ir::IRMutator<> {
  explicit MappingLoadStoreExprToDestExprMutator(const ir::Expr& source,
                                                 const ir::Expr& dest)
      : source_(source), dest_(dest) {}

  void operator()(Expr* expr) { IRMutator::Visit(expr, expr); }

 private:
  void Visit(const ir::Load* load, Expr* op) override {
    if (load == source_.ptr()) {
      VLOG(4) << "substitude find!";
      *op = dest_;
    } else {
      IRMutator::Visit(load, op);
    }
  }
  void Visit(const ir::Store* store, Expr* op) override {
    if (store == source_.ptr()) {
      VLOG(4) << "substitude find!";
      *op = dest_;
    } else {
      IRMutator::Visit(store, op);
    }
  }

 private:
  ir::Expr source_;
  ir::Expr dest_;
};

static Expr CopyedReplaceExpr(const Expr& source,
                              const std::vector<Var>& replaced,
                              const std::vector<Expr>& candidates) {
  CHECK_EQ(replaced.size(), candidates.size())
      << "In ReplaceExpr, the size of Vars to be replaced must be equal to "
         "the "
         "size of cadidate Exprs! Please check.";
  auto copyed_source = ir::ir_utils::IRCopy(source);
  if (replaced.empty()) return copyed_source;
  std::map<Var, Expr, ir::CompVar> replacing_map;
  for (int i = 0; i < replaced.size(); ++i) {
    // If the Var to be replaced is equal to the candidate, we skip it.
    if (candidates[i].is_var() && candidates[i].as_var_ref() == replaced[i])
      continue;
    replacing_map[replaced[i]] = candidates[i];
  }
  ir::MappingVarToExprMutator mapper(replacing_map);
  mapper(&copyed_source);
  return copyed_source;
}

static void SubstitudeTargetExprWithDestExpr(const ir::Expr& source,
                                             const ir::Expr& dest,
                                             ir::Expr* body) {
  VLOG(4) << "Start SubstitudeTargetExprWithDestExpr";
  MappingLoadStoreExprToDestExprMutator mapper(source, dest);
  mapper(body);
  VLOG(4) << "End SubstitudeTargetExprWithDestExpr";
}

static ir::Expr SubstitudeIndexVector(const Expr& source,
                                      const std::vector<Var>& load_vars,
                                      const std::vector<ir::Expr>& indices) {
  return CopyedReplaceExpr(source, load_vars, indices);
}

template <typename FusionOp>
static void ReplaceDownstreamLoadExprWithUpstreamComputeBody(
    const FusionOp& upstream,
    const ir::Expr& downstream_load_expr,
    ir::Expr* downstream_body) {
  ComposeUtils::SubstitudeTargetExprWithDestExpr(
      downstream_load_expr,
      ComposeUtils::SubstitudeIndexVector(
          upstream.GetStoreValue(),
          upstream.GetOutputIters(),
          downstream_load_expr.As<ir::Load>()->indices),
      downstream_body);
}

std::set<Expr> GetStoreFromBody(const ir::Expr& body) {
  std::set<Expr> store_tensor_exprs =
      cinn::ir::ir_utils::CollectIRNodesWithoutTensor(
          body, [](const Expr* expr) {
            return expr->As<ir::Store>() &&
                   expr->As<ir::Store>()->is_addr_tensor();
          });

  return store_tensor_exprs;
}

<<<<<<< HEAD
=======
<<<<<<< HEAD
>>>>>>> 2a6a72a5
bool CheckIterEq(std::vector<ir::Var> up_iter, std::vector<ir::Var> down_iter) {
  TODO
}
ir::Expr TransformComputeExpr(ir::Expr up_compute_expr, ir::Expr downstream) {
  TODO
}
ir::Expr CreateReduceExpr(std::vector<ir::Var> out_iter,
                          std::vector<ir::Var> reduce_iter,
                          ir::Expr comput_expr,
                          ir::Tensor replaced_tensor) {
  TODO
}
}  // namespace ComposeUtils

struct TrivialOp {
 public:
  explicit TrivialOp(const ir::Expr& origin_func_body) {
    func_body = ir::ir_utils::IRCopy(origin_func_body);
  }

  ir::Expr GetStoreValue() const {
    return GetSingleStoreExpr(func_body).As<ir::Store>()->value;
  }

  ir::Expr* GetStoreValuePointer() const {
    return &GetSingleStoreExpr(func_body).As<ir::Store>()->value;
  }

  std::vector<ir::Var> GetOutputIters() const {
    std::vector<ir::Var> vars;
    const auto& indices =
        GetSingleStoreExpr(func_body).As<ir::Store>()->indices;
    std::transform(indices.begin(),
                   indices.end(),
                   std::back_inserter(vars),
                   [](const ir::Expr& expr) { return expr.as_var_ref(); });
    return vars;
  }

  ir::Expr GetFuncBody() const { return func_body; }

  ir::Tensor GetOutputTensor() const {
    return GetSingleStoreExpr(func_body)
        .As<ir::Store>()
        ->tensor.as_tensor_ref();
  }

  std::vector<ir::Expr> GetEachTensorLoadExpr(const ir::Tensor& tensor) const {
    VLOG(4) << "Start GetEachTensorLoadExpr: " << tensor;
    std::set<Expr> load_exprs = cinn::ir::ir_utils::CollectIRNodesWithoutTensor(
        GetStoreValue(), [&tensor](const Expr* expr) {
          return expr->As<ir::Load>() &&
                 expr->As<ir::Load>()->is_addr_tensor() &&
                 expr->As<ir::Load>()->tensor.as_tensor_ref()->name ==
                     tensor->name;
        });
    for (auto& t : load_exprs) {
      VLOG(4) << "GetEachTensorLoadExpr: " << t << " " << t.ptr();
    }
    return std::vector(load_exprs.begin(), load_exprs.end());
  }

  ir::Expr GetComputeExpr() const { return GetStoreValue(); }

 private:
  ir::Expr func_body;

  ir::Expr GetSingleStoreExpr(const ir::Expr& body) const {
    const auto& store_tensor_exprs = ComposeUtils::GetStoreFromBody(body);
    PADDLE_ENFORCE(store_tensor_exprs.size() == 1,
                   "TrivialOp must store for output only once.");
    return *(store_tensor_exprs.begin());
  }
};

struct ReduceOp {
 public:
  explicit ReduceOp(const ir::Expr& origin_func_body) {
    func_body = ir::ir_utils::IRCopy(origin_func_body);
  }

  ir::Expr GetStoreValue() const {
    return GetSingleStoreExpr(func_body).As<ir::Store>()->value;
  }

  ir::Expr* GetStoreValuePointer() const {
    return &GetSingleStoreExpr(func_body).As<ir::Store>()->value;
  }

  std::vector<ir::Var> GetOutputIters() const {
    std::vector<ir::Var> vars;
    const auto& indices =
        GetSingleStoreExpr(func_body).As<ir::Store>()->indices;
    std::transform(indices.begin(),
                   indices.end(),
                   std::back_inserter(vars),
                   [](const ir::Expr& expr) { return expr.as_var_ref(); });
    return vars;
  }

  ir::Expr GetFuncBody() const { return func_body; }

  ir::Tensor GetOutputTensor() const {
    return GetSingleStoreExpr(func_body)
        .As<ir::Store>()
        ->tensor.as_tensor_ref();
  }

  std::vector<ir::Expr> GetEachTensorLoadExpr(const ir::Tensor& tensor) const {
    VLOG(4) << "Start GetEachTensorLoadExpr: " << tensor;
    std::set<Expr> load_exprs = cinn::ir::ir_utils::CollectIRNodesWithoutTensor(
        GetStoreValue(), [&tensor](const Expr* expr) {
          return expr->As<ir::Load>() &&
                 expr->As<ir::Load>()->is_addr_tensor() &&
                 expr->As<ir::Load>()->tensor.as_tensor_ref()->name ==
                     tensor->name;
        });
    for (auto& t : load_exprs) {
      VLOG(4) << "GetEachTensorLoadExpr: " << t << " " << t.ptr();
    }
    return std::vector(load_exprs.begin(), load_exprs.end());
  }

  std::vector<ir::Var> GetReduceIters() const { TODO(@baizhou) }
  ir::Expr GetComputeExpr() const { GetStoreValue(); }
  ir::Expr GetInitExpr() const { TODO(@baizhou) }

 private:
  ir::Expr func_body;

  ir::Expr GetSingleStoreExpr(const ir::Expr& body) const {
    std::vector<ir::Expr> store_tensor_exprs;
    for (const ir::Expr& store_expr : ComposeUtils::GetStoreFromBody(body)) {
      std::string store_name =
          store_expr.As<ir::Store>()->tensor.As<ir::_Tensor_>()->name;
      if (store_name.find("reduce_init") != std::string::npos) continue;
      store_tensor_exprs.emplace_back(store_expr);
    }

    PADDLE_ENFORCE(store_tensor_exprs.size() == 1,
                   "ReduceOp must store for output only once.");
    return store_tensor_exprs[0];
  }
};

using FusibleOp = std::variant<ReduceOp, TrivialOp>;

struct FusionNode {
  FusibleOp fusible_op;
  ::pir::Operation* expr_related_op;

  std::unordered_map<FusionNode*, ::pir::Value> upstream;
  std::unordered_map<FusionNode*, ::pir::Value> downstream;

  explicit FusionNode(FusibleOp fusible_op) : fusible_op(fusible_op) {}

  void replace_topo_structure_of_fused_nodes(FusionNode* fused_up_node,
                                             FusionNode* fused_down_node) {
    upstream.insert(fused_up_node->upstream.begin(),
                    fused_up_node->upstream.end());
    upstream.insert(fused_down_node->upstream.begin(),
                    fused_down_node->upstream.end());
    upstream.erase(fused_up_node);

    downstream.insert(fused_up_node->downstream.begin(),
                      fused_up_node->downstream.end());
    downstream.insert(fused_down_node->downstream.begin(),
                      fused_down_node->downstream.end());
    downstream.erase(fused_down_node);

    expr_related_op = fused_down_node->expr_related_op;

    for (const auto& pair_data : upstream) {
      FusionNode* upstream_node = pair_data.first;
      ::pir::Value related_value = pair_data.second;
      if (upstream_node->downstream.find(fused_up_node) !=
          upstream_node->downstream.end()) {
        upstream_node->downstream.erase(fused_up_node);
      }
      if (upstream_node->downstream.find(fused_down_node) !=
          upstream_node->downstream.end()) {
        upstream_node->downstream.erase(fused_down_node);
      }
      upstream_node->downstream[this] = related_value;
    }

    for (const auto& pair_data : downstream) {
      FusionNode* downstream_node = pair_data.first;
      ::pir::Value related_value = pair_data.second;
      if (downstream_node->upstream.find(fused_up_node) !=
          downstream_node->upstream.end()) {
        downstream_node->upstream.erase(fused_up_node);
      }
      if (downstream_node->upstream.find(fused_down_node) !=
          downstream_node->upstream.end()) {
        downstream_node->upstream.erase(fused_down_node);
      }
      downstream_node->upstream[this] = related_value;
    }
  }

  bool IsTrivial() { return std::holds_alternative<TrivialOp>(fusible_op); }
<<<<<<< HEAD
  ir::Expr GetExpr(){
    if (IsTrivial()){
      return std::get<TrivialOp>(fusible_op).GetFuncBody();
    }else{
      return std::get<ReduceOp>(fusible_op).GetFuncBody();
    }
  }
=======
>>>>>>> 2a6a72a5
};

TrivialOp TTFusion(TrivialOp upstream, TrivialOp downstream) {
  VLOG(4) << "TTFusion begin.";

  const auto& replaced_tensor = upstream.GetOutputTensor();
  VLOG(4) << "connected tensor is:" << replaced_tensor;
  VLOG(4) << "store value is :" << downstream.GetStoreValue();

  TrivialOp fused(ir::ir_utils::IRCopy(downstream.GetFuncBody()));
  SequenceMutator(
      fused.GetEachTensorLoadExpr(replaced_tensor),
      fused.GetStoreValuePointer(),
      [&](const ir::Expr& downstream_load_expr, ir::Expr* downstream_body) {
        ComposeUtils::ReplaceDownstreamLoadExprWithUpstreamComputeBody(
            upstream, downstream_load_expr, downstream_body);
      });

  VLOG(4) << "After mutate, store_value is: " << fused.GetFuncBody();
  VLOG(4) << "TTFusion end:\n" << fused.GetFuncBody();
  return TrivialOp(fused.GetFuncBody());
}

ReduceOp TRFusion(TrivialOp upstream, ReduceOp downstream) {
  VLOG(4) << "TRFusion begin.";

  const auto& replaced_tensor = upstream.GetOutputTensor();
  VLOG(4) << "connected tensor is:" << replaced_tensor;
  VLOG(4) << "store value is :" << downstream.GetStoreValue();

  ReduceOp fused(ir::ir_utils::IRCopy(downstream.GetFuncBody()));
  SequenceMutator(
      fused.GetEachTensorLoadExpr(replaced_tensor),
      fused.GetStoreValuePointer(),
      [&](const ir::Expr& downstream_load_expr, ir::Expr* downstream_body) {
        ComposeUtils::ReplaceDownstreamLoadExprWithUpstreamComputeBody(
            upstream, downstream_load_expr, downstream_body);
      });

  VLOG(4) << "TRFusion end:\n" << fused.GetFuncBody();
  return ReduceOp(fused.GetFuncBody());
}

TrivialOp TransformT2R(ReduceOp reduce_upper, TrivialOp trivial_down) {}
<<<<<<< HEAD

bool CheckAllLoopRangeEq(ReduceOp reduce_upper, TrivialOp trivial_down) {}

=======

bool CheckAllLoopRangeEq(ReduceOp reduce_upper, TrivialOp trivial_down) {}

>>>>>>> 2a6a72a5
ReduceOp TransformReduceLoopRange(ReduceOp upstream, ReduceOp downstream) {
  VLOG(4) << "RRTransform begin";

  const auto& down_out_iter = downstream.GetOutputIters();
  const auto& up_reduce_iter = upstream.GetReduceIters();
  const auto& down_reduce_iter = downstream.GetReduceIters();

  // we just support fuse reduce when reduce iter eq
  CHECK(ComposeUtils::CheckIterEq(up_reduce_iter, down_reduce_iter));

  // TODO modify up_expr, replace out iter of up_expr i => f(i)
  ir::Expr new_expr =
      ComposeUtils::TransformComputeExpr(upstream.GetComputeExpr(), down);

  const auto& replaced_tensor = upstream.GetOutputTensor();

  ir::Expr result = ComposeUtils::CreateReduceExpr(
      down_out_iter, up_reduce_iter, new_expr, replaced_tensor);
  VLOG(4) << "RRTransform end" << result;
  return ReduceOp(result);
}

FusibleOp TrivialFusion(FusionNode* upstream, FusionNode* downstream) {
  CHECK(upstream->IsTrivial());
  if (downstream->IsTrivial()) {
    return TTFusion(std::get<TrivialOp>(upstream->fusible_op),
                    std::get<TrivialOp>(upstream->fusible_op));
  } else {
    return TRFusion(std::get<TrivialOp>(upstream->fusible_op),
                    std::get<ReduceOp>(upstream->fusible_op));
  }
}

FusibleOp ReduceTransform(FusionNode* upstream, FusionNode* downstream) {
  if (downstream->IsTrivial()) {
    CHECK(CheckAllLoopRangeEq(std::get<ReduceOp>(upstream->fusible_op),
                              std::get<TrivialOp>(upstream->fusible_op)));
    return upstream->fusible_op;
  } else {
    return TransformReduceLoopRange(std::get<ReduceOp>(upstream->fusible_op),
                                    std::get<ReduceOp>(upstream->fusible_op));
  }
}

FusibleOp CreateFusibleOp(ir::Expr compute_body, OpPatternKind op_pattern) {
  if (IsTrivialKind(op_pattern)) {
    return TrivialOp(compute_body);
  } else {
    return ReduceOp(compute_body);
  }
}

struct FusionGraph {
  explicit FusionGraph(const std::vector<::pir::Operation*>& ops,
                       const std::vector<ir::Expr>& op_compute_bodies) {
    // shardable_axes_ = InferShardableAxes(ops);
    VLOG(4) << "CreateFusionGraph";

    const auto& op_patterns = GetOpPatternKindVector(ops);
    CheckFusionInputValid(op_compute_bodies, op_patterns);

    std::unordered_map<::pir::Operation*, FusionNode*> op_to_node_map;

    for (int i = 0; i < ops.size(); ++i) {
      FusionNode* node =
          new FusionNode(CreateFusibleOp(op_compute_bodies[i], op_patterns[i]));
      op_to_node_map[ops[i]] = node;
      all_fusion_nodes_.emplace(node);
      node->expr_related_op = ops[i];
    }

    for (::pir::Operation* op : ops) {
      FusionNode* cur_node = op_to_node_map[op];

      // add upstream nodes
      for (int i = 0; i < op->num_operands(); ++i) {
        ::pir::Value related_value = op->operand_source(i);
        ::pir::Operation* input_op = related_value.defining_op();
        if (op_to_node_map.find(input_op) != op_to_node_map.end()) {
          FusionNode* upstream_node = op_to_node_map[input_op];
          cur_node->upstream[upstream_node] = related_value;
          upstream_node->downstream[cur_node] = related_value;
        }
      }

      // add downstream nodes
      for (int i = 0; i < op->num_results(); ++i) {
        ::pir::Value related_value = op->result(i);
        for (auto consumer_it = related_value.use_begin();
             consumer_it != related_value.use_end();
             ++consumer_it) {
          ::pir::Operation* output_op = consumer_it->owner();
          if (op_to_node_map.find(output_op) != op_to_node_map.end()) {
            FusionNode* downstream_node = op_to_node_map[output_op];
            cur_node->downstream[downstream_node] = related_value;
            downstream_node->upstream[cur_node] = related_value;
          }
        }
      }

      if (cur_node->upstream.size() == 0) {
        entrance_nodes_.emplace(cur_node);
      }

      if (cur_node->downstream.size() == 0) {
        exit_nodes_.emplace(cur_node);
      }
    }

    VLOG(4) << "FusionGraph Created, fusion node size: "
            << all_fusion_nodes_.size();
  }

  ~FusionGraph() {
    for (FusionNode* node : all_fusion_nodes_) {
      delete node;
    }
  }

  std::vector<ir::Expr> DoFusion() {
    DoTrivialFusion();
    TransformExitTrivialOpToReduce();
    ReduceLoopTranform();
    return GetExprResults();
  }

 private:
  FusionNode* FindTrivialFusibleNode() {
    for (FusionNode* node : all_fusion_nodes_) {
      if (node->IsTrivial() && node->downstream.size() > 0) {
        return node;
      }
    }
    return nullptr;
  }

  void DoTrivialFusion() {
    FusionNode* upstream;
    // use funcion to get upstream and downstream is save here
    // cause we might delete Nodes in this process
    while ((upstream = FindTrivialFusibleNode()) != nullptr) {
      std::unordered_map<FusionNode*, ::pir::Value> fusion_candidate =
          upstream->downstream;
      upstream->downstream.clear();
      for (const auto& pair_data : fusion_candidate) {
        FusionNode* downstream = pair_data.first;
        FusionNode* new_node =
            new FusionNode(TrivialFusion(upstream, downstream));
        new_node->replace_topo_structure_of_fused_nodes(upstream, downstream);
        AppendNode(new_node);
        RemoveNode(downstream);
      }
      RemoveNode(upstream);
    }
  }

  void TransformExitTrivialOpToReduce() {
    FusionNode* upstream;
    for (FusionNode* exit_node : exit_nodes_) {
      if (exit_node->IsTrivial() &&
          (upstream = FindReduceUpstream(exit_node)) != nullptr) {
        exit_node->fusible_op =
            TransformT2R(std::get<ReduceOp>(upstream->fusible_op),
                         std::get<TrivialOp>(exit_node->fusible_op));
      }
    }
  }

  void ReduceLoopTranform() {
    std::queue<FusionNode*> bfs_candidate;
    bfs_candidate.emplace(exit_nodes_.begin(), exit_nodes_.end());

    while (!bfs_candidate.empty()) {
      FusionNode* downstream = bfs_candidate.front();
      bfs_candidate.pop();
      for (const auto& pair_data : downstream->upstream) {
        FusionNode* upstream = pair_data.first;
        upstream->fusible_op = ReduceTransform(upstream, downstream);
        bfs_candidate.push(upstream);
      }
    }
  }

  std::vector<ir::Expr> GetExprResults() {
    std::vector<ir::Expr> output_exprs;
    for (const auto& node : all_fusion_nodes_) {
      output_exprs.emplace_back(node->GetExpr());
    }
    return output_exprs;
  }

  void RemoveNode(FusionNode* node) {
    if (all_fusion_nodes_.find(node) != all_fusion_nodes_.end()) {
      all_fusion_nodes_.erase(node);
    }
    if (entrance_nodes_.find(node) != entrance_nodes_.end()) {
      entrance_nodes_.erase(node);
    }
    if (exit_nodes_.find(node) != exit_nodes_.end()) {
      exit_nodes_.erase(node);
    }
    delete node;
  }

  void AppendNode(FusionNode* node) {
    all_fusion_nodes_.emplace(node);
    if (node->upstream.size() == 0) {
      entrance_nodes_.emplace(node);
    }

    if (node->downstream.size() == 0) {
      exit_nodes_.emplace(node);
    }
  }

  FusionNode* FindReduceUpstream(FusionNode* node) {
    for (const auto& pair_data : node->upstream) {
      FusionNode* upstream = pair_data.first;
      if (!upstream->IsTrivial()) {
        return upstream;
      }
    }
    return nullptr;
  }

 private:
  std::unordered_set<FusionNode*> all_fusion_nodes_;
  std::unordered_set<FusionNode*> entrance_nodes_;
  std::unordered_set<FusionNode*> exit_nodes_;

  // std::unordered_map<::pir::Value, ShardableAxes> shardable_axes_;
};

}  // namespace trivial_fusion_detail

std::vector<ir::Expr> TrivialOpFusion(
    const std::vector<::pir::Operation*>& ops,
    const std::vector<ir::Expr>& op_compute_bodies) {
  trivial_fusion_detail::FusionGraph graph =
      trivial_fusion_detail::FusionGraph(ops, op_compute_bodies);
  auto output = graph.DoFusion();
  VLOG(4) << "Fusion Result: output size is " << output.size();
  for (const auto& expr : output) {
    VLOG(4) << expr;
  }
  return output;
}

}  // namespace pir
}  // namespace framework
}  // namespace hlir
}  // namespace cinn<|MERGE_RESOLUTION|>--- conflicted
+++ resolved
@@ -212,10 +212,6 @@
   return store_tensor_exprs;
 }
 
-<<<<<<< HEAD
-=======
-<<<<<<< HEAD
->>>>>>> 2a6a72a5
 bool CheckIterEq(std::vector<ir::Var> up_iter, std::vector<ir::Var> down_iter) {
   TODO
 }
@@ -418,7 +414,7 @@
   }
 
   bool IsTrivial() { return std::holds_alternative<TrivialOp>(fusible_op); }
-<<<<<<< HEAD
+
   ir::Expr GetExpr(){
     if (IsTrivial()){
       return std::get<TrivialOp>(fusible_op).GetFuncBody();
@@ -426,8 +422,6 @@
       return std::get<ReduceOp>(fusible_op).GetFuncBody();
     }
   }
-=======
->>>>>>> 2a6a72a5
 };
 
 TrivialOp TTFusion(TrivialOp upstream, TrivialOp downstream) {
@@ -472,15 +466,9 @@
 }
 
 TrivialOp TransformT2R(ReduceOp reduce_upper, TrivialOp trivial_down) {}
-<<<<<<< HEAD
 
 bool CheckAllLoopRangeEq(ReduceOp reduce_upper, TrivialOp trivial_down) {}
 
-=======
-
-bool CheckAllLoopRangeEq(ReduceOp reduce_upper, TrivialOp trivial_down) {}
-
->>>>>>> 2a6a72a5
 ReduceOp TransformReduceLoopRange(ReduceOp upstream, ReduceOp downstream) {
   VLOG(4) << "RRTransform begin";
 
