--- conflicted
+++ resolved
@@ -593,16 +593,10 @@
     const std::vector<::pir::Operation*>& original_ops,
     const std::vector<ir::Expr>& op_compute_bodies,
     const std::vector<::pir::Value>& outputs) {
-<<<<<<< HEAD
-  CHECK(FLAGS_group_schedule_tiling_first)
-      << "TrivialFusion must be used with tiling first, set "
-         "FLAGS_group_schedule_tiling_first=1";
-=======
   PADDLE_ENFORCE(FLAGS_group_schedule_tiling_first,
                  ::common::errors::PreconditionNotMet(
                      "TrivialFusion must be used with tiling first, set "
                      "FLAGS_group_schedule_tiling_first=1"));
->>>>>>> e2c7230f
   const auto& ops = trivial_fusion_detail::FilterVector(
       original_ops, [](const ::pir::Operation* op) {
         if (op->name() == "cinn_op.generate_shape") {
