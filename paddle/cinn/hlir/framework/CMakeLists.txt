--- conflicted
+++ resolved
@@ -26,16 +26,4 @@
                accuracy_checker_test.cc DEPS cinncore)
 else()
   cinn_cc_test(test_hlir_framework_buffer SRCS buffer_test.cc DEPS cinncore)
-<<<<<<< HEAD
-endif()
-
-cinn_cc_test(test_hlir_framework_tensor SRCS tensor_test.cc DEPS cinncore)
-cinn_cc_test(test_hlir_framework_scope SRCS scope_test.cc DEPS cinncore)
-cinn_cc_test(test_hlir_framework_instruction SRCS instruction_test.cc DEPS
-             cinncore)
-cinn_cc_test(test_hlir_framework_op SRCS op_test.cc DEPS cinncore)
-cinn_cc_test(test_hlir_framework_print_graph_pass SRCS print_graph_pass_test.cc
-             DEPS cinncore)
-=======
-endif()
->>>>>>> 8125dd67
+endif()