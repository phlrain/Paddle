// Copyright (c) 2023 PaddlePaddle Authors. All Rights Reserved.
//
// Licensed under the Apache License, Version 2.0 (the "License");
// you may not use this file except in compliance with the License.
// You may obtain a copy of the License at
//
//     http://www.apache.org/licenses/LICENSE-2.0
//
// Unless required by applicable law or agreed to in writing, software
// distributed under the License is distributed on an "AS IS" BASIS,
// WITHOUT WARRANTIES OR CONDITIONS OF ANY KIND, either express or implied.
// See the License for the specific language governing permissions and
// limitations under the License.

#include "paddle/cinn/hlir/framework/pir_compiler.h"

#include <absl/types/variant.h>
#include "paddle/cinn/hlir/framework/pir/utils.h"
#include "paddle/fluid/pir/dialect/operator/ir/op_type.h"
#include "paddle/pir/core/builtin_type.h"

namespace cinn {
namespace hlir {
namespace framework {

// TODO(Aurelius84): Need abstract this logic to implement Proxy for
// the co-existance with GraphCompiler.
std::unique_ptr<Program> PIRCompiler::Build() {
  m_builder_.Clear();
  // NOTE(Aurelius84): Currently only support each op for one group
  std::vector<pir::GroupPtr> groups;
  for (auto it = program_.block()->begin(); it != program_.block()->end();
       ++it) {
    std::vector<::pir::Operation*> ops = {*it};
    groups.push_back(std::make_shared<pir::Group>(ops));
  }
  VLOG(4) << "Groups size: " << groups.size();
  return std::move(Build(groups));
}

std::vector<pir::CUDAJITInfo> PIRCompiler::BuildCUDAJITInfo(
    const std::vector<pir::GroupPtr>& groups) {
  std::vector<pir::CUDAJITInfo> vec_res;

  auto op_lowerer = CreateOpLowerer<pir::GroupPtr>(target_);

  std::vector<std::vector<ir::LoweredFunc>> lowered_funcs;
  for (int i = 0; i < groups.size(); ++i) {
    lowered_funcs.emplace_back(op_lowerer.Lower(groups[i]));
  }

  for (auto&& lowered_func : lowered_funcs) {
    ProcessFunction(lowered_func);
  }

  compiler_ = backends::Compiler::Create(target_);
  auto build_module = m_builder_.Build();
  compiler_->Build(build_module, "");

  auto instructions = BuildInstructions(groups);

  auto fn_ptrs = compiler_->GetFnPtr();

  auto* compilter_ptr = compiler_.release();
  for (int idx = 0; idx < groups.size(); ++idx) {
    pir::CUDAJITInfo jit_info;
    jit_info.fn_ptr = fn_ptrs[idx];
    jit_info.compiler = reinterpret_cast<void*>(compilter_ptr);

    lowered_funcs[idx][0]->cuda_axis_info.CopyBlockDimsTo(
        &(jit_info.block_dims));

    lowered_funcs[idx][0]->cuda_axis_info.CopyGridDimsTo(&(jit_info.grid_dims));

    vec_res.push_back(jit_info);
  }

  return vec_res;
}

std::unique_ptr<Program> PIRCompiler::Build(
    const std::vector<pir::GroupPtr>& groups) {
  auto op_lowerer = CreateOpLowerer<pir::GroupPtr>(target_);

  std::vector<std::vector<ir::LoweredFunc>> lowered_funcs;
  for (int i = 0; i < groups.size(); ++i) {
    lowered_funcs.emplace_back(op_lowerer.Lower(groups[i]));
  }

  for (auto&& lowered_func : lowered_funcs) {
    ProcessFunction(lowered_func);
  }

  compiler_ = backends::Compiler::Create(target_);
  auto build_module = m_builder_.Build();
  compiler_->Build(build_module, "");

  auto instructions = BuildInstructions(groups);

  // TODO(Aurelius84): Instantiate all tensors on compile-time, which is
  // controlled by 'options.with_instantiate_variables' in GraphCompiler.
  // Moreover, it's better to implement InsertBufferHandlers() logic
  // to automatically insert Malloc and Free instructions.
  for (auto& name : scope_->var_names()) {
    std::string var_name({name.data(), name.size()});
    VLOG(4) << "Instantiate " << var_name << " on compile-time";
    auto* var = scope_->Var<Tensor>(var_name);
    auto& tensor = absl::get<Tensor>(*var);
    tensor->mutable_data(target_, tensor->type());
  }
  return std::make_unique<Program>(scope_, std::move(instructions));
}

void PIRCompiler::ProcessFunction(
    const std::vector<ir::LoweredFunc>& lowered_funcs) {
  for (auto&& func : lowered_funcs) {
    for (auto&& arg : func->args) {
      std::string arg_name = arg.name();
      if (arg_name[0] == '_') arg_name = arg_name.substr(1);

      auto* var = scope_->FindVar(arg_name);
      // For argument buffer not in scope, create it.
      if (!var && arg.is_buffer()) {
        auto* new_var = scope_->Var<Tensor>(arg_name);
        auto& tensor = absl::get<Tensor>(*new_var);
        std::vector<Shape::dim_t> shape;
        for (auto& shape_dim : arg.buffer_arg()->shape) {
          CHECK(shape_dim.is_constant());
          shape.push_back(static_cast<int>(shape_dim.get_constant()));
        }
        tensor->Resize(Shape{shape});
        tensor->set_type(arg.buffer_arg()->dtype);
      }
    }
    m_builder_.AddFunction(func);
  }
}

std::vector<std::unique_ptr<Instruction>> PIRCompiler::BuildInstructions(
    const std::vector<pir::GroupPtr>& groups) {
  std::vector<std::unique_ptr<Instruction>> instructions;
<<<<<<< HEAD
  // for (int idx = 0; idx < groups.size(); ++idx) {
  //   auto& fn_name = groups[idx]->fn_name;
  //   auto instr =
  //       std::unique_ptr<Instruction>(new Instruction(target_,
  //                                                    scope_.get(),
  //                                                    groups[idx]->input_names,
  //                                                    groups[idx]->output_names,
  //                                                    fn_name));
  //   VLOG(1) << "Lookup kernel name: " << fn_name;
  //   auto* fn_ptr = compiler_->Lookup(fn_name);
  //   CHECK(fn_ptr);
  //   instr->SetLoweredFunc(reinterpret_cast<void*>(fn_ptr), fn_name);
  //   // As some instruction like reduce, will generate more than one kernel.
  //   // So try to find the rest kernel, if it exists.
  //   // SetSubKernels(instr.get(), fn_name);
  //   instr->Finalize();
  //   instructions.push_back(std::move(instr));
  // }
=======
  for (int idx = 0; idx < groups.size(); ++idx) {
    auto fn_name = groups[idx]->FuncName();
    auto instr =
        std::unique_ptr<Instruction>(new Instruction(target_,
                                                     scope_.get(),
                                                     groups[idx]->input_names,
                                                     groups[idx]->output_names,
                                                     fn_name));
    VLOG(4) << "Lookup kernel name: " << fn_name;
    auto* fn_ptr = compiler_->Lookup(fn_name);
    CHECK(fn_ptr);
    instr->SetLoweredFunc(reinterpret_cast<void*>(fn_ptr), fn_name);
    // As some instruction like reduce, will generate more than one kernel.
    // So try to find the rest kernel, if it exists.
    // SetSubKernels(instr.get(), fn_name);
    instr->Finalize();
    instructions.push_back(std::move(instr));
  }
>>>>>>> cdfd26c5
  return instructions;
}

std::shared_ptr<Scope> BuildScope(const Target& target,
                                  const ::pir::Program& program) {
  std::unordered_set<::pir::Value> visited;
  auto scope = std::make_shared<Scope>();

  auto create_var = [&](::pir::Value value) {
    if (visited.count(value) > 0) return;
    visited.emplace(value);

    std::string name = pir::CompatibleInfo::ValueName(value);
    auto type_info = value.type().dyn_cast<paddle::dialect::DenseTensorType>();
    auto* var = scope->Var<Tensor>(name);
    auto& tensor = absl::get<Tensor>(*var);

    std::vector<Shape::dim_t> shape;
    for (auto i = 0; i < type_info.dims().size(); ++i) {
      shape.push_back(Shape::dim_t(type_info.dims()[i]));
    }
    tensor->Resize(Shape{shape});
    tensor->set_type(pir::CompatibleInfo::ConvertIRType(type_info.dtype()));
  };

  for (auto it = program.block()->begin(); it != program.block()->end(); ++it) {
    for (auto& oprand : (*it)->operands()) {
      create_var(oprand.source());
    }

    for (auto& result : (*it)->results()) {
      create_var(result);
    }
  }
  return scope;
}

}  // namespace framework
}  // namespace hlir
}  // namespace cinn<|MERGE_RESOLUTION|>--- conflicted
+++ resolved
@@ -139,26 +139,6 @@
 std::vector<std::unique_ptr<Instruction>> PIRCompiler::BuildInstructions(
     const std::vector<pir::GroupPtr>& groups) {
   std::vector<std::unique_ptr<Instruction>> instructions;
-<<<<<<< HEAD
-  // for (int idx = 0; idx < groups.size(); ++idx) {
-  //   auto& fn_name = groups[idx]->fn_name;
-  //   auto instr =
-  //       std::unique_ptr<Instruction>(new Instruction(target_,
-  //                                                    scope_.get(),
-  //                                                    groups[idx]->input_names,
-  //                                                    groups[idx]->output_names,
-  //                                                    fn_name));
-  //   VLOG(1) << "Lookup kernel name: " << fn_name;
-  //   auto* fn_ptr = compiler_->Lookup(fn_name);
-  //   CHECK(fn_ptr);
-  //   instr->SetLoweredFunc(reinterpret_cast<void*>(fn_ptr), fn_name);
-  //   // As some instruction like reduce, will generate more than one kernel.
-  //   // So try to find the rest kernel, if it exists.
-  //   // SetSubKernels(instr.get(), fn_name);
-  //   instr->Finalize();
-  //   instructions.push_back(std::move(instr));
-  // }
-=======
   for (int idx = 0; idx < groups.size(); ++idx) {
     auto fn_name = groups[idx]->FuncName();
     auto instr =
@@ -177,7 +157,6 @@
     instr->Finalize();
     instructions.push_back(std::move(instr));
   }
->>>>>>> cdfd26c5
   return instructions;
 }
 
