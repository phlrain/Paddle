--- conflicted
+++ resolved
@@ -1089,56 +1089,6 @@
     input_layouts = absl::get<std::vector<std::string>>(
         attrs.attr_store.at("input_layouts"));
   }
-<<<<<<< HEAD
-  framework::CINNCompute batchnorm_compute([=](lang::Args args,
-                                               lang::RetValue *ret) {
-    CHECK(!args.empty())
-        << "The input argument of batchnorm compute is empty! Please check.\n";
-    CINNValuePack arg_pack = args[0];
-    CHECK_GE(arg_pack.size(), 5U)
-        << "at least 5 input tensors for batchnorm compute\n";
-    Expr A = arg_pack[0];
-    Expr Scale = arg_pack[1];
-    Expr Bias = arg_pack[2];
-    Expr Mean = arg_pack[3];
-    Expr Variance = arg_pack[4];
-    CHECK_EQ(arg_pack.size(), 6U);
-    CHECK(arg_pack[5].is_string());
-    std::string out_name = arg_pack[5];
-    CHECK(A.as_tensor());
-    CHECK(Scale.as_tensor());
-    CHECK(Bias.as_tensor());
-    CHECK(Mean.as_tensor());
-    CHECK(Variance.as_tensor());
-    ir::Tensor out;
-    auto tensor_input = A.as_tensor_ref();
-    if (tensor_input->shape.size() != 4 &&
-        std::holds_alternative<common::X86Arch>(target.arch)) {
-      CHECK_EQ(input_layouts.size(), 5U)
-          << "batch_norm_NCHWc's input layout should be 5";
-      std::string input_layout = input_layouts[0];
-      CHECK_GE(input_layout.size(), 5U);
-      CHECK_EQ(input_layout.substr(0, 4), "NCHW");
-      CHECK_EQ(tensor_input->shape.size(), 5U);
-      out = pe::BatchNorm_NCHWc(tensor_input,
-                                Scale.as_tensor_ref(),
-                                Bias.as_tensor_ref(),
-                                Mean.as_tensor_ref(),
-                                Variance.as_tensor_ref(),
-                                epsilon,
-                                out_name);
-    } else {
-      out = pe::BatchNorm_NCHW(tensor_input,
-                               Scale.as_tensor_ref(),
-                               Bias.as_tensor_ref(),
-                               Mean.as_tensor_ref(),
-                               Variance.as_tensor_ref(),
-                               epsilon,
-                               out_name);
-    }
-    *ret = CINNValuePack{{CINNValue(out)}};
-  });
-=======
   framework::CINNCompute batchnorm_compute(
       [=](lang::Args args, lang::RetValue *ret) {
         CHECK(!args.empty()) << "The input argument of batchnorm compute "
@@ -1188,7 +1138,6 @@
         auto stages = CreateStages({out});
         *ret = CINNValuePack{{CINNValue(out), CINNValue(stages)}};
       });
->>>>>>> 52570b34
 
   auto strategy = std::make_shared<framework::OpStrategy>();
   CHECK(out_type.size()) << "Out_type of batchnorm op is empty! Please check.";
