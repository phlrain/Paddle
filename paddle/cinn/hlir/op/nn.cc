// Copyright (c) 2021 CINN Authors. All Rights Reserved.
//
// Licensed under the Apache License, Version 2.0 (the "License");
// you may not use this file except in compliance with the License.
// You may obtain a copy of the License at
//
//     http://www.apache.org/licenses/LICENSE-2.0
//
// Unless required by applicable law or agreed to in writing, software
// distributed under the License is distributed on an "AS IS" BASIS,
// WITHOUT WARRANTIES OR CONDITIONS OF ANY KIND, either express or implied.
// See the License for the specific language governing permissions and
// limitations under the License.

#include "paddle/cinn/hlir/pe/nn.h"

#include <functional>

#include "paddle/cinn/adt/op_equation_context.h"
#include "paddle/cinn/hlir/framework/node.h"
#include "paddle/cinn/hlir/framework/op.h"
#include "paddle/cinn/hlir/framework/op_strategy.h"
#include "paddle/cinn/hlir/op/op_util.h"
#include "paddle/cinn/hlir/pe/broadcast.h"
#include "paddle/cinn/hlir/pe/elementwise.h"
#include "paddle/cinn/hlir/pe/ir_schedule_pe.h"
#include "paddle/cinn/hlir/pe/schedule.h"
#include "paddle/cinn/ir/ir_base.h"
#include "paddle/cinn/ir/layout.h"
#include "paddle/cinn/poly/stage.h"

namespace cinn {
namespace hlir {
namespace op {
using cinn::common::_CINNValuePack_;
using cinn::common::CINNValue;
using cinn::common::CINNValuePack;
using framework::OpStrategy;
using framework::shape_t;
using framework::StrategyFunction;

std::shared_ptr<OpStrategy> StrategyForRelu(
    const framework::NodeAttr &attrs,
    const std::vector<ir::Tensor> &inputs,
    const std::vector<Type> &out_type,
    const std::vector<std::vector<int>> &output_shapes,
    const Target &target) {
  framework::CINNCompute relu_compute(
      [=](lang::Args args, lang::RetValue *ret) {
        CHECK(!args.empty())
            << "The input argument of relu compute is empty! Please check.\n";
        CINNValuePack pack_args = args[0];
        CHECK(!pack_args.empty())
            << "at least one input tensor for relu compute\n";
        Expr A = pack_args[0];
        CHECK(A.as_tensor());
        CHECK_EQ(pack_args.size(), 2);
        CHECK(pack_args[1].is_string());
        std::string tensor_name = pack_args[1].operator std::string();
        auto out = pe::Relu(A.as_tensor_ref(), 0.0, tensor_name);
        *ret = CINNValuePack{{CINNValue(Expr(out.get()))}};
      });

  auto strategy = std::make_shared<framework::OpStrategy>();
  CHECK(out_type.size()) << "Out_type of relu op is empty! Please check.";
  strategy->AddImpl(relu_compute,
                    GetInjectiveScheduleFunc(output_shapes, target),
                    "strategy.relu.x86",
                    1);
  return strategy;
}

std::shared_ptr<OpStrategy> StrategyForRelu6Symbolic(
    const framework::NodeAttr &attrs,
    const std::vector<ir::Tensor> &inputs,
    const std::vector<Type> &out_type,
    const std::vector<std::vector<ir::Dim>> &output_shapes,
    const Target &target) {
  framework::CINNCompute relu6_compute(
      [](lang::Args args, lang::RetValue *ret) {
        CHECK(!args.empty())
            << "The input argument of relu6 compute is empty! Please check.\n";
        CINNValuePack pack_args = args[0];
        CHECK(!pack_args.empty())
            << "at least one input tensor for relu6 compute\n";
        Expr A = pack_args[0];
        CHECK(A.as_tensor());
        CHECK_EQ(pack_args.size(), 2);
        CHECK(pack_args[1].is_string());
        std::string tensor_name = pack_args[1].operator std::string();
        auto out = pe::Relu6(A.as_tensor_ref(), 0.0, tensor_name);
        *ret = CINNValuePack{{CINNValue(Expr(out.get()))}};
      });

  auto strategy = std::make_shared<framework::OpStrategy>();
  CHECK(out_type.size()) << "Out_type of relu6 op is empty! Please check.";
  strategy->AddImpl(relu6_compute, lang::PackedFunc(), "strategy.relu6.x86", 1);
  return strategy;
}

std::shared_ptr<OpStrategy> StrategyForReluSymbolic(
    const framework::NodeAttr &attrs,
    const std::vector<ir::Tensor> &inputs,
    const std::vector<Type> &out_type,
    const std::vector<std::vector<ir::Dim>> &output_shapes,
    const Target &target) {
  framework::CINNCompute relu_compute(
      [=](lang::Args args, lang::RetValue *ret) {
        CHECK(!args.empty())
            << "The input argument of relu compute is empty! Please check.\n";
        CINNValuePack pack_args = args[0];
        CHECK(!pack_args.empty())
            << "at least one input tensor for relu compute\n";
        Expr A = pack_args[0];
        CHECK(A.as_tensor());
        CHECK_EQ(pack_args.size(), 2);
        CHECK(pack_args[1].is_string());
        std::string tensor_name = pack_args[1].operator std::string();
        auto out = pe::Relu(A.as_tensor_ref(), 0.0, tensor_name);
        *ret = CINNValuePack{{CINNValue(Expr(out.get()))}};
      });

  auto strategy = std::make_shared<framework::OpStrategy>();
  CHECK(!out_type.empty()) << "Out_type of relu op is empty! Please check.";
  strategy->AddImpl(relu_compute, lang::PackedFunc(), "strategy.relu.x86", 1);
  return strategy;
}

std::vector<framework::shape_t> InferShapeForRelu(
    const std::vector<framework::shape_t> &inputs_shape,
    const framework::AttrMapType &attrs) {
  CHECK(!inputs_shape.empty()) << "The inputs is empty! Please check again.";
  std::vector<framework::shape_t> res{inputs_shape[0]};
  return res;
}

void GenerateEquationsForRelu(cinn::adt::config::OpEquationContext *ctx) {
  CHECK(ctx->GetInTensorsRanks().size() != 0)
      << "The inputs is empty! Please check again.";
  ctx->Equal(ctx->GetInIteratorTuple(0), ctx->GetOutIteratorTuple(0));
}

std::vector<Type> InferDtypeForRelu(const std::vector<Type> &inputs_type,
                                    const framework::AttrMapType &attrs) {
  CHECK(!inputs_type.empty())
      << "The input's type size is 0! Please check again.";
  std::vector<Type> res{inputs_type[0]};
  return res;
}

std::shared_ptr<OpStrategy> StrategyForRelu6(
    const framework::NodeAttr &attrs,
    const std::vector<ir::Tensor> &inputs,
    const std::vector<Type> &out_type,
    const std::vector<std::vector<int>> &output_shapes,
    const Target &target) {
  framework::CINNCompute relu6_compute(
      [](lang::Args args, lang::RetValue *ret) {
        CHECK(!args.empty())
            << "The input argument of relu6 compute is empty! Please check.\n";
        CINNValuePack pack_args = args[0];
        CHECK(!pack_args.empty())
            << "at least one input tensor for relu6 compute\n";
        Expr A = pack_args[0];
        CHECK(A.as_tensor());
        CHECK_EQ(pack_args.size(), 2);
        CHECK(pack_args[1].is_string());
        std::string tensor_name = pack_args[1].operator std::string();
        auto out = pe::Relu6(A.as_tensor_ref(), 0.0, tensor_name);
        *ret = CINNValuePack{{CINNValue(Expr(out.get()))}};
      });

  auto strategy = std::make_shared<framework::OpStrategy>();
  CHECK(out_type.size()) << "Out_type of relu6 op is empty! Please check.";
  strategy->AddImpl(relu6_compute,
                    GetInjectiveScheduleFunc(output_shapes, target),
                    "strategy.relu6.x86",
                    1);
  return strategy;
}

std::shared_ptr<OpStrategy> StrategyForConv2d(
    const framework::NodeAttr &attrs,
    const std::vector<ir::Tensor> &inputs,
    const std::vector<Type> &out_type,
    const std::vector<std::vector<int>> &output_shapes,
    const Target &target) {
  std::vector<int> padding({0, 0});
  std::vector<int> stride({1, 1});
  std::vector<int> dilation({1, 1});
  std::string data_format = "NCHW";
  int groups = 1;
  std::string key = "";
  std::string conv_type = "";
  bool use_onednn = false;
  if (attrs.attr_store.find("padding") != attrs.attr_store.end()) {
    padding = absl::get<std::vector<int>>(attrs.attr_store.at("padding"));
  }
  if (attrs.attr_store.find("stride") != attrs.attr_store.end()) {
    stride = absl::get<std::vector<int>>(attrs.attr_store.at("stride"));
  }
  if (attrs.attr_store.find("dilation") != attrs.attr_store.end()) {
    dilation = absl::get<std::vector<int>>(attrs.attr_store.at("dilation"));
  }
  if (attrs.attr_store.find("data_format") != attrs.attr_store.end()) {
    data_format = absl::get<std::string>(attrs.attr_store.at("data_format"));
  }
  if (attrs.attr_store.find("groups") != attrs.attr_store.end()) {
    groups = absl::get<int>(attrs.attr_store.at("groups"));
  }
  if (attrs.attr_store.find("use_onednn") != attrs.attr_store.end()) {
    use_onednn = absl::get<bool>(attrs.attr_store.at("use_onednn"));
  }
  if (attrs.attr_store.find("key") != attrs.attr_store.end()) {
    key = absl::get<std::string>(attrs.attr_store.at("key"));
  }
  // get conv type
  if (attrs.attr_store.find("conv_type") != attrs.attr_store.end()) {
    conv_type = absl::get<std::string>(attrs.attr_store.at("conv_type"));
  } else {
    conv_type = "forward";
  }

#ifndef CINN_WITH_CUDNN
  CHECK_EQ(conv_type, "forward")
      << "cudnn is not found, backward_data/backward_filter is not supported!";
#endif

  framework::CINNCompute conv2d_compute(
      [=](lang::Args args, lang::RetValue *ret) {
        std::vector<CINNValue> res;
        CHECK(!args.empty())
            << "The input argument of conv2d compute is empty! Please check.\n";
        CINNValuePack pack_args = args[0];
        CHECK_GE(pack_args.size(), 2U)
            << "at least 2 input tensors for conv2d compute\n";
        Expr A = pack_args[0];
        Expr B = pack_args[1];
        CHECK(A.as_tensor());
        CHECK(B.as_tensor());
        CHECK_EQ(padding.size(), 2)
            << "The size of padding in conv2d op is not 2! Please check.";
        CHECK_EQ(stride.size(), 2)
            << "The size of stride in conv2d op is not 2! Please check.";
        CHECK_EQ(dilation.size(), 2)
            << "The size of stride in conv2d op is not 2! Please check.";
        std::vector<ir::Tensor> out;
        VLOG(3) << "input shape: "
                << utils::Join(A.as_tensor_ref()->shape, ", ");
        VLOG(3) << "weight shape: "
                << utils::Join(B.as_tensor_ref()->shape, ", ");
        CHECK_GE(pack_args.size(), 3);
        CHECK(pack_args[2].is_string());
        std::string tensor_name = pack_args[2].operator std::string();
        if (data_format == "NCHW") {
          // A is input: [N, C, H, W], B is filter: [C_out, C_in/group,
          // filter_h, filter_w]
          target.arch.Match([&](common::UnknownArch) { CINN_NOT_IMPLEMENTED; },
                            [&](common::X86Arch) {
                              if (groups == 1 && !use_onednn) {
                                out = pe::Conv2d_NCHW_5D(A.as_tensor_ref(),
                                                         B.as_tensor_ref(),
                                                         padding[0],
                                                         padding[1],
                                                         stride[0],
                                                         stride[1],
                                                         dilation[0],
                                                         dilation[1],
                                                         key,
                                                         tensor_name,
                                                         target);
                              } else {
#ifdef CINN_WITH_DNNL
                                out = pe::Conv2d_NCHW_ONEDNN(A.as_tensor_ref(),
                                                             B.as_tensor_ref(),
                                                             padding[0],
                                                             padding[1],
                                                             stride[0],
                                                             stride[1],
                                                             dilation[0],
                                                             dilation[1],
                                                             tensor_name);
#else
                                out = pe::Conv2d_NCHW_5D(A.as_tensor_ref(),
                                                         B.as_tensor_ref(),
                                                         padding[0],
                                                         padding[1],
                                                         stride[0],
                                                         stride[1],
                                                         dilation[0],
                                                         dilation[1],
                                                         key,
                                                         tensor_name);
#endif
                              }
                            },
                            [&](common::ARMArch) { CINN_NOT_IMPLEMENTED; },
                            [&](common::NVGPUArch) {
                              if (conv_type == "forward") {
                                out = pe::Conv2d_NCHW(A.as_tensor_ref(),
                                                      B.as_tensor_ref(),
                                                      padding[0],
                                                      padding[1],
                                                      stride[0],
                                                      stride[1],
                                                      dilation[0],
                                                      dilation[1],
                                                      tensor_name);
                                out.push_back(B.as_tensor_ref());
                              } else {
#ifdef CINN_WITH_CUDNN
                                // as backward_data and backward_filter is not
                                // support now, we built a fake op to instead.
                                // as the runtime use cudnn to compute the
                                // conv2d, so this fake op is not been called.
                                // When cinn support
                                // backward_filter/backward_data code gen, this
                                // code is to be removed.
                                out = pe::Identity(A.as_tensor_ref());
                                out.push_back(A.as_tensor_ref());
                                out.push_back(B.as_tensor_ref());
#endif
                              }
                            },
                            [&](common::HygonDCUArchHIP) {
                              PADDLE_THROW(phi::errors::Unimplemented(
                                  "CINN old obsolete code!"));
                            });
        } else if (data_format == "NHWC") {
          // A is input: [N, H, W, C], B is filter: [C_out, C_in/group,
          // filter_h, filter_w]
          out = pe::Conv2d_NHWC(A.as_tensor_ref(),
                                B.as_tensor_ref(),
                                padding[0],
                                padding[1],
                                stride[0],
                                stride[1],
                                dilation[0],
                                dilation[1],
                                tensor_name);
        } else {
          PADDLE_THROW(phi::errors::InvalidArgument(
              "Only support NCHW and NHWC data layout\n"));
        }

        for (auto &t : out) {
          res.push_back(CINNValue(t));
        }
        CHECK(out.size() == 3U || out.size() == 2U || out.size() == 5U ||
              out.size() == 12U)
            << "The output tensor sizes of conv2d op in conv2d op should be 2 "
               "or 3 or 5\n";

        *ret = CINNValuePack{res};
      });

  framework::CINNSchedule conv2d_schedule([=](lang::Args args,
                                              lang::RetValue *ret) {
    CHECK(!args.empty())
        << "The input argument of conv2d schedule is empty! Please check.\n";
    CINNValuePack arg_pack = args[0];
    std::vector<Expr> vec_ast;
    for (int i = 0; i < arg_pack.size(); i++) {
      if (arg_pack[i].is_expr()) {
        Expr temp = arg_pack[i];
        vec_ast.emplace_back(temp);
      }
    }
    CHECK(!vec_ast.empty());
    ir::ModuleExpr mod_expr(vec_ast);
    ir::IRSchedule ir_sch(mod_expr);
    ir_sch.MergeExprs();
    target.arch.Match(
        [&](common::UnknownArch) {
          PADDLE_THROW(phi::errors::InvalidArgument(
              "This target [%s] is not supported yet.", target));
        },
        [&](common::X86Arch) {
          PADDLE_THROW(phi::errors::InvalidArgument(
              "This target [%s] is not supported yet.", target));
        },
        [&](common::ARMArch) {
          PADDLE_THROW(phi::errors::InvalidArgument(
              "This target [%s] is not supported yet.", target));
        },
        [&](common::NVGPUArch) {
#ifdef CINN_WITH_CUDNN
          // If conv_type is backward_filter or backward_data, we built a fake
          // op. As runtime use cudnn to compute conv2d, this fake op is not to
          // be called. When cinn support backward_filter/backward_data code
          // gen, this code is to be removed.
          if (conv_type != "forward") {
            CHECK_EQ(vec_ast.size(), 1);
            pe::IRGpuScheduleInjective(ir_sch, output_shapes.front(), target);
            std::vector<CINNValue> res{
                CINNValue(ir_sch.GetModule().GetExprs().at(0))};
            *ret = CINNValuePack{res};
            return;
          }
#endif
          int expr_size = vec_ast.size();
          if (expr_size == 2) {
            pe::IRCudaScheduleConv(ir_sch, target);
            VLOG(3) << "After IRCudaScheduleConv, arg_pack[0] is : "
                    << ir_sch.GetModule().GetExprs().at(0);
            std::vector<CINNValue> res{
                CINNValue(ir_sch.GetModule().GetExprs().at(0))};
            *ret = CINNValuePack{res};
            return;
          } else {
            CINN_NOT_IMPLEMENTED
          }
        },
        [&](common::HygonDCUArchHIP) {
          PADDLE_THROW(phi::errors::Unimplemented("CINN old obsolete code!"));
        });
  });

  auto strategy = std::make_shared<framework::OpStrategy>();
  CHECK(out_type.size()) << "Out_type of conv2d op is empty! Please check.";
  strategy->AddImpl(conv2d_compute, conv2d_schedule, "strategy.conv2d.x86", 1);
  return strategy;
}

std::vector<shape_t> InferShapeForConv2d(
    const std::vector<shape_t> &inputs_shape,
    const framework::AttrMapType &attrs) {
  CHECK_EQ(inputs_shape.size(), 2)
      << "The conv2d should has and only has 2 inputs";
  CHECK_EQ(inputs_shape[0].size(), 4)
      << "The conv2d's first input only support 4-dimension tensor";
  CHECK_EQ(inputs_shape[1].size(), 4)
      << "The conv2d's first input only support 4-dimension tensor";

  std::vector<int> padding({0, 0});
  std::vector<int> stride({1, 1});
  std::vector<int> dilation({1, 1});
  int groups = 1;
  std::string data_format = "NCHW";
  std::string conv_type = "forward";

  if (attrs.find("padding") != attrs.end()) {
    padding = absl::get<std::vector<int>>(attrs.at("padding"));
  }
  if (attrs.find("stride") != attrs.end()) {
    stride = absl::get<std::vector<int>>(attrs.at("stride"));
  }
  if (attrs.find("dilation") != attrs.end()) {
    dilation = absl::get<std::vector<int>>(attrs.at("dilation"));
  }
  if (attrs.find("groups") != attrs.end()) {
    groups = absl::get<int>(attrs.at("groups"));
  }
  if (attrs.find("data_format") != attrs.end()) {
    data_format = absl::get<std::string>(attrs.at("data_format"));
    if (data_format == "AnyLayout") {
      data_format = "NCHW";
    }
  }
  if (attrs.find("conv_type") != attrs.end()) {
    conv_type = absl::get<std::string>(attrs.at("conv_type"));
  }

  CHECK_EQ(padding.size(), 2)
      << "The size of padding in conv2d op is not 2! Please check.";
  CHECK_EQ(stride.size(), 2)
      << "The size of stride in conv2d op is not 2! Please check.";
  CHECK_GE(inputs_shape[0].size(), 3) << "The first input tensor's shape size "
                                         "of conv2d op is < 3! Please check.";
  CHECK(conv_type == "forward" || conv_type == "backward_data" ||
        conv_type == "backward_filter")
      << "The conv type should be one of {forward, backward_data, "
         "backward_filter}.";
  CHECK(data_format == "NCHW" || data_format == "NHWC")
      << "The conv2d only support NCHW/NHWC, but here " << data_format;

  int n = 0, c = 1, h = 2, w = 3;
  if (data_format == "NHWC") {
    n = 0;
    h = 1;
    w = 2;
    c = 3;
  }

  std::vector<int> output_shape(4, 0);
  int out_shape_h = 0, out_shape_w = 0;
  if (conv_type == "forward") {
    // A is input: [N, C, H, W], B is filter: [C_out, C_in/group, filter_h,
    // filter_w]
    out_shape_h =
        (inputs_shape[0][h] - ((inputs_shape[1][h] - 1) * dilation[0] + 1) +
         2 * padding[0]) /
            stride[0] +
        1;
    out_shape_w =
        (inputs_shape[0][w] - ((inputs_shape[1][w] - 1) * dilation[1] + 1) +
         2 * padding[1]) /
            stride[1] +
        1;

    output_shape[n] = inputs_shape[0][n];
    output_shape[c] = inputs_shape[1][n];
    output_shape[h] = out_shape_h;
    output_shape[w] = out_shape_w;
  } else if (conv_type == "backward_data") {
    CHECK(attrs.find("output_shape") != attrs.end())
        << "The shape of backward_data is not found! Please check.";
    const auto &x_shape = absl::get<std::vector<int>>(attrs.at("output_shape"));
    CHECK_EQ(x_shape.size(), 4) << "The rank of x shape is not 4! Please check";

    // input[0] = w(C_out, C_in/group, h, w)
    // input[1] = dy(batch, C_out, h, w)
    // output = dx(batch, C_in, h, w)
    output_shape[n] = inputs_shape[1][n];
    output_shape[c] = inputs_shape[0][c] * groups;
    output_shape[h] = x_shape[h];
    output_shape[w] = x_shape[w];
  } else if (conv_type == "backward_filter") {
    CHECK(attrs.find("output_shape") != attrs.end())
        << "The shape of backward_filter is not found! Please check.";
    const auto &weight_shape =
        absl::get<std::vector<int>>(attrs.at("output_shape"));
    CHECK_EQ(weight_shape.size(), 4)
        << "The rank of weight shape is not 4! Please check";

    // input[0] = x(batch, C_in, h, w)
    // input[1] = dy(batch, C_out, h, w)
    // output = dw (C_out, C_in/group, h, w)
    output_shape[n] = inputs_shape[1][c];
    output_shape[c] = inputs_shape[0][c] / groups;
    output_shape[h] = weight_shape[h];
    output_shape[w] = weight_shape[w];
  }

  std::vector<shape_t> res = {output_shape};
  if (data_format == "NCHW") {
    absl::flat_hash_map<std::string, int> conv2d_factors;
    int batch = inputs_shape[0][0];
    int oc = inputs_shape[1][0];
    int ic = inputs_shape[0][1];
    int fc = inputs_shape[1][1];
    int h_in = inputs_shape[0][2];
    int w_in = inputs_shape[0][3];
    int h_f = inputs_shape[1][2];
    int w_f = inputs_shape[1][3];
    int pad_h = padding[0];
    int pad_w = padding[1];
    std::string key = pe::GenerateX86ConvKey(
        inputs_shape[0], inputs_shape[1], stride, padding, dilation);
    VLOG(3) << "key: " << key;
    pe::GetConv2dFactors(&conv2d_factors,
                         oc,
                         ic,
                         fc,
                         -1,
                         -1,
                         Float(32),
                         cinn::common::DefaultHostTarget(),
                         key);
    int ic_bn = conv2d_factors["ic_bn"];
    int oc_bn = conv2d_factors["oc_bn"];
    int fc_bn = conv2d_factors["fc_bn"];
    VLOG(3) << "ic_bn: " << ic_bn;
    VLOG(3) << "oc_bn: " << oc_bn;
    VLOG(3) << "fc_bn: " << fc_bn;
    int oc_chunk = oc / oc_bn;
    int ic_chunk = ic / ic_bn;
    int fc_chunk = fc / fc_bn;
    std::vector<int> packed_out_shape = {
        batch, oc_chunk, out_shape_h, out_shape_w, oc_bn};
    std::vector<int> input_pad_shape = {
        batch, ic_chunk, h_in + 2 * pad_h, w_in + 2 * pad_w, ic_bn};
    std::vector<int> weights_dilation_shape = {oc_chunk,
                                               fc_chunk,
                                               dilation[0] * (h_f - 1) + 1,
                                               dilation[1] * (w_f - 1) + 1,
                                               fc_bn,
                                               oc_bn};
    std::vector<int> data_shape = {batch, ic_chunk, h_in, w_in, ic_bn};

    res = {output_shape,
           packed_out_shape,
           weights_dilation_shape,
           input_pad_shape};
  } else if (data_format == "NHWC") {
    // now conv2d codegen version only support NCHW data format
    res = {output_shape};
  }
  return res;
}

std::vector<Type> InferDtypeForConv2d(const std::vector<Type> &inputs_type,
                                      const framework::AttrMapType &attrs) {
  CHECK(!inputs_type.empty())
      << "The input's type size is 0! Please check again.";
  std::vector<Type> res{
      inputs_type[0], inputs_type[0], inputs_type[0], inputs_type[0]};
  return res;
}

std::vector<std::vector<std::string>> InferLayoutForConv2d(
    const std::vector<framework::shape_t> &input_shapes,
    const std::vector<std::string> &input_layouts,
    const framework::NodeAttr &attrs,
    const Target &target) {
  CHECK_EQ(input_layouts.size(), 2U)
      << "The input's layouts size is not 2! Please check again.";
  ir::Layout weight_layout(input_layouts[1]);
  return {
      {input_layouts[0], input_layouts[0], input_layouts[0], input_layouts[0]},
      input_layouts};
}

<<<<<<< HEAD
=======
std::shared_ptr<OpStrategy> StrategyForConv2dNCHWc(
    const framework::NodeAttr &attrs,
    const std::vector<ir::Tensor> &inputs,
    const std::vector<Type> &out_type,
    const std::vector<std::vector<int>> &output_shapes,
    const Target &target) {
  std::vector<int> padding({0, 0});
  std::vector<int> stride({1, 1});
  std::vector<int> dilation({1, 1});
  std::string data_format = "NCHWc";
  int groups = 1;
  if (attrs.attr_store.find("padding") != attrs.attr_store.end()) {
    padding = absl::get<std::vector<int>>(attrs.attr_store.at("padding"));
  }
  if (attrs.attr_store.find("stride") != attrs.attr_store.end()) {
    stride = absl::get<std::vector<int>>(attrs.attr_store.at("stride"));
  }
  if (attrs.attr_store.find("dilation") != attrs.attr_store.end()) {
    dilation = absl::get<std::vector<int>>(attrs.attr_store.at("dilation"));
  }
  if (attrs.attr_store.find("data_format") != attrs.attr_store.end()) {
    data_format = absl::get<std::string>(attrs.attr_store.at("data_format"));
  }
  if (attrs.attr_store.find("groups") != attrs.attr_store.end()) {
    groups = absl::get<int>(attrs.attr_store.at("groups"));
  }
  CHECK(data_format == "NCHWc")
      << "conv2d_NCHWc op's data_format should be NCHWc";
  framework::CINNCompute conv2d_compute(
      [=](lang::Args args, lang::RetValue *ret) {
        CHECK(!args.empty()) << "The input argument of conv2d_NCHWc compute is "
                                "empty! Please check.\n";
        CINNValuePack a = args[0];
        CHECK_GE(a.size(), 2U)
            << "at least 2 input tensors for conv2d_NCHWc compute\n";
        Expr A = a[0];
        Expr B = a[1];
        CHECK(A.as_tensor());
        CHECK(B.as_tensor());
        auto tensor_a = A.as_tensor_ref();
        auto tensor_b = B.as_tensor_ref();
        CHECK_EQ(tensor_a->shape.size(), 5) << "input's shape should be 5";
        CHECK_EQ(tensor_b->shape.size(), 6) << "weight's shape should be 6";
        CHECK_EQ(padding.size(), 2)
            << "The size of padding in conv2d_NCHWc op is not 2! Please check.";
        CHECK_EQ(stride.size(), 2)
            << "The size of stride in conv2d_NCHWc op is not 2! Please check.";
        CHECK_EQ(dilation.size(), 2)
            << "The size of stride in conv2d_NCHWc op is not 2! Please check.";
        std::vector<ir::Tensor> out;
        CHECK(std::holds_alternative<common::X86Arch>(target.arch))
            << "conv2d_NCHWc op is only used in x86";
        // A is input: [N, C_in_outer, H, W, C_in_inner], B is filter: [C_out,
        // C_in_group_outer, filter_h, filter_w, C_in_group_inner]
        std::string key;
        VLOG(3) << "input[" << utils::Join(tensor_a->shape, ", ")
                << "], weight shape[" << utils::Join(tensor_b->shape, ", ")
                << "]";
        out = pe::Conv2d_NCHWc(tensor_a,
                               tensor_b,
                               padding[0],
                               padding[1],
                               stride[0],
                               stride[1],
                               dilation[0],
                               dilation[1],
                               UniqName("T_conv2d_NCHWc_out"),
                               target);

        std::vector<CINNValue> res;
        CHECK(out.size() == 2U)
            << "The output tensor sizes of conv2d_NCHWc op should be 2\n";
        for (auto &t : out) {
          res.push_back(CINNValue(t));
        }
        *ret = CINNValuePack{res};
      });

  framework::CINNSchedule conv2d_schedule(
      [=](lang::Args args, lang::RetValue *ret) {
        CHECK(!args.empty()) << "The input argument of conv2d_NCHWc schedule "
                                "is empty! Please check.\n";
        CINNValuePack arg_pack = args[0];
        CHECK_EQ(arg_pack.size(), 3UL);
        poly::StageMap stages = arg_pack.back();
        Expr packed_out = arg_pack[0];
        Expr input_pad = arg_pack[1];
        CHECK(packed_out.as_tensor());
        CHECK(input_pad.as_tensor());
        std::vector<Expr> kernel_shape = inputs[1]->shape;
        // kernel_h == 1 && kernel_w == 1
        CHECK_EQ(kernel_shape.size(), 6U)
            << "kernel_dilation shape size should be 6";
        bool is_1x1 =
            (is_zero(kernel_shape[2] - 1)) && (is_zero(kernel_shape[3] - 1));
        ir::Tensor res;
        ir::Tensor data;
        ir::Tensor weights;
        ir::Tensor packed_out_tensor = packed_out.as_tensor_ref();
        std::string key;
        bool do_padding = (padding[0] == 0 && padding[1] == 0) ? false : true;
        if (attrs.attr_store.find("key") != attrs.attr_store.end()) {
          key = absl::get<std::string>(attrs.attr_store.at("key"));
        }
        if (is_1x1) {
          pe::Conv2d_NCHWc_1X1_Schedule_CPU(stages,
                                            res,
                                            packed_out_tensor,
                                            input_pad.as_tensor_ref(),
                                            weights,
                                            data,
                                            target,
                                            key,
                                            do_padding);
        } else {
          pe::Conv2d_NCHWc_Schedule_CPU(stages,
                                        res,
                                        packed_out_tensor,
                                        input_pad.as_tensor_ref(),
                                        weights,
                                        data,
                                        target,
                                        key,
                                        do_padding);
        }
        if (do_padding) {
          *ret = CINNValuePack{{CINNValue(packed_out_tensor),
                                arg_pack[0],
                                arg_pack[1],
                                CINNValue(stages)}};
        } else {
          *ret = CINNValuePack{
              {CINNValue(packed_out_tensor), arg_pack[0], CINNValue(stages)}};
        }
      });

  auto strategy = std::make_shared<framework::OpStrategy>();
  CHECK(out_type.size())
      << "Out_type of conv2d_NCHWc op is empty! Please check.";
  if (out_type[0] == Float(32)) {
    strategy->AddImpl(
        conv2d_compute, conv2d_schedule, "strategy.conv2d_NCHWc.x86", 1);
  } else {
    PADDLE_THROW(phi::errors::InvalidArgument(
        "conv2d_NCHWc op with dtype != float32 is not implemented yet!"));
  }
  return strategy;
}

>>>>>>> 1f145e72
std::vector<shape_t> InferShapeForConv2dNCHWc(
    const std::vector<shape_t> &inputs_shape,
    const framework::AttrMapType &attrs) {
  CHECK(!inputs_shape.empty() && !inputs_shape[0].empty())
      << "The input's shape size is 0! Please check again.";
  std::vector<int> padding({0, 0});
  std::vector<int> stride({1, 1});
  std::vector<int> dilation({1, 1});
  std::string data_format = "NCHWc";
  if (attrs.find("padding") != attrs.end()) {
    padding = absl::get<std::vector<int>>(attrs.at("padding"));
  }
  if (attrs.find("stride") != attrs.end()) {
    stride = absl::get<std::vector<int>>(attrs.at("stride"));
  }
  if (attrs.find("dilation") != attrs.end()) {
    dilation = absl::get<std::vector<int>>(attrs.at("dilation"));
  }
  if (attrs.find("data_format") != attrs.end()) {
    data_format = absl::get<std::string>(attrs.at("data_format"));
  }
  CHECK_EQ(padding.size(), 2)
      << "The size of padding in conv2d_NCHWc op is not 2! Please check.";
  CHECK_EQ(stride.size(), 2)
      << "The size of stride in conv2d_NCHWc op is not 2! Please check.";
  CHECK_EQ(inputs_shape[0].size(), 5)
      << "The first input tensor's shape size of conv2d_NCHWc op should be 5! "
         "Please check.";
  CHECK_EQ(inputs_shape[1].size(), 6) << "The second input tensor's shape size "
                                         "of conv2d_NCHWc op should be 6! ";

  std::vector<shape_t> res;
  CHECK(data_format == "NCHWc") << "NCHWc op's data_format should be NCHWc";
  int out_shape_h =
      (inputs_shape[0][2] - ((inputs_shape[1][2] - 1) * dilation[0] + 1) +
       2 * padding[0]) /
          stride[0] +
      1;
  int out_shape_w =
      (inputs_shape[0][3] - ((inputs_shape[1][3] - 1) * dilation[1] + 1) +
       2 * padding[1]) /
          stride[1] +
      1;

  // A: NCHWc, B: OIHWio
  int batch = inputs_shape[0][0];
  int h_in = inputs_shape[0][2];
  int w_in = inputs_shape[0][3];
  int oc = inputs_shape[1][0];
  int h_f = inputs_shape[1][2];
  int w_f = inputs_shape[1][3];
  int pad_h = padding[0];
  int pad_w = padding[1];
  int ic_bn = inputs_shape[0][4];
  int ic_chunk = inputs_shape[0][1];
  int oc_bn = inputs_shape[1][5];
  int oc_chunk = inputs_shape[1][0];
  std::vector<int> packed_out_shape = {
      batch, oc_chunk, out_shape_h, out_shape_w, oc_bn};
  auto pad_h_bound =
      (out_shape_h - 1) * stride[0] + (h_f - 1) * dilation[0] + 1;
  auto pad_w_bound =
      (out_shape_w - 1) * stride[1] + (w_f - 1) * dilation[1] + 1;
  auto input_pad_h = std::min(pad_h_bound, h_in + 2 * pad_h);
  auto input_pad_w = std::min(pad_w_bound, w_in + 2 * pad_w);
  std::vector<int> input_pad_shape = {
      batch, ic_chunk, input_pad_h, input_pad_w, ic_bn};
  VLOG(3) << "packed_out_shape: " << utils::Join(packed_out_shape, ", ");
  return {packed_out_shape, packed_out_shape, input_pad_shape};
}

std::vector<std::vector<std::string>> InferLayoutForConv2dNCHWc(
    const std::vector<framework::shape_t> &input_shapes,
    const std::vector<std::string> &input_layouts,
    const framework::NodeAttr &attrs,
    const Target &target) {
  CHECK_EQ(input_layouts.size(), 2U)
      << "The input's layouts size is not 2! Please check again.";
  ir::Layout weight_layout(input_layouts[1]);
  CHECK_EQ(weight_layout.ndims(), 6U);
  auto var = weight_layout.axes().back();
  int factor = var->upper_bound.as_int32();
  CHECK_GE(factor, 1) << "factor should be larger than 1";
  std::string outlayout = "NCHW" + std::to_string(factor) + "c";
  return {{outlayout, outlayout, input_layouts[0]}, input_layouts};
}

std::vector<Type> InferDtypeForConv2dNCHWc(
    const std::vector<Type> &inputs_type, const framework::AttrMapType &attrs) {
  CHECK(!inputs_type.empty())
      << "The input's type size is 0! Please check again.";
  std::vector<Type> res{inputs_type[0], inputs_type[0], inputs_type[0]};
  return res;
}

std::shared_ptr<OpStrategy> StrategyForDepthwiseConv2d(
    const framework::NodeAttr &attrs,
    const std::vector<ir::Tensor> &inputs,
    const std::vector<Type> &out_type,
    const std::vector<std::vector<int>> &output_shapes,
    const Target &target) {
  std::vector<int> padding = {0, 0};
  std::vector<int> stride = {1, 1};
  std::vector<int> dilation = {1, 1};
  std::string data_format = "NCHW";
  std::string key;
  if (attrs.attr_store.find("padding") != attrs.attr_store.end()) {
    padding = absl::get<std::vector<int>>(attrs.attr_store.at("padding"));
  }
  if (attrs.attr_store.find("stride") != attrs.attr_store.end()) {
    stride = absl::get<std::vector<int>>(attrs.attr_store.at("stride"));
  }
  if (attrs.attr_store.find("data_format") != attrs.attr_store.end()) {
    data_format = absl::get<std::string>(attrs.attr_store.at("data_format"));
  }
  if (attrs.attr_store.find("dilation") != attrs.attr_store.end()) {
    dilation = absl::get<std::vector<int>>(attrs.attr_store.at("dilation"));
  }
  if (attrs.attr_store.find("key") != attrs.attr_store.end()) {
    key = absl::get<std::string>(attrs.attr_store.at("key"));
  }

  framework::CINNCompute depthwise_conv2d_compute([=](lang::Args args,
                                                      lang::RetValue *ret) {
    CHECK(!args.empty()) << "The input argument of depthwise_conv compute is "
                            "empty! Please check.\n";
    CINNValuePack pack_args = args[0];
    CHECK_GE(pack_args.size(), 2U)
        << "at least 2 input tensors for depthwise_conv compute\n";
    Expr A = pack_args[0];
    Expr B = pack_args[1];
    CHECK(A.as_tensor());
    CHECK(B.as_tensor());
    CHECK_EQ(padding.size(), 2) << "The size of padding in depthwise_conv "
                                   "op is not 2! Please check.\n";
    CHECK_EQ(stride.size(), 2) << "The size of stride in depthwise_conv op "
                                  "is not 2! Please check.\n";
    CHECK(data_format == "NCHW" || data_format == "NHWC")
        << "only support NCHW/NHWC data_format.\n";
    std::vector<ir::Tensor> out;
    CHECK_GE(pack_args.size(), 3);
    CHECK(pack_args[2].is_string());
    std::string tensor_name = pack_args[2].operator std::string();
    if (data_format == "NCHW") {
      target.arch.Match(
          [&](common::UnknownArch) { CINN_NOT_IMPLEMENTED; },
          [&](common::X86Arch) {
            out = pe::Conv2d_NCHW_5D(A.as_tensor_ref(),
                                     B.as_tensor_ref(),
                                     padding[0],
                                     padding[1],
                                     stride[0],
                                     stride[1],
                                     dilation[0],
                                     dilation[1],
                                     key,
                                     tensor_name,
                                     target);
          },
          [&](common::ARMArch) { CINN_NOT_IMPLEMENTED; },
          [&](common::NVGPUArch) {
            out = pe::Depthwise_Conv2d_NCHW(A.as_tensor_ref(),
                                            B.as_tensor_ref(),
                                            padding[0],
                                            padding[1],
                                            stride[0],
                                            stride[1],
                                            tensor_name);
          },
          [&](common::HygonDCUArchHIP) {
            PADDLE_THROW(phi::errors::Unimplemented("CINN old obsolete code!"));
          });
    } else if (data_format == "NHWC") {
      out = pe::Depthwise_Conv2d_NHWC(A.as_tensor_ref(),
                                      B.as_tensor_ref(),
                                      padding[0],
                                      padding[1],
                                      stride[0],
                                      stride[1],
                                      tensor_name);
    } else {
      PADDLE_THROW(phi::errors::InvalidArgument(
          "Only support NCHW and NHWC data layout\n"));
    }

    std::vector<CINNValue> res;
    for (auto &t : out) {
      res.push_back(CINNValue(t));
    }
    CHECK(out.size() == 2U || out.size() == 1U || out.size() == 5U)
        << "The output tensor sizes of depthwise_conv op in depthwise_conv "
           "op "
           "should be 1 or 2 or 5\n";

    *ret = CINNValuePack{res};
  });

  framework::CINNSchedule depthwise_conv2d_schedule([=](lang::Args args,
                                                        lang::RetValue *ret) {
    CHECK(!args.empty()) << "The input argument of InjectiveSchedule is "
                            "empty! Please check.\n";
    cinn::common::CINNValuePack arg_pack = args[0];
    std::vector<Expr> vec_ast;
    std::vector<Expr> vec_tensor;
    for (int i = 0; i < arg_pack.size(); i++) {
      if (arg_pack[i].is_expr()) {
        Expr temp = arg_pack[i];
        vec_ast.emplace_back(temp);
      } else if (arg_pack[i].is_tensor()) {
        Expr temp = arg_pack[i];
        vec_tensor.emplace_back(temp);
      }
    }
    CHECK(!vec_ast.empty());
    ir::ModuleExpr mod_expr(vec_ast);
    ir::IRSchedule ir_sch(mod_expr);
    ir_sch.MergeExprs();
    target.arch.Match(
        [&](common::UnknownArch) { CINN_NOT_IMPLEMENTED; },
        [&](common::X86Arch) { CINN_NOT_IMPLEMENTED; },
        [&](common::ARMArch) { CINN_NOT_IMPLEMENTED; },
        [&](common::NVGPUArch) {
          pe::IRCudaScheduleDepthwiseConv(ir_sch, vec_tensor);
        },
        [&](common::HygonDCUArchHIP) {
          PADDLE_THROW(phi::errors::Unimplemented("CINN old obsolete code!"));
        });
    std::vector<cinn::common::CINNValue> res{
        cinn::common::CINNValue(ir_sch.GetModule().GetExprs().at(0))};
    *ret = cinn::common::CINNValuePack{res};
  });

  auto strategy = std::make_shared<framework::OpStrategy>();
  CHECK(out_type.size())
      << "Out_type of depthwise_conv op is empty! Please check.";
  if (out_type[0] == Float(32)) {
    strategy->AddImpl(depthwise_conv2d_compute,
                      depthwise_conv2d_schedule,
                      "strategy.depthwise_conv.x86",
                      1);
  } else {
    VLOG(3) << "depthwise_conv op with dtype != float32 is not implemented "
               "yet!";
  }
  return strategy;
}

std::vector<shape_t> InferShapeForDepthwiseConv2d(
    const std::vector<shape_t> &inputs_shape,
    const framework::AttrMapType &attrs) {
  CHECK_EQ(inputs_shape.size(), 2U)
      << "at least 2 input tensors for depthwise_conv2d op\n";
  CHECK_EQ(inputs_shape[0].size(), 4U)
      << "The input tensor's shape should be 4! Please check again.";
  CHECK_EQ(inputs_shape[1].size(), 4U)
      << "The input tensor's shape should be 4! Please check again.";
  std::vector<int> padding = {0, 0};
  std::vector<int> stride = {1, 1};
  std::string data_format = "NCHW";
  if (attrs.find("padding") != attrs.end()) {
    padding = absl::get<std::vector<int>>(attrs.at("padding"));
  }
  if (attrs.find("stride") != attrs.end()) {
    stride = absl::get<std::vector<int>>(attrs.at("stride"));
  }
  if (attrs.find("data_format") != attrs.end()) {
    data_format = absl::get<std::string>(attrs.at("data_format"));
  }
  std::vector<shape_t> res;
  CHECK_EQ(padding.size(), 2U) << "The size of padding in depthwise_conv2d "
                                  "op is not 2! Please check.";
  CHECK_EQ(stride.size(), 2U) << "The size of stride in depthwise_conv2d "
                                 "op is not 2! Please check.";
  if (data_format == "NCHW") {
    // A is input: [N, C, H, W], and B is filter: [C_in, channel_multiplier,
    // f_h, f_w]
    int out_shape_h =
        (inputs_shape[0][2] - inputs_shape[1][2] + 2 * padding[0]) / stride[0] +
        1;
    int out_shape_w =
        (inputs_shape[0][3] - inputs_shape[1][3] + 2 * padding[1]) / stride[1] +
        1;
    res = {{inputs_shape[0][0],
            inputs_shape[1][1] * inputs_shape[0][1],
            out_shape_h,
            out_shape_w}};
  } else if (data_format == "NHWC") {
    // A is input: [N, H, W, C], and B is filter: [C_in, channel_multiplier,
    // f_h, f_w]
    int out_shape_h =
        (inputs_shape[0][1] - inputs_shape[1][1] + 2 * padding[0]) / stride[0] +
        1;
    int out_shape_w =
        (inputs_shape[0][2] - inputs_shape[1][2] + 2 * padding[1]) / stride[1] +
        1;
    res = {{inputs_shape[0][0],
            out_shape_h,
            out_shape_w,
            inputs_shape[1][1] * inputs_shape[0][3]}};
  } else {
    PADDLE_THROW(phi::errors::InvalidArgument(
        "Only support NCHW and NHWC data layout\n"));
  }
  return res;
}

std::vector<Type> InferDtypeForDepthwiseConv2d(
    const std::vector<Type> &inputs_type, const framework::AttrMapType &attrs) {
  CHECK(!inputs_type.empty())
      << "The input's type size is 0! Please check again.";
  std::vector<Type> res{inputs_type[0]};
  return res;
}

std::shared_ptr<OpStrategy> StrategyForBatchNorm(
    const framework::NodeAttr &attrs,
    const std::vector<ir::Tensor> &inputs,
    const std::vector<Type> &out_type,
    const std::vector<std::vector<int>> &output_shapes,
    const Target &target) {
  float epsilon = 0.00001f;
  std::vector<std::string> input_layouts;
  if (attrs.attr_store.find("epsilon") != attrs.attr_store.end()) {
    epsilon = absl::get<float>(attrs.attr_store.at("epsilon"));
  }
  if (attrs.attr_store.find("input_layouts") != attrs.attr_store.end()) {
    input_layouts = absl::get<std::vector<std::string>>(
        attrs.attr_store.at("input_layouts"));
  }
<<<<<<< HEAD
  framework::CINNCompute batchnorm_compute([=](lang::Args args,
                                               lang::RetValue *ret) {
    CHECK(!args.empty())
        << "The input argument of batchnorm compute is empty! Please check.\n";
    CINNValuePack arg_pack = args[0];
    CHECK_GE(arg_pack.size(), 5U)
        << "at least 5 input tensors for batchnorm compute\n";
    Expr A = arg_pack[0];
    Expr Scale = arg_pack[1];
    Expr Bias = arg_pack[2];
    Expr Mean = arg_pack[3];
    Expr Variance = arg_pack[4];
    CHECK_EQ(arg_pack.size(), 6U);
    CHECK(arg_pack[5].is_string());
    std::string out_name = arg_pack[5];
    CHECK(A.as_tensor());
    CHECK(Scale.as_tensor());
    CHECK(Bias.as_tensor());
    CHECK(Mean.as_tensor());
    CHECK(Variance.as_tensor());
    ir::Tensor out;
    auto tensor_input = A.as_tensor_ref();
    if (tensor_input->shape.size() != 4 &&
        std::holds_alternative<common::X86Arch>(target.arch)) {
      CHECK_EQ(input_layouts.size(), 5U)
          << "batch_norm_NCHWc's input layout should be 5";
      std::string input_layout = input_layouts[0];
      CHECK_GE(input_layout.size(), 5U);
      CHECK_EQ(input_layout.substr(0, 4), "NCHW");
      CHECK_EQ(tensor_input->shape.size(), 5U);
      out = pe::BatchNorm_NCHWc(tensor_input,
                                Scale.as_tensor_ref(),
                                Bias.as_tensor_ref(),
                                Mean.as_tensor_ref(),
                                Variance.as_tensor_ref(),
                                epsilon,
                                out_name);
    } else {
      out = pe::BatchNorm_NCHW(tensor_input,
                               Scale.as_tensor_ref(),
                               Bias.as_tensor_ref(),
                               Mean.as_tensor_ref(),
                               Variance.as_tensor_ref(),
                               epsilon,
                               out_name);
    }
    *ret = CINNValuePack{{CINNValue(out)}};
  });
=======
  framework::CINNCompute batchnorm_compute(
      [=](lang::Args args, lang::RetValue *ret) {
        CHECK(!args.empty()) << "The input argument of batchnorm compute "
                                "is empty! Please check.\n";
        CINNValuePack arg_pack = args[0];
        CHECK_GE(arg_pack.size(), 5U)
            << "at least 5 input tensors for batchnorm compute\n";
        Expr A = arg_pack[0];
        Expr Scale = arg_pack[1];
        Expr Bias = arg_pack[2];
        Expr Mean = arg_pack[3];
        Expr Variance = arg_pack[4];
        CHECK_EQ(arg_pack.size(), 6U);
        CHECK(arg_pack[5].is_string());
        std::string out_name = arg_pack[5];
        CHECK(A.as_tensor());
        CHECK(Scale.as_tensor());
        CHECK(Bias.as_tensor());
        CHECK(Mean.as_tensor());
        CHECK(Variance.as_tensor());
        ir::Tensor out;
        auto tensor_input = A.as_tensor_ref();
        if (tensor_input->shape.size() != 4 &&
            std::holds_alternative<common::X86Arch>(target.arch)) {
          CHECK_EQ(input_layouts.size(), 5U)
              << "batch_norm_NCHWc's input layout should be 5";
          std::string input_layout = input_layouts[0];
          CHECK_GE(input_layout.size(), 5U);
          CHECK_EQ(input_layout.substr(0, 4), "NCHW");
          CHECK_EQ(tensor_input->shape.size(), 5U);
          out = pe::BatchNorm_NCHWc(tensor_input,
                                    Scale.as_tensor_ref(),
                                    Bias.as_tensor_ref(),
                                    Mean.as_tensor_ref(),
                                    Variance.as_tensor_ref(),
                                    epsilon,
                                    out_name);
        } else {
          out = pe::BatchNorm_NCHW(tensor_input,
                                   Scale.as_tensor_ref(),
                                   Bias.as_tensor_ref(),
                                   Mean.as_tensor_ref(),
                                   Variance.as_tensor_ref(),
                                   epsilon,
                                   out_name);
        }
        *ret = CINNValuePack{{CINNValue(out)}};
      });
>>>>>>> 1f145e72

  auto strategy = std::make_shared<framework::OpStrategy>();
  CHECK(out_type.size()) << "Out_type of batchnorm op is empty! Please check.";
  if (out_type[0] == Float(32)) {
    strategy->AddImpl(batchnorm_compute,
                      GetInjectiveScheduleFunc(output_shapes, target),
                      "strategy.batchnorm.x86",
                      1);
  } else {
    PADDLE_THROW(phi::errors::InvalidArgument(
        "BatchNorm op with dtype != float32 is not implemented yet!"));
  }
  return strategy;
}

std::vector<shape_t> InferShapeForBatchNorm(
    const std::vector<shape_t> &inputs_shape,
    const framework::AttrMapType &attrs) {
  CHECK(!inputs_shape.empty() && !inputs_shape[0].empty())
      << "The input's shape size is 0! Please check again.";
  std::vector<shape_t> res{inputs_shape[0]};
  return res;
}

std::vector<Type> InferDtypeForBatchNorm(const std::vector<Type> &inputs_type,
                                         const framework::AttrMapType &attrs) {
  CHECK_EQ(inputs_type.size(), 5U) << "The BatchNorm Infer input's type size "
                                      "should be 5! Please check again.";
  CHECK_EQ(inputs_type[1], inputs_type[2])
      << "The BatchNorm Infer scale type should the same as bias type";
  CHECK_EQ(inputs_type[1], inputs_type[3])
      << "The BatchNorm Infer scale type should the same as moving_mean "
         "type";
  CHECK_EQ(inputs_type[1], inputs_type[4])
      << "The BatchNorm Infer scale type should the same as "
         "moving_variance "
         "type";
  std::vector<Type> res{inputs_type[0]};
  return res;
}

std::vector<std::vector<std::string>> InferLayoutForBatchNorm(
    const std::vector<framework::shape_t> &input_shapes,
    const std::vector<std::string> &input_layouts,
    const framework::NodeAttr &attrs,
    const Target &target) {
  CHECK_EQ(input_layouts.size(), 5U)
      << "The input's layouts size is not 5! Please check again.";
  std::string input_layout = input_layouts[0];
  CHECK_GE(input_layout.size(), 4)
      << "batchnorm's first input layout size should be >= 4";
  return {{input_layout}, input_layouts};
}

std::shared_ptr<OpStrategy> StrategyForPool1d(
    const framework::NodeAttr &attrs,
    const std::vector<ir::Tensor> &inputs,
    const std::vector<Type> &out_type,
    const std::vector<std::vector<int>> &output_shapes,
    const Target &target) {
  framework::CINNCompute pool1d_compute(
      [=](lang::Args args, lang::RetValue *ret) {
        CHECK(!args.empty())
            << "The input argument of pool1d compute is empty! Please check.\n";
        CINNValuePack pack_args = args[0];
        CHECK(!pack_args.empty())
            << "The input tensor of pool1d compute is empty! Please check.\n";
        Expr A = pack_args[0];
        CHECK(A.as_tensor());
        auto attr_store = attrs.attr_store;
        std::vector<int> kernel_size;   // [kernel_w]
        std::vector<int> stride_size;   // [stride_w]
        std::vector<int> padding_size;  // [padding_left, padding_right]
        std::string pool_type = "max";
        bool ceil_mode = false;
        bool exclusive = true;
        std::string data_format = "NCW";
        for (auto &iter : attrs.attr_store) {
          if (iter.first == "kernel_size") {
            kernel_size = absl::get<std::vector<int>>(iter.second);
          } else if (iter.first == "stride_size") {
            stride_size = absl::get<std::vector<int>>(iter.second);
          } else if (iter.first == "padding_size") {
            padding_size = absl::get<std::vector<int>>(iter.second);
          } else if (iter.first == "pool_type") {
            pool_type = absl::get<std::string>(iter.second);
          } else if (iter.first == "ceil_mode") {
            ceil_mode = absl::get<bool>(iter.second);
          } else if (iter.first == "exclusive") {
            exclusive = absl::get<bool>(iter.second);
          } else if (iter.first == "data_format") {
            data_format = absl::get<std::string>(iter.second);
          } else {
            LOG(ERROR) << "Unsupported attr: " << iter.first << std::endl;
          }
        }
        CHECK(!kernel_size.empty())
            << "kernel_size for pool1d is empty. Please check.\n";
        CHECK(!stride_size.empty())
            << "stride_size for pool1d is empty. Please check.\n";
        CHECK(!padding_size.empty())
            << "padding_size for pool1d is empty. Please check.\n";
        CHECK(pool_type == "max" || pool_type == "avg")
            << "pool_type for pool1d should be max or avg.\n";

        CHECK_EQ(pack_args.size(), 2);
        CHECK(pack_args[1].is_string());
        std::string tensor_name = pack_args[1].operator std::string();

        auto out = pe::Pool1d(A.as_tensor_ref(),
                              kernel_size,
                              stride_size,
                              padding_size,
                              pool_type,
                              ceil_mode,
                              exclusive,
                              data_format,
                              tensor_name);

        CHECK(out.size() == 1U || out.size() == 2U)
            << "The size of pe::Pool1d's output should be 1 or 2.";
        CHECK(!out_type.empty())
            << "Output type of Pool1d is empty! Please check.\n";
        std::vector<CINNValue> res;
        for (auto &t : out) {
          res.push_back(CINNValue(Expr(t.get())));
        }
        *ret = CINNValuePack{res};
      });

  framework::CINNSchedule pool1d_schedule([=](lang::Args args,
                                              lang::RetValue *ret) {
    CHECK(!args.empty()) << "The input argument of pool1d schedule is "
                            "empty! Please check.\n";
    CINNValuePack arg_pack = args[0];
    std::vector<Expr> vec_ast;
    std::vector<Expr> vec_tensor;
    for (int i = 0; i < arg_pack.size(); i++) {
      if (arg_pack[i].is_expr()) {
        Expr temp = arg_pack[i];
        vec_ast.emplace_back(temp);
      } else if (arg_pack[i].is_tensor()) {
        Expr temp = arg_pack[i];
        vec_tensor.emplace_back(temp);
      }
    }
    CHECK(!vec_ast.empty());
    ir::ModuleExpr mod_expr(vec_ast);
    ir::IRSchedule ir_sch(mod_expr);
    ir_sch.MergeExprs();
    if (arg_pack.size() == 3UL) {
      CHECK_EQ(vec_tensor.size(), 2);
      Expr input_pad = vec_tensor[1];
      CHECK(input_pad.as_tensor());
      auto block_input_pad = ir_sch.GetBlock(input_pad.as_tensor()->name);
      ir_sch.ComputeInline(block_input_pad);
    }
    auto schedule_nv_hygon = [&] {
      CHECK(!vec_tensor.empty());
      Expr Out = vec_tensor[0];
      CHECK(Out.as_tensor());
      auto loops = ir_sch.GetLoops(Out.as_tensor()->name);
      ir_sch.Split(loops[1], {-1, 2});
      loops = ir_sch.GetLoops(Out.as_tensor()->name);
      ir_sch.Bind(loops[0], "blockIdx.x");
      ir_sch.Bind(loops[1], "threadIdx.x");
    };
    target.arch.Match([&](common::UnknownArch) { CINN_NOT_IMPLEMENTED; },
                      [&](common::X86Arch) {
                        // Do nothing.
                      },
                      [&](common::ARMArch) {
                        // Do nothing.
                      },
                      [&](common::NVGPUArch) { schedule_nv_hygon(); },
                      [&](common::HygonDCUArchHIP) { schedule_nv_hygon(); });
    std::vector<CINNValue> res{CINNValue(ir_sch.GetModule().GetExprs().at(0))};
    *ret = CINNValuePack{res};
  });

  auto strategy = std::make_shared<framework::OpStrategy>();
  strategy->AddImpl(pool1d_compute, pool1d_schedule, "strategy.pool1d.x86", 1);

  return strategy;
}

std::vector<std::vector<int>> InferShapeForPool1d(
    const std::vector<std::vector<int>> &inputs_shape,
    const framework::AttrMapType &attrs) {
  CHECK(!inputs_shape.empty() && !inputs_shape[0].empty())
      << "The input's shape size is 0! Please check again.";
  std::vector<int> kernel_size;   // [kernel_w]
  std::vector<int> stride_size;   // [stride_w]
  std::vector<int> padding_size;  // [padding_left, padding_right]
  std::string pool_type = "max";
  bool ceil_mode = false;
  bool exclusive = true;
  std::string data_format = "NCW";
  for (auto &iter : attrs) {
    if (iter.first == "kernel_size") {
      kernel_size = absl::get<std::vector<int>>(iter.second);
    } else if (iter.first == "stride_size") {
      stride_size = absl::get<std::vector<int>>(iter.second);
    } else if (iter.first == "padding_size") {
      padding_size = absl::get<std::vector<int>>(iter.second);
    } else if (iter.first == "ceil_mode") {
      ceil_mode = absl::get<bool>(iter.second);
    } else if (iter.first == "exclusive") {
      exclusive = absl::get<bool>(iter.second);
    } else if (iter.first == "data_format") {
      data_format = absl::get<std::string>(iter.second);
    }
  }
  CHECK_EQ(kernel_size.size(), 1U) << "kernel size for pool1d should be 1.\n";
  CHECK_EQ(stride_size.size(), 1U)
      << "stride_size size for pool1d should be 1.\n";
  CHECK_EQ(padding_size.size(), 2U)
      << "padding_size size for pool1d should be 2.\n";
  CHECK(pool_type == "max" || pool_type == "avg")
      << "pool_type for pool1d should be max or avg.\n";

  std::vector<int> output_shape1 = inputs_shape[0];
  CHECK_EQ(output_shape1.size(), 3U);
  int width_axis = -1;
  if (data_format == "NCW") {
    width_axis = 2;
  } else if (data_format == "NWC") {
    width_axis = 1;
  } else {
    std::stringstream ss;
    ss << "unsupported data_format: " << data_format << std::endl;
    PADDLE_THROW(phi::errors::InvalidArgument(ss.str()));
  }

  if (ceil_mode) {
    output_shape1[width_axis] =
        (inputs_shape[0][width_axis] - kernel_size[0] + padding_size[0] +
         padding_size[1] + stride_size[0] - 1) /
            stride_size[0] +
        1;
  } else {
    output_shape1[width_axis] = (inputs_shape[0][width_axis] - kernel_size[0] +
                                 padding_size[0] + padding_size[1]) /
                                    stride_size[0] +
                                1;
  }

  std::vector<std::vector<int>> res{output_shape1};
  return res;
}

std::shared_ptr<OpStrategy> StrategyForPool2d(
    const framework::NodeAttr &attrs,
    const std::vector<ir::Tensor> &inputs,
    const std::vector<Type> &out_type,
    const std::vector<std::vector<int>> &output_shapes,
    const Target &target) {
  auto attr_store = attrs.attr_store;
  std::vector<int> kernel_size;   // [kernel_h, kernel_w]
  std::vector<int> stride_size;   // [stride_h, stride_w]
  std::vector<int> padding_size;  // [padding_top, padding_left,
                                  // padding_bottom, padding_right]
  std::string pool_type = "max";
  bool ceil_mode = false;
  bool exclusive = true;
  bool global_pooling = false;
  bool adaptive = false;
  std::string data_format = "NCHW";
  for (auto &iter : attrs.attr_store) {
    if (iter.first == "kernel_size") {
      kernel_size = absl::get<std::vector<int>>(iter.second);
    } else if (iter.first == "stride_size") {
      stride_size = absl::get<std::vector<int>>(iter.second);
    } else if (iter.first == "padding_size") {
      padding_size = absl::get<std::vector<int>>(iter.second);
    } else if (iter.first == "pool_type") {
      pool_type = absl::get<std::string>(iter.second);
    } else if (iter.first == "ceil_mode") {
      ceil_mode = absl::get<bool>(iter.second);
    } else if (iter.first == "exclusive") {
      exclusive = absl::get<bool>(iter.second);
    } else if (iter.first == "data_format") {
      data_format = absl::get<std::string>(iter.second);
    } else if (iter.first == "global_pooling") {
      global_pooling = absl::get<bool>(iter.second);
    } else if (iter.first == "adaptive") {
      adaptive = absl::get<bool>(iter.second);
    }
  }
  // It can be removed after fixing the global_pool2d problem
  if (attr_store.count("origin_kernel_size")) {
    kernel_size =
        absl::get<std::vector<int>>(attr_store.at("origin_kernel_size"));
  }
  if (attr_store.count("origin_padding_size")) {
    padding_size =
        absl::get<std::vector<int>>(attr_store.at("origin_padding_size"));
  }
  if (attr_store.count("origin_global_pooling")) {
    global_pooling = absl::get<bool>(attr_store.at("origin_global_pooling"));
  }
  if (attr_store.count("origin_adaptive")) {
    adaptive = absl::get<bool>(attr_store.at("origin_adaptive"));
  }

  CHECK(!kernel_size.empty())
      << "kernel_size for pool2d is empty. Please check.\n";
  CHECK(!stride_size.empty())
      << "stride_size for pool2d is empty. Please check.\n";
  CHECK(!padding_size.empty())
      << "padding_size for pool2d is empty. Please check.\n";
  CHECK(pool_type == "max" || pool_type == "avg")
      << "pool_type for pool2d should be max or avg.\n";

  CHECK(!inputs.empty())
      << "The input tensor of pool2d compute is empty! Please check.\n";
  const ir::Tensor &A_tensor = inputs[0];
  CHECK(A_tensor->shape.size() == 4U || A_tensor->shape.size() == 5U)
      << "pool2d requires tensor's shape_size to be 4 or 5\n";

  if (global_pooling) {
    int height_index = -1;
    int width_index = -1;
    if (data_format == "NCHW") {
      height_index = 2;
      width_index = 3;
    } else if (data_format == "NHWC") {
      height_index = 1;
      width_index = 2;
    } else if (data_format == "AnyLayout") {
      height_index = 2;
      width_index = 3;
      data_format = "NCHW";
    } else {
      PADDLE_THROW(phi::errors::InvalidArgument(
          "Only support 'NCHW' or 'NHWC' or 'AnyLayout' data_format.\n"));
    }
    kernel_size = {A_tensor->shape[height_index].as_int32(),
                   A_tensor->shape[width_index].as_int32()};
    padding_size = {0, 0, 0, 0};
  }
  if (kernel_size.size() == padding_size.size()) {
    padding_size.insert(
        padding_size.end(), padding_size.begin(), padding_size.end());
  }

  framework::CINNCompute global_pool2d_compute(
      [=](lang::Args args, lang::RetValue *ret) {
        CHECK(!args.empty())
            << "The input argument of pool2d compute is empty! Please check.\n";
        CINNValuePack pack_args = args[0];
        Expr A = pack_args[0];
        CHECK(A.as_tensor());
        ir::Tensor A_tensor = A.as_tensor_ref();

        CHECK_EQ(pack_args.size(), 2);
        CHECK(pack_args[1].is_string());
        std::string tensor_name = pack_args[1].operator std::string();

        auto out = pe::GlobalPool2d(A_tensor, pool_type, tensor_name);
        CHECK(out.size() == 2U)
            << "The size of pe::GlobalPool2d's output should be 2.";
        *ret = CINNValuePack{{CINNValue(out[0]), CINNValue(out[1])}};
      });

  framework::CINNSchedule global_pool2d_schedule([=](lang::Args args,
                                                     lang::RetValue *ret) {
    CHECK(!args.empty()) << "The input argument of pool2d schedule is "
                            "empty! Please check.\n";
    CHECK(!args.empty()) << "The input argument of pool1d schedule is "
                            "empty! Please check.\n";
    CINNValuePack arg_pack = args[0];
    std::vector<Expr> vec_ast;
    std::vector<Expr> vec_tensor;
    for (int i = 0; i < arg_pack.size(); i++) {
      if (arg_pack[i].is_expr()) {
        Expr temp = arg_pack[i];
        vec_ast.emplace_back(temp);
      } else if (arg_pack[i].is_tensor()) {
        Expr temp = arg_pack[i];
        vec_tensor.emplace_back(temp);
      }
    }
    CHECK(!vec_ast.empty());
    ir::ModuleExpr mod_expr(vec_ast);
    ir::IRSchedule ir_sch(mod_expr);
    ir_sch.MergeExprs();
    target.arch.Match(
        [&](common::UnknownArch) { CINN_NOT_IMPLEMENTED; },
        [&](common::X86Arch) { CINN_NOT_IMPLEMENTED; },
        [&](common::ARMArch) { CINN_NOT_IMPLEMENTED; },
        [&](common::NVGPUArch) { pe::IRGlobalPoolScheduleGPU(ir_sch, target); },
        [&](common::HygonDCUArchHIP) {
          pe::IRGlobalPoolScheduleGPU(ir_sch, target);
        });
    std::vector<CINNValue> res{CINNValue(ir_sch.GetModule().GetExprs().at(0))};
    *ret = CINNValuePack{res};
  });

  framework::CINNCompute pool2d_compute(
      [=](lang::Args args, lang::RetValue *ret) {
        CHECK(!args.empty())
            << "The input argument of pool2d compute is empty! Please check.\n";
        CINNValuePack pack_args = args[0];
        Expr A = pack_args[0];
        CHECK(A.as_tensor());
        ir::Tensor A_tensor = A.as_tensor_ref();

        CHECK_EQ(pack_args.size(), 2);
        CHECK(pack_args[1].is_string());
        std::string tensor_name = pack_args[1].operator std::string();

        auto out = pe::Pool2d(A_tensor,
                              kernel_size,
                              stride_size,
                              padding_size,
                              pool_type,
                              ceil_mode,
                              exclusive,
                              data_format,
                              adaptive,
                              tensor_name);

        CHECK(out.size() == 1U || out.size() == 2U)
            << "The size of pe::Pool2d's output should be 1 or 2.";
        std::vector<CINNValue> res;
        for (auto &t : out) {
          res.push_back(CINNValue(t));
        }
        CHECK(!out_type.empty())
            << "Output type of Pool2d is empty! Please check.\n";
        *ret = CINNValuePack{res};
      });

  framework::CINNSchedule pool2d_schedule([=](lang::Args args,
                                              lang::RetValue *ret) {
    CHECK(!args.empty()) << "The input argument of pool2d schedule is "
                            "empty! Please check.\n";
    CINNValuePack arg_pack = args[0];
    std::vector<Expr> vec_ast;
    std::vector<Expr> vec_tensor;
    for (int i = 0; i < arg_pack.size(); i++) {
      if (arg_pack[i].is_expr()) {
        Expr temp = arg_pack[i];
        vec_ast.emplace_back(temp);
      } else if (arg_pack[i].is_tensor()) {
        Expr temp = arg_pack[i];
        vec_tensor.emplace_back(temp);
      }
    }
    CHECK(!vec_ast.empty());
    ir::ModuleExpr mod_expr(vec_ast);
    ir::IRSchedule ir_sch(mod_expr);
    ir_sch.MergeExprs();
    int arg_pack_size = arg_pack.size();
    // arg_pack_size == 3 case: input, input_pad, output
    // arg_pack_size == 4 case: input, input_pad, output, stage
    if (arg_pack_size == 3UL || arg_pack_size == 4UL) {
      CHECK_EQ(vec_tensor.size(), 2);
      Expr input_pad = vec_tensor[1];
      CHECK(input_pad.as_tensor());
      const std::string &input_pad_name = input_pad.as_tensor()->name;
      VLOG(6) << "ComputeInline on " << input_pad_name;
      auto block_input_pad = ir_sch.GetBlock(input_pad_name);
      ir_sch.ComputeInline(block_input_pad);
    }
    target.arch.Match([&](common::UnknownArch) { CINN_NOT_IMPLEMENTED; },
                      [&](common::X86Arch) {},
                      [&](common::ARMArch) {},
                      [&](common::NVGPUArch) {
                        pe::IRPoolScheduleGPU(ir_sch, target, arg_pack_size);
                      },
                      [&](common::HygonDCUArchHIP) {
                        pe::IRPoolScheduleGPU(ir_sch, target, arg_pack_size);
                      });
    std::vector<CINNValue> res{CINNValue(ir_sch.GetModule().GetExprs().at(0))};
    *ret = CINNValuePack{res};
  });

  auto strategy = std::make_shared<framework::OpStrategy>();

  bool use_warp_reduce = false;
  target.arch.Match([&](common::UnknownArch) { CINN_NOT_IMPLEMENTED; },
                    [&](common::X86Arch) { use_warp_reduce = false; },
                    [&](common::ARMArch) { CINN_NOT_IMPLEMENTED; },
                    [&](common::NVGPUArch) {
                      if (global_pooling && data_format == "NCHW") {
                        // TODO(hp03): 32 may not be the exact number, try
                        // also 16 or 8 or other number
                        //      we choose 32 to make sure all the threads in
                        //      a warp has work to do,
                        if ((A_tensor->shape[2].as_int32() *
                             A_tensor->shape[3].as_int32()) >= 32) {
                          use_warp_reduce = true;
                        }
                      }
                    },
                    [&](common::HygonDCUArchHIP) {
                      PADDLE_THROW(phi::errors::Unimplemented(
                          "CINN todo: new hardware HygonDCUArchHIP"));
                    });
  strategy->AddImpl(pool2d_compute, pool2d_schedule, "strategy.pool2d.x86", 1);
  if (use_warp_reduce) {
    strategy->AddImpl(global_pool2d_compute,
                      global_pool2d_schedule,
                      "strategy.pool2d.gpu.global",
                      2);
  }

  return strategy;
}

std::vector<std::vector<int>> InferShapeForPool2d(
    const std::vector<std::vector<int>> &inputs_shape,
    const framework::AttrMapType &attrs) {
  CHECK(inputs_shape[0].size() == 4 || inputs_shape[0].size() == 5)
      << "The input's shape size of pool2d should be 4 or 5! Please check "
         "again.";
  std::vector<int> kernel_size;
  std::vector<int> stride_size;
  std::vector<int> padding_size;
  std::string pool_type = "max";
  bool ceil_mode = false;
  bool exclusive = true;
  std::string data_format = "NCHW";
  bool global_pooling = false;
  bool adaptive = false;
  for (auto &iter : attrs) {
    if (iter.first == "kernel_size") {
      kernel_size = absl::get<std::vector<int>>(iter.second);
    } else if (iter.first == "stride_size") {
      stride_size = absl::get<std::vector<int>>(iter.second);
    } else if (iter.first == "padding_size") {
      padding_size = absl::get<std::vector<int>>(iter.second);
    } else if (iter.first == "ceil_mode") {
      ceil_mode = absl::get<bool>(iter.second);
    } else if (iter.first == "exclusive") {
      exclusive = absl::get<bool>(iter.second);
    } else if (iter.first == "global_pooling") {
      global_pooling = absl::get<bool>(iter.second);
    } else if (iter.first == "data_format") {
      data_format = absl::get<std::string>(iter.second);
    } else if (iter.first == "adaptive") {
      adaptive = absl::get<bool>(iter.second);
    } else if (iter.first == "pool_type") {
      pool_type = absl::get<std::string>(iter.second);
    }
  }

  int height_axis = -1;
  int width_axis = -1;
  if (data_format == "NCHW") {
    height_axis = 2;
    width_axis = 3;
  } else {
    height_axis = 1;
    width_axis = 2;
  }

  std::vector<int> output_shape1 = inputs_shape[0];
  if (ceil_mode) {
    output_shape1[height_axis] =
        (inputs_shape[0][height_axis] - kernel_size[0] + padding_size[0] +
         padding_size[2] + stride_size[0] - 1) /
            stride_size[0] +
        1;
    output_shape1[width_axis] =
        (inputs_shape[0][width_axis] - kernel_size[1] + padding_size[1] +
         padding_size[3] + stride_size[1] - 1) /
            stride_size[1] +
        1;
  } else {
    output_shape1[height_axis] =
        (inputs_shape[0][height_axis] - kernel_size[0] + padding_size[0] +
         padding_size[2]) /
            stride_size[0] +
        1;
    output_shape1[width_axis] = (inputs_shape[0][width_axis] - kernel_size[1] +
                                 padding_size[1] + padding_size[3]) /
                                    stride_size[1] +
                                1;
  }

  if (adaptive) {
    kernel_size = absl::get<std::vector<int>>(attrs.at("kernel_size"));
    if (kernel_size.size() == 1UL) kernel_size.push_back(kernel_size[0]);
    CHECK(kernel_size.size() >= 2UL)
        << "In pool2d, kernel_size's size should be >= 2, please check!";
    output_shape1[height_axis] = kernel_size[0];
    output_shape1[width_axis] = kernel_size[1];
  }

  VLOG(4) << std::boolalpha << "y[" << cinn::utils::Join(output_shape1, ", ")
          << "] = pool2d(x[" << cinn::utils::Join(inputs_shape[0], ", ")
          << "], kernel_size=[" << cinn::utils::Join(kernel_size, ", ")
          << "], stride_size=[" << cinn::utils::Join(stride_size, ", ")
          << "], padding_size=[" << cinn::utils::Join(padding_size, ", ")
          << "], pool_type=" << pool_type << ", ceil_mode=" << ceil_mode
          << ", exclusive=" << exclusive << ", data_format=" << data_format
          << ", global_pooling=" << global_pooling << ", adaptive=" << adaptive;
  std::vector<std::vector<int>> res{output_shape1};
  return res;
}

std::shared_ptr<OpStrategy> StrategyForPool3d(
    const framework::NodeAttr &attrs,
    const std::vector<ir::Tensor> &inputs,
    const std::vector<Type> &out_type,
    const std::vector<std::vector<int>> &output_shapes,
    const Target &target) {
  framework::CINNCompute pool3d_compute(
      [=](lang::Args args, lang::RetValue *ret) {
        CHECK(!args.empty())
            << "The input argument of pool3d compute is empty! Please check.\n";
        CINNValuePack pack_args = args[0];
        CHECK(!pack_args.empty())
            << "The input tensor of pool3d compute is empty! Please check.\n";
        Expr A = pack_args[0];
        CHECK(A.as_tensor());
        auto attr_store = attrs.attr_store;
        std::vector<int> kernel_size;  // [kernel_d, kernel_h, kernel_w]
        std::vector<int> stride_size;  // [stride_d, stride_h, stride_w]
        std::vector<int>
            padding_size;  // [padding_front, padding_top, padding_left,
                           // padding_back, padding_bottom, padding_right]
        std::string pool_type = "max";
        bool ceil_mode = false;
        bool exclusive = true;
        std::string data_format = "NCDHW";
        for (auto &iter : attrs.attr_store) {
          if (iter.first == "kernel_size") {
            kernel_size = absl::get<std::vector<int>>(iter.second);
          } else if (iter.first == "stride_size") {
            stride_size = absl::get<std::vector<int>>(iter.second);
          } else if (iter.first == "padding_size") {
            padding_size = absl::get<std::vector<int>>(iter.second);
          } else if (iter.first == "pool_type") {
            pool_type = absl::get<std::string>(iter.second);
          } else if (iter.first == "ceil_mode") {
            ceil_mode = absl::get<bool>(iter.second);
          } else if (iter.first == "exclusive") {
            exclusive = absl::get<bool>(iter.second);
          } else if (iter.first == "data_format") {
            data_format = absl::get<std::string>(iter.second);
          } else {
            LOG(ERROR) << "Unsupported attr: " << iter.first << std::endl;
          }
        }
        CHECK(!kernel_size.empty())
            << "kernel_size for pool3d is empty. Please check.\n";
        CHECK(!stride_size.empty())
            << "stride_size for pool3d is empty. Please check.\n";
        CHECK(!padding_size.empty())
            << "padding_size for pool3d is empty. Please check.\n";
        CHECK(pool_type == "max" || pool_type == "avg")
            << "pool_type for pool3d should be max or avg.\n";

        CHECK_EQ(pack_args.size(), 2);
        CHECK(pack_args[1].is_string());
        std::string tensor_name = pack_args[1].operator std::string();

        auto out = pe::Pool3d(A.as_tensor_ref(),
                              kernel_size,
                              stride_size,
                              padding_size,
                              pool_type,
                              ceil_mode,
                              exclusive,
                              data_format,
                              tensor_name);

        CHECK(out.size() == 1U || out.size() == 2U)
            << "The size of pe::Pool3d's output should be 1 or 2.";
        CHECK(!out_type.empty())
            << "Output type of Pool3d is empty! Please check.\n";

        std::vector<CINNValue> res;
        for (auto &t : out) {
          res.push_back(CINNValue(Expr(t.get())));
        }
        *ret = CINNValuePack{res};
      });

  framework::CINNSchedule pool3d_schedule([=](lang::Args args,
                                              lang::RetValue *ret) {
    CHECK(!args.empty()) << "The input argument of pool3d schedule is "
                            "empty! Please check.\n";
    CINNValuePack arg_pack = args[0];
    std::vector<Expr> vec_ast;
    std::vector<Expr> vec_tensor;
    for (int i = 0; i < arg_pack.size(); i++) {
      if (arg_pack[i].is_expr()) {
        Expr temp = arg_pack[i];
        vec_ast.emplace_back(temp);
      } else if (arg_pack[i].is_tensor()) {
        Expr temp = arg_pack[i];
        vec_tensor.emplace_back(temp);
      }
    }
    CHECK(!vec_ast.empty());
    ir::ModuleExpr mod_expr(vec_ast);
    ir::IRSchedule ir_sch(mod_expr);
    ir_sch.MergeExprs();
    if (arg_pack.size() == 3UL) {
      CHECK_EQ(vec_tensor.size(), 2);
      Expr input_pad = vec_tensor[1];
      CHECK(input_pad.as_tensor());
      auto block_input_pad = ir_sch.GetBlock(input_pad.as_tensor()->name);
      ir_sch.ComputeInline(block_input_pad);
    }
    target.arch.Match([&](common::UnknownArch) { CINN_NOT_IMPLEMENTED; },
                      [&](common::X86Arch) { /*nothing*/ },
                      [&](common::ARMArch) { CINN_NOT_IMPLEMENTED; },
                      [&](common::NVGPUArch) {
                        CHECK(!vec_tensor.empty());
                        Expr Out = vec_tensor[0];
                        CHECK(Out.as_tensor());
                        auto loops = ir_sch.GetLoops(Out.as_tensor()->name);
                        ir_sch.Split(loops[1], {-1, 2});
                        loops = ir_sch.GetLoops(Out.as_tensor()->name);
                        ir_sch.Bind(loops[0], "blockIdx.x");
                        ir_sch.Bind(loops[1], "threadIdx.x");
                      },
                      [&](common::HygonDCUArchHIP) {
                        CHECK(!vec_tensor.empty());
                        Expr Out = vec_tensor[0];
                        CHECK(Out.as_tensor());
                        auto loops = ir_sch.GetLoops(Out.as_tensor()->name);
                        ir_sch.Split(loops[1], {-1, 2});
                        loops = ir_sch.GetLoops(Out.as_tensor()->name);
                        ir_sch.Bind(loops[0], "blockIdx.x");
                        ir_sch.Bind(loops[1], "threadIdx.x");
                      });
    std::vector<CINNValue> res{CINNValue(ir_sch.GetModule().GetExprs().at(0))};
    *ret = CINNValuePack{res};
  });

  auto strategy = std::make_shared<framework::OpStrategy>();
  strategy->AddImpl(pool3d_compute, pool3d_schedule, "strategy.pool3d.x86", 1);

  return strategy;
}

std::vector<std::vector<int>> InferShapeForPool3d(
    const std::vector<std::vector<int>> &inputs_shape,
    const framework::AttrMapType &attrs) {
  CHECK(!inputs_shape.empty() && !inputs_shape[0].empty())
      << "The input's shape size is 0! Please check again.";
  std::vector<int> kernel_size;  // [kernel_d, kernel_h, kernel_w]
  std::vector<int> stride_size;  // [stride_d, stride_h, stride_w]
  std::vector<int>
      padding_size;  // [padding_front, padding_top, padding_left,
                     // padding_bottom, padding_right, padding_back]
  std::string pool_type = "max";
  bool ceil_mode = false;
  bool exclusive = true;
  std::string data_format = "NCDHW";
  for (auto &iter : attrs) {
    if (iter.first == "kernel_size") {
      kernel_size = absl::get<std::vector<int>>(iter.second);
    } else if (iter.first == "stride_size") {
      stride_size = absl::get<std::vector<int>>(iter.second);
    } else if (iter.first == "padding_size") {
      padding_size = absl::get<std::vector<int>>(iter.second);
    } else if (iter.first == "ceil_mode") {
      ceil_mode = absl::get<bool>(iter.second);
    } else if (iter.first == "exclusive") {
      exclusive = absl::get<bool>(iter.second);
    } else if (iter.first == "data_format") {
      data_format = absl::get<std::string>(iter.second);
    }
  }

  CHECK_EQ(kernel_size.size(), 3U) << "kernel_size for pool3d should be 3.\n";
  CHECK_EQ(stride_size.size(), 3U) << "stride_size for pool3d should be 3.\n";
  CHECK(pool_type == "max" || pool_type == "avg")
      << "pool_type for pool3d should be max or avg.\n";

  std::vector<int> output_shape1 = inputs_shape[0];
  CHECK_EQ(inputs_shape[0].size(), 5U)
      << "input_shape size for pool3d should be 5.\n";
  int depth_axis = -1;
  int height_axis = -1;
  int width_axis = -1;
  if (data_format == "NCDHW") {
    depth_axis = 2;
    height_axis = 3;
    width_axis = 4;
  } else if (data_format == "NDHWC") {
    depth_axis = 1;
    height_axis = 2;
    width_axis = 3;
  } else {
    LOG(ERROR) << "unsupported data_format: " << data_format << std::endl;
  }

  if (ceil_mode) {
    output_shape1[depth_axis] =
        (inputs_shape[0][depth_axis] - kernel_size[0] + padding_size[0] +
         padding_size[3] + stride_size[0] - 1) /
            stride_size[0] +
        1;
    output_shape1[height_axis] =
        (inputs_shape[0][height_axis] - kernel_size[1] + padding_size[1] +
         padding_size[4] + stride_size[1] - 1) /
            stride_size[1] +
        1;
    output_shape1[width_axis] =
        (inputs_shape[0][width_axis] - kernel_size[2] + padding_size[2] +
         padding_size[5] + stride_size[2] - 1) /
            stride_size[2] +
        1;
  } else {
    output_shape1[depth_axis] = (inputs_shape[0][depth_axis] - kernel_size[0] +
                                 padding_size[0] + padding_size[3]) /
                                    stride_size[0] +
                                1;
    output_shape1[height_axis] =
        (inputs_shape[0][height_axis] - kernel_size[1] + padding_size[1] +
         padding_size[4]) /
            stride_size[1] +
        1;
    output_shape1[width_axis] = (inputs_shape[0][width_axis] - kernel_size[2] +
                                 padding_size[2] + padding_size[5]) /
                                    stride_size[2] +
                                1;
  }

  std::vector<std::vector<int>> res{output_shape1};
  return res;
}

std::vector<Type> InferDtypeForPool(const std::vector<Type> &inputs_type,
                                    const framework::AttrMapType &attrs) {
  CHECK(!inputs_type.empty())
      << "The input's type size is 0! Please check again.";
  std::vector<Type> res{inputs_type[0]};
  return res;
}

std::vector<std::vector<std::string>> InferLayoutForPool(
    const std::vector<framework::shape_t> &input_shapes,
    const std::vector<std::string> &input_layouts,
    const framework::NodeAttr &attrs,
    const Target &target) {
  CHECK_EQ(input_layouts.size(), 1U)
      << "The input's layout size is not 1! Please check again.";
  return {input_layouts, input_layouts};
}

std::shared_ptr<OpStrategy> StrategyForSoftmax(
    const framework::NodeAttr &attrs,
    const std::vector<ir::Tensor> &inputs,
    const std::vector<Type> &out_type,
    const std::vector<std::vector<int>> &output_shapes,
    const Target &target) {
  int axis = -1;
  bool use_onednn = false;
  if (attrs.attr_store.count("axis")) {
    axis = absl::get<int>(attrs.attr_store.at("axis"));
  }
  if (attrs.attr_store.count("use_onednn")) {
    use_onednn = absl::get<bool>(attrs.attr_store.at("use_onednn"));
  }
  framework::CINNCompute softmax_compute(
      [=](lang::Args args, lang::RetValue *ret) {
        CHECK(!args.empty())
            << "The input arguments of softmax compute is empty! Please check.";
        CINNValuePack pack_args = args[0];
        CHECK(!pack_args.empty())
            << "The input tensors of softmax compute is empty! Please check.";
        Expr A_expr = pack_args[0];
        CHECK(A_expr.as_tensor());
        ir::Tensor A = A_expr.as_tensor_ref();
        int new_axis = axis;
        if (axis == -1) {
          new_axis = A->shape.size() - 1;
        }
        std::vector<ir::Tensor> out;

        CHECK_GE(pack_args.size(), 2);
        CHECK(pack_args[pack_args.size() - 1].is_string());
        std::string tensor_name =
            pack_args[pack_args.size() - 1].operator std::string();

#ifdef CINN_WITH_DNNL
        if (use_onednn) {
          out = pe::SoftmaxONEDNN(A, new_axis, tensor_name);
        } else {
          out = pe::Softmax(A, new_axis, tensor_name);
        }
#else
        out = pe::Softmax(A, new_axis, tensor_name);
#endif
        std::vector<CINNValue> res;
        for (auto &t : out) {
          res.push_back(CINNValue(t));
        }
        CHECK_EQ(out.size(), 2U)
            << "The size of pe::Softmax's output should be 2.";
        CHECK(!out_type.empty())
            << "Output type of Softmax is empty! Please check.\n";

        *ret = CINNValuePack{res};
      });

  framework::CINNSchedule softmax_schedule([=](lang::Args args,
                                               lang::RetValue *ret) {
    CHECK(!args.empty()) << "The input arguments of softmax schedule "
                            "is empty! Please check.";
    CINNValuePack arg_pack = args[0];
    std::vector<Expr> vec_ast;
    for (int i = 0; i < arg_pack.size(); i++) {
      if (arg_pack[i].is_expr()) {
        Expr temp = arg_pack[i];
        vec_ast.emplace_back(temp);
      }
    }
    CHECK(!vec_ast.empty());
    ir::ModuleExpr mod_expr(vec_ast);
    ir::IRSchedule ir_sch(mod_expr);
    ir_sch.MergeExprs();
    auto schedule_nv_hygon = [&] {
      if (output_shapes[0].size() > 1) {
        auto all_blocks = ir_sch.GetAllBlocks();
        CHECK_EQ(all_blocks.size(), 3);
        auto loops = ir_sch.GetLoops(all_blocks[2]);
        ir_sch.ComputeAt(all_blocks[1], loops.back());

        if (output_shapes[0][0] != 1) {
          ir_sch.SimpleComputeAt(all_blocks[0], loops[0]);
        }

        loops = ir_sch.GetLoops(all_blocks[2]);
        int loop_index = 1;
        if (output_shapes[0][0] == 1) loop_index--;
        CHECK_GE(loops.size(), loop_index + 1);
        auto splited_loops = ir_sch.Split(loops[loop_index], {-1, 5});

        all_blocks = ir_sch.GetAllBlocks();
        loops = ir_sch.GetLoops(all_blocks[2]);
        ir_sch.Bind(loops[0], "blockIdx.x");
        ir_sch.Bind(loops[1], "threadIdx.x");
      }
      std::vector<CINNValue> res{
          CINNValue(ir_sch.GetModule().GetExprs().at(0))};
      *ret = CINNValuePack{res};
    };
    target.arch.Match([&](common::UnknownArch) { CINN_NOT_IMPLEMENTED; },
                      [&](common::X86Arch) {
                        pe::IRSoftmaxScheduleCPU(ir_sch, axis);
                        std::vector<CINNValue> res{
                            CINNValue(ir_sch.GetModule().GetExprs().at(0))};
                        *ret = CINNValuePack{res};
                      },
                      [&](common::ARMArch) { CINN_NOT_IMPLEMENTED; },
                      [&](common::NVGPUArch) { schedule_nv_hygon(); },
                      [&](common::HygonDCUArchHIP) { schedule_nv_hygon(); });
  });

  auto strategy = std::make_shared<framework::OpStrategy>();
  strategy->AddImpl(
      softmax_compute, softmax_schedule, "strategy.softmax.x86", 1);

  return strategy;
}

std::vector<std::vector<int>> InferShapeForSoftmax(
    const std::vector<std::vector<int>> &inputs_shape,
    const framework::AttrMapType &attrs) {
  CHECK(!inputs_shape.empty()) << "The inputs is empty! Please check again.";
  std::vector<std::vector<int>> res{inputs_shape[0]};
  return res;
}

std::vector<Type> InferDtypeForSoftmax(const std::vector<Type> &inputs_type,
                                       const framework::AttrMapType &attrs) {
  CHECK(!inputs_type.empty())
      << "The input's type size is 0! Please check again.";
  std::vector<Type> res{inputs_type[0]};
  return res;
}

std::vector<std::vector<std::string>> InferLayoutForSoftmax(
    const std::vector<framework::shape_t> &input_shapes,
    const std::vector<std::string> &input_layouts,
    const framework::NodeAttr &attrs,
    const Target &target) {
  CHECK_EQ(input_layouts.size(), 1U)
      << "The input's layout size is not 1! Please check again.";
  if (input_shapes[0].size() > 4) {
    // input tensor needs to be transformed back to NCHW for onednn
    return {{"NCHW", "NCHW"}, {"NCHW"}};
  }
  return {{input_layouts[0], input_layouts[0]}, input_layouts};
}

std::shared_ptr<OpStrategy> StrategyForDropoutInfer(
    const framework::NodeAttr &attrs,
    const std::vector<ir::Tensor> &inputs,
    const std::vector<Type> &out_type,
    const std::vector<std::vector<int>> &output_shapes,
    const Target &target) {
  float dropout_prob = 0;
  std::string dropout_implementation = "downgrade_in_infer";
  if (attrs.attr_store.find("dropout_prob") != attrs.attr_store.end()) {
    dropout_prob = absl::get<float>(attrs.attr_store.at("dropout_prob"));
  }
  if (attrs.attr_store.find("dropout_implementation") !=
      attrs.attr_store.end()) {
    dropout_implementation =
        absl::get<std::string>(attrs.attr_store.at("dropout_implementation"));
  }

  framework::CINNCompute dropout_infer_compute([=](lang::Args args,
                                                   lang::RetValue *ret) {
    CHECK(!args.empty()) << "The input arguments of dropout_infer compute is "
                            "empty! Please check.";
    CINNValuePack pack_args = args[0];
    CHECK(!pack_args.empty()) << "The input tensors of dropout_infer "
                                 "compute is empty! Please check.";
    Expr A_expr = pack_args[0];
    CHECK(A_expr.as_tensor());
    ir::Tensor A = A_expr.as_tensor_ref();

    CHECK_EQ(pack_args.size(), 2);
    CHECK(pack_args[1].is_string());
    std::string tensor_name = pack_args[1].operator std::string();

    auto out =
        pe::DropoutInfer(A, dropout_prob, dropout_implementation, tensor_name);
    *ret = CINNValuePack{{CINNValue(out)}};
  });

  auto strategy = std::make_shared<framework::OpStrategy>();
  strategy->AddImpl(dropout_infer_compute,
                    GetInjectiveScheduleFunc(output_shapes, target),
                    "strategy.dropout_infer.x86",
                    1);

  return strategy;
}

std::vector<std::vector<int>> InferShapeForDropoutInfer(
    const std::vector<std::vector<int>> &inputs_shape,
    const framework::AttrMapType &attrs) {
  CHECK(!inputs_shape.empty()) << "The inputs is empty! Please check again.";
  float dropout_prob = 0;
  std::string dropout_implementation = "downgrade_in_infer";
  for (auto &iter : attrs) {
    if (iter.first == "dropout_prob") {
      dropout_prob = absl::get<float>(iter.second);
    } else if (iter.first == "dropout_implementation") {
      dropout_implementation = absl::get<std::string>(iter.second);
    } else {
      LOG(ERROR) << "Unsupported attr: " << iter.first << std::endl;
    }
  }

  std::vector<std::vector<int>> res{inputs_shape[0]};
  return res;
}

std::vector<Type> InferDtypeForDropoutInfer(
    const std::vector<Type> &inputs_type, const framework::AttrMapType &attrs) {
  CHECK(!inputs_type.empty())
      << "The input's type size is 0! Please check again.";
  std::vector<Type> res{inputs_type[0]};
  return res;
}

std::shared_ptr<OpStrategy> StrategyForSelect(
    const framework::NodeAttr &attrs,
    const std::vector<ir::Tensor> &inputs,
    const std::vector<Type> &out_type,
    const std::vector<std::vector<int>> &output_shapes,
    const Target &target) {
  framework::CINNCompute select_compute(
      [=](lang::Args args, lang::RetValue *ret) {
        CHECK(!args.empty())
            << "The input argument of select compute is empty! Please check.\n";
        CINNValuePack pack_args = args[0];
        CHECK_GE(pack_args.size(), 3U)
            << "at least three input tensor for select compute\n";
        Expr condition = pack_args[0];
        Expr true_value = pack_args[1];
        Expr false_value = pack_args[2];
        CHECK(condition.as_tensor());
        CHECK(true_value.as_tensor());
        CHECK(false_value.as_tensor());

        CHECK_EQ(pack_args.size(), 4U);
        CHECK(pack_args[3].is_string());
        std::string tensor_name = pack_args[3].operator std::string();

        auto out = pe::Select(condition.as_tensor_ref(),
                              true_value.as_tensor_ref(),
                              false_value.as_tensor_ref(),
                              tensor_name);

        *ret = CINNValuePack{{CINNValue(out)}};
      });

  auto strategy = std::make_shared<framework::OpStrategy>();
  CHECK(out_type.size()) << "Out_type of select op is empty! Please check.";
  strategy->AddImpl(select_compute,
                    GetInjectiveScheduleFunc(output_shapes, target, false),
                    "strategy.select.x86",
                    1);
  return strategy;
}

std::shared_ptr<OpStrategy> StrategyForSelectSymbolic(
    const framework::NodeAttr &attrs,
    const std::vector<ir::Tensor> &inputs,
    const std::vector<Type> &out_type,
    const std::vector<std::vector<ir::Dim>> &output_shapes,
    const Target &target) {
  framework::CINNCompute select_compute([=](lang::Args args,
                                            lang::RetValue *ret) {
    PADDLE_ENFORCE_EQ(!args.empty(),
                      true,
                      ::common::errors::InvalidArgument(
                          "The input argument of select compute is empty! "
                          "Please check."));
    CINNValuePack pack_args = args[0];
    PADDLE_ENFORCE_GE(pack_args.size(),
                      3U,
                      ::common::errors::InvalidArgument(
                          "at least three input tensor for select compute."));
    Expr condition = pack_args[0];
    Expr true_value = pack_args[1];
    Expr false_value = pack_args[2];
    PADDLE_ENFORCE_NE(condition.as_tensor(),
                      nullptr,
                      ::common::errors::InvalidArgument(
                          "The condation arg's type should be Tensor."));
    PADDLE_ENFORCE_NE(true_value.as_tensor(),
                      nullptr,
                      ::common::errors::InvalidArgument(
                          "The true_value arg's type should be Tensor."));
    PADDLE_ENFORCE_NE(false_value.as_tensor(),
                      nullptr,
                      ::common::errors::InvalidArgument(
                          "The false_value arg's type should be Tensor."));
    PADDLE_ENFORCE_EQ(pack_args.size(),
                      4U,
                      ::common::errors::InvalidArgument(
                          "The size of inputs must be equal to 4."));
    PADDLE_ENFORCE_EQ(pack_args[3].is_string(),
                      true,
                      ::common::errors::InvalidArgument(
                          "The name arg's type should be string."));
    std::string tensor_name = pack_args[3].operator std::string();

    auto out = pe::Select(condition.as_tensor_ref(),
                          true_value.as_tensor_ref(),
                          false_value.as_tensor_ref(),
                          tensor_name);
    *ret = CINNValuePack{{CINNValue(out)}};
  });

  auto strategy = std::make_shared<framework::OpStrategy>();
  PADDLE_ENFORCE_NE(out_type.size(),
                    0U,
                    ::common::errors::InvalidArgument(
                        "Out_type of select op is empty! Please check."));
  strategy->AddImpl(
      select_compute, lang::PackedFunc(), "strategy.select.x86", 1);
  return strategy;
}

std::vector<framework::shape_t> InferShapeForSelect(
    const std::vector<framework::shape_t> &inputs_shape,
    const framework::AttrMapType &attrs) {
  CHECK_GE(inputs_shape.size(), 3)
      << "The input's shape size is 0! Please check again.";
  CHECK(inputs_shape[0].size() == inputs_shape[1].size() &&
        inputs_shape[1].size() == inputs_shape[2].size())
      << "input tensors n_dim is not equal!";
  CHECK(inputs_shape[0] == inputs_shape[1] &&
        inputs_shape[1] == inputs_shape[2])
      << "input tensor shapes is not equal!";
  std::vector<framework::shape_t> res{inputs_shape[0]};
  return res;
}

std::vector<Type> InferDtypeForSelect(const std::vector<Type> &inputs_type,
                                      const framework::AttrMapType &attrs) {
  CHECK_GE(inputs_type.size(), 3)
      << "The input's type size is less than three! Please check again.";
  CHECK(inputs_type[0].is_bool()) << "The condition tensor type should be bool";
  CHECK_EQ(inputs_type[1], inputs_type[2])
      << "The true or false tensor type should be equal";
  std::vector<Type> res{inputs_type[1]};
  return res;
}

std::vector<std::vector<std::string>> InferLayoutForUnary(
    const std::vector<framework::shape_t> &input_shapes,
    const std::vector<std::string> &input_layouts,
    const framework::NodeAttr &attrs,
    const Target &target) {
  CHECK_EQ(input_layouts.size(), 1U)
      << "The input's layout size is not 1! Please check again.";
  return {input_layouts, input_layouts};
}

// batch norm train
std::vector<framework::shape_t> InferShapeForBatchNormTrain(
    const std::vector<framework::shape_t> &inputs_shape,
    const framework::AttrMapType &attrs) {
  CHECK_EQ(inputs_shape.size(), 5U)
      << "The input's layout size is not 5! Please check again.";
  std::string data_layout = "";
  if (attrs.find("data_layout") != attrs.end()) {
    data_layout = absl::get<std::string>(attrs.at("data_layout"));
  } else {
    PADDLE_THROW(phi::errors::InvalidArgument(
        "data_layout is not found, please check!"));
  }

  CHECK_EQ(inputs_shape[0].size(), 4) << "x dimension size is not required!";
  CHECK_EQ(inputs_shape[1].size(), 1)
      << "scale dimension size is not required!";
  CHECK_EQ(inputs_shape[2].size(), 1) << "bias dimension size is not required!";
  CHECK_EQ(inputs_shape[3].size(), 1)
      << "moving_mean dimension size is not required!";
  CHECK_EQ(inputs_shape[4].size(), 1)
      << "moving_variance dimension size is not required!";

  if (data_layout == "NCHW") {
    CHECK_EQ(inputs_shape[0][1], inputs_shape[1][0])
        << "x and scale dimension is not equal!";
    CHECK_EQ(inputs_shape[0][1], inputs_shape[2][0])
        << "x and bias dimension size is not equal!";
    CHECK_EQ(inputs_shape[0][1], inputs_shape[3][0])
        << "x and moving_mean dimension size is not equal!";
    CHECK_EQ(inputs_shape[0][1], inputs_shape[4][0])
        << "x and moving_variance dimension size is not equal!";
  } else if (data_layout == "NHWC") {
    CHECK_EQ(inputs_shape[0][3], inputs_shape[1][0])
        << "x and scale dimension is not equal!";
    CHECK_EQ(inputs_shape[0][3], inputs_shape[2][0])
        << "x and bias dimension size is not equal!";
    CHECK_EQ(inputs_shape[0][3], inputs_shape[3][0])
        << "x and moving_mean dimension size is not equal!";
    CHECK_EQ(inputs_shape[0][3], inputs_shape[4][0])
        << "x and moving_variance dimension size is not equal!";
  } else {
    std::stringstream ss;
    ss << "data_layout " << data_layout << " is not support!";
    PADDLE_THROW(phi::errors::InvalidArgument(ss.str()));
  }

  return {inputs_shape[0],
          inputs_shape[1],
          inputs_shape[1],
          inputs_shape[1],
          inputs_shape[1]};
}

std::vector<Type> InferDtypeForBatchNormTrain(
    const std::vector<Type> &inputs_type, const framework::AttrMapType &attrs) {
  CHECK_EQ(inputs_type.size(), 5U) << "The BatchNormTrain input's type size "
                                      "should be 5! Please check again.";
  CHECK_EQ(inputs_type[1], inputs_type[2])
      << "The BatchNormTrain scale type should the same as bias type";
  CHECK_EQ(inputs_type[1], inputs_type[3])
      << "The BatchNormTrain scale type should the same as moving_mean "
         "type";
  CHECK_EQ(inputs_type[1], inputs_type[4])
      << "The BatchNormTrain scale type should the same as moving_variance "
         "type";
  return {inputs_type[0],
          inputs_type[1],
          inputs_type[1],
          inputs_type[1],
          inputs_type[1]};
}

std::shared_ptr<OpStrategy> StrategyForGradOp(
    const framework::NodeAttr &attrs,
    const std::vector<ir::Tensor> &inputs,
    const std::vector<Type> &out_type,
    const std::vector<std::vector<int>> &output_shapes,
    const Target &target) {
  PADDLE_THROW(phi::errors::Fatal(
      "Gradient operator will be decomposed into several primitive "
      "operators. Please Use Decomposer Program Pass."));
}

// batch norm grad
std::vector<framework::shape_t> InferShapeForBatchNormGrad(
    const std::vector<framework::shape_t> &inputs_shape,
    const framework::AttrMapType &attrs) {
  CHECK_EQ(inputs_shape.size(), 5U)
      << "The input's layout size is not 5! Please check again.";
  std::string data_layout = "";
  if (attrs.find("data_layout") != attrs.end()) {
    data_layout = absl::get<std::string>(attrs.at("data_layout"));
  } else {
    PADDLE_THROW(phi::errors::InvalidArgument(
        "data_layout is not found, please check!"));
  }

  CHECK_EQ(inputs_shape[0].size(), 4) << "dy dimension size is not required!";
  CHECK_EQ(inputs_shape[1].size(), 4) << "x dimension size is not required!";
  CHECK_EQ(inputs_shape[2].size(), 1)
      << "scale dimension size is not required!";
  CHECK_EQ(inputs_shape[3].size(), 1)
      << "save_mean dimension size is not required!";
  CHECK_EQ(inputs_shape[4].size(), 1)
      << "save_variance dimension size is not required!";

  CHECK(inputs_shape[0] == inputs_shape[1]) << "dy and x shape is not equal!";
  if (data_layout == "NCHW") {
    CHECK_EQ(inputs_shape[0][1], inputs_shape[2][0])
        << "dy and bias dimension size is not equal!";
    CHECK_EQ(inputs_shape[0][1], inputs_shape[3][0])
        << "dy and moving_mean dimension size is not equal!";
    CHECK_EQ(inputs_shape[0][1], inputs_shape[4][0])
        << "dy and moving_variance dimension size is not equal!";
  } else if (data_layout == "NHWC") {
    CHECK_EQ(inputs_shape[0][3], inputs_shape[2][0])
        << "dy and bias dimension size is not equal!";
    CHECK_EQ(inputs_shape[0][3], inputs_shape[3][0])
        << "dy and moving_mean dimension size is not equal!";
    CHECK_EQ(inputs_shape[0][3], inputs_shape[4][0])
        << "dy and moving_variance dimension size is not equal!";
  } else {
    std::stringstream ss;
    ss << "data_layout " << data_layout << " is not support!";
    PADDLE_THROW(phi::errors::InvalidArgument(ss.str()));
  }

  return {inputs_shape[0], inputs_shape[2], inputs_shape[2]};
}

std::vector<Type> InferDtypeForBatchNormGrad(
    const std::vector<Type> &inputs_type, const framework::AttrMapType &attrs) {
  CHECK_EQ(inputs_type.size(), 5U) << "The BatchNormGrad input's type size "
                                      "should be 5! Please check again.";

  CHECK_EQ(inputs_type[0], inputs_type[1])
      << "The BatchNormGrad y_grad type should the same as x type";
  CHECK_EQ(inputs_type[2], inputs_type[3])
      << "The BatchNormGrad scale type should the same as save_mean type";
  CHECK_EQ(inputs_type[2], inputs_type[4])
      << "The BatchNormGrad scale type should the same as save_variance "
         "type";
  return {inputs_type[0], inputs_type[2], inputs_type[2]};
}

// pool2d grad
std::vector<framework::shape_t> InferShapeForPool2dGrad(
    const std::vector<framework::shape_t> &inputs_shape,
    const framework::AttrMapType &attrs) {
  CHECK_EQ(inputs_shape.size(), 3U) << "The operator pool2d_grad should "
                                       "has 3 inputs! Please check again.";
  return {inputs_shape[0]};
}

std::vector<Type> InferDtypeForPool2dGrad(const std::vector<Type> &inputs_type,
                                          const framework::AttrMapType &attrs) {
  CHECK_EQ(inputs_type.size(), 3U) << "The operator pool2d_grad should has "
                                      "3 inputs! Please check again.";
  return {inputs_type[0]};
}

}  // namespace op
}  // namespace hlir
}  // namespace cinn

CINN_REGISTER_HELPER(nn_ops) {
  CINN_REGISTER_OP(relu)
      .describe(
          "Output 0 for each input element < 0. Output itself for each input "
          "element >= 0.")
      .set_num_inputs(1)
      .set_num_outputs(1)
      .set_attr<cinn::hlir::framework::StrategyFunction>(
          "CINNStrategy", cinn::hlir::op::StrategyForRelu)
      .set_attr<cinn::hlir::framework::StrategyFunctionSymbolic>(
          "CINNStrategySymbolic", cinn::hlir::op::StrategyForReluSymbolic)
      .set_attr("infershape", MakeOpFunction(cinn::hlir::op::InferShapeForRelu))
      .set_attr("inferdtype", MakeOpFunction(cinn::hlir::op::InferDtypeForRelu))
      .set_attr("generate_equations",
                MakeOpFunction(cinn::hlir::op::GenerateEquationsForRelu))
#if !defined(CINN_WITH_CUDA) && !defined(CINN_WITH_HIP)
      .set_attr("inferlayout",
                MakeOpFunction(cinn::hlir::op::InferLayoutForUnary))
#endif
      .set_attr<cinn::hlir::framework::OpPatternKind>(
          "OpPattern", cinn::hlir::framework::OpPatternKind::kElementWise)
      .set_support_level(4);

  CINN_REGISTER_OP(relu6)
      .describe(
          "Output 0 for each input element < 0. Output itself for each input "
          "element >= 0 and <=6.")
      .set_num_inputs(1)
      .set_num_outputs(1)
      .set_attr<cinn::hlir::framework::StrategyFunction>(
          "CINNStrategy", cinn::hlir::op::StrategyForRelu6)
      .set_attr<cinn::hlir::framework::StrategyFunctionSymbolic>(
          "CINNStrategySymbolic", cinn::hlir::op::StrategyForRelu6Symbolic)
      .set_attr("infershape", MakeOpFunction(cinn::hlir::op::InferShapeForRelu))
      .set_attr("inferdtype", MakeOpFunction(cinn::hlir::op::InferDtypeForRelu))
#if !defined(CINN_WITH_CUDA) && !defined(CINN_WITH_HIP)
      .set_attr("inferlayout",
                MakeOpFunction(cinn::hlir::op::InferLayoutForUnary))
#endif
      .set_attr<cinn::hlir::framework::OpPatternKind>(
          "OpPattern", cinn::hlir::framework::OpPatternKind::kElementWise)
      .set_support_level(4);

  CINN_REGISTER_OP(conv2d)
      .describe("Do a 2-D convolution with an NCHW/NHWC layout.")
      .set_num_inputs(2)  // here we consider filter as another input
      .set_num_outputs(4)
      .set_attr<cinn::hlir::framework::StrategyFunction>(
          "CINNStrategy", cinn::hlir::op::StrategyForConv2d)
      .set_attr("infershape",
                MakeOpFunction(cinn::hlir::op::InferShapeForConv2d))
      .set_attr("inferdtype",
                MakeOpFunction(cinn::hlir::op::InferDtypeForConv2d))
#if !defined(CINN_WITH_CUDA) && !defined(CINN_WITH_HIP)
      .set_attr("inferlayout",
                MakeOpFunction(cinn::hlir::op::InferLayoutForConv2d))
#endif
      .set_attr<cinn::hlir::framework::OpPatternKind>(
          "OpPattern", cinn::hlir::framework::OpPatternKind::kNonFusible)
      .set_support_level(4);

<<<<<<< HEAD
=======
  CINN_REGISTER_OP(conv2d_NCHWc)
      .describe(
          "Do a 2-D convolution with an NCHWc layout. Input is 5D tensor and "
          "weight is 6D tensor.")
      .set_num_inputs(2)  // here we consider filter as another input
      .set_num_outputs(3)
      .set_attr<cinn::hlir::framework::StrategyFunction>(
          "CINNStrategy", cinn::hlir::op::StrategyForConv2dNCHWc)
      .set_attr("infershape",
                MakeOpFunction(cinn::hlir::op::InferShapeForConv2dNCHWc))
      .set_attr("inferdtype",
                MakeOpFunction(cinn::hlir::op::InferDtypeForConv2dNCHWc))
#if !defined(CINN_WITH_CUDA) && !defined(CINN_WITH_HIP)
      .set_attr("inferlayout",
                MakeOpFunction(cinn::hlir::op::InferLayoutForConv2dNCHWc))
#endif
      .set_attr<cinn::hlir::framework::OpPatternKind>(
          "OpPattern", cinn::hlir::framework::OpPatternKind::kOutFusible)
      .set_support_level(4);

>>>>>>> 1f145e72
  CINN_REGISTER_OP(depthwise_conv2d)
      .describe("Do a 2-D depthwise convolution with an NCHW/NHWC layout.")
      .set_num_inputs(2)  // here we consider filter as another input
      .set_num_outputs(4)
      .set_attr<cinn::hlir::framework::StrategyFunction>(
          "CINNStrategy", cinn::hlir::op::StrategyForDepthwiseConv2d)
      .set_attr("infershape",
                MakeOpFunction(cinn::hlir::op::InferShapeForConv2d))
      .set_attr("inferdtype",
                MakeOpFunction(cinn::hlir::op::InferDtypeForConv2d))
#if !defined(CINN_WITH_CUDA) && !defined(CINN_WITH_HIP)
      .set_attr("inferlayout",
                MakeOpFunction(cinn::hlir::op::InferLayoutForConv2d))
#endif
#ifdef CINN_WITH_CUDNN
      .set_attr<cinn::hlir::framework::OpPatternKind>(
          "OpPattern", cinn::hlir::framework::OpPatternKind::kNonFusible)
#else
      .set_attr<cinn::hlir::framework::OpPatternKind>(
          "OpPattern", cinn::hlir::framework::OpPatternKind::kOutFusible)
#endif
      .set_support_level(4);

  CINN_REGISTER_OP(batch_norm)
      .describe(
          "Can be used as a normalizer function for convolution or "
          "fully_connected operations.")
      .set_num_inputs(5)  // here we consider batchnorm's 4 attrs(mean,
                          // variance, scale, bias) as other 4 inputs
      .set_num_outputs(1)
      .set_attr<cinn::hlir::framework::StrategyFunction>(
          "CINNStrategy", cinn::hlir::op::StrategyForBatchNorm)
      .set_attr("infershape",
                MakeOpFunction(cinn::hlir::op::InferShapeForBatchNorm))
      .set_attr("inferdtype",
                MakeOpFunction(cinn::hlir::op::InferDtypeForBatchNorm))
#if !defined(CINN_WITH_CUDA) && !defined(CINN_WITH_HIP)
      .set_attr("inferlayout",
                MakeOpFunction(cinn::hlir::op::InferLayoutForBatchNorm))
#endif
      .set_attr<cinn::hlir::framework::OpPatternKind>(
          "OpPattern", cinn::hlir::framework::OpPatternKind::kElementWise)
      .set_support_level(4);

  CINN_REGISTER_OP(pool1d)
      .describe("Do pooling on the width dimension of the input tensor.")
      .set_num_inputs(1)
      .set_num_outputs(1)
      .set_attr<cinn::hlir::framework::StrategyFunction>(
          "CINNStrategy", cinn::hlir::op::StrategyForPool1d)
      .set_attr("infershape",
                MakeOpFunction(cinn::hlir::op::InferShapeForPool1d))
      .set_attr("inferdtype", MakeOpFunction(cinn::hlir::op::InferDtypeForPool))
#if !defined(CINN_WITH_CUDA) && !defined(CINN_WITH_HIP)
      .set_attr("inferlayout",
                MakeOpFunction(cinn::hlir::op::InferLayoutForPool))
#endif
      .set_attr<cinn::hlir::framework::OpPatternKind>(
          "OpPattern", cinn::hlir::framework::OpPatternKind::kNonFusible)
      .set_support_level(4);

  CINN_REGISTER_OP(pool2d)
      .describe(
          "Do pooling on the height and width dimension of the input tensor.")
      .set_num_inputs(1)
      .set_num_outputs(1)
      .set_attr<cinn::hlir::framework::StrategyFunction>(
          "CINNStrategy", cinn::hlir::op::StrategyForPool2d)
      .set_attr("infershape",
                MakeOpFunction(cinn::hlir::op::InferShapeForPool2d))
      .set_attr("inferdtype", MakeOpFunction(cinn::hlir::op::InferDtypeForPool))
#if !defined(CINN_WITH_CUDA) && !defined(CINN_WITH_HIP)
      .set_attr("inferlayout",
                MakeOpFunction(cinn::hlir::op::InferLayoutForPool))
#endif
      .set_attr<cinn::hlir::framework::OpPatternKind>(
          "OpPattern", cinn::hlir::framework::OpPatternKind::kNonFusible)
      .set_support_level(4);

  CINN_REGISTER_OP(pool3d)
      .describe(
          "Do pooling on the depth, height and width dimension of the input "
          "tensor.")
      .set_num_inputs(1)
      .set_num_outputs(1)
      .set_attr<cinn::hlir::framework::StrategyFunction>(
          "CINNStrategy", cinn::hlir::op::StrategyForPool3d)
      .set_attr("infershape",
                MakeOpFunction(cinn::hlir::op::InferShapeForPool3d))
      .set_attr("inferdtype", MakeOpFunction(cinn::hlir::op::InferDtypeForPool))
#if !defined(CINN_WITH_CUDA) && !defined(CINN_WITH_HIP)
      .set_attr("inferlayout",
                MakeOpFunction(cinn::hlir::op::InferLayoutForPool))
#endif
      .set_attr<cinn::hlir::framework::OpPatternKind>(
          "OpPattern", cinn::hlir::framework::OpPatternKind::kNonFusible)
      .set_support_level(4);

  CINN_REGISTER_OP(softmax)
      .describe("This operator implements the softmax layer")
      .set_num_inputs(1)
      .set_num_outputs(1)
      .set_attr<cinn::hlir::framework::StrategyFunction>(
          "CINNStrategy", cinn::hlir::op::StrategyForSoftmax)
      .set_attr("infershape",
                MakeOpFunction(cinn::hlir::op::InferShapeForSoftmax))
      .set_attr("inferdtype",
                MakeOpFunction(cinn::hlir::op::InferDtypeForSoftmax))
#if !defined(CINN_WITH_CUDA) && !defined(CINN_WITH_HIP)
      .set_attr("inferlayout",
                MakeOpFunction(cinn::hlir::op::InferLayoutForSoftmax))
#endif
      .set_attr<cinn::hlir::framework::OpPatternKind>(
          "OpPattern", cinn::hlir::framework::OpPatternKind::kNonFusible)
      .set_support_level(4);

  CINN_REGISTER_OP(dropout_infer)
      .describe("Downgrade the outcome at inference or keep the same.")
      .set_num_inputs(1)
      .set_num_outputs(1)
      .set_attr<cinn::hlir::framework::StrategyFunction>(
          "CINNStrategy", cinn::hlir::op::StrategyForDropoutInfer)
      .set_attr("infershape",
                MakeOpFunction(cinn::hlir::op::InferShapeForDropoutInfer))
      .set_attr("inferdtype",
                MakeOpFunction(cinn::hlir::op::InferDtypeForDropoutInfer))
#if !defined(CINN_WITH_CUDA) && !defined(CINN_WITH_HIP)
      .set_attr("inferlayout",
                MakeOpFunction(cinn::hlir::op::InferLayoutForUnary))
#endif
      .set_attr<cinn::hlir::framework::OpPatternKind>(
          "OpPattern", cinn::hlir::framework::OpPatternKind::kInjective)
      .set_support_level(4);

  CINN_REGISTER_OP(select)
      .describe("This operator implements the meta op 'Select'.")
      .set_num_inputs(3)
      .set_num_outputs(1)
      .set_attr<cinn::hlir::framework::StrategyFunction>(
          "CINNStrategy", cinn::hlir::op::StrategyForSelect)
      .set_attr<cinn::hlir::framework::StrategyFunctionSymbolic>(
          "CINNStrategySymbolic", cinn::hlir::op::StrategyForSelectSymbolic)
      .set_attr("infershape",
                MakeOpFunction(cinn::hlir::op::InferShapeForSelect))
      .set_attr("inferdtype",
                MakeOpFunction(cinn::hlir::op::InferDtypeForSelect))
#if !defined(CINN_WITH_CUDA) && !defined(CINN_WITH_HIP)
      .set_attr("inferlayout",
                MakeOpFunction(cinn::hlir::op::InferLayoutForUnary))
#endif
      .set_attr<cinn::hlir::framework::OpPatternKind>(
          "OpPattern", cinn::hlir::framework::OpPatternKind::kElementWise)
      .set_support_level(4);

  return true;
}

CINN_REGISTER_HELPER(nn_grad_ops) {
  CINN_REGISTER_OP(relu_grad)
      .describe("The gradient of relu.")
      .set_num_inputs(2)
      .set_num_outputs(1)
      .set_attr<cinn::hlir::framework::StrategyFunction>(
          "CINNStrategy", cinn::hlir::op::StrategyForGradOp)
      .set_attr("infershape", MakeOpFunction(cinn::hlir::op::InferShapeForRelu))
      .set_attr("inferdtype", MakeOpFunction(cinn::hlir::op::InferDtypeForRelu))
      .set_attr<cinn::hlir::framework::OpPatternKind>(
          "OpPattern", cinn::hlir::framework::OpPatternKind::kElementWise);

  CINN_REGISTER_OP(batch_norm_train)
      .describe(
          "This operator implements the batch normalization training forward.")
      .set_num_inputs(5)
      .set_num_outputs(5)
      .set_attr("infershape",
                MakeOpFunction(cinn::hlir::op::InferShapeForBatchNormTrain))
      .set_attr("inferdtype",
                MakeOpFunction(cinn::hlir::op::InferDtypeForBatchNormTrain))
      .set_support_level(4);

  CINN_REGISTER_OP(batch_norm_grad)
      .describe("This operator implements the batch normalization backward.")
      .set_num_inputs(5)
      .set_num_outputs(3)
      .set_attr("infershape",
                MakeOpFunction(cinn::hlir::op::InferShapeForBatchNormGrad))
      .set_attr("inferdtype",
                MakeOpFunction(cinn::hlir::op::InferDtypeForBatchNormGrad))
      .set_support_level(4);

  CINN_REGISTER_OP(pool2d_grad)
      .describe("This operator implements the batch normalization backward.")
      .set_num_inputs(3)
      .set_num_outputs(1)
      .set_attr("infershape",
                MakeOpFunction(cinn::hlir::op::InferShapeForPool2dGrad))
      .set_attr("inferdtype",
                MakeOpFunction(cinn::hlir::op::InferDtypeForPool2dGrad))
      .set_support_level(4);

  return true;
}<|MERGE_RESOLUTION|>--- conflicted
+++ resolved
@@ -611,158 +611,6 @@
       input_layouts};
 }
 
-<<<<<<< HEAD
-=======
-std::shared_ptr<OpStrategy> StrategyForConv2dNCHWc(
-    const framework::NodeAttr &attrs,
-    const std::vector<ir::Tensor> &inputs,
-    const std::vector<Type> &out_type,
-    const std::vector<std::vector<int>> &output_shapes,
-    const Target &target) {
-  std::vector<int> padding({0, 0});
-  std::vector<int> stride({1, 1});
-  std::vector<int> dilation({1, 1});
-  std::string data_format = "NCHWc";
-  int groups = 1;
-  if (attrs.attr_store.find("padding") != attrs.attr_store.end()) {
-    padding = absl::get<std::vector<int>>(attrs.attr_store.at("padding"));
-  }
-  if (attrs.attr_store.find("stride") != attrs.attr_store.end()) {
-    stride = absl::get<std::vector<int>>(attrs.attr_store.at("stride"));
-  }
-  if (attrs.attr_store.find("dilation") != attrs.attr_store.end()) {
-    dilation = absl::get<std::vector<int>>(attrs.attr_store.at("dilation"));
-  }
-  if (attrs.attr_store.find("data_format") != attrs.attr_store.end()) {
-    data_format = absl::get<std::string>(attrs.attr_store.at("data_format"));
-  }
-  if (attrs.attr_store.find("groups") != attrs.attr_store.end()) {
-    groups = absl::get<int>(attrs.attr_store.at("groups"));
-  }
-  CHECK(data_format == "NCHWc")
-      << "conv2d_NCHWc op's data_format should be NCHWc";
-  framework::CINNCompute conv2d_compute(
-      [=](lang::Args args, lang::RetValue *ret) {
-        CHECK(!args.empty()) << "The input argument of conv2d_NCHWc compute is "
-                                "empty! Please check.\n";
-        CINNValuePack a = args[0];
-        CHECK_GE(a.size(), 2U)
-            << "at least 2 input tensors for conv2d_NCHWc compute\n";
-        Expr A = a[0];
-        Expr B = a[1];
-        CHECK(A.as_tensor());
-        CHECK(B.as_tensor());
-        auto tensor_a = A.as_tensor_ref();
-        auto tensor_b = B.as_tensor_ref();
-        CHECK_EQ(tensor_a->shape.size(), 5) << "input's shape should be 5";
-        CHECK_EQ(tensor_b->shape.size(), 6) << "weight's shape should be 6";
-        CHECK_EQ(padding.size(), 2)
-            << "The size of padding in conv2d_NCHWc op is not 2! Please check.";
-        CHECK_EQ(stride.size(), 2)
-            << "The size of stride in conv2d_NCHWc op is not 2! Please check.";
-        CHECK_EQ(dilation.size(), 2)
-            << "The size of stride in conv2d_NCHWc op is not 2! Please check.";
-        std::vector<ir::Tensor> out;
-        CHECK(std::holds_alternative<common::X86Arch>(target.arch))
-            << "conv2d_NCHWc op is only used in x86";
-        // A is input: [N, C_in_outer, H, W, C_in_inner], B is filter: [C_out,
-        // C_in_group_outer, filter_h, filter_w, C_in_group_inner]
-        std::string key;
-        VLOG(3) << "input[" << utils::Join(tensor_a->shape, ", ")
-                << "], weight shape[" << utils::Join(tensor_b->shape, ", ")
-                << "]";
-        out = pe::Conv2d_NCHWc(tensor_a,
-                               tensor_b,
-                               padding[0],
-                               padding[1],
-                               stride[0],
-                               stride[1],
-                               dilation[0],
-                               dilation[1],
-                               UniqName("T_conv2d_NCHWc_out"),
-                               target);
-
-        std::vector<CINNValue> res;
-        CHECK(out.size() == 2U)
-            << "The output tensor sizes of conv2d_NCHWc op should be 2\n";
-        for (auto &t : out) {
-          res.push_back(CINNValue(t));
-        }
-        *ret = CINNValuePack{res};
-      });
-
-  framework::CINNSchedule conv2d_schedule(
-      [=](lang::Args args, lang::RetValue *ret) {
-        CHECK(!args.empty()) << "The input argument of conv2d_NCHWc schedule "
-                                "is empty! Please check.\n";
-        CINNValuePack arg_pack = args[0];
-        CHECK_EQ(arg_pack.size(), 3UL);
-        poly::StageMap stages = arg_pack.back();
-        Expr packed_out = arg_pack[0];
-        Expr input_pad = arg_pack[1];
-        CHECK(packed_out.as_tensor());
-        CHECK(input_pad.as_tensor());
-        std::vector<Expr> kernel_shape = inputs[1]->shape;
-        // kernel_h == 1 && kernel_w == 1
-        CHECK_EQ(kernel_shape.size(), 6U)
-            << "kernel_dilation shape size should be 6";
-        bool is_1x1 =
-            (is_zero(kernel_shape[2] - 1)) && (is_zero(kernel_shape[3] - 1));
-        ir::Tensor res;
-        ir::Tensor data;
-        ir::Tensor weights;
-        ir::Tensor packed_out_tensor = packed_out.as_tensor_ref();
-        std::string key;
-        bool do_padding = (padding[0] == 0 && padding[1] == 0) ? false : true;
-        if (attrs.attr_store.find("key") != attrs.attr_store.end()) {
-          key = absl::get<std::string>(attrs.attr_store.at("key"));
-        }
-        if (is_1x1) {
-          pe::Conv2d_NCHWc_1X1_Schedule_CPU(stages,
-                                            res,
-                                            packed_out_tensor,
-                                            input_pad.as_tensor_ref(),
-                                            weights,
-                                            data,
-                                            target,
-                                            key,
-                                            do_padding);
-        } else {
-          pe::Conv2d_NCHWc_Schedule_CPU(stages,
-                                        res,
-                                        packed_out_tensor,
-                                        input_pad.as_tensor_ref(),
-                                        weights,
-                                        data,
-                                        target,
-                                        key,
-                                        do_padding);
-        }
-        if (do_padding) {
-          *ret = CINNValuePack{{CINNValue(packed_out_tensor),
-                                arg_pack[0],
-                                arg_pack[1],
-                                CINNValue(stages)}};
-        } else {
-          *ret = CINNValuePack{
-              {CINNValue(packed_out_tensor), arg_pack[0], CINNValue(stages)}};
-        }
-      });
-
-  auto strategy = std::make_shared<framework::OpStrategy>();
-  CHECK(out_type.size())
-      << "Out_type of conv2d_NCHWc op is empty! Please check.";
-  if (out_type[0] == Float(32)) {
-    strategy->AddImpl(
-        conv2d_compute, conv2d_schedule, "strategy.conv2d_NCHWc.x86", 1);
-  } else {
-    PADDLE_THROW(phi::errors::InvalidArgument(
-        "conv2d_NCHWc op with dtype != float32 is not implemented yet!"));
-  }
-  return strategy;
-}
-
->>>>>>> 1f145e72
 std::vector<shape_t> InferShapeForConv2dNCHWc(
     const std::vector<shape_t> &inputs_shape,
     const framework::AttrMapType &attrs) {
@@ -1092,56 +940,6 @@
     input_layouts = absl::get<std::vector<std::string>>(
         attrs.attr_store.at("input_layouts"));
   }
-<<<<<<< HEAD
-  framework::CINNCompute batchnorm_compute([=](lang::Args args,
-                                               lang::RetValue *ret) {
-    CHECK(!args.empty())
-        << "The input argument of batchnorm compute is empty! Please check.\n";
-    CINNValuePack arg_pack = args[0];
-    CHECK_GE(arg_pack.size(), 5U)
-        << "at least 5 input tensors for batchnorm compute\n";
-    Expr A = arg_pack[0];
-    Expr Scale = arg_pack[1];
-    Expr Bias = arg_pack[2];
-    Expr Mean = arg_pack[3];
-    Expr Variance = arg_pack[4];
-    CHECK_EQ(arg_pack.size(), 6U);
-    CHECK(arg_pack[5].is_string());
-    std::string out_name = arg_pack[5];
-    CHECK(A.as_tensor());
-    CHECK(Scale.as_tensor());
-    CHECK(Bias.as_tensor());
-    CHECK(Mean.as_tensor());
-    CHECK(Variance.as_tensor());
-    ir::Tensor out;
-    auto tensor_input = A.as_tensor_ref();
-    if (tensor_input->shape.size() != 4 &&
-        std::holds_alternative<common::X86Arch>(target.arch)) {
-      CHECK_EQ(input_layouts.size(), 5U)
-          << "batch_norm_NCHWc's input layout should be 5";
-      std::string input_layout = input_layouts[0];
-      CHECK_GE(input_layout.size(), 5U);
-      CHECK_EQ(input_layout.substr(0, 4), "NCHW");
-      CHECK_EQ(tensor_input->shape.size(), 5U);
-      out = pe::BatchNorm_NCHWc(tensor_input,
-                                Scale.as_tensor_ref(),
-                                Bias.as_tensor_ref(),
-                                Mean.as_tensor_ref(),
-                                Variance.as_tensor_ref(),
-                                epsilon,
-                                out_name);
-    } else {
-      out = pe::BatchNorm_NCHW(tensor_input,
-                               Scale.as_tensor_ref(),
-                               Bias.as_tensor_ref(),
-                               Mean.as_tensor_ref(),
-                               Variance.as_tensor_ref(),
-                               epsilon,
-                               out_name);
-    }
-    *ret = CINNValuePack{{CINNValue(out)}};
-  });
-=======
   framework::CINNCompute batchnorm_compute(
       [=](lang::Args args, lang::RetValue *ret) {
         CHECK(!args.empty()) << "The input argument of batchnorm compute "
@@ -1190,7 +988,6 @@
         }
         *ret = CINNValuePack{{CINNValue(out)}};
       });
->>>>>>> 1f145e72
 
   auto strategy = std::make_shared<framework::OpStrategy>();
   CHECK(out_type.size()) << "Out_type of batchnorm op is empty! Please check.";
@@ -2626,29 +2423,6 @@
           "OpPattern", cinn::hlir::framework::OpPatternKind::kNonFusible)
       .set_support_level(4);
 
-<<<<<<< HEAD
-=======
-  CINN_REGISTER_OP(conv2d_NCHWc)
-      .describe(
-          "Do a 2-D convolution with an NCHWc layout. Input is 5D tensor and "
-          "weight is 6D tensor.")
-      .set_num_inputs(2)  // here we consider filter as another input
-      .set_num_outputs(3)
-      .set_attr<cinn::hlir::framework::StrategyFunction>(
-          "CINNStrategy", cinn::hlir::op::StrategyForConv2dNCHWc)
-      .set_attr("infershape",
-                MakeOpFunction(cinn::hlir::op::InferShapeForConv2dNCHWc))
-      .set_attr("inferdtype",
-                MakeOpFunction(cinn::hlir::op::InferDtypeForConv2dNCHWc))
-#if !defined(CINN_WITH_CUDA) && !defined(CINN_WITH_HIP)
-      .set_attr("inferlayout",
-                MakeOpFunction(cinn::hlir::op::InferLayoutForConv2dNCHWc))
-#endif
-      .set_attr<cinn::hlir::framework::OpPatternKind>(
-          "OpPattern", cinn::hlir::framework::OpPatternKind::kOutFusible)
-      .set_support_level(4);
-
->>>>>>> 1f145e72
   CINN_REGISTER_OP(depthwise_conv2d)
       .describe("Do a 2-D depthwise convolution with an NCHW/NHWC layout.")
       .set_num_inputs(2)  // here we consider filter as another input
