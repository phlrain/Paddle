// Copyright (c) 2021 CINN Authors. All Rights Reserved.
//
// Licensed under the Apache License, Version 2.0 (the "License");
// you may not use this file except in compliance with the License.
// You may obtain a copy of the License at
//
//     http://www.apache.org/licenses/LICENSE-2.0
//
// Unless required by applicable law or agreed to in writing, software
// distributed under the License is distributed on an "AS IS" BASIS,
// WITHOUT WARRANTIES OR CONDITIONS OF ANY KIND, either express or implied.
// See the License for the specific language governing permissions and
// limitations under the License.

#include "paddle/cinn/hlir/pe/reduction.h"

#include <algorithm>
#include <iostream>
#include <vector>

#include "paddle/cinn/adt/op_equation_context.h"
#include "paddle/cinn/hlir/framework/node.h"
#include "paddle/cinn/hlir/framework/op.h"
#include "paddle/cinn/hlir/framework/op_strategy.h"
#include "paddle/cinn/hlir/pe/broadcast.h"
#include "paddle/cinn/hlir/pe/ir_schedule_pe.h"
#include "paddle/cinn/hlir/pe/schedule.h"
#include "paddle/cinn/hlir/pe/transform.h"
#include "paddle/cinn/ir/op/ir_operators.h"
#include "paddle/cinn/ir/schedule/ir_schedule.h"
#include "paddle/cinn/optim/ir_simplify.h"
#include "paddle/cinn/runtime/flags.h"

PD_DECLARE_bool(cinn_enable_map_expr);

PD_DECLARE_bool(cinn_new_group_scheduler);

PD_DECLARE_bool(cinn_bucket_compile);

namespace cinn {
namespace hlir {
namespace op {
using cinn::common::_CINNValuePack_;
using cinn::common::CINNValue;
using cinn::common::CINNValuePack;
using framework::OpStrategy;
using framework::shape_t;
using framework::StrategyFunction;

using BlockReduceFunc =
    std::function<std::vector<ir::Tensor>(const ir::Tensor &,
                                          const std::vector<int> &,
                                          const bool,
                                          const std::string &)>;
using ReduceFunc = std::function<ir::Tensor(const ir::Tensor &,
                                            const std::vector<int> &,
                                            const bool,
                                            const std::string &)>;

std::shared_ptr<OpStrategy> StrategyForReduce(
    const framework::NodeAttr &attrs,
    const std::vector<ir::Tensor> &inputs,
    const std::vector<Type> &out_type,
    const std::vector<std::vector<int>> &output_shapes,
    const Target &target,
    const std::string &op_name,
    BlockReduceFunc gpu_reduce_with_last_axis_func,
    BlockReduceFunc gpu_reduce_without_last_axis_func,
    ReduceFunc common_reduce_func) {
  std::vector<int> reduce_axes;
  auto ndim = inputs[0]->shape.size();
  if (attrs.attr_store.count("axis")) {
    reduce_axes = [&] {
      if (absl::holds_alternative<std::vector<int64_t>>(
              attrs.attr_store.at("axis"))) {
        const auto &dim_attr =
            absl::get<std::vector<int64_t>>(attrs.attr_store.at("axis"));
        return std::vector<int>(dim_attr.begin(), dim_attr.end());
      } else if (absl::holds_alternative<std::vector<int>>(
                     attrs.attr_store.at("axis"))) {
        return absl::get<std::vector<int>>(attrs.attr_store.at("axis"));
      } else if (absl::holds_alternative<bool>(attrs.attr_store.at("axis"))) {
        return std::vector<int>{};
      } else {
        PADDLE_THROW(phi::errors::InvalidArgument(
            "reduce dimension's type is invalid!"));
      }
    }();
    if (reduce_axes.empty()) {
      for (int i = 0; i < ndim; ++i) {
        reduce_axes.push_back(i);
      }
    } else {
      std::for_each(reduce_axes.begin(), reduce_axes.end(), [&ndim](int &x) {
        if (x < 0) x += ndim;
      });
    }
    std::sort(reduce_axes.begin(), reduce_axes.end());
    // check reduce_axes
    CHECK_LE(reduce_axes.size(), ndim);
    CHECK_LT(reduce_axes.back(), ndim);
    for (int idx = 1; idx < reduce_axes.size(); ++idx) {
      CHECK_NE(reduce_axes[idx - 1], reduce_axes[idx]);
    }
  } else {
    PADDLE_THROW(phi::errors::InvalidArgument("reduce dimension is not set!"));
  }

  bool keepdim = false;
  if (attrs.attr_store.count("keepdim")) {
    keepdim = absl::get<bool>(attrs.attr_store.at("keepdim"));
  }

  auto WithoutLastDimInReduce = [](const std::vector<ir::Expr> &inshape,
                                   const std::vector<int> &axes) {
    // if last axis is in reduce.
    if (std::find(axes.begin(), axes.end(), inshape.size() - 1) != axes.end() ||
        std::find(axes.begin(), axes.end(), -1) != axes.end()) {
      return false;
    }

    int sum_last_axes = 1;
    for (int idx = axes.back() + 1; idx < inshape.size(); ++idx) {
      sum_last_axes *= inshape[idx].as_int32();
    }

    if (sum_last_axes > 1) {
      return true;
    } else {
      return false;
    }
  };

  framework::CINNCompute reduction_compute([=](lang::Args args,
                                               lang::RetValue *ret) {
    PADDLE_ENFORCE_EQ(
        !args.empty(),
        true,
        phi::errors::InvalidArgument(
            "The input argument of %s compute is empty! Please check.",
            op_name));
    CINNValuePack arg_packs = args[0];
    PADDLE_ENFORCE_EQ(
        arg_packs.size(),
        2U,
        phi::errors::InvalidArgument(
            "There should be 2 input args for %s compute", op_name));
    PADDLE_ENFORCE_EQ(arg_packs[1].is_string(),
                      true,
                      phi::errors::InvalidArgument(
                          "The arg_packs[1] is not empty! Please check."));
    std::string tensor_name = arg_packs[1].operator std::string();
    Expr x_expr = arg_packs[0];
    PADDLE_ENFORCE_NOT_NULL(x_expr.as_tensor(),
                            phi::errors::InvalidArgument(
                                "The x_expr can not as tensor! Please check."));
    ir::Tensor x = x_expr.as_tensor_ref();

    std::unordered_set<std::string> bool_reduce_op = {"reduce_all",
                                                      "reduce_any"};
    PADDLE_ENFORCE_EQ(!bool_reduce_op.count(op_name) || x->type().is_bool(),
                      true,
                      phi::errors::InvalidArgument(
                          "The type of input argument %s of %s should be bool, "
                          "but get %s! Please check.",
                          x->name,
                          op_name,
                          x->type().to_string()));

    const auto &NaiveCompute = [&]() {
      VLOG(3) << "Do Reduce Compute!";
      auto out = common_reduce_func(x, reduce_axes, keepdim, tensor_name);

      std::vector<CINNValue> cinn_values{CINNValue(out)};
      *ret = CINNValuePack{cinn_values};
    };
<<<<<<< HEAD
    target.arch.Match(
        [&](common::NVGPUArch) {
          if (!FLAGS_cinn_enable_map_expr && !FLAGS_cinn_new_group_scheduler) {
            if (!WithoutLastDimInReduce(inputs[0]->shape, reduce_axes)) {
              VLOG(3) << "Do Two Step Block Reduce Compute!";
              auto res = gpu_reduce_with_last_axis_func(
                  x, reduce_axes, keepdim, tensor_name);

              std::vector<CINNValue> cinn_values;
              for (auto &t : res) {
                cinn_values.emplace_back(t);
              }
              *ret = CINNValuePack{cinn_values};
            } else {
              VLOG(3) << "Do Block Shuffle Reduce Compute!";
              auto res = gpu_reduce_without_last_axis_func(
                  x, reduce_axes, keepdim, tensor_name);

              std::vector<CINNValue> cinn_values;
              for (auto &t : res) {
                cinn_values.emplace_back(t);
              }
              *ret = CINNValuePack{cinn_values};
            }
          } else {
            NaiveCompute();
=======
    auto reductionComputeNvHygon = [&] {
      if (!FLAGS_cinn_enable_map_expr && !FLAGS_cinn_new_group_scheduler) {
        if (!WithoutLastDimInReduce(inputs[0]->shape, reduce_axes)) {
          VLOG(3) << "Do Two Step Block Reduce Compute!";
          auto res = gpu_reduce_with_last_axis_func(
              x, reduce_axes, keepdim, tensor_name);
          auto stages = CreateStages(res);

          std::vector<CINNValue> cinn_values;
          for (auto &t : res) {
            cinn_values.emplace_back(t);
>>>>>>> 52570b34
          }
          cinn_values.emplace_back(stages);
          *ret = CINNValuePack{cinn_values};
        } else {
          VLOG(3) << "Do Block Shuffle Reduce Compute!";
          auto res = gpu_reduce_without_last_axis_func(
              x, reduce_axes, keepdim, tensor_name);
          auto stages = CreateStages(res);

          std::vector<CINNValue> cinn_values;
          for (auto &t : res) {
            cinn_values.emplace_back(t);
          }
          cinn_values.emplace_back(stages);
          *ret = CINNValuePack{cinn_values};
        }
      } else {
        NaiveCompute();
      }
    };
    target.arch.Match(
        [&](common::NVGPUArch) { reductionComputeNvHygon(); },
        [&](std::variant<common::UnknownArch,
                         common::X86Arch,
                         common::ARMArch>) { NaiveCompute(); },
        [&](common::HygonDCUArchHIP) { reductionComputeNvHygon(); });
  });

  framework::CINNSchedule reduction_schedule([=](lang::Args args,
                                                 lang::RetValue *ret) {
    CHECK(!args.empty()) << "The input argument of " << op_name
                         << " schedule is empty! Please check.";

    CINNValuePack arg_pack = args[0];
    CHECK_GE(arg_pack.size(), 2UL);
    CHECK_LE(arg_pack.size(), 8UL);
    std::vector<Expr> vec_ast;
    std::vector<Expr> vec_tensor;
    for (int i = 0; i < arg_pack.size(); i++) {
      if (arg_pack[i].is_expr()) {
        Expr temp = arg_pack[i];
        // TODO(zhhsplendid): old reduction schedule assumes all length-1
        // for loops are simplified, but it is not after we add length-1
        // back. Reduction schedule is complex and we haven't changed it to
        // support the length-1 for loop yet. So we simplify here. The todo
        // is that remove SimplifyForLoops below and change reduction schedule
        optim::SimplifyForLoops(&temp);
        optim::SimplifyBlocks(&temp);
        vec_ast.emplace_back(temp);
      } else if (arg_pack[i].is_tensor()) {
        Expr temp = arg_pack[i];
        vec_tensor.emplace_back(temp);
      }
    }
    CHECK(!vec_ast.empty());
    ir::ModuleExpr mod_expr(vec_ast);
    ir::IRSchedule ir_sch(mod_expr);
    ir_sch.MergeExprs();
    const auto ReduceSchedule = [&]() {
      if (!WithoutLastDimInReduce(inputs[0]->shape, reduce_axes)) {
        if (arg_pack.size() == 4) {
          CHECK_EQ(vec_tensor.size(), 2);
          Expr out = vec_tensor[0];
          Expr tmp_out = vec_tensor[1];

          VLOG(3) << "Do IRGpuScheduleBlockReduceInternal Schedule!";
          pe::IRGpuScheduleBlockReduceInternal(
              ir_sch, tmp_out.as_tensor_ref(), out.as_tensor_ref(), target);

          std::vector<CINNValue> res{
              CINNValue(ir_sch.GetModule().GetExprs().at(0))};
          *ret = CINNValuePack{res};
        } else if (arg_pack.size() == 6) {
          CHECK_EQ(vec_tensor.size(), 3);
          Expr out = vec_tensor[0];
          Expr tmp_out = vec_tensor[1];
          Expr reduce_tmp_out = vec_tensor[2];

          VLOG(3) << "Do IRGpuScheduleBlockReduce Schedule!";
          pe::IRGpuScheduleBlockReduce(ir_sch,
                                       reduce_tmp_out.as_tensor_ref(),
                                       tmp_out.as_tensor_ref(),
                                       out.as_tensor_ref(),
                                       target);

          std::vector<CINNValue> res{
              CINNValue(ir_sch.GetModule().GetExprs().at(0))};
          *ret = CINNValuePack{res};
        } else if (arg_pack.size() == 7) {
          CHECK_EQ(vec_tensor.size(), 4);
          Expr out = vec_tensor[0];
          Expr tmp_out = vec_tensor[1];
          Expr reduce_tmp_out = vec_tensor[2];
          Expr reshape = vec_tensor[3];

          VLOG(3) << "Do IRGpuTwoStepReduceSchedule Schedule!";
          pe::IRGpuTwoStepReduceSchedule(ir_sch,
                                         reshape.as_tensor_ref(),
                                         reduce_tmp_out.as_tensor_ref(),
                                         tmp_out.as_tensor_ref(),
                                         out.as_tensor_ref(),
                                         cinn::common::DefaultDeviceTarget());

          std::vector<CINNValue> res{
              CINNValue(ir_sch.GetModule().GetExprs().at(0))};
          *ret = CINNValuePack{res};
        } else if (arg_pack.size() == 5) {
          CHECK_EQ(vec_tensor.size(), 3);
          Expr out = vec_tensor[0];
          Expr tmp_out = vec_tensor[1];
          Expr reduce_tmp_out = vec_tensor[2];

          VLOG(3) << "Do IRGpuScheduleBlockReduce Schedule!";
          pe::IRGpuScheduleBlockReduce(ir_sch,
                                       reduce_tmp_out.as_tensor_ref(),
                                       tmp_out.as_tensor_ref(),
                                       out.as_tensor_ref(),
                                       cinn::common::DefaultDeviceTarget());

          std::vector<CINNValue> res{
              CINNValue(ir_sch.GetModule().GetExprs().at(0))};
          *ret = CINNValuePack{res};
        } else {
          PADDLE_THROW(phi::errors::InvalidArgument("Unkown Reduce Type!"));
        }
      } else {
        if (arg_pack.size() == 2) {
          CHECK_EQ(vec_tensor.size(), 1);
          Expr reduce_out = vec_tensor[0];

          VLOG(3) << "Do IRGpuScheduleReduce Schedule!";
          pe::IRGpuScheduleReduce(
              ir_sch,
              reduce_out.as_tensor_ref(),
              inputs[0]->shape.size() - reduce_axes.back() - 1,
              target);

          std::vector<CINNValue> res{
              CINNValue(ir_sch.GetModule().GetExprs().at(0))};
          *ret = CINNValuePack{res};
        } else if (arg_pack.size() == 6) {
          CHECK_EQ(vec_tensor.size(), 3);
          Expr reduce_out = vec_tensor[0];
          Expr reduce_internal = vec_tensor[1];
          Expr reduce_reshape = vec_tensor[2];

          VLOG(3) << "Do IRGpuScheduleBlockShuffleReduce Schedule!";
          pe::IRGpuScheduleBlockShuffleReduce(ir_sch,
                                              reduce_reshape.as_tensor_ref(),
                                              reduce_internal.as_tensor_ref(),
                                              reduce_out.as_tensor_ref(),
                                              target);

          std::vector<CINNValue> res{
              CINNValue(ir_sch.GetModule().GetExprs().at(0))};
          *ret = CINNValuePack{res};
        } else {
          PADDLE_THROW(phi::errors::InvalidArgument("Unkown Reduce Type!"));
        }
      }
    };
    target.arch.Match([&](common::UnknownArch) { CINN_NOT_IMPLEMENTED; },
                      [&](common::X86Arch) {
                        std::vector<CINNValue> res{
                            CINNValue(ir_sch.GetModule().GetExprs().at(0))};
                        *ret = CINNValuePack{res};
                      },
                      [&](common::ARMArch) {
                        std::vector<CINNValue> res{
                            CINNValue(ir_sch.GetModule().GetExprs().at(0))};
                        *ret = CINNValuePack{res};
                      },
                      [&](common::NVGPUArch) {
                        if (!FLAGS_cinn_new_group_scheduler) {
                          ReduceSchedule();
                        } else {
                          std::vector<CINNValue> res{
                              CINNValue(ir_sch.GetModule().GetExprs().at(0))};
                          *ret = CINNValuePack{res};
                        }
                      },
                      [&](common::HygonDCUArchHIP) {
                        if (!FLAGS_cinn_new_group_scheduler) {
                          ReduceSchedule();
                        } else {
                          std::vector<CINNValue> res{
                              CINNValue(ir_sch.GetModule().GetExprs().at(0))};
                          *ret = CINNValuePack{res};
                        }
                      });
  });

  auto strategy = std::make_shared<framework::OpStrategy>();
  strategy->AddImpl(
      reduction_compute, reduction_schedule, "strategy." + op_name + ".x86", 1);

  return strategy;
}

std::shared_ptr<OpStrategy> StrategyForReduceSymbolic(
    const framework::NodeAttr &attrs,
    const std::vector<ir::Tensor> &inputs,
    const std::vector<Type> &out_type,
    const std::vector<std::vector<ir::Dim>> &output_shapes,
    const Target &target,
    const std::string &op_name,
    BlockReduceFunc gpu_reduce_with_last_axis_func,
    BlockReduceFunc gpu_reduce_without_last_axis_func,
    ReduceFunc common_reduce_func) {
  std::vector<int> reduce_axes;
  auto ndim = inputs[0]->shape.size();
  if (attrs.attr_store.count("axis")) {
    reduce_axes = [&] {
      if (absl::holds_alternative<std::vector<int64_t>>(
              attrs.attr_store.at("axis"))) {
        const auto &dim_attr =
            absl::get<std::vector<int64_t>>(attrs.attr_store.at("axis"));
        return std::vector<int>(dim_attr.begin(), dim_attr.end());
      } else if (absl::holds_alternative<std::vector<int>>(
                     attrs.attr_store.at("axis"))) {
        return absl::get<std::vector<int>>(attrs.attr_store.at("axis"));
      } else if (absl::holds_alternative<bool>(attrs.attr_store.at("axis"))) {
        return std::vector<int>{};
      } else {
        PADDLE_THROW(phi::errors::InvalidArgument(
            "reduce dimension's type is invalid!"));
      }
    }();
    if (reduce_axes.empty()) {
      for (int i = 0; i < ndim; ++i) {
        reduce_axes.push_back(i);
      }
    } else {
      std::for_each(reduce_axes.begin(), reduce_axes.end(), [&ndim](int &x) {
        if (x < 0) x += ndim;
      });
    }
    std::sort(reduce_axes.begin(), reduce_axes.end());
    CHECK_LE(reduce_axes.size(), ndim);
    CHECK_LT(reduce_axes.back(), ndim);
    for (int idx = 1; idx < reduce_axes.size(); ++idx) {
      CHECK_NE(reduce_axes[idx - 1], reduce_axes[idx]);
    }
  } else {
    PADDLE_THROW(phi::errors::InvalidArgument("reduce dimension is not set!"));
  }

  bool keepdim = false;
  if (attrs.attr_store.count("keepdim")) {
    keepdim = absl::get<bool>(attrs.attr_store.at("keepdim"));
  }

  framework::CINNCompute reduction_compute(
      [=](lang::Args args, lang::RetValue *ret) {
        CHECK(!args.empty()) << "The input argument of " << op_name
                             << " compute is empty! Please check.";
        CINNValuePack arg_packs = args[0];
        CHECK_EQ(arg_packs.size(), 2U)
            << "There should be 2 input args for " << op_name << " compute";
        CHECK(arg_packs[1].is_string());
        std::string tensor_name = arg_packs[1].operator std::string();
        Expr x_expr = arg_packs[0];
        CHECK(x_expr.as_tensor());
        ir::Tensor x = x_expr.as_tensor_ref();

        std::unordered_set<std::string> bool_reduce_op = {"reduce_all",
                                                          "reduce_any"};
        CHECK(!bool_reduce_op.count(op_name) || x->type().is_bool())
            << "The type of input argument " << x->name << " of " << op_name
            << " should be bool, but get " << x->type() << "! Please check.";

        VLOG(3) << "Do Reduce Compute!";
        auto out = common_reduce_func(x, reduce_axes, keepdim, tensor_name);

        std::vector<CINNValue> cinn_values{CINNValue(out)};
        *ret = CINNValuePack{cinn_values};
      });

  auto strategy = std::make_shared<framework::OpStrategy>();
  strategy->AddImpl(
      reduction_compute, lang::PackedFunc(), "strategy." + op_name + ".x86", 1);

  return strategy;
}

#define STRATEGY_FOR_REDUCE(op_name_,                           \
                            reduce_op_,                         \
                            gpu_reduce_with_last_axis_func,     \
                            gpu_reduce_without_last_axis_func,  \
                            common_reduce_func)                 \
  std::shared_ptr<OpStrategy> StrategyFor##reduce_op_(          \
      const framework::NodeAttr &attrs,                         \
      const std::vector<ir::Tensor> &inputs,                    \
      const std::vector<Type> &out_type,                        \
      const std::vector<std::vector<int>> &output_shapes,       \
      const Target &target) {                                   \
    return StrategyForReduce(attrs,                             \
                             inputs,                            \
                             out_type,                          \
                             output_shapes,                     \
                             target,                            \
                             #op_name_,                         \
                             gpu_reduce_with_last_axis_func,    \
                             gpu_reduce_without_last_axis_func, \
                             common_reduce_func);               \
  }

#define STRATEGY_FOR_REDUCE_SYMBOLIC(op_name_,                          \
                                     reduce_op_,                        \
                                     gpu_reduce_with_last_axis_func,    \
                                     gpu_reduce_without_last_axis_func, \
                                     common_reduce_func)                \
  std::shared_ptr<OpStrategy> StrategyFor##reduce_op_##Symbolic(        \
      const framework::NodeAttr &attrs,                                 \
      const std::vector<ir::Tensor> &inputs,                            \
      const std::vector<Type> &out_type,                                \
      const std::vector<std::vector<ir::Dim>> &output_shapes,           \
      const Target &target) {                                           \
    return StrategyForReduceSymbolic(attrs,                             \
                                     inputs,                            \
                                     out_type,                          \
                                     output_shapes,                     \
                                     target,                            \
                                     #op_name_,                         \
                                     gpu_reduce_with_last_axis_func,    \
                                     gpu_reduce_without_last_axis_func, \
                                     common_reduce_func);               \
  }

STRATEGY_FOR_REDUCE(reduce_sum,
                    ReduceSum,
                    pe::TwoStepBlockReduceSum,
                    pe::BlockShuffleReduceSum,
                    pe::ReduceSum);
STRATEGY_FOR_REDUCE(reduce_prod,
                    ReduceProd,
                    pe::TwoStepBlockReduceProd,
                    pe::BlockShuffleReduceProd,
                    pe::ReduceProd);
STRATEGY_FOR_REDUCE(reduce_max,
                    ReduceMax,
                    pe::TwoStepBlockReduceMax,
                    pe::BlockShuffleReduceMax,
                    pe::ReduceMax);
STRATEGY_FOR_REDUCE(reduce_min,
                    ReduceMin,
                    pe::TwoStepBlockReduceMin,
                    pe::BlockShuffleReduceMin,
                    pe::ReduceMin);
STRATEGY_FOR_REDUCE(reduce_all,
                    ReduceAll,
                    pe::TwoStepBlockReduceAll,
                    pe::BlockShuffleReduceAll,
                    pe::ReduceAll);
STRATEGY_FOR_REDUCE(reduce_any,
                    ReduceAny,
                    pe::TwoStepBlockReduceAny,
                    pe::BlockShuffleReduceAny,
                    pe::ReduceAny);

STRATEGY_FOR_REDUCE_SYMBOLIC(reduce_sum,
                             ReduceSum,
                             pe::TwoStepBlockReduceSum,
                             pe::BlockShuffleReduceSum,
                             pe::ReduceSum);
STRATEGY_FOR_REDUCE_SYMBOLIC(reduce_prod,
                             ReduceProd,
                             pe::TwoStepBlockReduceProd,
                             pe::BlockShuffleReduceProd,
                             pe::ReduceProd);
STRATEGY_FOR_REDUCE_SYMBOLIC(reduce_max,
                             ReduceMax,
                             pe::TwoStepBlockReduceMax,
                             pe::BlockShuffleReduceMax,
                             pe::ReduceMax);
STRATEGY_FOR_REDUCE_SYMBOLIC(reduce_min,
                             ReduceMin,
                             pe::TwoStepBlockReduceMin,
                             pe::BlockShuffleReduceMin,
                             pe::ReduceMin);
STRATEGY_FOR_REDUCE_SYMBOLIC(reduce_all,
                             ReduceAll,
                             pe::TwoStepBlockReduceAll,
                             pe::BlockShuffleReduceAll,
                             pe::ReduceAll);
STRATEGY_FOR_REDUCE_SYMBOLIC(reduce_any,
                             ReduceAny,
                             pe::TwoStepBlockReduceAny,
                             pe::BlockShuffleReduceAny,
                             pe::ReduceAny);

#undef STRATEGY_FOR_REDUCE
#undef STRATEGY_FOR_REDUCE_SYMBOLIC

std::vector<shape_t> InferShapeForReduction(
    const std::vector<shape_t> &inputs_shape,
    const framework::AttrMapType &attrs) {
  CHECK(inputs_shape.size() == 1UL || inputs_shape.size() == 3UL);
  std::vector<int> axis;
  bool keepdim = false;
  if (attrs.find("axis") != attrs.end()) {
    axis = absl::get<std::vector<int>>(attrs.at("axis"));
  }

  if (attrs.find("keepdim") != attrs.end()) {
    keepdim = absl::get<bool>(attrs.at("keepdim"));
  }

  auto ndim = inputs_shape[0].size();
  CHECK_LE(axis.size(), ndim)
      << "reduce dim should no more than the input size";

  if (axis.empty()) {
    for (int i = 0; i < ndim; ++i) {
      axis.emplace_back(i);
    }
  } else {
    std::for_each(axis.begin(), axis.end(), [&ndim](int &x) {
      if (x < 0) x += ndim;
    });
  }

  std::vector<int> out_shapes;
  for (size_t i = 0; i < ndim; ++i) {
    if (std::find(axis.begin(), axis.end(), i) != axis.end()) {
      if (keepdim) {
        out_shapes.push_back(1);
      }
    } else {
      out_shapes.push_back(inputs_shape[0][i]);
    }
  }

  if (out_shapes.empty()) {
    out_shapes.push_back(1);
  }

  VLOG(4) << "Reduce from input shape ["
          << cinn::utils::Join(inputs_shape[0], ",") << "] to output shape ["
          << cinn::utils::Join(out_shapes, ",") << "] with reduce axis ["
          << cinn::utils::Join(axis, ",") << "] and keepdim is " << keepdim;

  return {out_shapes};
}

void GenerateEquationsForReduction(cinn::adt::config::OpEquationContext *ctx) {
  CHECK(ctx->GetInTensorsRanks().size() != 0)
      << "The inputs is empty! Please check again.";
  const bool keepdim = ctx->Attr<bool>("keepdim");
  const auto &axis = ctx->Attr<std::vector<int>>("axis");
  std::vector<int> aligned_dim{};
  for (int d : axis) {
    aligned_dim.push_back((d + ctx->GetInTensorsRanks().at(0)) %
                          ctx->GetInTensorsRanks().at(0));
  }

  const auto &IsReduceAxis = [&](const int in_axis) {
    return std::find(aligned_dim.begin(), aligned_dim.end(), in_axis) !=
           aligned_dim.end();
  };

  std::size_t out_axis = 0;
  for (std::size_t in_axis = 0; in_axis < ctx->GetInTensorsRanks().at(0);
       ++in_axis) {
    if (IsReduceAxis(in_axis)) {
      if (keepdim) {
        ctx->Equal(ctx->GetOutIteratorTuple(0)->at(in_axis),
                   ctx->GetConstantIterator(ctx->GetInIndex(0), 0));
        out_axis += 1;
      } else {
        // Do nothing
      }
    } else {
      ctx->Equal(ctx->GetInIteratorTuple(0)->at(in_axis),
                 ctx->GetOutIteratorTuple(0)->at(out_axis));
      out_axis += 1;
    }
  }
}

std::vector<Type> InferDtypeForReduction(const std::vector<Type> &inputs_type,
                                         const framework::AttrMapType &attrs) {
  CHECK(!inputs_type.empty())
      << "The input's type size is 0! Please check again.";
  std::vector<Type> res{inputs_type[0]};
  return res;
}

std::vector<Type> InferDtypeForReductionBool(
    const std::vector<Type> &inputs_type, const framework::AttrMapType &attrs) {
  CHECK_EQ(inputs_type.size(), 1UL)
      << "The reduce should only has one input! Please check again.";
  CHECK(inputs_type[0].is_bool())
      << "The input's type should be bool! Please check.";
  return inputs_type;
}

std::vector<std::vector<std::string>> InferLayoutForReduction(
    const std::vector<framework::shape_t> &input_shapes,
    const std::vector<std::string> &input_layouts,
    const framework::NodeAttr &attrs,
    const Target &target) {
  CHECK_EQ(input_layouts.size(), 1U)
      << "The input's layouts size is not 1! Please check again.";
  std::vector<std::string> new_input_layouts = input_layouts;
  if (input_shapes[0].size() > 4) {
    // alter input layout back
    new_input_layouts[0] = "NCHW";
    VLOG(3) << "alter input layout from " << input_layouts[0] << " to "
            << new_input_layouts[0];
  }

  return {{""}, new_input_layouts};
}

std::vector<shape_t> InferShapeForBnOptimize(
    const std::vector<shape_t> &inputs_shape,
    const framework::AttrMapType &attrs) {
  auto shapes = InferShapeForReduction(inputs_shape, attrs);
  CHECK_GE(shapes.size(), 1) << "shapes's size less than 1, please check!";
  return {shapes[0], shapes[0]};
}

std::vector<Type> InferDtypeForBnOptimize(const std::vector<Type> &inputs_type,
                                          const framework::AttrMapType &attrs) {
  CHECK(!inputs_type.empty())
      << "The input's type size is 0! Please check again.";
  return {inputs_type[0], inputs_type[0]};
}

std::vector<std::vector<std::string>> InferLayoutForBnOptimize(
    const std::vector<framework::shape_t> &input_shapes,
    const std::vector<std::string> &input_layouts,
    const framework::NodeAttr &attrs,
    const Target &target) {
  return {{"", ""}, {"", ""}};
}

}  // namespace op
}  // namespace hlir
}  // namespace cinn

CINN_REGISTER_HELPER(reduce_ops) {
#define CINN_REGISTER_REDUCTION_WITH_DTYPE(op__, op_strategy__, dtype__)       \
  CINN_REGISTER_OP(op__)                                                       \
      .describe(#op__ " function")                                             \
      .set_num_inputs(1)                                                       \
      .set_num_outputs(1)                                                      \
      .set_attr<cinn::hlir::framework::StrategyFunction>(                      \
          "CINNStrategy", cinn::hlir::op::StrategyFor##op_strategy__)          \
      .set_attr<cinn::hlir::framework::StrategyFunctionSymbolic>(              \
          "CINNStrategySymbolic",                                              \
          cinn::hlir::op::StrategyFor##op_strategy__##Symbolic)                \
      .set_attr("infershape",                                                  \
                MakeOpFunction(cinn::hlir::op::InferShapeForReduction))        \
      .set_attr(                                                               \
          "inferdtype",                                                        \
          MakeOpFunction(cinn::hlir::op::InferDtypeForReduction##dtype__))     \
      .set_attr("generate_equations",                                          \
                MakeOpFunction(cinn::hlir::op::GenerateEquationsForReduction)) \
      .set_attr("inferlayout",                                                 \
                MakeOpFunction(cinn::hlir::op::InferLayoutForReduction))       \
      .set_attr<cinn::hlir::framework::OpPatternKind>(                         \
          "OpPattern", cinn::hlir::framework::OpPatternKind::kReduction)       \
      .set_support_level(4);

#define CINN_REGISTER_REDUCTION(op__, op_strategy__) \
  CINN_REGISTER_REDUCTION_WITH_DTYPE(op__, op_strategy__, )

  CINN_REGISTER_REDUCTION(reduce_sum, ReduceSum);
  CINN_REGISTER_REDUCTION(reduce_prod, ReduceProd);
  CINN_REGISTER_REDUCTION(reduce_max, ReduceMax);
  CINN_REGISTER_REDUCTION(reduce_min, ReduceMin);

#undef CINN_REGISTER_REDUCTION

  CINN_REGISTER_REDUCTION_WITH_DTYPE(reduce_all, ReduceAll, Bool);
  CINN_REGISTER_REDUCTION_WITH_DTYPE(reduce_any, ReduceAny, Bool);

#undef CINN_REGISTER_REDUCTION_WITH_DTYPE

  return true;
}<|MERGE_RESOLUTION|>--- conflicted
+++ resolved
@@ -174,34 +174,6 @@
       std::vector<CINNValue> cinn_values{CINNValue(out)};
       *ret = CINNValuePack{cinn_values};
     };
-<<<<<<< HEAD
-    target.arch.Match(
-        [&](common::NVGPUArch) {
-          if (!FLAGS_cinn_enable_map_expr && !FLAGS_cinn_new_group_scheduler) {
-            if (!WithoutLastDimInReduce(inputs[0]->shape, reduce_axes)) {
-              VLOG(3) << "Do Two Step Block Reduce Compute!";
-              auto res = gpu_reduce_with_last_axis_func(
-                  x, reduce_axes, keepdim, tensor_name);
-
-              std::vector<CINNValue> cinn_values;
-              for (auto &t : res) {
-                cinn_values.emplace_back(t);
-              }
-              *ret = CINNValuePack{cinn_values};
-            } else {
-              VLOG(3) << "Do Block Shuffle Reduce Compute!";
-              auto res = gpu_reduce_without_last_axis_func(
-                  x, reduce_axes, keepdim, tensor_name);
-
-              std::vector<CINNValue> cinn_values;
-              for (auto &t : res) {
-                cinn_values.emplace_back(t);
-              }
-              *ret = CINNValuePack{cinn_values};
-            }
-          } else {
-            NaiveCompute();
-=======
     auto reductionComputeNvHygon = [&] {
       if (!FLAGS_cinn_enable_map_expr && !FLAGS_cinn_new_group_scheduler) {
         if (!WithoutLastDimInReduce(inputs[0]->shape, reduce_axes)) {
@@ -213,7 +185,6 @@
           std::vector<CINNValue> cinn_values;
           for (auto &t : res) {
             cinn_values.emplace_back(t);
->>>>>>> 52570b34
           }
           cinn_values.emplace_back(stages);
           *ret = CINNValuePack{cinn_values};
