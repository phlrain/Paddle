--- conflicted
+++ resolved
@@ -68,17 +68,12 @@
     const Target &target,
     const std::string &op_name,
     const PeFunc &pe_func) {
-  std::cerr << "static 1111111 \n";
   framework::CINNCompute unary_compute(
       [=](lang::Args args, lang::RetValue *ret) {
         CHECK(!args.empty()) << "The input argument of " << op_name
                              << " compute is empty! Please check.";
         CINNValuePack pack_args = args[0];
 
-<<<<<<< HEAD
-        std::cerr << "static 1111111 \n";
-=======
->>>>>>> 0f67e211
         CHECK_GE(pack_args.size(), 1U)
             << "1 input tensor for " << op_name << " compute";
         CHECK_EQ(pack_args.size(), 2U);
@@ -114,14 +109,11 @@
     const Target &target,
     const std::string &op_name,
     const PeFunc &pe_func) {
-  std::cerr << "symbolic 1111111 \n";
   framework::CINNCompute unary_compute(
       [=](lang::Args args, lang::RetValue *ret) {
         CHECK(!args.empty()) << "The input argument of " << op_name
                              << " compute is empty! Please check.";
         CINNValuePack pack_args = args[0];
-        std::cerr << "symbolic 1111111 \n";
-        std::cerr << "input " << inputs[0] << std::endl;
         CHECK_GE(pack_args.size(), 1U)
             << "1 input tensor for " << op_name << " compute";
         CHECK_EQ(pack_args.size(), 2U);
@@ -1174,11 +1166,7 @@
   return strategy;
 }
 
-<<<<<<< HEAD
-std::shared_ptr<framework::OpStrategy> StrategyForStore(
-=======
 std::shared_ptr<framework::OpStrategy> StrategyForYieldStore(
->>>>>>> 0f67e211
     const framework::NodeAttr &attrs,
     const std::vector<ir::Tensor> &inputs,
     const std::vector<Type> &out_type,
@@ -1200,11 +1188,7 @@
                 << ", output_shapes: " << utils::Join(output_shapes[0], ", ");
         CHECK_EQ(pack_args.size(), 2U);
         std::string tensor_name = pack_args[1].operator std::string();
-<<<<<<< HEAD
         ir::Tensor out = pe::Store(tensor_A, tensor_name);
-=======
-        ir::Tensor out = pe::Cast(tensor_A, out_type[0], tensor_name);
->>>>>>> 0f67e211
         std::vector<CINNValue> res;
         stages->InsertLazily(out);
         res.push_back(CINNValue(out));
@@ -1222,11 +1206,7 @@
   return strategy;
 }
 
-<<<<<<< HEAD
-std::shared_ptr<framework::OpStrategy> StrategyForStoreSymbolic(
-=======
 std::shared_ptr<framework::OpStrategy> StrategyForYieldStoreSymbolic(
->>>>>>> 0f67e211
     const framework::NodeAttr &attrs,
     const std::vector<ir::Tensor> &inputs,
     const std::vector<Type> &out_type,
@@ -1248,11 +1228,7 @@
                 << ", output_shapes: " << utils::Join(output_shapes[0], ", ");
         CHECK_EQ(pack_args.size(), 2U);
         std::string tensor_name = pack_args[1].operator std::string();
-<<<<<<< HEAD
         ir::Tensor out = pe::Store(tensor_A, tensor_name);
-=======
-        ir::Tensor out = pe::Cast(tensor_A, out_type[0], tensor_name);
->>>>>>> 0f67e211
         std::vector<CINNValue> res;
         stages->InsertLazily(out);
         res.push_back(CINNValue(out));
@@ -1591,24 +1567,14 @@
           "OpPattern", cinn::hlir::framework::OpPatternKind::kElementWise)
       .set_support_level(4);
 
-<<<<<<< HEAD
-  CINN_REGISTER_OP(store)
-=======
   CINN_REGISTER_OP(yield_store)
->>>>>>> 0f67e211
       .describe("This operator is used to cast input tensor's type to target.")
       .set_num_inputs(1)
       .set_num_outputs(1)
       .set_attr<cinn::hlir::framework::StrategyFunction>(
-<<<<<<< HEAD
-          "CINNStrategy", cinn::hlir::op::StrategyForStore)
-      .set_attr<cinn::hlir::framework::StrategyFunctionSymbolic>(
-          "CINNStrategySymbolic", cinn::hlir::op::StrategyForStoreSymbolic)
-=======
           "CINNStrategy", cinn::hlir::op::StrategyForYieldStore)
       .set_attr<cinn::hlir::framework::StrategyFunctionSymbolic>(
           "CINNStrategySymbolic", cinn::hlir::op::StrategyForYieldStoreSymbolic)
->>>>>>> 0f67e211
       .set_attr("infershape",
                 MakeOpFunction(cinn::hlir::op::InferShapeForElementwise))
       .set_attr("inferdtype", MakeOpFunction(cinn::hlir::op::InferDtypeForCast))
