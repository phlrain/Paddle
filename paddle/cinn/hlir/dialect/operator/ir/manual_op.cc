--- conflicted
+++ resolved
@@ -170,26 +170,15 @@
   os << " \n }";
 }
 
-<<<<<<< HEAD
-void StoreOp::Build(pir::Builder& builder,
-                    pir::OperationArgument& argument,
-                    pir::Value x,
-                    pir::Type output_type) {
-=======
 void YieldStoreOp::Build(pir::Builder& builder,
                          pir::OperationArgument& argument,
                          pir::Value x,
                          pir::Type output_type) {
->>>>>>> 0f67e211
   argument.inputs = {x};
   argument.output_types = {output_type};
 }
 
-<<<<<<< HEAD
-void StoreOp::VerifySig() {}
-=======
 void YieldStoreOp::VerifySig() {}
->>>>>>> 0f67e211
 
 bool ConcatOp::InferSymbolicShape(
     pir::ShapeConstraintIRAnalysis* shape_analysis) {
@@ -522,8 +511,4 @@
 IR_DEFINE_EXPLICIT_TYPE_ID(cinn::dialect::ConcatOp)
 IR_DEFINE_EXPLICIT_TYPE_ID(cinn::dialect::SplitOp)
 IR_DEFINE_EXPLICIT_TYPE_ID(cinn::dialect::GenerateShapeOp);
-<<<<<<< HEAD
-IR_DEFINE_EXPLICIT_TYPE_ID(cinn::dialect::StoreOp);
-=======
-IR_DEFINE_EXPLICIT_TYPE_ID(cinn::dialect::YieldStoreOp);
->>>>>>> 0f67e211
+IR_DEFINE_EXPLICIT_TYPE_ID(cinn::dialect::YieldStoreOp);