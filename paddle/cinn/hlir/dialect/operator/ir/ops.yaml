--- conflicted
+++ resolved
@@ -24,9 +24,6 @@
   kernel :
     func : frobenius_norm
 
-<<<<<<< HEAD
-- op : scale_f
-=======
 - op : reshape
   args : (Tensor x, int[] shape)
   output : Tensor(out)
@@ -36,7 +33,6 @@
     func : reshape
 
 - op : scale
->>>>>>> a50440f5
   args : (Tensor x, float scale=1.0, float bias=0.0, bool bias_after_scale=true)
   output : Tensor(out)
   infer_meta :
