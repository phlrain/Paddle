// Copyright (c) 2024 PaddlePaddle Authors. All Rights Reserved.
//
// Licensed under the Apache License, Version 2.0 (the "License");
// you may not use this file except in compliance with the License.
// You may obtain a copy of the License at
//
//     http://www.apache.org/licenses/LICENSE-2.0
//
// Unless required by applicable law or agreed to in writing, software
// distributed under the License is distributed on an "AS IS" BASIS,
// WITHOUT WARRANTIES OR CONDITIONS OF ANY KIND, either express or implied.
// See the License for the specific language governing permissions and
// limitations under the License.

#pragma once

#include "paddle/cinn/hlir/dialect/operator/transforms/lower_cinn_fusion_op_pass.h"

#include <unordered_map>

#include "paddle/cinn/adt/generate_map_expr.h"
#include "paddle/cinn/common/broadcast_tree.h"
#include "paddle/cinn/hlir/dialect/operator/ir/cinn_op.h"
#include "paddle/cinn/hlir/dialect/operator/ir/generate_shape_util.h"
#include "paddle/cinn/hlir/dialect/operator/ir/manual_op.h"
#include "paddle/cinn/hlir/dialect/operator/ir/op_attribute.h"
#include "paddle/cinn/hlir/dialect/operator/ir/op_dialect.h"
#include "paddle/cinn/hlir/dialect/runtime/ir/jit_kernel_op.h"
#include "paddle/cinn/hlir/dialect/runtime/ir/runtime_dialect.h"
#include "paddle/cinn/hlir/framework/pir/group.h"
#include "paddle/cinn/hlir/framework/pir/utils.h"
#include "paddle/cinn/hlir/framework/pir_compiler.h"
#include "paddle/cinn/runtime/flags.h"
#include "paddle/fluid/pir/dialect/kernel/ir/kernel_dialect.h"
#include "paddle/fluid/pir/dialect/operator/ir/control_flow_op.h"
#include "paddle/fluid/pir/dialect/operator/ir/manual_op.h"
#include "paddle/fluid/pir/dialect/operator/ir/pd_op.h"
#include "paddle/pir/include/core/program.h"
#include "paddle/pir/include/dialect/control_flow/ir/cf_op.h"
#include "paddle/pir/include/dialect/shape/utils/shape_or_data_expr.h"
#include "paddle/pir/include/pass/pass_registry.h"
#include "paddle/pir/include/pattern_rewrite/frozen_rewrite_pattern_set.h"

PD_DECLARE_bool(cinn_enable_map_expr);

namespace {

using Group = cinn::hlir::framework::pir::Group;
using GroupPtr = std::shared_ptr<Group>;
using cinn::hlir::framework::pir::CompatibleInfo;

using ShapeOrDataDimExprs4ValueT =
    std::function<const symbol::ShapeOrDataDimExprs&(pir::Value)>;

bool SameInputOutputShape(
    paddle::dialect::ExpandOp expand_op,
    const ShapeOrDataDimExprs4ValueT& ShapeOrDataDimExprs4Value) {
  const auto& x = ShapeOrDataDimExprs4Value(expand_op.x());
  const auto& shape = ShapeOrDataDimExprs4Value(expand_op.shape());
  const auto& out = ShapeOrDataDimExprs4Value(expand_op.out());
  if (x.data().has_value()) return false;
  if (!shape.data().has_value()) return false;
  if (out.data().has_value()) return false;
  CHECK(shape.data().value() == out.shape());
  return x.shape() == out.shape();
}

// Returns true if success
bool EraseOneExpand(
    pir::Block* block,
    pir::PatternRewriter& rewriter,  // NOLINT
    const ShapeOrDataDimExprs4ValueT& ShapeOrDataDimExprs4Value) {
  for (auto expand_it = block->begin(); expand_it != block->end();
       ++expand_it) {
    if (!expand_it->isa<paddle::dialect::ExpandOp>()) continue;
    auto expand = expand_it->dyn_cast<paddle::dialect::ExpandOp>();
    if (!SameInputOutputShape(expand, ShapeOrDataDimExprs4Value)) continue;
    auto generate_shape_op =
        expand.shape().defining_op<cinn::dialect::GenerateShapeOp>();
    CHECK_NOTNULL(generate_shape_op);
    rewriter.ReplaceAllUsesWith(expand.out(), expand.x());
    rewriter.EraseOp(expand);
    if (generate_shape_op->use_empty()) {
      rewriter.EraseOp(generate_shape_op);
    }
    return true;
  }
  return false;
}

void EraseUnnecessaryExpandsInBlock(
    pir::Block* block,
    pir::PatternRewriter& rewriter,  // NOLINT
    const ShapeOrDataDimExprs4ValueT& ShapeOrDataDimExprs4Value) {
  while (EraseOneExpand(block, rewriter, ShapeOrDataDimExprs4Value)) {
    // Do nothing.
  }
}

void ReplaceExpandWithBroadcast(pir::IrContext* ir_context,
                                pir::Block* block,
                                const GroupPtr& group) {
  std::vector<pir::Operation*> op_list;
  for (auto& op : *block) {
    op_list.push_back(&op);
  }
  pir::Builder builder(ir_context, block);
  for (auto* op : op_list) {
    if (op && op->isa<paddle::dialect::ExpandOp>() &&
        op->operand_source(1)
            .defining_op()
            ->isa<cinn::dialect::GenerateShapeOp>()) {
      builder.SetInsertionPointAfter(op);
      auto x_rank = op->operand_source(0)
                        .type()
                        .dyn_cast<pir::ShapedTypeInterface>()
                        .GetRank();
      auto out_rank =
          op->result(0).type().dyn_cast<pir::ShapedTypeInterface>().GetRank();
      std::vector<int64_t> broadcast_axes(x_rank, 0);
      size_t index_gap = out_rank - x_rank;
      for (size_t i = 0; i < x_rank; ++i) {
        broadcast_axes[i] = i + index_gap;
      }
      std::vector<int64_t> out_shape(out_rank, -1);
      auto broadcast = builder.Build<cinn::dialect::BroadcastOp>(
          op->operand_source(0), broadcast_axes, out_shape);
      auto broadcast_out = broadcast.result(0);
      auto expand_out = op->result(0);
      expand_out.ReplaceAllUsesWith(broadcast_out);
      group->SetShapeOrDataExprs(broadcast_out,
                                 group->GetShapeOrDataExprs(expand_out));
      CHECK(op->use_empty());
      auto generate_shape_op = op->operand_source(1).defining_op();
      op->Erase();
      if (generate_shape_op->use_empty()) {
        generate_shape_op->Erase();
      }
    }
  }
}

std::vector<pir::Value> GetBlockOutsideInput(
    const std::vector<pir::Operation*>& op_list) {
  std::vector<pir::Value> vec_res;
  std::unordered_set<::pir::Value> block_inner_output;
  for (size_t k = 0; k < op_list.size(); ++k) {
    for (size_t i = 0; i < op_list[k]->num_results(); ++i) {
      block_inner_output.insert(op_list[k]->result(i));
    }
  }

  std::unordered_set<::pir::Value> insert_value;
  for (size_t k = 0; k < op_list.size(); ++k) {
    for (size_t i = 0; i < op_list[k]->num_operands(); ++i) {
      if (!block_inner_output.count(op_list[k]->operand_source(i)) &&
          !insert_value.count(op_list[k]->operand_source(i))) {
        vec_res.push_back(op_list[k]->operand_source(i));
        insert_value.insert(op_list[k]->operand_source(i));
      }
    }
  }
  return vec_res;
}

std::tuple<pir::Value, pir::Value, pir::Value> BroadcastableToCondValue(
    const symbol::Broadcastable<symbol::DimExpr>& broadcastable_condition,
    pir::ShapeConstraintIRAnalysis& shape_analysis,  // NOLINT
    const std::vector<pir::Value>& group_inputs,
    pir::Builder& builder) {  // NOLINT
  const auto& lhs_expr = broadcastable_condition->lhs;
  const auto& rhs_expr = broadcastable_condition->rhs;
  auto ShapeOrDataDimExprs4Value = [&shape_analysis](pir::Value value) {
    return shape_analysis.GetShapeOrDataForValue(value);
  };

  std::vector<pir::Value> lhs_minimal_inputs;
  std::vector<pir::Attribute> lhs_output_dim_expr_attrs;
  cinn::dialect::GenerateShapeOp::SymbolBindings lhs_symbol_bindings;
  bool success =
      cinn::dialect::MakeGenerateShapeOpAttribute(builder.ir_context(),
                                                  ShapeOrDataDimExprs4Value,
                                                  {lhs_expr},
                                                  group_inputs,
                                                  &lhs_minimal_inputs,
                                                  &lhs_output_dim_expr_attrs,
                                                  &lhs_symbol_bindings);
  CHECK(success);
  std::vector<pir::Value> rhs_minimal_inputs;
  std::vector<pir::Attribute> rhs_output_dim_expr_attrs;
  cinn::dialect::GenerateShapeOp::SymbolBindings rhs_symbol_bindings;
  success =
      cinn::dialect::MakeGenerateShapeOpAttribute(builder.ir_context(),
                                                  ShapeOrDataDimExprs4Value,
                                                  {rhs_expr},
                                                  group_inputs,
                                                  &rhs_minimal_inputs,
                                                  &rhs_output_dim_expr_attrs,
                                                  &rhs_symbol_bindings);
  CHECK(success);

  auto lhs_value =
      builder
          .Build<cinn::dialect::GenerateShapeOp>(lhs_minimal_inputs,
                                                 lhs_output_dim_expr_attrs,
                                                 lhs_symbol_bindings)
          .out();
  auto rhs_value =
      builder
          .Build<cinn::dialect::GenerateShapeOp>(rhs_minimal_inputs,
                                                 rhs_output_dim_expr_attrs,
                                                 rhs_symbol_bindings)
          .out();

  auto const_one = builder
                       .Build<paddle::dialect::FullOp>(
                           std::vector<int64_t>{1}, 1, phi::DataType::INT64)
                       .out();
  auto lhs_eq_rhs_cond =
      builder.Build<paddle::dialect::EqualOp>(lhs_value, rhs_value).out();
  auto lhs_eq_one_cond =
      builder.Build<paddle::dialect::EqualOp>(lhs_value, const_one).out();
  auto rhs_eq_one_cond =
      builder.Build<paddle::dialect::EqualOp>(rhs_value, const_one).out();
  return std::tuple<pir::Value, pir::Value, pir::Value>(
      lhs_eq_rhs_cond, lhs_eq_one_cond, rhs_eq_one_cond);
}

GroupPtr CloneGroup(const GroupPtr& group,
                    pir::Block* block,
                    pir::IrMapping* ir_mapping) {
  std::cerr << "clone grou !!!!!!!!!!!!!!!!!!!!!!!!!!!!!!!!!!!!!!!!!!\n";
  return group->Clone(block, *ir_mapping);
}

void UpdateGroupShapeExprs(
    const GroupPtr& new_group,
    const GroupPtr& origin_group,
    const pir::IrMapping& ir_mapping,
    const cinn::common::BroadcastLeaf& value_dim_exprs_list,
    const std::unordered_map<pir::Value, size_t>& value_to_dim_expr_idx) {
  for (const auto& [origin_val, new_val] : ir_mapping.GetMap<pir::Value>()) {
    const auto& shape_dim_expr =
        value_dim_exprs_list->at(value_to_dim_expr_idx.at(origin_val));
    const auto& origin_shape_or_data =
        origin_group->GetShapeOrDataExprs(origin_val);
    if (origin_shape_or_data.data()) {
      new_group->SetShapeOrDataExprs(
          new_val,
          symbol::ShapeOrDataDimExprs{symbol::TensorShapeOrDataDimExprs(
              std::vector<symbol::DimExpr>{shape_dim_expr.size()},
              shape_dim_expr)});
    } else {
      new_group->SetShapeOrDataExprs(
          new_val,
          symbol::ShapeOrDataDimExprs{
              symbol::TensorShapeOrDataDimExprs(shape_dim_expr)});
    }
  }
}

void SetLeafBlockByGroupView(
    const GroupPtr& origin_group,
    const cinn::common::BroadcastLeaf& value_dim_exprs_list,
    const std::unordered_map<pir::Value, size_t>& value_to_dim_expr_idx,
    pir::Builder& builder,  // NOLINT
    pir::Block* block,
    std::unordered_map<pir::Block*, GroupPtr>* group_map) {
  pir::IrMapping ir_mapping;
  auto origin_group_inputs = GetBlockOutsideInput(origin_group->ops);
  for (auto input : origin_group_inputs) {
    ir_mapping.Add(input, input);
  }

  auto new_group = CloneGroup(origin_group, block, &ir_mapping);
  CHECK_EQ(origin_group->ops.size(), new_group->ops.size());
  UpdateGroupShapeExprs(new_group,
                        origin_group,
                        ir_mapping,
                        value_dim_exprs_list,
                        value_to_dim_expr_idx);

  // Insert YieldOp for outputs
  std::vector<pir::Value> outputs;
  builder.SetInsertionPointToBlockEnd(block);
  for (auto output : origin_group->GetGroupOutputValues()) {
    outputs.push_back(ir_mapping.Lookup(output));
  }
  builder.Build<pir::YieldOp>(outputs);

  group_map->insert({block, new_group});
}

std::vector<pir::Value> GetOpOuputValues(const pir::Operation* op) {
  std::vector<pir::Value> outputs;
  outputs.reserve(op->num_results());
  for (size_t i = 0; i < op->num_results(); ++i) {
    outputs.push_back(op->result(i));
  }
  return outputs;
}

void InsertYieldOpForCondBlock(pir::Operation* cond_op,
                               pir::Builder& builder) {  // NOLINT
  if (cond_op) {
    builder.SetInsertionPointAfter(cond_op);
    builder.Build<pir::YieldOp>(GetOpOuputValues(cond_op));
  }
}

// Visit broadcast_tree by dfs
pir::Operation* CreateConditionBlock(
    const cinn::common::BroadcastTree& broadcast_tree,
    const GroupPtr& origin_group,
    pir::ShapeConstraintIRAnalysis& shape_analysis,  // NOLINT
    const std::unordered_map<pir::Value, size_t>& value_to_dim_expr_idx,
    const std::vector<pir::Value>& group_inputs,
    const std::vector<pir::Type>& output_types,
    pir::Builder& builder,  // NOLINT
    pir::Block* block,
    std::unordered_map<pir::Block*, GroupPtr>* group_map) {
  if (broadcast_tree.Has<cinn::common::BroadcastLeaf>()) {
    const auto& broadcast_leaf =
        broadcast_tree.Get<cinn::common::BroadcastLeaf>();
    SetLeafBlockByGroupView(origin_group,
                            broadcast_leaf,
                            value_to_dim_expr_idx,
                            builder,
                            block,
                            group_map);
    return nullptr;
  } else {
    const auto& branch =
        broadcast_tree
            .Get<cinn::common::BroadcastBranch<cinn::common::BroadcastTree>>();
    const auto& [lhs_eq_rhs_cond, lhs_eq_one_cond, rhs_eq_one_cond] =
        BroadcastableToCondValue(
            branch.Get<0>(), shape_analysis, group_inputs, builder);

    // lhs == rhs
    auto lhs_eq_rhs_cond_op = builder.Build<paddle::dialect::IfOp>(
        lhs_eq_rhs_cond, std::vector<pir::Type>{output_types});
    pir::Block& lhs_eq_rhs_block = lhs_eq_rhs_cond_op.true_block();
    builder.SetInsertionPointToBlockEnd(&lhs_eq_rhs_block);
    auto* lhs_eq_rhs_block_op = CreateConditionBlock(branch.Get<1>(),
                                                     origin_group,
                                                     shape_analysis,
                                                     value_to_dim_expr_idx,
                                                     group_inputs,
                                                     output_types,
                                                     builder,
                                                     &lhs_eq_rhs_block,
                                                     group_map);
    InsertYieldOpForCondBlock(lhs_eq_rhs_block_op, builder);

    pir::Block& lhs_not_eq_rhs_block = lhs_eq_rhs_cond_op.false_block();
    builder.SetInsertionPointToBlockEnd(&lhs_not_eq_rhs_block);

    // lhs != rhs && lhs == 1
    auto lhs_eq_one_cond_op = builder.Build<paddle::dialect::IfOp>(
        lhs_eq_one_cond, std::vector<pir::Type>{output_types});
    pir::Block& lhs_eq_one_block = lhs_eq_one_cond_op.true_block();
    builder.SetInsertionPointToBlockEnd(&lhs_eq_one_block);
    auto* lhs_eq_one_block_op = CreateConditionBlock(branch.Get<2>(),
                                                     origin_group,
                                                     shape_analysis,
                                                     value_to_dim_expr_idx,
                                                     group_inputs,
                                                     output_types,
                                                     builder,
                                                     &lhs_eq_one_block,
                                                     group_map);
    InsertYieldOpForCondBlock(lhs_eq_one_block_op, builder);

    // lhs != rhs && rhs == 1
    pir::Block& rhs_eq_one_block = lhs_eq_one_cond_op.false_block();
    builder.SetInsertionPointToBlockEnd(&rhs_eq_one_block);
    auto* rhs_eq_one_block_op = CreateConditionBlock(branch.Get<3>(),
                                                     origin_group,
                                                     shape_analysis,
                                                     value_to_dim_expr_idx,
                                                     group_inputs,
                                                     output_types,
                                                     builder,
                                                     &rhs_eq_one_block,
                                                     group_map);
    InsertYieldOpForCondBlock(rhs_eq_one_block_op, builder);

    builder.SetInsertionPointToBlockEnd(&lhs_not_eq_rhs_block);
    builder.Build<pir::YieldOp>(GetOpOuputValues(lhs_eq_one_cond_op));

    return lhs_eq_rhs_cond_op;
  }
}

std::unordered_map<GroupPtr, std::unordered_map<std::string, pir::Attribute>>
CompileGroupAsOpAttribute(
    const std::shared_ptr<cinn::hlir::framework::PirCompiler>& pir_compiler,
    const std::vector<GroupPtr>& group_list) {
  auto fn_ptr_res = pir_compiler->BuildCUDAJITInfo(group_list);

  std::unordered_map<GroupPtr, std::unordered_map<std::string, pir::Attribute>>
      result;
  for (size_t i = 0; i < group_list.size(); ++i) {
    std::unordered_map<std::string, ::pir::Attribute> op_attrs{
        {cinn::dialect::JitKernelOp::kAttrName,
         cinn::dialect::CINNKernelInfoAttribute::get(pir::IrContext::Instance(),
                                                     fn_ptr_res[i])},
    };
    result.insert({group_list[i], op_attrs});
  }
  return result;
}

void SimplyConditionBlock(
    pir::PatternRewriter& rewriter,  // NOLINT
    std::unordered_map<pir::Block*, GroupPtr>* group_map) {
  VLOG(4) << "simply condition block";
  using DoEachMutBlockGroupT =
      std::function<void(pir::Block*, const GroupPtr&)>;
  const auto& ForEachMutBlockGroup = [&](const DoEachMutBlockGroupT& DoEach) {
    for (auto& [block, group] : *group_map) {
      DoEach(block, group);
      std::vector<pir::Operation*> group_new_ops;
      group_new_ops.reserve(block->size());
      std::unordered_set<pir::Operation*> group_ops_set;
      for (auto& op : *block) {
        if (!op.isa<pir::YieldOp>()) {
          group_new_ops.push_back(&op);
          group_ops_set.insert(&op);
        }
      }
      group->ops = group_new_ops;
      group->ops_set = group_ops_set;
    }
  };
  ForEachMutBlockGroup([&](auto* block, const auto& group) {
    auto GetShapeOrDataForValue =
        [&group](pir::Value value) -> const symbol::ShapeOrDataDimExprs& {
      return group->GetShapeOrDataExprs(value);
    };
    EraseUnnecessaryExpandsInBlock(block, rewriter, GetShapeOrDataForValue);
  });
  ForEachMutBlockGroup([&](auto* block, const auto& group) {
    ReplaceExpandWithBroadcast(rewriter.ir_context(), block, group);
  });
}

void CompileGroupToJitKernelOp(
    const std::vector<pir::Value>& group_inputs,
    const std::shared_ptr<cinn::hlir::framework::PirCompiler>& pir_compiler,
    pir::PatternRewriter& rewriter,  // NOLINT
    std::unordered_map<pir::Block*, GroupPtr>* group_map) {
  // prepare attribute for jit_kernel_op
  std::vector<GroupPtr> group_list;
  group_list.reserve(group_map->size());
  for (const auto& [_, group] : *group_map) {
    group_list.push_back(group);
  }
  auto op_attr_map = CompileGroupAsOpAttribute(pir_compiler, group_list);
  VLOG(4) << "The size of group_map is : " << group_map->size();
  for (auto& [block, group] : *group_map) {
    std::vector<pir::Type> output_types;
    const auto& group_output_values = group->output_values;
    for (size_t i = 0; i < group_output_values.size(); ++i) {
      output_types.push_back(group_output_values[i].type());
    }
    auto& yield_op = block->back();
    CHECK(yield_op.isa<pir::YieldOp>()) << "Last op of block should be yield";
    rewriter.set_insertion_point(&yield_op);
    auto jit_kernel_op = rewriter.Build<cinn::dialect::JitKernelOp>(
        group_inputs, op_attr_map.at(group), output_types);
    CHECK(jit_kernel_op.num_results() == group_output_values.size());
    for (size_t i = 0; i < jit_kernel_op.num_results(); ++i) {
      rewriter.ReplaceAllUsesWith(group_output_values[i],
                                  jit_kernel_op.result(i));
    }

    // Delete origin group ops
    std::vector<pir::Operation*> group_ops;
    for (auto iter = block->rbegin(); iter != block->rend(); iter++) {
      if (!iter->isa<pir::YieldOp>()) {
        group_ops.push_back(&(*iter));
      }
    }
    for (auto* op : group_ops) {
      if (op->use_empty()) {
        op->Erase();
      }
    }
  }
}

pir::Operation* CompileBroadcastTreeToConditionBlock(
    const cinn::common::BroadcastTree& broadcast_tree,
    const GroupPtr& group,
    pir::ShapeConstraintIRAnalysis& shape_analysis,  // NOLINT
    const std::shared_ptr<cinn::hlir::framework::PirCompiler>& pir_compiler,
    const std::unordered_map<pir::Value, size_t>& value_to_dim_expr_idx,
    const std::vector<pir::Value>& group_inputs,
    const std::vector<pir::Type>& output_types,
    pir::PatternRewriter& rewriter) {  // NOLINT
  // 1. broadcast tree to condition op
  VLOG(4) << "broadcast tree to condition op";
  std::unordered_map<pir::Block*, GroupPtr> group_map;
  pir::Operation* cond_op = CreateConditionBlock(broadcast_tree,
                                                 group,
                                                 shape_analysis,
                                                 value_to_dim_expr_idx,
                                                 group_inputs,
                                                 output_types,
                                                 rewriter,
                                                 rewriter.block(),
                                                 &group_map);
  // 2. simply every condition block
  auto* program = group->ops.front()->GetParentProgram();
  VLOG(6) << "Before simply condition block: " << *program;

  SimplyConditionBlock(rewriter, &group_map);
  VLOG(6) << "After simply condition block: " << *program;

  // 3. compile condition block to jit_kernel_op
  CompileGroupToJitKernelOp(group_inputs, pir_compiler, rewriter, &group_map);
  VLOG(6) << "compile condition block to jit_kernel_op: " << *program;

  return cond_op;
}

pir::Operation* ProcessDyShapeGroup(
    const GroupPtr& group,
    pir::ShapeConstraintIRAnalysis& shape_analysis,  // NOLINT
    const std::shared_ptr<cinn::hlir::framework::PirCompiler>& pir_compiler,
    pir::PatternRewriter& rewriter) {  // NOLINT
  std::unordered_set<pir::Value> value_view;
  group->WalkOps([&group, &value_view](pir::Operation* op) {
    for (size_t i = 0; i < op->num_operands(); ++i) {
      value_view.insert(op->operand_source(i));
    }
    for (size_t i = 0; i < op->num_results(); ++i) {
      value_view.insert(op->result(i));
    }
  });

  // construct broadcast tree
  VLOG(4) << "construct broadcast tree";
  cinn::adt::List<std::vector<symbol::DimExpr>> all_value_dim_exprs;
  std::unordered_map<pir::Value, size_t> value_to_dim_expr_idx;
  for (auto value : value_view) {
    const auto& shape_dim_expr = group->GetShapeOrDataExprs(value);
    const auto& data_shape = shape_dim_expr.data();
    if (data_shape) {
      all_value_dim_exprs->push_back(*data_shape);
    } else {
      all_value_dim_exprs->push_back(shape_dim_expr.shape());
    }
    value_to_dim_expr_idx[value] = all_value_dim_exprs->size() - 1;
  }
  VLOG(6) << "before constructed. broadcast-leaf: \n"
          << ToTxtString(cinn::common::BroadcastTree(all_value_dim_exprs));
  cinn::common::BroadcastTree broadcast_tree =
      cinn::common::ConstructBroadcastTree(
          cinn::common::BroadcastLeaf(all_value_dim_exprs));
  VLOG(4) << "broadcast-tree: \n" << ToTxtString(broadcast_tree);

  auto group_inputs = GetBlockOutsideInput(group->ops);

  // has multiple branch
  if (broadcast_tree
          .Has<cinn::common::BroadcastBranch<cinn::common::BroadcastTree>>()) {
    std::vector<pir::Type> output_types;
    auto group_output_values = group->GetGroupOutputValues();
    for (size_t i = 0; i < group_output_values.size(); ++i) {
      output_types.push_back(group_output_values[i].type());
    }
    return CompileBroadcastTreeToConditionBlock(broadcast_tree,
                                                group,
                                                shape_analysis,
                                                pir_compiler,
                                                value_to_dim_expr_idx,
                                                group_inputs,
                                                output_types,
                                                rewriter);
  } else {  // no condition block
    // compile group to jit_kernel_op
    auto op_attr_map = CompileGroupAsOpAttribute(pir_compiler, {group});
    std::vector<pir::Type> output_types;
    const auto& group_output_values = group->output_values;
    for (size_t i = 0; i < group_output_values.size(); ++i) {
      output_types.push_back(group_output_values[i].type());
    }
    auto jit_kernel_op = rewriter.Build<cinn::dialect::JitKernelOp>(
        group_inputs, op_attr_map.at(group), output_types);
    return jit_kernel_op;
  }
}

std::unordered_map<::pir::Value, symbol::ShapeOrDataDimExprs>
CreateGroupShapeOrDataExprs(
    const GroupPtr& group,
    pir::ShapeConstraintIRAnalysis& shape_analysis) {  // NOLINT
  std::unordered_map<::pir::Value, symbol::ShapeOrDataDimExprs> value2shape;
  for (auto* op : group->ops) {
    for (size_t i = 0; i < op->num_operands(); ++i) {
      auto operand = op->operand_source(i);
      if (operand && value2shape.find(operand) == value2shape.end() &&
          shape_analysis.HasShapeOrDataForValue(operand)) {
        value2shape.insert(
            {operand, shape_analysis.GetShapeOrDataForValue(operand)});
      }
    }
    for (size_t i = 0; i < op->num_results(); ++i) {
      auto result = op->result(i);
      if (result && value2shape.find(result) == value2shape.end() &&
          shape_analysis.HasShapeOrDataForValue(result)) {
        value2shape.insert(
            {result, shape_analysis.GetShapeOrDataForValue(result)});
      }
    }
  }
  return value2shape;
}
class FusionOpPattern : public pir::OpRewritePattern<cinn::dialect::FusionOp> {
 public:
  explicit FusionOpPattern(::pir::IrContext* context)
      : pir::OpRewritePattern<cinn::dialect::FusionOp>(context) {}

  bool MatchAndRewrite(cinn::dialect::FusionOp fusion_op,
                       pir::PatternRewriter& rewriter) const override {
    ::pir::IrContext* ctx = ::pir::IrContext::Instance();
    auto target = cinn::common::DefaultNVGPUTarget();
    // TODO(Aurelius84): Remove scope after cleaning PirCompiler useless Build
    // Interface
    auto scope = std::make_shared<cinn::hlir::framework::Scope>();
    auto* program = fusion_op->GetParentProgram();
    auto ir_compiler = cinn::hlir::framework::PirCompilerManager::Create(
        *program, target, scope);
    std::cerr << "rebuild\n";
    auto group = RebuildGroup(fusion_op);
    std::cerr << "fin rebuild\n";
    // Because the group is rebuilt, the order of group.output_values generated
    // by BuildCUDAJITInfo may not be same with the order bound in the yield op,
    // so a mapping is required.

    auto& shape_analysis = pir::ShapeAnalysisManager::Instance().Get(
        fusion_op->GetParentProgram());
    group->set_value_to_shape_or_data_exprs(
        CreateGroupShapeOrDataExprs(group, shape_analysis));
    if (FLAGS_cinn_enable_map_expr) {
      cinn::adt::TryGenerateMapExprFromGroup(group);
    }

    // auto attr = fusion_op.attribute("group_info")
    //                 .dyn_cast<cinn::dialect::GroupInfoAttribute>()
    //                 .data();
    // auto align_info = attr.alignment_schedule_info;

    // for (auto it = align_info.begin(); it != align_info.end(); ++it) {
    //   for (auto& node : it->second) {
    //     std::cerr << node.DebugStr() << std::endl;
    //   }
    // }

    // std::cerr << "!!!!!!!!!!!! group id " << attr.group_id << std::endl;
    // std::cerr << "type " << attr.op_pattern_kind << std::endl;

    // std::cerr << "reduce axis ";
    // for (auto d : attr.reduce_axis) {
    //   std::cerr << " " << d;
    // }
    // std::cerr << std::endl;

    // std::cerr << "loop range ";
    // for (auto d : attr.loop_ranges) {
    //   std::cerr << " " << d;
    // }
    // std::cerr << std::endl;

    // TODO(zhangyuqin1998): Replace pir::Group with a new structure
    pir::Operation* compiled_op =
        ProcessGroup(group, shape_analysis, ir_compiler, rewriter);

    for (size_t i = 0; i < fusion_op.num_results(); ++i) {
      rewriter.ReplaceAllUsesWith(fusion_op.result(i), compiled_op->result(i));
      if (shape_analysis.HasShapeOrDataForValue(fusion_op.result(i))) {
        shape_analysis.SetShapeOrDataForValue(
            compiled_op->result(i),
            shape_analysis.GetShapeOrDataForValue(fusion_op.result(i)));
      } else {
        LOG(WARNING) << "No shape_data for "
                     << fusion_op.result(i).defining_op()->name() << "_result_"
                     << i;
      }
    }

    rewriter.EraseOp(fusion_op);
    return true;
  }

 protected:
  virtual pir::Operation* ProcessGroup(
      const GroupPtr& group,
      pir::ShapeConstraintIRAnalysis& shape_analysis,  // NOLINT
      const std::shared_ptr<cinn::hlir::framework::PirCompiler>& pir_compiler,
      pir::PatternRewriter& rewriter) const {  // NOLINT
    auto group_inputs = GetBlockOutsideInput(group->ops);
    // compile group to jit_kernel_op
    auto op_attr_map = CompileGroupAsOpAttribute(pir_compiler, {group});
    std::vector<pir::Type> output_types;
    const auto& group_output_values = group->output_values;
    for (size_t i = 0; i < group_output_values.size(); ++i) {
      output_types.push_back(group_output_values[i].type());
    }
    auto jit_kernel_op = rewriter.Build<cinn::dialect::JitKernelOp>(
        group_inputs, op_attr_map.at(group), output_types);
    return jit_kernel_op;
  }

 private:
  std::shared_ptr<Group> RebuildGroup(cinn::dialect::FusionOp fusion_op) const {
    auto group = std::make_shared<Group>();
    group->op_pattern_kind = cinn::hlir::framework::OpPatternKind::kElementWise;
    if (fusion_op.attributes().count("group_info")) {
      auto attr = fusion_op.attribute("group_info")
                      .dyn_cast<cinn::dialect::GroupInfoAttribute>()
                      .data();
<<<<<<< HEAD
      std::cerr << "have group info\n";
=======

>>>>>>> 0f67e211
      group->op_pattern_kind = attr.op_pattern_kind;
      group->loop_ranges = attr.loop_ranges;

      group->reduce_axis = attr.reduce_axis;
      group->alignment_schedule_info = attr.alignment_schedule_info;
<<<<<<< HEAD

      std::cerr << "align info num \n " << attr.alignment_schedule_info.size()
                << std::endl;
=======
>>>>>>> 0f67e211
    }

    // Rebuild ops of the group
    std::stringstream ss;
    ::pir::IrPrinter printer(ss);
    for (auto op : fusion_op.GetOperators()) {
      if (!op->isa<::pir::YieldOp>()) {
        group->ops.push_back(op);
<<<<<<< HEAD
        printer.PrintOperation(op);
        ss << std::endl;
=======
>>>>>>> 0f67e211

        group->ops_set.insert(op);

        group->op_pattern_kind =
            static_cast<int>(CompatibleInfo::OpKind(*op)) >
                    static_cast<int>(group->op_pattern_kind)
                ? CompatibleInfo::OpKind(*op)
                : group->op_pattern_kind;
      }
    }

    std::cerr << "program " << ss.str() << std::endl;

    // Rebuild output_ops and input_ops of the group
    auto yield_op = fusion_op.GetOperators().back();
    for (size_t i = 0; i < yield_op->num_operands(); ++i) {
      auto in = yield_op->operand_source(i);
      group->output_values.push_back(in);
      group->output_ops.insert(in.defining_op());
    }

    // Rebuild other informations
    // TODO(zhangyuqin1998): Do we need group.master_ops?
    return group;
  }
};

class DyShapeFusionOpPattern : public FusionOpPattern {
 public:
  using FusionOpPattern::FusionOpPattern;

 protected:
  virtual pir::Operation* ProcessGroup(
      const GroupPtr& group,
      pir::ShapeConstraintIRAnalysis& shape_analysis,  // NOLINT
      const std::shared_ptr<cinn::hlir::framework::PirCompiler>& pir_compiler,
      pir::PatternRewriter& rewriter) const {  // NOLINT
    return ProcessDyShapeGroup(group, shape_analysis, pir_compiler, rewriter);
  }
};

class LowerCinnFusionOpPass : public pir::PatternRewritePass {
 public:
  LowerCinnFusionOpPass()
      : pir::PatternRewritePass("lower_cinn_fusion_op", 1) {}

  pir::RewritePatternSet InitializePatterns(pir::IrContext* context) override {
    context->GetOrRegisterDialect<cinn::dialect::RuntimeDialect>();
    context->GetOrRegisterDialect<cinn::dialect::OperatorDialect>();
    context->GetOrRegisterDialect<paddle::dialect::KernelDialect>();

    pir::RewritePatternSet ps(context);
    ps.Add<FusionOpPattern>(context);

    return ps;
  }

  bool CanApplyOn(pir::Operation* op) const override {
    return op->num_regions() > 0;
  }
};

class LowerCinnDyShapeFusionOpPass : public pir::PatternRewritePass {
 public:
  LowerCinnDyShapeFusionOpPass()
      : pir::PatternRewritePass("lower_cinn_dynamic_shape_fusion_op", 1) {}

  pir::RewritePatternSet InitializePatterns(pir::IrContext* context) override {
    context->GetOrRegisterDialect<cinn::dialect::RuntimeDialect>();
    context->GetOrRegisterDialect<cinn::dialect::OperatorDialect>();
    context->GetOrRegisterDialect<paddle::dialect::KernelDialect>();

    pir::RewritePatternSet ps(context);
    ps.Add<DyShapeFusionOpPattern>(context);

    return ps;
  }

  bool CanApplyOn(pir::Operation* op) const override {
    return op->num_regions() > 0;
  }
};

}  // namespace

namespace cinn {
namespace dialect {
namespace ir {

std::unique_ptr<::pir::Pass> CreateLowerCinnFusionOpPass() {
  return std::make_unique<LowerCinnFusionOpPass>();
}

std::unique_ptr<::pir::Pass> CreateLowerCinnDyShapeFusionOpPass() {
  return std::make_unique<LowerCinnDyShapeFusionOpPass>();
}

}  // namespace ir
}  // namespace dialect
}  // namespace cinn

// REGISTER_IR_PASS(cinn_group_lowering, LowerCinnFusionOpPass);<|MERGE_RESOLUTION|>--- conflicted
+++ resolved
@@ -634,9 +634,7 @@
     auto* program = fusion_op->GetParentProgram();
     auto ir_compiler = cinn::hlir::framework::PirCompilerManager::Create(
         *program, target, scope);
-    std::cerr << "rebuild\n";
     auto group = RebuildGroup(fusion_op);
-    std::cerr << "fin rebuild\n";
     // Because the group is rebuilt, the order of group.output_values generated
     // by BuildCUDAJITInfo may not be same with the order bound in the yield op,
     // so a mapping is required.
@@ -648,32 +646,6 @@
     if (FLAGS_cinn_enable_map_expr) {
       cinn::adt::TryGenerateMapExprFromGroup(group);
     }
-
-    // auto attr = fusion_op.attribute("group_info")
-    //                 .dyn_cast<cinn::dialect::GroupInfoAttribute>()
-    //                 .data();
-    // auto align_info = attr.alignment_schedule_info;
-
-    // for (auto it = align_info.begin(); it != align_info.end(); ++it) {
-    //   for (auto& node : it->second) {
-    //     std::cerr << node.DebugStr() << std::endl;
-    //   }
-    // }
-
-    // std::cerr << "!!!!!!!!!!!! group id " << attr.group_id << std::endl;
-    // std::cerr << "type " << attr.op_pattern_kind << std::endl;
-
-    // std::cerr << "reduce axis ";
-    // for (auto d : attr.reduce_axis) {
-    //   std::cerr << " " << d;
-    // }
-    // std::cerr << std::endl;
-
-    // std::cerr << "loop range ";
-    // for (auto d : attr.loop_ranges) {
-    //   std::cerr << " " << d;
-    // }
-    // std::cerr << std::endl;
 
     // TODO(zhangyuqin1998): Replace pir::Group with a new structure
     pir::Operation* compiled_op =
@@ -723,38 +695,23 @@
       auto attr = fusion_op.attribute("group_info")
                       .dyn_cast<cinn::dialect::GroupInfoAttribute>()
                       .data();
-<<<<<<< HEAD
       std::cerr << "have group info\n";
-=======
-
->>>>>>> 0f67e211
       group->op_pattern_kind = attr.op_pattern_kind;
       group->loop_ranges = attr.loop_ranges;
 
       group->reduce_axis = attr.reduce_axis;
       group->alignment_schedule_info = attr.alignment_schedule_info;
-<<<<<<< HEAD
 
       std::cerr << "align info num \n " << attr.alignment_schedule_info.size()
                 << std::endl;
-=======
->>>>>>> 0f67e211
     }
 
     // Rebuild ops of the group
-    std::stringstream ss;
-    ::pir::IrPrinter printer(ss);
     for (auto op : fusion_op.GetOperators()) {
       if (!op->isa<::pir::YieldOp>()) {
         group->ops.push_back(op);
-<<<<<<< HEAD
-        printer.PrintOperation(op);
-        ss << std::endl;
-=======
->>>>>>> 0f67e211
 
         group->ops_set.insert(op);
-
         group->op_pattern_kind =
             static_cast<int>(CompatibleInfo::OpKind(*op)) >
                     static_cast<int>(group->op_pattern_kind)
@@ -762,8 +719,6 @@
                 : group->op_pattern_kind;
       }
     }
-
-    std::cerr << "program " << ss.str() << std::endl;
 
     // Rebuild output_ops and input_ops of the group
     auto yield_op = fusion_op.GetOperators().back();
