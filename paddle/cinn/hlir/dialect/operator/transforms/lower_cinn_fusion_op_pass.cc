// Copyright (c) 2024 PaddlePaddle Authors. All Rights Reserved.
//
// Licensed under the Apache License, Version 2.0 (the "License");
// you may not use this file except in compliance with the License.
// You may obtain a copy of the License at
//
//     http://www.apache.org/licenses/LICENSE-2.0
//
// Unless required by applicable law or agreed to in writing, software
// distributed under the License is distributed on an "AS IS" BASIS,
// WITHOUT WARRANTIES OR CONDITIONS OF ANY KIND, either express or implied.
// See the License for the specific language governing permissions and
// limitations under the License.

#pragma once

#include "paddle/cinn/hlir/dialect/operator/transforms/lower_cinn_fusion_op_pass.h"

#include <unordered_map>

#include "paddle/cinn/adt/generate_map_expr.h"
#include "paddle/cinn/common/broadcast_tree.h"
#include "paddle/cinn/hlir/dialect/operator/ir/cinn_op.h"
#include "paddle/cinn/hlir/dialect/operator/ir/generate_shape_util.h"
#include "paddle/cinn/hlir/dialect/operator/ir/manual_op.h"
#include "paddle/cinn/hlir/dialect/operator/ir/op_attribute.h"
#include "paddle/cinn/hlir/dialect/operator/ir/op_dialect.h"
#include "paddle/cinn/hlir/dialect/runtime/ir/jit_kernel_op.h"
#include "paddle/cinn/hlir/dialect/runtime/ir/runtime_dialect.h"
#include "paddle/cinn/hlir/framework/pir/group.h"
#include "paddle/cinn/hlir/framework/pir/utils.h"
#include "paddle/cinn/hlir/framework/pir_compiler.h"
#include "paddle/cinn/runtime/flags.h"
#include "paddle/fluid/pir/dialect/kernel/ir/kernel_dialect.h"
#include "paddle/fluid/pir/dialect/operator/ir/control_flow_op.h"
#include "paddle/fluid/pir/dialect/operator/ir/manual_op.h"
#include "paddle/fluid/pir/dialect/operator/ir/pd_op.h"
#include "paddle/pir/include/core/program.h"
#include "paddle/pir/include/dialect/control_flow/ir/cf_op.h"
<<<<<<< HEAD
#include "paddle/pir/include/dialect/shape/utils/dim_expr.h"
=======
#include "paddle/pir/include/dialect/shape/utils/dim_expr_util.h"
>>>>>>> 5e7c7af7
#include "paddle/pir/include/dialect/shape/utils/shape_or_data_expr.h"
#include "paddle/pir/include/pass/pass_registry.h"
#include "paddle/pir/include/pattern_rewrite/frozen_rewrite_pattern_set.h"

PD_DECLARE_bool(cinn_enable_map_expr);

namespace {

using Group = cinn::hlir::framework::pir::Group;
using GroupPtr = std::shared_ptr<Group>;
using cinn::hlir::framework::pir::CompatibleInfo;

using ShapeOrDataDimExprs4ValueT =
    std::function<const symbol::ShapeOrDataDimExprs&(pir::Value)>;

bool SameInputOutputShape(
    paddle::dialect::ExpandOp expand_op,
    const ShapeOrDataDimExprs4ValueT& ShapeOrDataDimExprs4Value) {
  const auto& x = ShapeOrDataDimExprs4Value(expand_op.x());
  const auto& shape = ShapeOrDataDimExprs4Value(expand_op.shape());
  const auto& out = ShapeOrDataDimExprs4Value(expand_op.out());
  if (x.data().has_value()) return false;
  if (!shape.data().has_value()) return false;
  if (out.data().has_value()) return false;
  CHECK(shape.data().value() == out.shape());
  return x.shape() == out.shape();
}

// Returns true if success
bool EraseOneExpand(
    pir::Block* block,
    pir::PatternRewriter& rewriter,  // NOLINT
    const ShapeOrDataDimExprs4ValueT& ShapeOrDataDimExprs4Value) {
  for (auto expand_it = block->begin(); expand_it != block->end();
       ++expand_it) {
    if (!expand_it->isa<paddle::dialect::ExpandOp>()) continue;
    auto expand = expand_it->dyn_cast<paddle::dialect::ExpandOp>();
    if (!SameInputOutputShape(expand, ShapeOrDataDimExprs4Value)) continue;
    auto generate_shape_op =
        expand.shape().defining_op<cinn::dialect::GenerateShapeOp>();
    CHECK_NOTNULL(generate_shape_op);
    rewriter.ReplaceAllUsesWith(expand.out(), expand.x());
    rewriter.EraseOp(expand);
    if (generate_shape_op->use_empty()) {
      rewriter.EraseOp(generate_shape_op);
    }
    return true;
  }
  return false;
}

void EraseUnnecessaryExpandsInBlock(
    pir::Block* block,
    pir::PatternRewriter& rewriter,  // NOLINT
    const ShapeOrDataDimExprs4ValueT& ShapeOrDataDimExprs4Value) {
  while (EraseOneExpand(block, rewriter, ShapeOrDataDimExprs4Value)) {
    // Do nothing.
  }
}

void ReplaceExpandWithBroadcast(pir::IrContext* ir_context,
                                pir::Block* block,
                                const GroupPtr& group) {
  std::vector<pir::Operation*> op_list;
  for (auto& op : *block) {
    op_list.push_back(&op);
  }
  pir::Builder builder(ir_context, block);
  for (auto* op : op_list) {
    if (op && op->isa<paddle::dialect::ExpandOp>() &&
        op->operand_source(1)
            .defining_op()
            ->isa<cinn::dialect::GenerateShapeOp>()) {
      builder.SetInsertionPointAfter(op);
      auto x_rank = op->operand_source(0)
                        .type()
                        .dyn_cast<pir::ShapedTypeInterface>()
                        .GetRank();
      auto out_rank =
          op->result(0).type().dyn_cast<pir::ShapedTypeInterface>().GetRank();
      std::vector<int64_t> broadcast_axes(x_rank, 0);
      size_t index_gap = out_rank - x_rank;
      for (size_t i = 0; i < x_rank; ++i) {
        broadcast_axes[i] = i + index_gap;
      }
      std::vector<int64_t> out_shape(out_rank, -1);
      auto broadcast = builder.Build<cinn::dialect::BroadcastOp>(
          op->operand_source(0), broadcast_axes, out_shape);
      auto broadcast_out = broadcast.result(0);
      auto expand_out = op->result(0);
      expand_out.ReplaceAllUsesWith(broadcast_out);
      group->SetShapeOrDataExprs(broadcast_out,
                                 group->GetShapeOrDataExprs(expand_out));
      CHECK(op->use_empty());
      auto generate_shape_op = op->operand_source(1).defining_op();
      op->Erase();
      if (generate_shape_op->use_empty()) {
        generate_shape_op->Erase();
      }
    }
  }
}

std::vector<pir::Value> GetBlockOutsideInput(
    const std::vector<pir::Operation*>& op_list) {
  std::vector<pir::Value> vec_res;
  std::unordered_set<::pir::Value> block_inner_output;
  for (size_t k = 0; k < op_list.size(); ++k) {
    for (size_t i = 0; i < op_list[k]->num_results(); ++i) {
      block_inner_output.insert(op_list[k]->result(i));
    }
  }

  std::unordered_set<::pir::Value> insert_value;
  for (size_t k = 0; k < op_list.size(); ++k) {
    for (size_t i = 0; i < op_list[k]->num_operands(); ++i) {
      if (!block_inner_output.count(op_list[k]->operand_source(i)) &&
          !insert_value.count(op_list[k]->operand_source(i))) {
        vec_res.push_back(op_list[k]->operand_source(i));
        insert_value.insert(op_list[k]->operand_source(i));
      }
    }
  }
  return vec_res;
}

std::tuple<pir::Value, pir::Value, pir::Value> BroadcastableToCondValue(
    const symbol::Broadcastable<symbol::DimExpr>& broadcastable_condition,
    pir::ShapeConstraintIRAnalysis& shape_analysis,  // NOLINT
    const std::vector<pir::Value>& group_inputs,
    pir::Builder& builder) {  // NOLINT
  const auto& lhs_expr = broadcastable_condition->lhs;
  const auto& rhs_expr = broadcastable_condition->rhs;
  auto ShapeOrDataDimExprs4Value = [&shape_analysis](pir::Value value) {
    return shape_analysis.GetShapeOrDataForValue(value);
  };

  std::vector<pir::Value> lhs_minimal_inputs;
  std::vector<pir::Attribute> lhs_output_dim_expr_attrs;
  cinn::dialect::GenerateShapeOp::SymbolBindings lhs_symbol_bindings;
  bool success =
      cinn::dialect::MakeGenerateShapeOpAttribute(builder.ir_context(),
                                                  ShapeOrDataDimExprs4Value,
                                                  {lhs_expr},
                                                  group_inputs,
                                                  &lhs_minimal_inputs,
                                                  &lhs_output_dim_expr_attrs,
                                                  &lhs_symbol_bindings);
  CHECK(success);
  std::vector<pir::Value> rhs_minimal_inputs;
  std::vector<pir::Attribute> rhs_output_dim_expr_attrs;
  cinn::dialect::GenerateShapeOp::SymbolBindings rhs_symbol_bindings;
  success =
      cinn::dialect::MakeGenerateShapeOpAttribute(builder.ir_context(),
                                                  ShapeOrDataDimExprs4Value,
                                                  {rhs_expr},
                                                  group_inputs,
                                                  &rhs_minimal_inputs,
                                                  &rhs_output_dim_expr_attrs,
                                                  &rhs_symbol_bindings);
  CHECK(success);

  auto lhs_value =
      builder
          .Build<cinn::dialect::GenerateShapeOp>(lhs_minimal_inputs,
                                                 lhs_output_dim_expr_attrs,
                                                 lhs_symbol_bindings)
          .out();
  auto rhs_value =
      builder
          .Build<cinn::dialect::GenerateShapeOp>(rhs_minimal_inputs,
                                                 rhs_output_dim_expr_attrs,
                                                 rhs_symbol_bindings)
          .out();

  auto const_one = builder
                       .Build<paddle::dialect::FullOp>(
                           std::vector<int64_t>{1}, 1, phi::DataType::INT64)
                       .out();
  auto lhs_eq_rhs_cond =
      builder.Build<paddle::dialect::EqualOp>(lhs_value, rhs_value).out();
  auto lhs_eq_one_cond =
      builder.Build<paddle::dialect::EqualOp>(lhs_value, const_one).out();
  auto rhs_eq_one_cond =
      builder.Build<paddle::dialect::EqualOp>(rhs_value, const_one).out();
  return std::tuple<pir::Value, pir::Value, pir::Value>(
      lhs_eq_rhs_cond, lhs_eq_one_cond, rhs_eq_one_cond);
}

GroupPtr CloneGroup(const GroupPtr& group,
                    pir::Block* block,
                    pir::IrMapping* ir_mapping) {
  return group->Clone(block, *ir_mapping);
}

void UpdateGroupShapeExprs(
    const GroupPtr& new_group,
    const GroupPtr& origin_group,
    const pir::IrMapping& ir_mapping,
    const cinn::common::BroadcastLeaf& value_dim_exprs_list,
    const std::unordered_map<pir::Value, size_t>& value_to_dim_expr_idx) {
  for (const auto& [origin_val, new_val] : ir_mapping.GetMap<pir::Value>()) {
    const auto& shape_dim_expr =
        value_dim_exprs_list->at(value_to_dim_expr_idx.at(origin_val));
    const auto& origin_shape_or_data =
        origin_group->GetShapeOrDataExprs(origin_val);
    if (origin_shape_or_data.data()) {
      new_group->SetShapeOrDataExprs(
          new_val,
          symbol::ShapeOrDataDimExprs{symbol::TensorShapeOrDataDimExprs(
              std::vector<symbol::DimExpr>{shape_dim_expr.size()},
              shape_dim_expr)});
    } else {
      new_group->SetShapeOrDataExprs(
          new_val,
          symbol::ShapeOrDataDimExprs{
              symbol::TensorShapeOrDataDimExprs(shape_dim_expr)});
    }
  }
}

void SetLeafBlockByGroupView(
    const GroupPtr& origin_group,
    const cinn::common::BroadcastLeaf& value_dim_exprs_list,
    const std::unordered_map<pir::Value, size_t>& value_to_dim_expr_idx,
    pir::Builder& builder,  // NOLINT
    pir::Block* block,
    std::unordered_map<pir::Block*, GroupPtr>* group_map) {
  pir::IrMapping ir_mapping;
  auto origin_group_inputs = GetBlockOutsideInput(origin_group->ops);
  for (auto input : origin_group_inputs) {
    ir_mapping.Add(input, input);
  }

  auto new_group = CloneGroup(origin_group, block, &ir_mapping);
  CHECK_EQ(origin_group->ops.size(), new_group->ops.size());
  UpdateGroupShapeExprs(new_group,
                        origin_group,
                        ir_mapping,
                        value_dim_exprs_list,
                        value_to_dim_expr_idx);

  // Insert YieldOp for outputs
  std::vector<pir::Value> outputs;
  builder.SetInsertionPointToBlockEnd(block);
  for (auto output : origin_group->GetGroupOutputValues()) {
    outputs.push_back(ir_mapping.Lookup(output));
  }
  builder.Build<pir::YieldOp>(outputs);

  group_map->insert({block, new_group});
}

std::vector<pir::Value> GetOpOuputValues(const pir::Operation* op) {
  std::vector<pir::Value> outputs;
  outputs.reserve(op->num_results());
  for (size_t i = 0; i < op->num_results(); ++i) {
    outputs.push_back(op->result(i));
  }
  return outputs;
}

void InsertYieldOpForCondBlock(pir::Operation* cond_op,
                               pir::Builder& builder) {  // NOLINT
  if (cond_op) {
    builder.SetInsertionPointAfter(cond_op);
    builder.Build<pir::YieldOp>(GetOpOuputValues(cond_op));
  }
}

// Visit broadcast_tree by dfs
pir::Operation* CreateConditionBlock(
    const cinn::common::BroadcastTree& broadcast_tree,
    const GroupPtr& origin_group,
    pir::ShapeConstraintIRAnalysis& shape_analysis,  // NOLINT
    const std::unordered_map<pir::Value, size_t>& value_to_dim_expr_idx,
    const std::vector<pir::Value>& group_inputs,
    const std::vector<pir::Type>& output_types,
    pir::Builder& builder,  // NOLINT
    pir::Block* block,
    std::unordered_map<pir::Block*, GroupPtr>* group_map) {
  if (broadcast_tree.Has<cinn::common::BroadcastLeaf>()) {
    const auto& broadcast_leaf =
        broadcast_tree.Get<cinn::common::BroadcastLeaf>();
    SetLeafBlockByGroupView(origin_group,
                            broadcast_leaf,
                            value_to_dim_expr_idx,
                            builder,
                            block,
                            group_map);
    return nullptr;
  } else {
    const auto& branch =
        broadcast_tree
            .Get<cinn::common::BroadcastBranch<cinn::common::BroadcastTree>>();
    const auto& [lhs_eq_rhs_cond, lhs_eq_one_cond, rhs_eq_one_cond] =
        BroadcastableToCondValue(
            branch.Get<0>(), shape_analysis, group_inputs, builder);

    // lhs == rhs
    auto lhs_eq_rhs_cond_op = builder.Build<paddle::dialect::IfOp>(
        lhs_eq_rhs_cond, std::vector<pir::Type>{output_types});
    pir::Block& lhs_eq_rhs_block = lhs_eq_rhs_cond_op.true_block();
    builder.SetInsertionPointToBlockEnd(&lhs_eq_rhs_block);
    auto* lhs_eq_rhs_block_op = CreateConditionBlock(branch.Get<1>(),
                                                     origin_group,
                                                     shape_analysis,
                                                     value_to_dim_expr_idx,
                                                     group_inputs,
                                                     output_types,
                                                     builder,
                                                     &lhs_eq_rhs_block,
                                                     group_map);
    InsertYieldOpForCondBlock(lhs_eq_rhs_block_op, builder);

    pir::Block& lhs_not_eq_rhs_block = lhs_eq_rhs_cond_op.false_block();
    builder.SetInsertionPointToBlockEnd(&lhs_not_eq_rhs_block);

    // lhs != rhs && lhs == 1
    auto lhs_eq_one_cond_op = builder.Build<paddle::dialect::IfOp>(
        lhs_eq_one_cond, std::vector<pir::Type>{output_types});
    pir::Block& lhs_eq_one_block = lhs_eq_one_cond_op.true_block();
    builder.SetInsertionPointToBlockEnd(&lhs_eq_one_block);
    auto* lhs_eq_one_block_op = CreateConditionBlock(branch.Get<2>(),
                                                     origin_group,
                                                     shape_analysis,
                                                     value_to_dim_expr_idx,
                                                     group_inputs,
                                                     output_types,
                                                     builder,
                                                     &lhs_eq_one_block,
                                                     group_map);
    InsertYieldOpForCondBlock(lhs_eq_one_block_op, builder);

    // lhs != rhs && rhs == 1
    pir::Block& rhs_eq_one_block = lhs_eq_one_cond_op.false_block();
    builder.SetInsertionPointToBlockEnd(&rhs_eq_one_block);
    auto* rhs_eq_one_block_op = CreateConditionBlock(branch.Get<3>(),
                                                     origin_group,
                                                     shape_analysis,
                                                     value_to_dim_expr_idx,
                                                     group_inputs,
                                                     output_types,
                                                     builder,
                                                     &rhs_eq_one_block,
                                                     group_map);
    InsertYieldOpForCondBlock(rhs_eq_one_block_op, builder);

    builder.SetInsertionPointToBlockEnd(&lhs_not_eq_rhs_block);
    builder.Build<pir::YieldOp>(GetOpOuputValues(lhs_eq_one_cond_op));

    return lhs_eq_rhs_cond_op;
  }
}

std::unordered_map<GroupPtr, std::unordered_map<std::string, pir::Attribute>>
CompileGroupAsOpAttribute(
    const std::shared_ptr<cinn::hlir::framework::PirCompiler>& pir_compiler,
    const std::vector<GroupPtr>& group_list) {
  auto fn_ptr_res = pir_compiler->BuildCUDAJITInfo(group_list);

  std::unordered_map<GroupPtr, std::unordered_map<std::string, pir::Attribute>>
      result;
  for (size_t i = 0; i < group_list.size(); ++i) {
    std::unordered_map<std::string, ::pir::Attribute> op_attrs{
        {cinn::dialect::JitKernelOp::kAttrName,
         cinn::dialect::CINNKernelInfoAttribute::get(pir::IrContext::Instance(),
                                                     fn_ptr_res[i])},
    };
    result.insert({group_list[i], op_attrs});
  }
  return result;
}

void SimplyConditionBlock(
    pir::PatternRewriter& rewriter,  // NOLINT
    std::unordered_map<pir::Block*, GroupPtr>* group_map) {
  VLOG(4) << "simply condition block";
  using DoEachMutBlockGroupT =
      std::function<void(pir::Block*, const GroupPtr&)>;
  const auto& ForEachMutBlockGroup = [&](const DoEachMutBlockGroupT& DoEach) {
    for (auto& [block, group] : *group_map) {
      DoEach(block, group);
      std::vector<pir::Operation*> group_new_ops;
      group_new_ops.reserve(block->size());
      std::unordered_set<pir::Operation*> group_ops_set;
      for (auto& op : *block) {
        if (!op.isa<pir::YieldOp>()) {
          group_new_ops.push_back(&op);
          group_ops_set.insert(&op);
        }
      }
      group->ops = group_new_ops;
      group->ops_set = group_ops_set;
    }
  };
  ForEachMutBlockGroup([&](auto* block, const auto& group) {
    auto GetShapeOrDataForValue =
        [&group](pir::Value value) -> const symbol::ShapeOrDataDimExprs& {
      return group->GetShapeOrDataExprs(value);
    };
    EraseUnnecessaryExpandsInBlock(block, rewriter, GetShapeOrDataForValue);
  });
}

void CompileGroupToJitKernelOp(
    const std::vector<pir::Value>& group_inputs,
    const std::shared_ptr<cinn::hlir::framework::PirCompiler>& pir_compiler,
    pir::PatternRewriter& rewriter,  // NOLINT
    std::unordered_map<pir::Block*, GroupPtr>* group_map) {
  // prepare attribute for jit_kernel_op
  std::vector<GroupPtr> group_list;
  group_list.reserve(group_map->size());
  for (const auto& [_, group] : *group_map) {
    group_list.push_back(group);
  }
  auto op_attr_map = CompileGroupAsOpAttribute(pir_compiler, group_list);
  VLOG(4) << "The size of group_map is : " << group_map->size();
  for (auto& [block, group] : *group_map) {
    std::vector<pir::Type> output_types;
    const auto& group_output_values = group->output_values;
    for (size_t i = 0; i < group_output_values.size(); ++i) {
      output_types.push_back(group_output_values[i].type());
    }
    auto& yield_op = block->back();
    CHECK(yield_op.isa<pir::YieldOp>()) << "Last op of block should be yield";
    rewriter.set_insertion_point(&yield_op);
    auto jit_kernel_op = rewriter.Build<cinn::dialect::JitKernelOp>(
        group_inputs, op_attr_map.at(group), output_types);
    CHECK(jit_kernel_op.num_results() == group_output_values.size());
    for (size_t i = 0; i < jit_kernel_op.num_results(); ++i) {
      rewriter.ReplaceAllUsesWith(group_output_values[i],
                                  jit_kernel_op.result(i));
    }

    // Delete origin group ops
    std::vector<pir::Operation*> group_ops;
    for (auto iter = block->rbegin(); iter != block->rend(); iter++) {
      if (!iter->isa<pir::YieldOp>()) {
        group_ops.push_back(&(*iter));
      }
    }
    for (auto* op : group_ops) {
      if (op->use_empty()) {
        op->Erase();
      }
    }
  }
}

pir::Operation* CompileBroadcastTreeToConditionBlock(
    const cinn::common::BroadcastTree& broadcast_tree,
    const GroupPtr& group,
    pir::ShapeConstraintIRAnalysis& shape_analysis,  // NOLINT
    const std::shared_ptr<cinn::hlir::framework::PirCompiler>& pir_compiler,
    const std::unordered_map<pir::Value, size_t>& value_to_dim_expr_idx,
    const std::vector<pir::Value>& group_inputs,
    const std::vector<pir::Type>& output_types,
    pir::PatternRewriter& rewriter) {  // NOLINT
  // 1. broadcast tree to condition op
  VLOG(4) << "broadcast tree to condition op";
  std::unordered_map<pir::Block*, GroupPtr> group_map;
  pir::Operation* cond_op = CreateConditionBlock(broadcast_tree,
                                                 group,
                                                 shape_analysis,
                                                 value_to_dim_expr_idx,
                                                 group_inputs,
                                                 output_types,
                                                 rewriter,
                                                 rewriter.block(),
                                                 &group_map);
  // 2. simply every condition block
  auto* program = group->ops.front()->GetParentProgram();
  VLOG(6) << "Before simply condition block: " << *program;

  SimplyConditionBlock(rewriter, &group_map);
  VLOG(6) << "After simply condition block: " << *program;

  // 3. compile condition block to jit_kernel_op
  CompileGroupToJitKernelOp(group_inputs, pir_compiler, rewriter, &group_map);
  VLOG(6) << "compile condition block to jit_kernel_op: " << *program;

  return cond_op;
}

pir::Operation* ProcessDyShapeGroup(
    const GroupPtr& group,
    pir::ShapeConstraintIRAnalysis& shape_analysis,  // NOLINT
    const std::shared_ptr<cinn::hlir::framework::PirCompiler>& pir_compiler,
    pir::PatternRewriter& rewriter) {  // NOLINT
  std::unordered_set<pir::Value> value_view;
  group->WalkOps([&group, &value_view](pir::Operation* op) {
    for (size_t i = 0; i < op->num_operands(); ++i) {
      value_view.insert(op->operand_source(i));
    }
    for (size_t i = 0; i < op->num_results(); ++i) {
      value_view.insert(op->result(i));
    }
  });

  // construct broadcast tree
  VLOG(4) << "construct broadcast tree";
  cinn::adt::List<std::vector<symbol::DimExpr>> all_value_dim_exprs;
  std::unordered_map<pir::Value, size_t> value_to_dim_expr_idx;
  for (auto value : value_view) {
    const auto& shape_dim_expr = group->GetShapeOrDataExprs(value);
    const auto& data_shape = shape_dim_expr.data();
    if (data_shape) {
      all_value_dim_exprs->push_back(*data_shape);
    } else {
      all_value_dim_exprs->push_back(shape_dim_expr.shape());
    }
    value_to_dim_expr_idx[value] = all_value_dim_exprs->size() - 1;
  }
  VLOG(6) << "before constructed. broadcast-leaf: \n"
          << ToTxtString(cinn::common::BroadcastTree(all_value_dim_exprs));
  cinn::common::BroadcastTree broadcast_tree =
      cinn::common::ConstructBroadcastTree(
          cinn::common::BroadcastLeaf(all_value_dim_exprs));
  VLOG(4) << "broadcast-tree: \n" << ToTxtString(broadcast_tree);

  auto group_inputs = GetBlockOutsideInput(group->ops);

  // has multiple branch
  if (broadcast_tree
          .Has<cinn::common::BroadcastBranch<cinn::common::BroadcastTree>>()) {
    std::vector<pir::Type> output_types;
    auto group_output_values = group->GetGroupOutputValues();
    for (size_t i = 0; i < group_output_values.size(); ++i) {
      output_types.push_back(group_output_values[i].type());
    }
    return CompileBroadcastTreeToConditionBlock(broadcast_tree,
                                                group,
                                                shape_analysis,
                                                pir_compiler,
                                                value_to_dim_expr_idx,
                                                group_inputs,
                                                output_types,
                                                rewriter);
  } else {  // no condition block
    // compile group to jit_kernel_op
    auto op_attr_map = CompileGroupAsOpAttribute(pir_compiler, {group});
    std::vector<pir::Type> output_types;
    const auto& group_output_values = group->output_values;
    for (size_t i = 0; i < group_output_values.size(); ++i) {
      output_types.push_back(group_output_values[i].type());
    }
    auto jit_kernel_op = rewriter.Build<cinn::dialect::JitKernelOp>(
        group_inputs, op_attr_map.at(group), output_types);
    return jit_kernel_op;
  }
}

namespace {

bool IsComplicatedDimExpr(const symbol::DimExpr& dim_expr) {
  auto lambdas = symbol::Overloaded{
      [](std::int64_t dim_expr) { return false; },
      [](const std::string& dim_expr) { return false; },
      [](const symbol::Negative<symbol::DimExpr>& dim_expr) { return true; },
      [](const symbol::Reciprocal<symbol::DimExpr>& dim_expr) { return true; },
      [](const symbol::Add<symbol::DimExpr>& dim_expr) { return true; },
      [](const symbol::Mul<symbol::DimExpr>& dim_expr) { return true; },
      [](const symbol::Max<symbol::DimExpr>& dim_expr) { return true; },
      [](const symbol::Min<symbol::DimExpr>& dim_expr) { return true; },
      [](const symbol::Broadcast<symbol::DimExpr>& dim_expr) { return true; }};
  return std::visit(lambdas, dim_expr.variant());
}

template <typename DoEachT>
void VisitEachInputValue(const GroupPtr& group, const DoEachT& DoEach) {
  for (pir::Value value : GetBlockOutsideInput(group->ops)) {
    DoEach(value);
  }
}

template <typename DoEachT>
void VisitEachDimExprFromTensorShapeOrData(
    const symbol::TensorShapeOrDataDimExprs& shape_or_data,
    const DoEachT& DoEach) {
  for (const auto& dim_expr : shape_or_data.shape()) {
    DoEach(dim_expr);
  }
  if (!shape_or_data.data().has_value()) {
    return;
  }
  for (const auto& dim_expr : shape_or_data.data().value()) {
    DoEach(dim_expr);
  }
}

template <typename DoEachT>
void VisitEachDimExpr(const symbol::ShapeOrDataDimExprs& shape_or_data,
                      const DoEachT& DoEach) {
  auto lambdas = symbol::Overloaded{
      [&](const symbol::TensorShapeOrDataDimExprs& tensor_shape_or_data) {
        VisitEachDimExprFromTensorShapeOrData(tensor_shape_or_data, DoEach);
      },
      [&](const symbol::TensorListShapeOrDataDimExprs& tensor_list) {
        symbol::TensorListShapeOrDataDimExprs simplified_tensor_list;
        for (const symbol::TensorShapeOrDataDimExprs& tensor_shape_or_data :
             tensor_list) {
          VisitEachDimExprFromTensorShapeOrData(tensor_shape_or_data, DoEach);
        }
      }};
  return std::visit(lambdas, shape_or_data.variant());
}

std::unordered_map<symbol::DimExpr, symbol::DimExpr>
CollectSubstituteDimExprMap(
    const GroupPtr& group,
    pir::ShapeConstraintIRAnalysis& shape_analysis) {  // NOLINT
  std::unordered_map<symbol::DimExpr, symbol::DimExpr> dim_expr_map;

  VisitEachInputValue(group, [&](::pir::Value value) {
    if (!shape_analysis.HasShapeOrDataForValue(value)) {
      return;
    }
    auto& shape_or_data = shape_analysis.GetShapeOrDataForValue(value);
    VisitEachDimExpr(shape_or_data, [&](const symbol::DimExpr& dim_expr) {
      if (IsComplicatedDimExpr(dim_expr) &&
          dim_expr_map.find(dim_expr) == dim_expr_map.end()) {
        dim_expr_map[dim_expr] =
            symbol::DimExpr(shape_analysis.GetNextSymName());
      }
    });
  });

  return dim_expr_map;
}

bool IsShapeOrDataNeedSubstitute(
    const symbol::ShapeOrDataDimExprs& shape_or_data,
    const std::unordered_map<symbol::DimExpr, symbol::DimExpr>& dim_expr_map) {
  bool ret = false;
  VisitEachDimExpr(shape_or_data, [&](const symbol::DimExpr& dim_expr) {
    if (dim_expr_map.find(dim_expr) != dim_expr_map.end()) {
      ret = true;
    }
  });
  return ret;
}

symbol::TensorShapeOrDataDimExprs SubstituteTensorShapeOrData(
    const symbol::TensorShapeOrDataDimExprs& shape_or_data,
    const std::unordered_map<symbol::DimExpr, symbol::DimExpr>& dim_expr_map) {
  const auto& SimplifyDimExpr =
      [&](const std::vector<symbol::DimExpr>& original_dim_expr)
      -> std::vector<symbol::DimExpr> {
    std::vector<symbol::DimExpr> simplified_dim_expr{};
    for (const symbol::DimExpr& dim_expr : original_dim_expr) {
      simplified_dim_expr.push_back(symbol::SimplifyDimExpr(
          symbol::SubstituteDimExpr(dim_expr, dim_expr_map)));
    }
    return simplified_dim_expr;
  };

  std::vector<symbol::DimExpr> simplified_shape =
      SimplifyDimExpr(shape_or_data.shape());
  if (!shape_or_data.data().has_value()) {
    return symbol::ShapeOrData<symbol::DimExpr>(simplified_shape);
  }
  std::vector<symbol::DimExpr> simplified_data =
      SimplifyDimExpr(shape_or_data.data().value());
  return symbol::ShapeOrData<symbol::DimExpr>(simplified_shape,
                                              simplified_data);
}

symbol::ShapeOrDataDimExprs SubstituteShapeOrData(
    const symbol::ShapeOrDataDimExprs& shape_or_data,
    const std::unordered_map<symbol::DimExpr, symbol::DimExpr>& dim_expr_map) {
  auto lambdas = symbol::Overloaded{
      [&](const symbol::TensorShapeOrDataDimExprs& tensor_shape_or_data) {
        return symbol::ShapeOrDataDimExprs(
            SubstituteTensorShapeOrData(tensor_shape_or_data, dim_expr_map));
      },
      [&](const symbol::TensorListShapeOrDataDimExprs& tensor_list) {
        symbol::TensorListShapeOrDataDimExprs simplified_tensor_list;
        for (symbol::TensorShapeOrDataDimExprs tensor_shape_or_data :
             tensor_list) {
          simplified_tensor_list.push_back(
              SubstituteTensorShapeOrData(tensor_shape_or_data, dim_expr_map));
        }
        return symbol::ShapeOrDataDimExprs(simplified_tensor_list);
      }};
  return std::visit(lambdas, shape_or_data.variant());
}

symbol::ShapeOrDataDimExprs TrySubstitute(
    const symbol::ShapeOrDataDimExprs& shape_or_data,
    const std::unordered_map<symbol::DimExpr, symbol::DimExpr>& dim_expr_map) {
  if (!IsShapeOrDataNeedSubstitute(shape_or_data, dim_expr_map)) {
    return shape_or_data;
  }
  return SubstituteShapeOrData(shape_or_data, dim_expr_map);
}

}  // namespace

std::unordered_map<::pir::Value, symbol::ShapeOrDataDimExprs>
CreateGroupShapeOrDataExprs(
    const GroupPtr& group,
<<<<<<< HEAD
    pir::ShapeConstraintIRAnalysis& shape_analysis,  // NOLINT
    std::unordered_map<symbol::DimExpr, symbol::DimExpr>*
        update_map) {  // NOLINT
=======
    pir::ShapeConstraintIRAnalysis& shape_analysis) {  // NOLINT
>>>>>>> 5e7c7af7
  std::unordered_map<symbol::DimExpr, symbol::DimExpr> dim_expr_map =
      CollectSubstituteDimExprMap(group, shape_analysis);
  std::unordered_map<::pir::Value, symbol::ShapeOrDataDimExprs> value2shape;
  for (auto* op : group->ops) {
    for (size_t i = 0; i < op->num_operands(); ++i) {
      auto operand = op->operand_source(i);
      if (operand && value2shape.find(operand) == value2shape.end() &&
          shape_analysis.HasShapeOrDataForValue(operand)) {
<<<<<<< HEAD
        auto res = TrySubstitute(shape_analysis.GetShapeOrDataForValue(operand),
                                 dim_expr_map);
        value2shape.insert({operand, res});
        auto base = shape_analysis.GetShapeOrDataForValue(operand).shape();
        for (size_t i = 0; i < res.shape().size(); ++i) {
          if (base[i] != res.shape()[i]) {
            update_map->emplace(base[i], res.shape()[i]);
          }
        }
=======
        value2shape.insert(
            {operand,
             TrySubstitute(shape_analysis.GetShapeOrDataForValue(operand),
                           dim_expr_map)});
>>>>>>> 5e7c7af7
      }
    }
    for (size_t i = 0; i < op->num_results(); ++i) {
      auto result = op->result(i);
      if (result && value2shape.find(result) == value2shape.end() &&
          shape_analysis.HasShapeOrDataForValue(result)) {
        value2shape.insert(
            {result,
             TrySubstitute(shape_analysis.GetShapeOrDataForValue(result),
                           dim_expr_map)});
      }
    }
  }
  return value2shape;
}
class FusionOpPattern : public pir::OpRewritePattern<cinn::dialect::FusionOp> {
 public:
  explicit FusionOpPattern(::pir::IrContext* context)
      : pir::OpRewritePattern<cinn::dialect::FusionOp>(context) {}

  bool MatchAndRewrite(cinn::dialect::FusionOp fusion_op,
                       pir::PatternRewriter& rewriter) const override {
    ::pir::IrContext* ctx = ::pir::IrContext::Instance();
    auto target = cinn::common::DefaultNVGPUTarget();
    // TODO(Aurelius84): Remove scope after cleaning PirCompiler useless Build
    // Interface
    auto scope = std::make_shared<cinn::hlir::framework::Scope>();
    auto* program = fusion_op->GetParentProgram();
    auto& shape_analysis = pir::ShapeAnalysisManager::Instance().Get(
        fusion_op->GetParentProgram());

    // std::cout << "Program before lowering: \n"
    //         << pir::CustomPrintHelper(*program, shape_analysis.PrintHook())
    //         << std::endl;

    auto ir_compiler = cinn::hlir::framework::PirCompilerManager::Create(
        *program, target, scope);
    auto group = RebuildGroup(fusion_op);
    // Because the group is rebuilt, the order of group.output_values generated
    // by BuildCUDAJITInfo may not be same with the order bound in the yield op,
    // so a mapping is required.

    std::unordered_map<symbol::DimExpr, symbol::DimExpr> update_map;
    group->set_value_to_shape_or_data_exprs(
        CreateGroupShapeOrDataExprs(group, shape_analysis, &update_map));

    for (size_t i = 0; i < group->loop_ranges_expr.size(); ++i) {
      if (update_map.count(group->loop_ranges_expr[i])) {
        group->loop_ranges_expr[i] = update_map.at(group->loop_ranges_expr[i]);
      }
    }

    if (FLAGS_cinn_enable_map_expr) {
      cinn::adt::TryGenerateMapExprFromGroup(group);
    }

    // TODO(zhangyuqin1998): Replace pir::Group with a new structure
    pir::Operation* compiled_op =
        ProcessGroup(group, shape_analysis, ir_compiler, rewriter);

    for (size_t i = 0; i < fusion_op.num_results(); ++i) {
      rewriter.ReplaceAllUsesWith(fusion_op.result(i), compiled_op->result(i));
      if (shape_analysis.HasShapeOrDataForValue(fusion_op.result(i))) {
        shape_analysis.SetShapeOrDataForValue(
            compiled_op->result(i),
            shape_analysis.GetShapeOrDataForValue(fusion_op.result(i)));
      } else {
        LOG(WARNING) << "No shape_data for "
                     << fusion_op.result(i).defining_op()->name() << "_result_"
                     << i;
      }
    }

    rewriter.EraseOp(fusion_op);
    return true;
  }

 protected:
  virtual pir::Operation* ProcessGroup(
      const GroupPtr& group,
      pir::ShapeConstraintIRAnalysis& shape_analysis,  // NOLINT
      const std::shared_ptr<cinn::hlir::framework::PirCompiler>& pir_compiler,
      pir::PatternRewriter& rewriter) const {  // NOLINT
    auto group_inputs = GetBlockOutsideInput(group->ops);
    // compile group to jit_kernel_op
    auto op_attr_map = CompileGroupAsOpAttribute(pir_compiler, {group});
    std::vector<pir::Type> output_types;
    const auto& group_output_values = group->output_values;
    for (size_t i = 0; i < group_output_values.size(); ++i) {
      output_types.push_back(group_output_values[i].type());
    }
    auto jit_kernel_op = rewriter.Build<cinn::dialect::JitKernelOp>(
        group_inputs, op_attr_map.at(group), output_types);
    return jit_kernel_op;
  }

 private:
  std::shared_ptr<Group> RebuildGroup(cinn::dialect::FusionOp fusion_op) const {
    auto group = std::make_shared<Group>();
    group->op_pattern_kind = cinn::hlir::framework::OpPatternKind::kElementWise;
    if (fusion_op.attributes().count("group_info")) {
      auto attr = fusion_op.attribute("group_info")
                      .dyn_cast<cinn::dialect::GroupInfoAttribute>()
                      .data();

      group->op_pattern_kind = attr.op_pattern_kind;
      group->loop_ranges = attr.loop_ranges;
      group->loop_ranges_expr = attr.loop_ranges_expr;

      group->reduce_axis = attr.reduce_axis;
      group->alignment_schedule_info = attr.alignment_schedule_info;
    }

    // Rebuild ops of the group
    for (auto op : fusion_op.GetOperators()) {
      if (!op->isa<::pir::YieldOp>()) {
        group->ops.push_back(op);

        group->ops_set.insert(op);
        group->op_pattern_kind =
            static_cast<int>(CompatibleInfo::OpKind(*op)) >
                    static_cast<int>(group->op_pattern_kind)
                ? CompatibleInfo::OpKind(*op)
                : group->op_pattern_kind;
      }
    }

    // Rebuild output_ops and input_ops of the group
    auto yield_op = fusion_op.GetOperators().back();
    for (size_t i = 0; i < yield_op->num_operands(); ++i) {
      auto in = yield_op->operand_source(i);
      group->output_values.push_back(in);
      group->output_ops.insert(in.defining_op());
    }

    // Rebuild other informations
    // TODO(zhangyuqin1998): Do we need group.master_ops?
    return group;
  }
};

class DyShapeFusionOpPattern : public FusionOpPattern {
 public:
  using FusionOpPattern::FusionOpPattern;

 protected:
  virtual pir::Operation* ProcessGroup(
      const GroupPtr& group,
      pir::ShapeConstraintIRAnalysis& shape_analysis,  // NOLINT
      const std::shared_ptr<cinn::hlir::framework::PirCompiler>& pir_compiler,
      pir::PatternRewriter& rewriter) const {  // NOLINT
    return ProcessDyShapeGroup(group, shape_analysis, pir_compiler, rewriter);
  }
};

class LowerCinnFusionOpPass : public pir::PatternRewritePass {
 public:
  LowerCinnFusionOpPass()
      : pir::PatternRewritePass("lower_cinn_fusion_op", 1) {}

  pir::RewritePatternSet InitializePatterns(pir::IrContext* context) override {
    context->GetOrRegisterDialect<cinn::dialect::RuntimeDialect>();
    context->GetOrRegisterDialect<cinn::dialect::OperatorDialect>();
    context->GetOrRegisterDialect<paddle::dialect::KernelDialect>();

    pir::RewritePatternSet ps(context);
    ps.Add<FusionOpPattern>(context);

    return ps;
  }

  bool CanApplyOn(pir::Operation* op) const override {
    return op->num_regions() > 0;
  }
};

class LowerCinnDyShapeFusionOpPass : public pir::PatternRewritePass {
 public:
  LowerCinnDyShapeFusionOpPass()
      : pir::PatternRewritePass("lower_cinn_dynamic_shape_fusion_op", 1) {}

  pir::RewritePatternSet InitializePatterns(pir::IrContext* context) override {
    context->GetOrRegisterDialect<cinn::dialect::RuntimeDialect>();
    context->GetOrRegisterDialect<cinn::dialect::OperatorDialect>();
    context->GetOrRegisterDialect<paddle::dialect::KernelDialect>();

    pir::RewritePatternSet ps(context);
    ps.Add<DyShapeFusionOpPattern>(context);

    return ps;
  }

  bool CanApplyOn(pir::Operation* op) const override {
    return op->num_regions() > 0;
  }
};

}  // namespace

namespace cinn {
namespace dialect {
namespace ir {

std::unique_ptr<::pir::Pass> CreateLowerCinnFusionOpPass() {
  return std::make_unique<LowerCinnFusionOpPass>();
}

std::unique_ptr<::pir::Pass> CreateLowerCinnDyShapeFusionOpPass() {
  return std::make_unique<LowerCinnDyShapeFusionOpPass>();
}

}  // namespace ir
}  // namespace dialect
}  // namespace cinn

// REGISTER_IR_PASS(cinn_group_lowering, LowerCinnFusionOpPass);<|MERGE_RESOLUTION|>--- conflicted
+++ resolved
@@ -37,11 +37,7 @@
 #include "paddle/fluid/pir/dialect/operator/ir/pd_op.h"
 #include "paddle/pir/include/core/program.h"
 #include "paddle/pir/include/dialect/control_flow/ir/cf_op.h"
-<<<<<<< HEAD
-#include "paddle/pir/include/dialect/shape/utils/dim_expr.h"
-=======
 #include "paddle/pir/include/dialect/shape/utils/dim_expr_util.h"
->>>>>>> 5e7c7af7
 #include "paddle/pir/include/dialect/shape/utils/shape_or_data_expr.h"
 #include "paddle/pir/include/pass/pass_registry.h"
 #include "paddle/pir/include/pattern_rewrite/frozen_rewrite_pattern_set.h"
@@ -744,13 +740,9 @@
 std::unordered_map<::pir::Value, symbol::ShapeOrDataDimExprs>
 CreateGroupShapeOrDataExprs(
     const GroupPtr& group,
-<<<<<<< HEAD
     pir::ShapeConstraintIRAnalysis& shape_analysis,  // NOLINT
     std::unordered_map<symbol::DimExpr, symbol::DimExpr>*
         update_map) {  // NOLINT
-=======
-    pir::ShapeConstraintIRAnalysis& shape_analysis) {  // NOLINT
->>>>>>> 5e7c7af7
   std::unordered_map<symbol::DimExpr, symbol::DimExpr> dim_expr_map =
       CollectSubstituteDimExprMap(group, shape_analysis);
   std::unordered_map<::pir::Value, symbol::ShapeOrDataDimExprs> value2shape;
@@ -759,7 +751,6 @@
       auto operand = op->operand_source(i);
       if (operand && value2shape.find(operand) == value2shape.end() &&
           shape_analysis.HasShapeOrDataForValue(operand)) {
-<<<<<<< HEAD
         auto res = TrySubstitute(shape_analysis.GetShapeOrDataForValue(operand),
                                  dim_expr_map);
         value2shape.insert({operand, res});
@@ -769,12 +760,6 @@
             update_map->emplace(base[i], res.shape()[i]);
           }
         }
-=======
-        value2shape.insert(
-            {operand,
-             TrySubstitute(shape_analysis.GetShapeOrDataForValue(operand),
-                           dim_expr_map)});
->>>>>>> 5e7c7af7
       }
     }
     for (size_t i = 0; i < op->num_results(); ++i) {
