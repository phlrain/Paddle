--- conflicted
+++ resolved
@@ -90,11 +90,7 @@
 int GetSharedSize(::pir::Operation* op) {
   auto inshape = phi::vectorize<int64_t>(GetValueShape(op->result(0)));
 
-<<<<<<< HEAD
-  auto axes = GetVectorAttr(node, "dim");
-=======
-  auto axes = GetVectorAttr(op, "axis");
->>>>>>> 65e0126e
+  auto axes = GetVectorAttr(op, "dim");
 
   if (WithoutLastDimInReduce(inshape, axes)) {
     int lane = 1;
@@ -508,15 +504,6 @@
   auto op_fusion_helper = OpFusionPassHelper(op_list);
   auto res = op_fusion_helper();
 
-<<<<<<< HEAD
-=======
-  for (size_t i = 0; i < res.size(); ++i) {
-    auto group = res[i];
-
-    for (size_t j = 0; j < group->ops.size(); ++j) {
-    }
-  }
->>>>>>> 65e0126e
   VLOG(3) << "OpFusionPass Finish...!";
 
   return res;
