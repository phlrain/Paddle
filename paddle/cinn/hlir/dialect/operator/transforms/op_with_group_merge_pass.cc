--- conflicted
+++ resolved
@@ -42,17 +42,13 @@
     {"pd_op.exp", OpPatternKind::kElementWise},
     {"pd_op.sin", OpPatternKind::kElementWise},
     {"pd_op.cos", OpPatternKind::kElementWise},
-<<<<<<< HEAD
     {"pd_op.pow", OpPatternKind::kElementWise},
     {"pd_op.elementwise_pow", OpPatternKind::kElementWise},
     {"pd_op.sum", OpPatternKind::kReduction},
     {"cinn_op.reshape_c", OpPatternKind::kElementWise},
-=======
     {"pd_op.cast", OpPatternKind::kElementWise},
     {"pd_op.greater_than", OpPatternKind::kElementWise},
-    {"pd_op.sum", OpPatternKind::kReduction},
     {"cinn_op.scale", OpPatternKind::kElementWise},
->>>>>>> 9b680f89
     {"cinn_op.reduce_sum", OpPatternKind::kReduction},
     {"cinn_op.reduce_max", OpPatternKind::kReduction},
     {"cinn_op.broadcast", OpPatternKind::kBroadcast},
