// Copyright (c) 2024 PaddlePaddle Authors. All Rights Reserved.
//
// Licensed under the Apache License, Version 2.0 (the "License");
// you may not use this file except in compliance with the License.
// You may obtain a copy of the License at
//
//     http://www.apache.org/licenses/LICENSE-2.0
//
// Unless required by applicable law or agreed to in writing, software
// distributed under the License is distributed on an "AS IS" BASIS,
// WITHOUT WARRANTIES OR CONDITIONS OF ANY KIND, either express or implied.
// See the License for the specific language governing permissions and
// limitations under the License.

#include "paddle/cinn/hlir/dialect/operator/transforms/cinn_to_pd_util.h"
#include "paddle/cinn/hlir/dialect/operator/ir/cinn_op.h"
#include "paddle/cinn/hlir/dialect/operator/ir/manual_op.h"
#include "paddle/cinn/hlir/dialect/operator/ir/op_attribute.h"
#include "paddle/cinn/hlir/framework/pir/utils.h"
#include "paddle/common/ddim.h"
#include "paddle/fluid/pir/dialect/operator/ir/op_attribute.h"
#include "paddle/fluid/pir/dialect/operator/ir/op_dialect.h"
#include "paddle/fluid/pir/dialect/operator/ir/op_type.h"
#include "paddle/fluid/pir/dialect/operator/ir/pd_op.h"
#include "paddle/phi/common/place.h"
#include "paddle/pir/include/core/builtin_dialect.h"
#include "paddle/pir/include/core/ir_mapping.h"
namespace cinn::dialect::details {

pir::Attribute ArrayAttributeToIntArrayAttribute(
    const ::pir::ArrayAttribute& array_attr) {
  std::vector<int64_t> data;
  for (size_t i = 0; i < array_attr.size(); ++i) {
    auto attr = array_attr.at(i);
    if (attr.isa<::pir::Int32Attribute>()) {
      data.push_back(attr.dyn_cast<::pir::Int32Attribute>().data());
    } else {
      data.push_back(attr.dyn_cast<::pir::Int64Attribute>().data());
    }
  }
  ::pir::Attribute attr_data = paddle::dialect::IntArrayAttribute::get(
      ::pir::IrContext::Instance(), phi::IntArray(data));
  return attr_data;
}

const auto& handler_reduce_sum_op =
    [](::pir::Operation* op,
       ::pir::IrMapping& ir_mapping,                    // NOLINT
       ::pir::Builder& builder) -> ::pir::Operation* {  // NOLINT
  VLOG(6) << "transform " << op->name() << " from cinn_op to pd_op";
  auto attrs = op->attributes();

  ::pir::Attribute attr_axis = ArrayAttributeToIntArrayAttribute(
      attrs.at("dim").dyn_cast<::pir::ArrayAttribute>());
  attrs.insert({"axis", attr_axis});
  attrs.insert({"dtype", attrs["dtype"]});
  attrs.insert({"keepdim", attrs["keep_dim"]});
  attrs.erase("dim");
  attrs.erase("keep_dim");

  auto pd_op = builder.Build<paddle::dialect::SumOp>(
      ir_mapping.Lookup(op->operand_source(0)), attrs);
  for (uint32_t i = 0; i < op->num_results(); ++i) {
    ir_mapping.Add(op->result(i), pd_op->result(i));
  }
  return pd_op;
};

const auto& handler_reduce_max_op =
    [](::pir::Operation* op,
       ::pir::IrMapping& ir_mapping,                    // NOLINT
       ::pir::Builder& builder) -> ::pir::Operation* {  // NOLINT
  VLOG(6) << "transform " << op->name() << " from cinn_op to pd_op";
  auto attrs = op->attributes();

  // TODO(chenxi67): 1. CINN op Dialect Normalization；2.AST Op compute
  // Normalization
  ::pir::Attribute attr_axis = ArrayAttributeToIntArrayAttribute(
      attrs.at("dim").dyn_cast<::pir::ArrayAttribute>());
  attrs.insert({"axis", attr_axis});
  attrs.insert({"keepdim", attrs["keep_dim"]});
  attrs.erase("dim");
  attrs.erase("keep_dim");

  auto pd_op = builder.Build<paddle::dialect::MaxOp>(
      ir_mapping.Lookup(op->operand_source(0)), attrs);
  for (uint32_t i = 0; i < op->num_results(); ++i) {
    ir_mapping.Add(op->result(i), pd_op->result(i));
  }
  return pd_op;
};

const auto& handler_reduce_min_op =
    [](::pir::Operation* op,
       ::pir::IrMapping& ir_mapping,                    // NOLINT
       ::pir::Builder& builder) -> ::pir::Operation* {  // NOLINT
  VLOG(6) << "transform " << op->name() << " from cinn_op to pd_op";
  auto attrs = op->attributes();

  ::pir::Attribute attr_axis = ArrayAttributeToIntArrayAttribute(
      attrs.at("dim").dyn_cast<::pir::ArrayAttribute>());
  attrs.insert({"axis", attr_axis});
  attrs.insert({"keepdim", attrs["keep_dim"]});
  attrs.erase("dim");
  attrs.erase("keep_dim");

  auto pd_op = builder.Build<paddle::dialect::MinOp>(
      ir_mapping.Lookup(op->operand_source(0)), attrs);
  for (uint32_t i = 0; i < op->num_results(); ++i) {
    ir_mapping.Add(op->result(i), pd_op->result(i));
  }
  return pd_op;
};

const auto& handler_reduce_prod_op =
    [](::pir::Operation* op,
       ::pir::IrMapping& ir_mapping,                    // NOLINT
       ::pir::Builder& builder) -> ::pir::Operation* {  // NOLINT
  VLOG(6) << "transform " << op->name() << " from cinn_op to pd_op";
  auto attrs = op->attributes();

  ::pir::Attribute attr_axis = ArrayAttributeToIntArrayAttribute(
      attrs.at("dim").dyn_cast<::pir::ArrayAttribute>());
  attrs.insert({"dims", attr_axis});
  attrs.erase("dim");

  auto pd_op = builder.Build<paddle::dialect::ProdOp>(
      ir_mapping.Lookup(op->operand_source(0)), attrs);
  for (uint32_t i = 0; i < op->num_results(); ++i) {
    ir_mapping.Add(op->result(i), pd_op->result(i));
  }
  return pd_op;
};

::pir::Operation* ConvertSliceOp(::pir::Operation* op,
                                 ::pir::IrMapping& ir_mapping,  // NOLINT
                                 ::pir::Builder& builder) {     // NOLINT
  VLOG(6) << "transform " << op->name() << " from cinn_op to pd_op";
  auto attrs = op->attributes();
  ::pir::Attribute starts = ArrayAttributeToIntArrayAttribute(
      attrs.at("starts").dyn_cast<::pir::ArrayAttribute>());
  ::pir::Attribute ends = ArrayAttributeToIntArrayAttribute(
      attrs.at("ends").dyn_cast<::pir::ArrayAttribute>());
  attrs["starts"] = starts;
  attrs["ends"] = ends;
  auto pd_op = builder.Build<paddle::dialect::SliceOp>(
      ir_mapping.Lookup(op->operand_source(0)), attrs);
  for (uint32_t i = 0; i < op->num_results(); ++i) {
    ir_mapping.Add(op->result(i), pd_op->result(i));
  }
  return pd_op;
}

::pir::Operation* ConvertReshapeOp(::pir::Operation* op,
                                   ::pir::IrMapping& ir_mapping,  // NOLINT
                                   ::pir::Builder& builder) {     // NOLINT
  VLOG(6) << "transform " << op->name() << " from cinn_op to pd_op";
  auto attrs = op->attributes();
  ::pir::Attribute shape = ArrayAttributeToIntArrayAttribute(
      attrs.at("shape").dyn_cast<::pir::ArrayAttribute>());
  attrs["shape"] = shape;
  auto pd_op = builder.Build<paddle::dialect::ReshapeOp>(
      ir_mapping.Lookup(op->operand_source(0)), attrs);
  for (uint32_t i = 0; i < op->num_results(); ++i) {
    ir_mapping.Add(op->result(i), pd_op->result(i));
  }
  return pd_op;
}

::pir::Operation* ConvertConcatOp(::pir::Operation* op,
                                  ::pir::IrMapping& ir_mapping,  // NOLINT
                                  ::pir::Builder& builder) {     // NOLINT
  VLOG(6) << "transform " << op->name() << " from cinn_op to pd_op";
<<<<<<< HEAD
  auto attrs = op->attributes();
=======
  const auto& attrs = op->attributes();
>>>>>>> e2c7230f
  std::vector<pir::Value> vec_inputs;
  for (uint32_t i = 0; i < op->num_operands(); ++i) {
    vec_inputs.push_back(ir_mapping.Lookup(op->operand_source(i)));
  }
  auto op_input = builder.Build<pir::CombineOp>(vec_inputs).result(0);

  int axis = attrs.at("axis").dyn_cast<::pir::Int32Attribute>().data();

  auto pd_op = builder.Build<paddle::dialect::ConcatOp>(op_input, axis);
  for (uint32_t i = 0; i < op->num_results(); ++i) {
    ir_mapping.Add(op->result(i), pd_op->result(i));
  }
  return pd_op;
}

::pir::Operation* ConvertScaleOp(::pir::Operation* op,
                                 ::pir::IrMapping& ir_mapping,  // NOLINT
                                 ::pir::Builder& builder) {     // NOLINT
  VLOG(6) << "transform " << op->name() << " from cinn_op to pd_op";
<<<<<<< HEAD
  auto attrs = op->attributes();
=======
  const auto& attrs = op->attributes();
>>>>>>> e2c7230f

  float scale = attrs.at("scale").dyn_cast<::pir::FloatAttribute>().data();
  float bias = attrs.at("bias").dyn_cast<pir::FloatAttribute>().data();
  bool bias_after_scale =
      attrs.at("bias_after_scale").dyn_cast<pir::BoolAttribute>().data();
  auto pd_op = builder.Build<paddle::dialect::ScaleOp>(
      ir_mapping.Lookup(op->operand_source(0)), scale, bias, bias_after_scale);
  for (uint32_t i = 0; i < op->num_results(); ++i) {
    ir_mapping.Add(op->result(i), pd_op->result(i));
  }
  return pd_op;
}

::pir::Operation* ConvertFlipOp(::pir::Operation* op,
                                ::pir::IrMapping& ir_mapping,  // NOLINT
                                ::pir::Builder& builder) {     // NOLINT
  VLOG(6) << "transform " << op->name() << " from cinn_op to pd_op";
<<<<<<< HEAD
  auto attrs = op->attributes();
=======
  const auto& attrs = op->attributes();
>>>>>>> e2c7230f
  auto pd_op = builder.Build<paddle::dialect::FlipOp>(
      ir_mapping.Lookup(op->operand_source(0)), attrs);
  for (uint32_t i = 0; i < op->num_results(); ++i) {
    ir_mapping.Add(op->result(i), pd_op->result(i));
  }
  return pd_op;
}

::pir::Operation* ConvertPool2dOp(::pir::Operation* op,
                                  ::pir::IrMapping& ir_mapping,  // NOLINT
                                  ::pir::Builder& builder) {     // NOLINT
  VLOG(6) << "transform " << op->name() << " from cinn_op to pd_op";
  auto attrs = op->attributes();
  ::pir::Attribute kernel_size = ArrayAttributeToIntArrayAttribute(
      attrs.at("kernel_size").dyn_cast<::pir::ArrayAttribute>());
  attrs["kernel_size"] = kernel_size;
  attrs["strides"] = attrs.at("stride_size");
  attrs["paddings"] = attrs.at("padding_size");
  attrs.erase("stride_size");
  attrs.erase("padding_size");
  auto pd_op = builder.Build<paddle::dialect::Pool2dOp>(
      ir_mapping.Lookup(op->operand_source(0)), attrs);
  for (uint32_t i = 0; i < op->num_results(); ++i) {
    ir_mapping.Add(op->result(i), pd_op->result(i));
  }
  return pd_op;
}

::pir::Operation* ConvertIscloseOp(::pir::Operation* op,
                                   ::pir::IrMapping& ir_mapping,  // NOLINT
                                   ::pir::Builder& builder) {     // NOLINT
  VLOG(6) << "transform " << op->name() << " from cinn_op to pd_op";
<<<<<<< HEAD
  auto attrs = op->attributes();
=======
  const auto& attrs = op->attributes();
>>>>>>> e2c7230f
  double rtol = attrs.at("atol").dyn_cast<pir::FloatAttribute>().data();
  double atol = attrs.at("atol").dyn_cast<pir::FloatAttribute>().data();
  bool equal_nan = attrs.at("equal_nan").dyn_cast<pir::BoolAttribute>().data();
  auto pd_op = builder.Build<paddle::dialect::IscloseOp>(
      ir_mapping.Lookup(op->operand_source(0)),
      ir_mapping.Lookup(op->operand_source(1)),
      rtol,
      atol,
      equal_nan);
  for (uint32_t i = 0; i < op->num_results(); ++i) {
    ir_mapping.Add(op->result(i), pd_op->result(i));
  }
  return pd_op;
}

::pir::Operation* ConvertExpandOp(::pir::Operation* op,
                                  ::pir::IrMapping& ir_mapping,  // NOLINT
                                  ::pir::Builder& builder) {     // NOLINT
  VLOG(6) << "transform " << op->name() << " from cinn_op to pd_op";
<<<<<<< HEAD
  auto attrs = op->attributes();
=======
  const auto& attrs = op->attributes();
>>>>>>> e2c7230f

  std::vector<int64_t> shape_;
  auto attr_shape = attrs.at("out_shape").dyn_cast<::pir::ArrayAttribute>();
  for (size_t i = 0; i < attr_shape.size(); ++i) {
    shape_.push_back(attr_shape.at(i).dyn_cast<::pir::Int64Attribute>().data());
  }

  paddle::dialect::FullIntArrayOp full_shape_op =
      builder.Build<paddle::dialect::FullIntArrayOp>(
          shape_, phi::DataType::INT64, phi::CPUPlace());
  ::pir::Value out_shape = full_shape_op->result(0);
  auto pd_op = builder.Build<paddle::dialect::ExpandOp>(
      ir_mapping.Lookup(op->operand_source(0)), out_shape);
  for (uint32_t i = 0; i < op->num_results(); ++i) {
    ir_mapping.Add(op->result(i), pd_op->result(i));
  }
  return pd_op;
}

::pir::Operation* ConvertUniformOp(::pir::Operation* op,
                                   ::pir::IrMapping& ir_mapping,  // NOLINT
                                   ::pir::Builder& builder) {     // NOLINT
  VLOG(6) << "transform " << op->name() << " from cinn_op to pd_op";
<<<<<<< HEAD
  auto attrs = op->attributes();
=======
  const auto& attrs = op->attributes();
>>>>>>> e2c7230f
  std::vector<int64_t> shape;
  auto attr_shape = attrs.at("out_shape").dyn_cast<::pir::ArrayAttribute>();
  for (size_t i = 0; i < attr_shape.size(); ++i) {
    shape.push_back(attr_shape.at(i).dyn_cast<::pir::Int64Attribute>().data());
  }
  ::phi::DataType dtype =
      attrs.at("dtype").dyn_cast<paddle::dialect::DataTypeAttribute>().data();

  float min = attrs.at("min").dyn_cast<pir::FloatAttribute>().data();
  float max = attrs.at("max").dyn_cast<pir::FloatAttribute>().data();
  float seed = attrs.at("diag_num").dyn_cast<pir::FloatAttribute>().data();
  ::phi::Place place =
      attrs.at("place").dyn_cast<paddle::dialect::PlaceAttribute>().data();

  auto pd_op = builder.Build<paddle::dialect::UniformOp>(
      shape, dtype, min, max, seed, place);
  for (uint32_t i = 0; i < op->num_results(); ++i) {
    ir_mapping.Add(op->result(i), pd_op->result(i));
  }
  return pd_op;
}

::pir::Operation* ConvertGatherOp(::pir::Operation* op,
                                  ::pir::IrMapping& ir_mapping,  // NOLINT
                                  ::pir::Builder& builder) {     // NOLINT
  VLOG(6) << "transform " << op->name() << " from cinn_op to pd_op";
<<<<<<< HEAD
  auto attrs = op->attributes();
=======
  const auto& attrs = op->attributes();
>>>>>>> e2c7230f
  int axis = attrs.at("axis").dyn_cast<pir::Int32Attribute>().data();
  auto pd_op = builder.Build<paddle::dialect::GatherOp>(
      ir_mapping.Lookup(op->operand_source(0)),
      ir_mapping.Lookup(op->operand_source(1)),
      axis);
  for (uint32_t i = 0; i < op->num_results(); ++i) {
    ir_mapping.Add(op->result(i), pd_op->result(i));
  }
  return pd_op;
}

bool CanApplyOn(::pir::Operation* op) {
  return op->dialect()->name() == "cinn_op";
}

::pir::Operation* RewriteCinnOpToPdOp(::pir::Operation* op,
                                      ::pir::IrMapping& ir_mapping,  // NOLINT
                                      ::pir::Builder& builder) {     // NOLINT
  VLOG(8) << "Rewrite CinnOp to PdOp for op: " << op->name();
  auto& op_transformers = TransformContext::Instance();
  return op_transformers[op->name()](op, ir_mapping, builder);
}

void RewriteCinnOpToPdOp(const ::pir::Block& src_block,
                         ::pir::Block* target_block) {
  VLOG(8) << "Rewrite CinnOp to PdOp for block.";
  PADDLE_ENFORCE_NOT_NULL(
      target_block,
      ::common::errors::Fatal("target_block pointer is nullptr."));
  ::pir::IrMapping ir_mapping;
  ::pir::CloneOptions clone_options(/*clone_regions=*/true,
                                    /*clone_operands=*/true,
                                    /*clone_successors=*/true);
  auto* ctx = ::pir::IrContext::Instance();
  ctx->GetOrRegisterDialect<paddle::dialect::OperatorDialect>();
  ::pir::Builder builder = ::pir::Builder(ctx, target_block);

  for (auto& op : src_block) {
    for (size_t i = 0; i < op.num_operands(); ++i) {
      if (!ir_mapping.GetMap<::pir::Value>().count(op.operand_source(i))) {
        ir_mapping.Add(op.operand_source(i), op.operand_source(i));
      }
    }
    ::pir::Operation* new_op;
    if (CanApplyOn(&op)) {
      new_op = RewriteCinnOpToPdOp(&op, ir_mapping, builder);
      new_op->MoveTo(target_block, target_block->end());
    } else {
      new_op = op.Clone(ir_mapping, clone_options);
      new_op->MoveTo(target_block, target_block->end());
    }
  }
}

}  // namespace cinn::dialect::details

REGISTER_TRANSFORM_RULES(reduce_sum_op,
                         cinn::dialect::ReduceSumOp::name(),
                         cinn::dialect::details::handler_reduce_sum_op);

REGISTER_TRANSFORM_RULES(reduce_max_op,
                         cinn::dialect::ReduceMaxOp::name(),
                         cinn::dialect::details::handler_reduce_max_op);

REGISTER_TRANSFORM_RULES(reduce_min_op,
                         cinn::dialect::ReduceMinOp::name(),
                         cinn::dialect::details::handler_reduce_min_op);

REGISTER_TRANSFORM_RULES(reduce_prod_op,
                         cinn::dialect::ReduceProdOp::name(),
                         cinn::dialect::details::handler_reduce_prod_op);

REGISTER_TRANSFORM_RULES(slice_op,
                         cinn::dialect::SliceOp::name(),
                         cinn::dialect::details::ConvertSliceOp);

REGISTER_TRANSFORM_RULES(reshape_op,
                         cinn::dialect::ReshapeOp::name(),
                         cinn::dialect::details::ConvertReshapeOp);

REGISTER_TRANSFORM_RULES(concat_op,
                         cinn::dialect::ConcatOp::name(),
                         cinn::dialect::details::ConvertConcatOp);

REGISTER_TRANSFORM_RULES(scale_op,
                         cinn::dialect::ScaleOp::name(),
                         cinn::dialect::details::ConvertScaleOp);

REGISTER_TRANSFORM_RULES(
    flip_op,
    cinn::dialect::ReverseOp::name(),  // cinn::dialect::ReverseOp <->
                                       // paddle::dialect::FlipOp
    cinn::dialect::details::ConvertFlipOp);

REGISTER_TRANSFORM_RULES(pool2d_op,
                         cinn::dialect::Pool2dOp::name(),
                         cinn::dialect::details::ConvertPool2dOp);

REGISTER_TRANSFORM_RULES(isclose_op,
                         cinn::dialect::IscloseOp::name(),
                         cinn::dialect::details::ConvertIscloseOp);

REGISTER_TRANSFORM_RULES(
    expand_op,
    cinn::dialect::BroadcastOp::name(),
    cinn::dialect::details::ConvertExpandOp);  // cinn::dialect::BroadcastOp <->
                                               // paddle::dialect::ExpandOp

REGISTER_TRANSFORM_RULES(uniform_op,
                         cinn::dialect::UniformRandomOp::name(),
                         cinn::dialect::details::ConvertUniformOp);

REGISTER_TRANSFORM_RULES(gather_op,
                         cinn::dialect::GatherOp::name(),
                         cinn::dialect::details::ConvertGatherOp);<|MERGE_RESOLUTION|>--- conflicted
+++ resolved
@@ -171,11 +171,7 @@
                                   ::pir::IrMapping& ir_mapping,  // NOLINT
                                   ::pir::Builder& builder) {     // NOLINT
   VLOG(6) << "transform " << op->name() << " from cinn_op to pd_op";
-<<<<<<< HEAD
-  auto attrs = op->attributes();
-=======
-  const auto& attrs = op->attributes();
->>>>>>> e2c7230f
+  const auto& attrs = op->attributes();
   std::vector<pir::Value> vec_inputs;
   for (uint32_t i = 0; i < op->num_operands(); ++i) {
     vec_inputs.push_back(ir_mapping.Lookup(op->operand_source(i)));
@@ -195,11 +191,7 @@
                                  ::pir::IrMapping& ir_mapping,  // NOLINT
                                  ::pir::Builder& builder) {     // NOLINT
   VLOG(6) << "transform " << op->name() << " from cinn_op to pd_op";
-<<<<<<< HEAD
-  auto attrs = op->attributes();
-=======
-  const auto& attrs = op->attributes();
->>>>>>> e2c7230f
+  const auto& attrs = op->attributes();
 
   float scale = attrs.at("scale").dyn_cast<::pir::FloatAttribute>().data();
   float bias = attrs.at("bias").dyn_cast<pir::FloatAttribute>().data();
@@ -217,11 +209,7 @@
                                 ::pir::IrMapping& ir_mapping,  // NOLINT
                                 ::pir::Builder& builder) {     // NOLINT
   VLOG(6) << "transform " << op->name() << " from cinn_op to pd_op";
-<<<<<<< HEAD
-  auto attrs = op->attributes();
-=======
-  const auto& attrs = op->attributes();
->>>>>>> e2c7230f
+  const auto& attrs = op->attributes();
   auto pd_op = builder.Build<paddle::dialect::FlipOp>(
       ir_mapping.Lookup(op->operand_source(0)), attrs);
   for (uint32_t i = 0; i < op->num_results(); ++i) {
@@ -254,11 +242,7 @@
                                    ::pir::IrMapping& ir_mapping,  // NOLINT
                                    ::pir::Builder& builder) {     // NOLINT
   VLOG(6) << "transform " << op->name() << " from cinn_op to pd_op";
-<<<<<<< HEAD
-  auto attrs = op->attributes();
-=======
-  const auto& attrs = op->attributes();
->>>>>>> e2c7230f
+  const auto& attrs = op->attributes();
   double rtol = attrs.at("atol").dyn_cast<pir::FloatAttribute>().data();
   double atol = attrs.at("atol").dyn_cast<pir::FloatAttribute>().data();
   bool equal_nan = attrs.at("equal_nan").dyn_cast<pir::BoolAttribute>().data();
@@ -278,11 +262,7 @@
                                   ::pir::IrMapping& ir_mapping,  // NOLINT
                                   ::pir::Builder& builder) {     // NOLINT
   VLOG(6) << "transform " << op->name() << " from cinn_op to pd_op";
-<<<<<<< HEAD
-  auto attrs = op->attributes();
-=======
-  const auto& attrs = op->attributes();
->>>>>>> e2c7230f
+  const auto& attrs = op->attributes();
 
   std::vector<int64_t> shape_;
   auto attr_shape = attrs.at("out_shape").dyn_cast<::pir::ArrayAttribute>();
@@ -306,11 +286,7 @@
                                    ::pir::IrMapping& ir_mapping,  // NOLINT
                                    ::pir::Builder& builder) {     // NOLINT
   VLOG(6) << "transform " << op->name() << " from cinn_op to pd_op";
-<<<<<<< HEAD
-  auto attrs = op->attributes();
-=======
-  const auto& attrs = op->attributes();
->>>>>>> e2c7230f
+  const auto& attrs = op->attributes();
   std::vector<int64_t> shape;
   auto attr_shape = attrs.at("out_shape").dyn_cast<::pir::ArrayAttribute>();
   for (size_t i = 0; i < attr_shape.size(); ++i) {
@@ -337,11 +313,7 @@
                                   ::pir::IrMapping& ir_mapping,  // NOLINT
                                   ::pir::Builder& builder) {     // NOLINT
   VLOG(6) << "transform " << op->name() << " from cinn_op to pd_op";
-<<<<<<< HEAD
-  auto attrs = op->attributes();
-=======
-  const auto& attrs = op->attributes();
->>>>>>> e2c7230f
+  const auto& attrs = op->attributes();
   int axis = attrs.at("axis").dyn_cast<pir::Int32Attribute>().data();
   auto pd_op = builder.Build<paddle::dialect::GatherOp>(
       ir_mapping.Lookup(op->operand_source(0)),
