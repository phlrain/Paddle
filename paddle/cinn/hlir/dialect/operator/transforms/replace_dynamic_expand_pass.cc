// Copyright (c) 2024 PaddlePaddle Authors. All Rights Reserved.
//
// Licensed under the Apache License, Version 2.0 (the "License");
// you may not use this file except in compliance with the License.
// You may obtain a copy of the License at
//
//     http://www.apache.org/licenses/LICENSE-2.0
//
// Unless required by applicable law or agreed to in writing, software
// distributed under the License is distributed on an "AS IS" BASIS,
// WITHOUT WARRANTIES OR CONDITIONS OF ANY KIND, either express or implied.
// See the License for the specific language governing permissions and
// limitations under the License.

#include "paddle/cinn/hlir/dialect/operator/transforms/replace_dynamic_expand_pass.h"

#include "paddle/cinn/hlir/dialect/operator/ir/cinn_op.h"
#include "paddle/cinn/hlir/dialect/operator/ir/manual_op.h"
#include "paddle/fluid/pir/dialect/operator/ir/pd_op.h"
#include "paddle/pir/include/core/builtin_type_interfaces.h"
#include "paddle/pir/include/pattern_rewrite/pattern_rewrite_driver.h"

namespace cinn {
namespace dialect {
namespace ir {

class DynamicExpandOpPattern
    : public pir::OpRewritePattern<paddle::dialect::ExpandOp> {
 public:
  explicit DynamicExpandOpPattern(pir::IrContext* context)
      : pir::OpRewritePattern<paddle::dialect::ExpandOp>::OpRewritePattern(
            context) {}

  bool MatchAndRewrite(paddle::dialect::ExpandOp op,
                       pir::PatternRewriter& rewriter) const override {
    if (!op->operand_source(1)
             .defining_op()
             ->isa<cinn::dialect::GenerateShapeOp>()) {
      return false;
    }

    const ::pir::Operation* broadcast = [&] {
      int x_rank = op->operand_source(0)
                       .type()
                       .dyn_cast<pir::DenseTensorType>()
                       .dims()
                       .size();
      int out_rank =
          op->result(0).type().dyn_cast<pir::DenseTensorType>().dims().size();
      std::vector<int64_t> broadcast_axes(x_rank, 0);
      size_t index_gap = out_rank - x_rank;
      for (size_t i = 0; i < x_rank; ++i) {
        broadcast_axes[i] = i + index_gap;
      }
<<<<<<< HEAD
      std::vector<int64_t> out_shape(out_rank, -1);
=======
>>>>>>> 7620c500

      pir::ShapeConstraintIRAnalysis& shape_analysis =
          pir::ShapeAnalysisManager::Instance().Get(op->GetParentProgram());

<<<<<<< HEAD
      if (shape_analysis.HasShapeOrDataForValue(op->result(0))) {
        std::cerr << "have shape dialect\n";
        auto shape_info =
            shape_analysis.GetShapeOrDataForValue(op->result(0)).shape();

        for (size_t i = 0; i < shape_info.size(); ++i) {
          if (shape_info[i].isa<int64_t>()) {
            out_shape[i] = shape_info[i].Get<int64_t>();
          }
        }
      }
=======
      const auto& UpdateOutputShapeByDimExpr = [&]() -> std::vector<int64_t> {
        std::vector<int64_t> out_shape(out_rank, -1);
        if (shape_analysis.HasShapeOrDataForValue(op->result(0))) {
          VLOG(3) << "found shape dialect";
          auto shape_info =
              shape_analysis.GetShapeOrDataForValue(op->result(0)).shape();

          for (size_t i = 0; i < shape_info.size(); ++i) {
            if (shape_info[i].isa<int64_t>()) {
              out_shape[i] = shape_info[i].Get<int64_t>();
            }
          }
        }
        return out_shape;
      };

      auto out_shape = UpdateOutputShapeByDimExpr();
>>>>>>> 7620c500

      return rewriter.Build<cinn::dialect::BroadcastOp>(
          op->operand_source(0), broadcast_axes, out_shape);
    }();

    auto& shape_analysis =
        pir::ShapeAnalysisManager::Instance().Get(op->GetParentProgram());
    CHECK(shape_analysis.HasShapeOrDataForValue(op.result(0)))
        << "Can't find DimExpr for output of reshape in shape_analysis.";
    shape_analysis.SetShapeOrDataForValue(
        broadcast->result(0),
        shape_analysis.GetShapeOrDataForValue(op.result(0)));

    rewriter.ReplaceAllUsesWith(op->result(0), broadcast->result(0));
    rewriter.EraseOp(op);

    return true;
  }
};

class ReplaceDynamicExpandOpPass : public pir::Pass {
 public:
  ReplaceDynamicExpandOpPass()
      : pir::Pass("replace_dynamic_expand_op_pass", /*opt_level=*/1) {}

  bool Initialize(pir::IrContext* context) override {
    pir::RewritePatternSet ps(context);
    ps.Add<DynamicExpandOpPattern>(context);
    patterns_ = pir::FrozenRewritePatternSet(std::move(ps));
    return true;
  }

  void Run(pir::Operation* op) override {
    pir::GreedyRewriteConfig cfg;
    cfg.use_top_down_traversal = true;
    cfg.max_iterations = 10;
    for (uint32_t i = 0; i < op->num_regions(); ++i) {
      for (auto& block : op->region(i)) {
        for (auto& op : block) {
          if (op.isa<cinn::dialect::GroupOp>()) {
            const auto& [_, num_rewrites] =
                pir::ApplyPatternsGreedily(&op, patterns_, cfg);
            AddStatistics(num_rewrites);
          }
        }
      }
    }
  }

  bool CanApplyOn(pir::Operation* op) const override {
    return op->num_regions() > 0;
  }

 private:
  pir::FrozenRewritePatternSet patterns_;
};

std::unique_ptr<pir::Pass> CreateReplaceDynamicExpandOpPass() {
  return std::make_unique<ReplaceDynamicExpandOpPass>();
}

}  // namespace ir
}  // namespace dialect
}  // namespace cinn<|MERGE_RESOLUTION|>--- conflicted
+++ resolved
@@ -52,27 +52,10 @@
       for (size_t i = 0; i < x_rank; ++i) {
         broadcast_axes[i] = i + index_gap;
       }
-<<<<<<< HEAD
-      std::vector<int64_t> out_shape(out_rank, -1);
-=======
->>>>>>> 7620c500
 
       pir::ShapeConstraintIRAnalysis& shape_analysis =
           pir::ShapeAnalysisManager::Instance().Get(op->GetParentProgram());
 
-<<<<<<< HEAD
-      if (shape_analysis.HasShapeOrDataForValue(op->result(0))) {
-        std::cerr << "have shape dialect\n";
-        auto shape_info =
-            shape_analysis.GetShapeOrDataForValue(op->result(0)).shape();
-
-        for (size_t i = 0; i < shape_info.size(); ++i) {
-          if (shape_info[i].isa<int64_t>()) {
-            out_shape[i] = shape_info[i].Get<int64_t>();
-          }
-        }
-      }
-=======
       const auto& UpdateOutputShapeByDimExpr = [&]() -> std::vector<int64_t> {
         std::vector<int64_t> out_shape(out_rank, -1);
         if (shape_analysis.HasShapeOrDataForValue(op->result(0))) {
@@ -90,7 +73,6 @@
       };
 
       auto out_shape = UpdateOutputShapeByDimExpr();
->>>>>>> 7620c500
 
       return rewriter.Build<cinn::dialect::BroadcastOp>(
           op->operand_source(0), broadcast_axes, out_shape);
