--- conflicted
+++ resolved
@@ -240,11 +240,7 @@
   // }
 
   auto input_shape = GetValueShape(reducer->operand_source(0));
-<<<<<<< HEAD
-  std::vector<int> reduce_axes = GetVectorAttr<int>(reducer, "dim");
-=======
   auto reduce_axes = GetVectorAttr(reducer, "dim");
->>>>>>> cdfd26c5
 
   // int max_num_threads = helper->target_.max_num_threads();
   int max_num_threads = 1000;
@@ -569,18 +565,8 @@
   auto reducer_1_input_shape = GetValueShape(reducer_1->operand_source(0));
   auto reducer_1_output_shape = GetValueShape(reducer_1->result(0));
 
-<<<<<<< HEAD
-  // auto reducer_0_reduce_dim =
-  //     absl::get<std::vector<int>>(reducer_0->attrs.attr_store.at("dim"));
-  // auto reducer_1_reduce_dim =
-  //     absl::get<std::vector<int>>(reducer_1->attrs.attr_store.at("dim"));
-  // TODO(phlrain)
-  std::vector<int> reducer_0_reduce_dim = GetVectorAttr<int>(reducer_0, "dim");
-  std::vector<int> reducer_1_reduce_dim = GetVectorAttr<int>(reducer_1, "dim");
-=======
   auto reducer_0_reduce_dim = GetVectorAttr(reducer_0, "dim");
   auto reducer_1_reduce_dim = GetVectorAttr(reducer_1, "dim");
->>>>>>> cdfd26c5
 
   for (auto& dim : reducer_0_reduce_dim) {
     // if dim = -1, set as shape.size() - 1
