--- conflicted
+++ resolved
@@ -132,16 +132,13 @@
       auto group_op = (*it)->dyn_cast<cinn::dialect::GroupOp>();
 
       // op fusion
-      std::cerr << "before op fusion\n";
       auto op_fusion = cinn::dialect::ir::OpFusionPassInternal(
           GetOpListNotIncludeYield(group_op.ops()));
 
-      std::cerr << "after op fusion\n";
       // fusion merge
       auto group_list =
           cinn::dialect::ir::GeneralFusionMergePassInternal(op_fusion);
 
-      std::cerr << "after group fusion\n";
       PADDLE_ENFORCE_EQ(group_list.size(),
                         1u,
                         phi::errors::Unimplemented(
@@ -154,11 +151,7 @@
             std::make_shared<cinn::hlir::framework::pir::Group>(group->ops);
         std::cerr << "before compile\n";
         auto fn_ptr_res = ir_compiler->BuildCUDAJITInfo({group1});
-<<<<<<< HEAD
-        std::cerr << "fin compile\n";
-        compiler_list.push_back(ir_compiler);
-=======
->>>>>>> 03fca479
+
         std::unordered_map<std::string, ::pir::Attribute> op_attrs{
             {cinn::dialect::JitKernelOp::kAttrName,
              cinn::dialect::CUDAJITInfoAttribute::get(ctx, fn_ptr_res[0])},
