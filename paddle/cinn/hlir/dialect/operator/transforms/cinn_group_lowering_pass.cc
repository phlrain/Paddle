--- conflicted
+++ resolved
@@ -171,22 +171,14 @@
              cinn::dialect::CUDAJITInfoAttribute::get(ctx, fn_ptr_res[0])},
         };
 
-        std::cerr << "compile 11\n";
         // Generate jit kernel op input and output
         auto vec_ins = GetBlockOutsideInput(group->ops);
 
         std::vector<pir::Value> vec_new_ins;
         for (size_t i = 0; i < vec_ins.size(); ++i) {
-          std::cerr << "i  " << i << "\t"
-                    << vec_ins[i].dyn_cast<pir::OpResult>().owner()->name()
-                    << std::endl;
           vec_new_ins.push_back(value_map.at(vec_ins[i]));
         }
-<<<<<<< HEAD
-        std::cerr << "compile 12\n";
-=======
-
->>>>>>> adb7ba66
+
         std::unordered_map<size_t, size_t> codegen2orig;
 
         std::vector<pir::Type> vec_types;
@@ -199,14 +191,8 @@
 
         for (size_t i = 0; i < cinn_op->num_results(); ++i) {
           auto find_it = value2id.find(group->output_values[i]);
-<<<<<<< HEAD
           value_map[group->output_values[i]] = cinn_op->result(i);
           if (find_it != value2id.end()) {
-=======
-          if (find_it == value2id.end()) {
-            value_map[group->output_values[i]] = cinn_op->result(i);
-          } else {
->>>>>>> adb7ba66
             value_map[group_op.result(find_it->second)] = cinn_op->result(i);
           }
         }
