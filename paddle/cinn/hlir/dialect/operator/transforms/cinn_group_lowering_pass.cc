--- conflicted
+++ resolved
@@ -130,8 +130,6 @@
         auto ir_compiler =
             new cinn::hlir::framework::PIRCompiler(*program, target, scope);
         std::cerr << "begin to build kernel \n";
-<<<<<<< HEAD
-=======
         auto vec_ins = GetBlockOutsideInput(group->nodes);
 
         std::vector<pir::Value> vec_new_ins;
@@ -144,7 +142,6 @@
             group->output_nodes,
             group_op.ops().back()->dyn_cast<pir::YieldOp>());
 
->>>>>>> 66ba67bd
         auto group1 =
             std::make_shared<cinn::hlir::framework::pir::Group>(group->nodes);
 
@@ -159,22 +156,6 @@
              cinn::dialect::CUDAJITInfoAttribute::get(ctx, fn_ptr_res[0])},
         };
 
-        // Generate jit kernel op input and output
-<<<<<<< HEAD
-        auto vec_ins = GetBlockOutsideInput(group->nodes);
-
-        std::vector<pir::Value> vec_new_ins;
-        for (size_t i = 0; i < vec_ins.size(); ++i) {
-          vec_new_ins.push_back(value_map.at(vec_ins[i]));
-        }
-
-        auto vec_outs = GetBlockOutsideOutput(
-            group->nodes,
-            group->output_nodes,
-            group_op.ops().back()->dyn_cast<pir::YieldOp>());
-=======
->>>>>>> 66ba67bd
-
         std::vector<pir::Type> vec_types;
         for (auto& out : vec_outs) {
           vec_types.push_back(out.type());
