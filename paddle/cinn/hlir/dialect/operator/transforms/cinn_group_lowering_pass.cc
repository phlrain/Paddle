--- conflicted
+++ resolved
@@ -148,14 +148,7 @@
         auto ir_compiler = std::make_shared<cinn::hlir::framework::PirCompiler>(
             *program, target, scope);
         hlir::framework::PirCompilerManager::Instance().insert(ir_compiler);
-<<<<<<< HEAD
-        auto group1 =
-            std::make_shared<cinn::hlir::framework::pir::Group>(group->ops);
-        group1->op_pattern_kind = group->op_pattern_kind;
-        auto fn_ptr_res = ir_compiler->BuildCUDAJITInfo({group1});
-=======
         auto fn_ptr_res = ir_compiler->BuildCUDAJITInfo({group});
->>>>>>> 4f22b660
         std::unordered_map<std::string, ::pir::Attribute> op_attrs{
             {cinn::dialect::JitKernelOp::kAttrName,
              cinn::dialect::CUDAJITInfoAttribute::get(ctx, fn_ptr_res[0])},
