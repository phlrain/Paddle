--- conflicted
+++ resolved
@@ -48,9 +48,6 @@
               op->operand_source(i).defining_op()->operand_source(0),
               op->operand_source(i).type());
 
-<<<<<<< HEAD
-          op->operand(i).set_source(store_op.result(0));
-
           auto& shape_analysis = pir::ShapeAnalysisManager::Instance().Get(
               reshape_op->GetParentProgram());
 
@@ -60,12 +57,10 @@
                 shape_analysis.GetShapeOrDataForValue(reshape_op->result(0)));
           }
 
-=======
-          op->operand(i).set_source(new_full.result(0));
+          op->operand(i).set_source(store_op.result(0));
           if (reshape_op->result(0).use_count() == 0) {
             rewriter.EraseOp(reshape_op);
           }
->>>>>>> ef4906f0
           continue;
         }
       }
