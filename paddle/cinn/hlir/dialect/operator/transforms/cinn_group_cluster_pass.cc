// Copyright (c) 2023 PaddlePaddle Authors. All Rights Reserved.
//
// Licensed under the Apache License, Version 2.0 (the "License");
// you may not use this file except in compliance with the License.
// You may obtain a copy of the License at
//
//     http://www.apache.org/licenses/LICENSE-2.0
//
// Unless required by applicable law or agreed to in writing, software
// distributed under the License is distributed on an "AS IS" BASIS,
// WITHOUT WARRANTIES OR CONDITIONS OF ANY KIND, either express or implied.
// See the License for the specific language governing permissions and
// limitations under the License.

// Copyright (c) 2024 PaddlePaddle Authors. All Rights Reserved.
//
// Licensed under the Apache License, Version 2.0 (the "License");
// you may not use this file except in compliance with the License.
// You may obtain a copy of the License at
//
//     http://www.apache.org/licenses/LICENSE-2.0
//
// Unless required by applicable law or agreed to in writing, software
// distributed under the License is distributed on an "AS IS" BASIS,
// WITHOUT WARRANTIES OR CONDITIONS OF ANY KIND, either express or implied.
// See the License for the specific language governing permissions and
// limitations under the License.

#include "paddle/cinn/hlir/dialect/operator/transforms/cinn_group_cluster_pass.h"

#include "paddle/cinn/hlir/dialect/operator/ir/attribute_storage.h"
#include "paddle/cinn/hlir/dialect/operator/ir/cinn_op.h"
#include "paddle/cinn/hlir/dialect/operator/ir/manual_op.h"
#include "paddle/cinn/hlir/dialect/operator/transforms/group_merge/op_with_group_merge_util.h"
#include "paddle/cinn/hlir/framework/pir/utils.h"
#include "paddle/common/ddim.h"
#include "paddle/fluid/pir/dialect/operator/ir/manual_op.h"
#include "paddle/fluid/pir/dialect/operator/ir/op_attribute.h"
#include "paddle/fluid/pir/dialect/operator/ir/op_type.h"
#include "paddle/fluid/pir/dialect/operator/ir/pd_op.h"
#include "paddle/fluid/pir/transforms/sub_graph_detector.h"
#include "paddle/pir/include/core/builtin_dialect.h"
#include "paddle/pir/include/dialect/control_flow/ir/cf_dialect.h"
#include "paddle/pir/include/dialect/control_flow/ir/cf_op.h"
#include "paddle/pir/include/pass/pass.h"
#include "paddle/pir/include/pattern_rewrite/pattern_applicator.h"
#include "paddle/pir/include/pattern_rewrite/pattern_match.h"
#include "paddle/pir/include/pattern_rewrite/pattern_rewrite_driver.h"

namespace cinn {
namespace dialect {
namespace ir {

namespace {

using cinn::hlir::framework::pir::ScheduleInfoNode;

std::unordered_set<pir::Value> GetInnerGeneValue(
    const std::vector<pir::Operation*>& op_list) {
  std::unordered_set<pir::Value> inner_values;

  for (auto op : op_list) {
    for (size_t i = 0; i < op->num_results(); ++i) {
      inner_values.insert(op->result(i));
    }
  }

  return inner_values;
}

std::unordered_set<::pir::Value> GetListOutsideInput(
    const std::vector<::pir::Operation*>& ops) {
  std::unordered_set<pir::Value> outside_ops;
  auto block_inner_output = GetInnerGeneValue(ops);

  for (const auto& op : ops) {
    for (size_t i = 0; i < op->num_operands(); ++i) {
      if (!block_inner_output.count(op->operand_source(i)) &&
          !outside_ops.count(op->operand_source(i))) {
        outside_ops.insert(op->operand_source(i));
      }
    }
  }
  return outside_ops;
}

bool IsLastReshape(::pir::Operation* input_op) {
  auto out = input_op->result(0);

  if ((out.use_count() == 1) &&
      (out.first_use().owner()->name() == "cf.yield")) {
    return true;
  }

  return false;
}

std::string BuildGroupId(const ::pir::GroupOpsVec& ops_list) {
  std::string group_id;
  for (const auto& op : ops_list) {
    if (group_id != "") {
      group_id += "_";
    }
    group_id += op->name();
  }

  return group_id;
}
struct GroupClusterNode {
  // all the ops in each Node
  std::vector<::pir::Operation*> ops;
  // group kind
  cinn::hlir::framework::OpPatternKind group_kind{
      cinn::hlir::framework::kElementWise};
  // reduce_axis if kind is Reduce else empty
  std::vector<int64_t> reduce_axis;
  // if kind is reduce, loop ranges equal input dim
  // if kind id elementwise or broadcast, loop ranges equal output dim
  std::vector<int64_t> loop_ranges;

  std::unordered_map<::pir::Operation*, std::vector<ScheduleInfoNode>>
      alignment_schedule_info;

  std::unordered_set<::pir::Value> GetOutsideInput() const {
    return GetListOutsideInput(ops);
  }

  std::string DebugStr() {
    std::stringstream ss;
    ::pir::IrPrinter printer(ss);

    ss << "type " << group_kind << "\n";
    ss << "loop range\t";

    for (auto d : loop_ranges) {
      ss << ", " << d;
    }
    ss << "\n";
    ss << "reduce axis \t";
    for (auto d : reduce_axis) {
      ss << ", " << d;
    }
    ss << "\n";

    for (const auto& op : ops) {
      printer.PrintOperation(op);
      if (alignment_schedule_info.count(op)) {
        for (auto& node : alignment_schedule_info.at(op)) {
          ss << node.DebugStr();
        }
      }
      ss << "\n";
    }

    return ss.str();
  }

  void MergeNode(const GroupClusterNode& node,
                 const ScheduleInfoNode& inner_sch_node) {
    std::unordered_set<::pir::Operation*> inner_ops(ops.begin(), ops.end());

    if (inner_sch_node.type != hlir::framework::pir::ScheduleAlignType::kNone) {
      for (const auto& op : ops) {
        this->alignment_schedule_info[op].push_back(inner_sch_node);
      }
    }
    for (const auto& op : node.ops) {
      if (!inner_ops.count(op)) {
        this->ops.push_back(op);
        // copy align info
        if (node.alignment_schedule_info.count(op)) {
          this->alignment_schedule_info[op] =
              node.alignment_schedule_info.at(op);
        }
      }
    }

    if (this->group_kind < node.group_kind) {
      this->group_kind = node.group_kind;
    }

    if ((node.group_kind == cinn::hlir::framework::kReduction) ||
        (node.group_kind == cinn::hlir::framework::kBroadcast)) {
      this->loop_ranges = node.loop_ranges;
    }
    if (node.group_kind == cinn::hlir::framework::kReduction) {
      this->reduce_axis = node.reduce_axis;
    }

    if ((ops.size() == 1) && (ops.front()->name() == "cinn_op.reshape")) {
      this->loop_ranges = node.loop_ranges;
    }
  }

  void MergePreNode(const GroupClusterNode& node,
                    const ScheduleInfoNode& pre_sch_node) {
    std::unordered_set<::pir::Operation*> inner_ops(ops.begin(), ops.end());

    for (const auto& op : node.ops) {
      if (!inner_ops.count(op)) {
        this->ops.push_back(op);
        // copy align info
        if (node.alignment_schedule_info.count(op)) {
          this->alignment_schedule_info[op] =
              node.alignment_schedule_info.at(op);
        }

        if (pre_sch_node.type !=
            hlir::framework::pir::ScheduleAlignType::kNone) {
          this->alignment_schedule_info[op].push_back(pre_sch_node);
        }
      }
    }

    if (group_kind < node.group_kind) {
      this->group_kind = node.group_kind;
    }
  }
};

std::vector<::pir::Value> GenerateOutputValue(
    const std::vector<::pir::Operation*>& ops,
    const std::unordered_map<::pir::Value, size_t>& outside_need_value) {
  std::vector<::pir::Value> temp_out;
  for (const auto& op : ops) {
    if (op->isa<pir::YieldOp>()) {
      continue;
    }

    std::unordered_set<::pir::Value> inserted_val;
    for (size_t i = 0; i < op->num_results(); ++i) {
      if (outside_need_value.count(op->result(i))) {
        if (!inserted_val.count(op->result(i))) {
          temp_out.push_back(op->result(i));

          inserted_val.insert(op->result(i));
        }
      }
    }
  }
  std::sort(temp_out.begin(),
            temp_out.end(),
            [&outside_need_value](::pir::Value a, ::pir::Value b) {
              return outside_need_value.at(a) < outside_need_value.at(b);
            });

  return temp_out;
}

cinn::dialect::GroupInfo BuildGroupInfo(
    const ::pir::GroupOpsVec& vec_new_op_list,
    const GroupClusterNode& node,
    const std::unordered_map<::pir::Operation*, std::vector<ScheduleInfoNode>>&
        new_align_info) {
  cinn::dialect::GroupInfo group_info(vec_new_op_list);
  group_info.group_id = BuildGroupId(vec_new_op_list);
  group_info.loop_ranges = node.loop_ranges;
  group_info.reduce_axis = node.reduce_axis;
  group_info.op_pattern_kind = node.group_kind;
  group_info.alignment_schedule_info = new_align_info;

  return group_info;
}

std::vector<pir::Type> BuildOutType(
    const std::vector<::pir::Value>& output_value) {
  std::vector<pir::Type> output_types;

  for (const auto& value : output_value) {
    output_types.emplace_back(value.type());
  }

  return output_types;
}

::pir::GroupOpsVec CloneOps(
    const ::pir::GroupOpsVec& group_ops,
    const GroupClusterNode& node,
    ::pir::IrMapping* ir_mapping,
    std::unordered_map<::pir::Operation*, std::vector<ScheduleInfoNode>>*
        align_info) {
  std::vector<::pir::Operation*> vec_new_op_list;
  ::pir::CloneOptions clone_options(false, true, false);

  auto& alignment_schedule_info = node.alignment_schedule_info;
  for (auto op : group_ops) {
    auto new_op = op->Clone(*ir_mapping, clone_options);
    auto& shape_analysis =
        pir::ShapeAnalysisManager::Instance().Get(op->GetParentProgram());

    for (size_t i = 0; i < op->num_results(); ++i) {
      if (shape_analysis.HasShapeOrDataForValue(op->result(i))) {
        shape_analysis.SetShapeOrDataForValue(
            new_op->result(i),
            shape_analysis.GetShapeOrDataForValue(op->result(i)));
      }
    }

    vec_new_op_list.push_back(new_op);

    if (alignment_schedule_info.count(op)) {
      std::cerr << "in cluster op  " << new_op << std::endl;
      align_info->emplace(new_op, alignment_schedule_info.at(op));
    }
  }

  return vec_new_op_list;
}

::pir::Operation* ReplaceWithGroupOp(
    pir::PatternRewriter* rewriter,
    const ::pir::GroupOpsVec& group_ops,
    const GroupClusterNode& node,
    const std::vector<::pir::Value> output_value,
    ::pir::IrMapping* ir_mapping) {
  ::pir::IrContext* ctx = ::pir::IrContext::Instance();
  ctx->GetOrRegisterDialect<cinn::dialect::OperatorDialect>();
  ctx->GetOrRegisterDialect<::pir::ControlFlowDialect>();

  std::unordered_map<::pir::Operation*, std::vector<ScheduleInfoNode>>
      new_align_info;

  auto vec_new_op_list = CloneOps(group_ops, node, ir_mapping, &new_align_info);

  auto group_info = BuildGroupInfo(vec_new_op_list, node, new_align_info);
  // step 2: Replace the old op with GroupOp.

  auto output_types = BuildOutType(output_value);
  auto new_fusion_op =
      rewriter->Build<cinn::dialect::FusionOp>(output_types, group_info);
  pir::Block* fusion_block = new_fusion_op.block();

  for (auto op : vec_new_op_list) {
    fusion_block->insert(fusion_block->end(), op);
  }

  // step 3: Replace outputs of inner ops
  auto group_outs = new_fusion_op->results();
  std::unordered_set<pir::Operation*> inner_ops(group_ops.begin(),
                                                group_ops.end());

  std::vector<::pir::Value> new_output;

  for (size_t i = 0; i < output_value.size(); ++i) {
    new_output.push_back(ir_mapping->Lookup<::pir::Value>(output_value[i]));
  }

  rewriter->SetInsertionPointToBlockEnd(fusion_block);
  rewriter->Build<::pir::YieldOp>(new_output);
  rewriter->SetInsertionPointAfter(new_fusion_op);

  return new_fusion_op;
}

bool CanFuse(const GroupClusterNode& first,
             const GroupClusterNode& second,
             ScheduleInfoNode* sch_node) {
  if (!first.ops.empty() &&
      (first.ops.front()->name() == "cinn_op.generate_shape")) {
    return true;
  }
  if ((second.ops.size() == 1) &&
      (second.ops.front()->name() == "cinn_op.reshape") &&
      (IsLastReshape(second.ops.front()))) {
    return true;
  }

  if ((first.group_kind == cinn::hlir::framework::kReduction &&
       second.group_kind == cinn::hlir::framework::kElementWise) ||
      (first.group_kind == cinn::hlir::framework::kReduction &&
       second.group_kind == cinn::hlir::framework::kBroadcast)) {
    if (first.loop_ranges == second.loop_ranges) {
      return true;
    }
    std::set<int64_t> reduce_axis;
    for (auto axis : first.reduce_axis) {
      if (axis < 0) {
        axis += first.loop_ranges.size();
      }

      reduce_axis.insert(axis);
    }

    if (*(reduce_axis.begin()) !=
        first.loop_ranges.size() - first.reduce_axis.size()) {
      return false;
    }
    if ((first.loop_ranges.size() != second.loop_ranges.size()) &&
        (first.loop_ranges.size() !=
         second.loop_ranges.size() + first.reduce_axis.size())) {
      return false;
    }
    size_t second_index = 0;
    for (size_t i = 0; i < first.loop_ranges.size(); ++i) {
      if (!reduce_axis.count(i)) {
        if (first.loop_ranges[i] != second.loop_ranges[second_index++]) {
          return false;
        }
      } else {
        if (first.loop_ranges.size() == second.loop_ranges.size()) {
          if ((second.loop_ranges[second_index++] != 1)) {
            return false;
          }
        }
      }
    }
    // bool have_dy_shape = false;
    // for( auto& d: first.loop_ranges )
    // {
    //   if ( d < 0)
    //   {
    //     have_dy_shape = true;
    //   }
    // }

    // for( auto& d: second.loop_ranges )
    // {
    //   if ( d < 0)
    //   {
    //     have_dy_shape = true;
    //   }
    // }

    if (first.loop_ranges != second.loop_ranges) {
      sch_node->type = hlir::framework::pir::ScheduleAlignType::kBroadcast;
      for (auto& d : first.reduce_axis) {
        if (d < 0) {
          sch_node->axis_info.push_back(d + first.loop_ranges.size());
        } else {
          sch_node->axis_info.push_back(d);
        }
      }
      sch_node->factor_info = first.loop_ranges;
    }
    return true;
  }

  return (first.loop_ranges == second.loop_ranges) &&
         (first.reduce_axis == second.reduce_axis);
}

std::vector<int> SortNodeList(std::vector<GroupClusterNode>* node_list_ptr,
                              std::vector<std::vector<int>>* pre_ids_ptr) {
  // sort node list by topological sort
  // TODO(phlrain): One node may have two pre node, need update here
  auto& node_list = *node_list_ptr;
  auto& pre_ids = *pre_ids_ptr;
  std::unordered_map<::pir::Value, size_t> in_out_values;
  for (const auto& node : node_list) {
    auto node_outside_input = node.GetOutsideInput();
    for (const auto& val : node_outside_input) {
      size_t id = in_out_values.size();
      in_out_values.emplace(val, id);
    }
  }

  std::vector<std::vector<pir::Value>> output_values_list;
  for (const auto& node : node_list) {
    output_values_list.push_back(GenerateOutputValue(node.ops, in_out_values));
  }

  std::vector<std::vector<int>> next_ids;
  next_ids.resize(node_list.size());
  for (int i = 0; i < node_list.size(); ++i) {
    for (int j = 0; j < node_list.size(); ++j) {
      if (i == j) {
        continue;
      }

      const auto& pre_out_list = output_values_list[i];
      auto next_in_set = node_list[j].GetOutsideInput();

      for (auto val : pre_out_list) {
        if (next_in_set.count(val)) {
          next_ids[i].push_back(j);
          break;
        }
      }
    }
  }

  std::vector<int> in_degree(next_ids.size(), 0);

  pre_ids.resize(next_ids.size());
  for (int i = 0; i < next_ids.size(); ++i) {
    for (int j = 0; j < next_ids[i].size(); ++j) {
      in_degree[next_ids[i][j]]++;

      pre_ids[next_ids[i][j]].push_back(i);
    }
  }

  std::vector<int> out_id_list;
  std::stack<int> id_stack;
  for (size_t i = 0; i < in_degree.size(); ++i) {
    if (in_degree[i] == 0) {
      id_stack.push(i);
    }
  }

  while (!id_stack.empty()) {
    auto top_id = id_stack.top();
    out_id_list.push_back(top_id);
    id_stack.pop();

    for (auto next_id : next_ids[top_id]) {
      in_degree[next_id]--;

      if (in_degree[next_id] == 0) {
        id_stack.push(next_id);
      }
    }
  }

  if (out_id_list.size() != node_list.size()) {
    throw std::runtime_error("id list not match");
  }

  std::map<int, int> sort_index;
  for (int i = 0; i < out_id_list.size(); ++i) {
    sort_index[out_id_list[i]] = i;
  }

  for (size_t i = 0; i < pre_ids.size(); ++i) {
    std::sort(
        pre_ids[i].begin(), pre_ids[i].end(), [&sort_index](int a, int b) {
          return sort_index.at(a) > sort_index.at(b);
        });
  }

  return out_id_list;
}

void GetClusterNodeBasicInfo(::pir::Operation* op,
                             GroupClusterNode* cluster_node,
                             ScheduleInfoNode* sch_node) {
  cluster_node->group_kind =
      cinn::hlir::framework::pir::CompatibleInfo::OpKind(*op);
  if (cluster_node->group_kind == cinn::hlir::framework::kReduction) {
    // set reduce axis and loop range
    cluster_node->reduce_axis = cinn::dialect::ir::GetVectorAttr(op, "dim");
    cluster_node->loop_ranges =
        phi::vectorize(op->operand_source(0)
                           .type()
                           .dyn_cast<paddle::dialect::DenseTensorType>()
                           .dims());

    pir::ShapeConstraintIRAnalysis& shape_analysis =
        pir::ShapeAnalysisManager::Instance().Get(op->GetParentProgram());
    if (shape_analysis.HasShapeOrDataForValue(op->operand_source(0))) {
      auto sym_shape =
          shape_analysis.GetShapeOrDataForValue(op->operand_source(0)).shape();
      for (size_t i = 0; i < cluster_node->loop_ranges.size(); ++i) {
        if (cluster_node->loop_ranges[i] < 0 && sym_shape[i].isa<int64_t>()) {
          cluster_node->loop_ranges[i] = sym_shape[i].Get<int64_t>();
        }
      }
    }

    if (cluster_node->reduce_axis.size() == 0) {
      for (size_t i = 0; i < cluster_node->loop_ranges.size(); ++i) {
        cluster_node->reduce_axis.push_back(i);
      }
    }

  } else if (cluster_node->group_kind == cinn::hlir::framework::kElementWise) {
    cluster_node->loop_ranges =
        phi::vectorize(op->result(0)
                           .type()
                           .dyn_cast<paddle::dialect::DenseTensorType>()
                           .dims());
    pir::ShapeConstraintIRAnalysis& shape_analysis =
        pir::ShapeAnalysisManager::Instance().Get(op->GetParentProgram());
    if (shape_analysis.HasShapeOrDataForValue(op->result(0))) {
      auto sym_shape =
          shape_analysis.GetShapeOrDataForValue(op->result(0)).shape();
      for (size_t i = 0; i < cluster_node->loop_ranges.size(); ++i) {
        if (cluster_node->loop_ranges[i] < 0 && sym_shape[i].isa<int64_t>()) {
          cluster_node->loop_ranges[i] = sym_shape[i].Get<int64_t>();
        }
      }
    }

  } else if (cluster_node->group_kind == cinn::hlir::framework::kBroadcast) {
    const std::vector<int64_t> output_shape = [&] {
      auto output_shape =
          phi::vectorize(op->result(0)
                             .type()
                             .dyn_cast<paddle::dialect::DenseTensorType>()
                             .dims());
      pir::ShapeConstraintIRAnalysis& shape_analysis =
          pir::ShapeAnalysisManager::Instance().Get(op->GetParentProgram());

      if (shape_analysis.HasShapeOrDataForValue(op->result(0))) {
        auto shape_info =
            shape_analysis.GetShapeOrDataForValue(op->result(0)).shape();

        for (size_t i = 0; i < shape_info.size(); ++i) {
          if (shape_info[i].isa<int64_t>()) {
            output_shape[i] = shape_info[i].Get<int64_t>();
          }
        }
      }
      return output_shape;
    }();
    cluster_node->loop_ranges = output_shape;
    sch_node->type = hlir::framework::pir::ScheduleAlignType::kBroadcast;
<<<<<<< HEAD
    sch_node->axis_info =
        cinn::dialect::ir::GetVectorAttr(op, "broadcast_axes");
    sch_node->factor_info = cinn::dialect::ir::GetVectorAttr(op, "out_shape");

    pir::ShapeConstraintIRAnalysis& shape_analysis =
        pir::ShapeAnalysisManager::Instance().Get(op->GetParentProgram());
    if (shape_analysis.HasShapeOrDataForValue(op->result(0))) {
      auto sym_shape =
          shape_analysis.GetShapeOrDataForValue(op->result(0)).shape();
      for (size_t i = 0; i < cluster_node->loop_ranges.size(); ++i) {
        if (cluster_node->loop_ranges[i] < 0 && sym_shape[i].isa<int64_t>()) {
          cluster_node->loop_ranges[i] = sym_shape[i].Get<int64_t>();
        }

        if (sch_node->factor_info[i] < 0 && sym_shape[i].isa<int64_t>()) {
          sch_node->factor_info[i] = sym_shape[i].Get<int64_t>();
        }
        // else{
        //   std::cerr << "wrong broadcast \t" << op->name() << std::endl;
        //   for( auto d :  sch_node->factor_info)
        //   {
        //     std::cerr << "dd " << d << std::endl;
        //   }

        //   throw std::runtime_error("error broadcast info");
        // }
      }
    }
=======
    sch_node->axis_info = [&] {
      int x_rank = op->operand_source(0)
                       .type()
                       .dyn_cast<pir::DenseTensorType>()
                       .dims()
                       .size();
      int out_rank =
          op->result(0).type().dyn_cast<pir::DenseTensorType>().dims().size();
      std::vector<int64_t> broadcast_axes(x_rank, 0);
      size_t index_gap = out_rank - x_rank;
      for (size_t i = 0; i < x_rank; ++i) {
        broadcast_axes[i] = i + index_gap;
      }
      return broadcast_axes;
    }();
    sch_node->factor_info = output_shape;
>>>>>>> ea8a822c
  } else if (op->name() == "cinn_op.generate_shape") {
    // do nothing for now
  } else {
    PADDLE_THROW(phi::errors::Unimplemented(
        "only support elementwise, broadcast, reduce type"));
  }
}

std::vector<::pir::Operation*> GetPreOps(
    const std::unordered_set<pir::Value>& inner_values, ::pir::Operation* op) {
  std::vector<::pir::Operation*> vec_res;
  for (size_t i = 0; i < op->num_operands(); ++i) {
    if (!inner_values.count(op->operand_source(i))) {
      continue;
    }

    vec_res.push_back(op->operand_source(i).defining_op());
  }
  return vec_res;
}

bool CanOpMergeNode(
    const std::unordered_map<::pir::Operation*, GroupClusterNode>& op_path_info,
    ::pir::Operation* pre_op,
    ::pir::Operation* cur_op) {
  const auto& node1 = op_path_info.at(pre_op);
  const auto& node2 = op_path_info.at(cur_op);
  // reduce can not fuse with any op in first stage
  if (cinn::hlir::framework::pir::CompatibleInfo::OpKind(*pre_op) ==
      cinn::hlir::framework::kReduction) {
    return false;
  }

  if (cinn::hlir::framework::pir::CompatibleInfo::OpKind(*cur_op) ==
      cinn::hlir::framework::kReduction) {
    if (cinn::dialect::ir::GetVectorAttr(cur_op, "dim").size() == 0 ||
        cinn::dialect::ir::GetVectorAttr(cur_op, "dim").size() ==
            cur_op->operand_source(0)
                .type()
                .dyn_cast<paddle::dialect::DenseTensorType>()
                .dims()
                .size()) {
      return false;
    }
  }

  // TODO(phlrain): need update here
  // different loop range can merge, like [128, 128, 1], with [128, 128]
  if ((cinn::hlir::framework::pir::CompatibleInfo::OpKind(*cur_op) !=
       cinn::hlir::framework::kBroadcast) &&
      (op_path_info.at(cur_op).loop_ranges !=
       op_path_info.at(pre_op).loop_ranges)) {
    return false;
  }

  return true;
}

bool ShouldOutputPreNode(
    const std::unordered_map<::pir::Operation*, GroupClusterNode>& op_path_info,
    ::pir::Operation* pre_op,
    ::pir::Operation* cur_op) {
  if (cinn::hlir::framework::pir::CompatibleInfo::OpKind(*pre_op) ==
      cinn::hlir::framework::kReduction) {
    return false;
  }

  if (cinn::hlir::framework::pir::CompatibleInfo::OpKind(*cur_op) ==
      cinn::hlir::framework::kReduction) {
    if (cinn::dialect::ir::GetVectorAttr(cur_op, "dim").size() == 0 ||
        cinn::dialect::ir::GetVectorAttr(cur_op, "dim").size() ==
            cur_op->operand_source(0)
                .type()
                .dyn_cast<paddle::dialect::DenseTensorType>()
                .dims()
                .size()) {
      return true;
    }
  }

  // TODO(phlrain): need update here
  // different loop range can merge, like [128, 128, 1], with [128, 128]
  if ((cinn::hlir::framework::pir::CompatibleInfo::OpKind(*cur_op) !=
       cinn::hlir::framework::kBroadcast) &&
      (op_path_info.at(cur_op).loop_ranges !=
       op_path_info.at(pre_op).loop_ranges)) {
    return true;
  }

  return false;
}

std::vector<GroupClusterNode> NodeMergeWithNode(
    const std::vector<GroupClusterNode>& first_stage_output) {
  // stage 2 merge
  // for now we merge node in same pass
  // only for vertical fuse
  std::vector<GroupClusterNode> second_stage_output = first_stage_output;
  while (true) {
    bool fused = false;
    std::vector<GroupClusterNode> temp_out;

    std::set<int> fused_index;

    std::vector<std::vector<int>> pre_ids_info;
    auto sort_list = SortNodeList(&second_stage_output, &pre_ids_info);

    std::reverse(sort_list.begin(), sort_list.end());
    for (auto node_index : sort_list) {
      if (fused_index.count(node_index)) {
        continue;
      }
      const auto& node = second_stage_output[node_index];
      const auto& pre_ids = pre_ids_info[node_index];

      GroupClusterNode new_node = node;

      for (auto pre_id : pre_ids) {
        // get pre id

        if (fused_index.count(pre_id)) {
          continue;
        }

        // can new_node merge with pre_id node
        const auto& pre_node = second_stage_output[pre_id];

        ScheduleInfoNode sch_node;
        auto can_fuse = CanFuse(pre_node, new_node, &sch_node);

        if (can_fuse) {
          // merge pre node to new_node
          new_node.MergeNode(pre_node, sch_node);

          fused_index.insert(pre_id);
          fused = true;
        } else {
          temp_out.insert(temp_out.begin(), pre_node);
        }
      }
      temp_out.insert(temp_out.end(), new_node);
    }

    if (temp_out.size() >= second_stage_output.size()) {
      break;
    }
    second_stage_output.swap(temp_out);
    if (fused == false) {
      break;
    }
  }

  return second_stage_output;
}

std::vector<GroupClusterNode> OpMergeWithOp(cinn::dialect::GroupOp group_op) {
  // op merge with op
  auto inner_values = GetInnerGeneValue(group_op.GetOperators());

  std::unordered_map<::pir::Operation*, GroupClusterNode> op_path;

  auto op_list = group_op.GetOperators();

  std::vector<GroupClusterNode> first_stage_output;

  std::unordered_set<::pir::Operation*> yield_output_ops;
  std::unordered_set<::pir::Operation*> first_output_ops;
  auto yield_op = op_list.back();
  for (size_t i = 0; i < yield_op->num_operands(); ++i) {
    if (yield_op->operand_source(i).defining_op()->result(0).use_count() == 1) {
      yield_output_ops.insert(yield_op->operand_source(i).defining_op());
    }
  }

  // first stage op fuse op
  for (auto* op : op_list) {
    if (op->isa<::pir::YieldOp>()) {
      continue;
    }

    auto& cluster_node = op_path[op];
    auto& op_list = cluster_node.ops;

    // process cluster node
    ScheduleInfoNode sch_node;
    GetClusterNodeBasicInfo(op, &cluster_node, &sch_node);

    // process current Node and pre Node
    auto pre_ops = GetPreOps(inner_values, op);
    for (auto pre_op : pre_ops) {
      if (!op_path.count(pre_op)) {
        continue;
      }

      if (CanOpMergeNode(op_path, pre_op, op)) {
        cluster_node.MergePreNode(op_path.at(pre_op), sch_node);
      }

      // TODO(phlrain): should remove this strategy
      if (ShouldOutputPreNode(op_path, pre_op, op)) {
        // Can not merge here, should output pre_op cluster Node
        if (!first_output_ops.count(pre_op)) {
          first_stage_output.push_back(op_path[pre_op]);
          first_output_ops.insert(pre_op);
        }
        continue;
      }
    }

    op_list.push_back(op);

    if (yield_output_ops.count(op) ||
        cinn::hlir::framework::pir::CompatibleInfo::OpKind(*op) ==
            cinn::hlir::framework::kReduction) {
      // TODO(phlrain): yield output no nedd to push into first stage output,
      // Update here
      if (!first_output_ops.count(op)) {
        first_stage_output.push_back(op_path[op]);
        first_output_ops.insert(op);
      }
    }
  }

  return first_stage_output;
}

std::vector<GroupClusterNode> GroupSplit(cinn::dialect::GroupOp group_op) {
  // stage 1
  auto first_stage_output = OpMergeWithOp(group_op);

  if (first_stage_output.size() <= 1) {
    return first_stage_output;
  }

  // stage 2
  auto second_stage_output = NodeMergeWithNode(first_stage_output);

  if (second_stage_output.size() == 1) {
    return second_stage_output;
  }

  std::vector<std::vector<int>> pre_ids_info;
  auto out_id_list = SortNodeList(&second_stage_output, &pre_ids_info);

  std::vector<GroupClusterNode> sorted_out;
  for (auto id : out_id_list) {
    sorted_out.push_back(second_stage_output[id]);
  }

  return sorted_out;
}

std::vector<::pir::Operation*> SortByOriginalOrderAndUniq(
    cinn::dialect::GroupOp group_op,
    const std::vector<::pir::Operation*>& ops) {
  size_t index = 0;
  std::unordered_map<pir::Operation*, size_t> op2order_value;

  for (auto op : group_op.GetOperators()) {
    op2order_value[op] = index++;
  }

  std::vector<pir::Operation*> tmp_ops(ops);
  std::sort(tmp_ops.begin(),
            tmp_ops.end(),
            [&op2order_value](pir::Operation* a, pir::Operation* b) {
              return op2order_value.at(a) < op2order_value.at(b);
            });

  std::unique(tmp_ops.begin(), tmp_ops.end());

  return tmp_ops;
}

std::unordered_map<::pir::Value, size_t> BuildValueOrderByYieldOp(
    const std::vector<GroupClusterNode>& node_list,
    cinn::dialect::GroupOp group_op) {
  std::unordered_map<::pir::Value, size_t> all_output_values;
  auto yield_op = group_op.GetOperators().back();
  for (size_t i = 0; i < yield_op->num_operands(); ++i) {
    size_t id = all_output_values.size();
    all_output_values.emplace(yield_op->operand_source(i), id);
  }

  for (size_t i = 0; i < node_list.size(); ++i) {
    auto node_outside_input = node_list[i].GetOutsideInput();
    for (const auto& val : node_outside_input) {
      size_t id = all_output_values.size();
      all_output_values.emplace(val, id);
    }
  }

  return all_output_values;
}

}  // namespace

class CinnGroupClusterPattern
    : public pir::OpRewritePattern<cinn::dialect::GroupOp> {
 public:
  using pir::OpRewritePattern<cinn::dialect::GroupOp>::OpRewritePattern;

  bool MatchAndRewrite(cinn::dialect::GroupOp group_op,
                       pir::PatternRewriter& rewriter) const override {
    ::pir::IrMapping ir_mapping;

    auto group_outside_input = GetListOutsideInput(group_op.GetOperators());
    // insert initial input to ir mapping
    for (auto val : group_outside_input) {
      ir_mapping.Add(val, val);
    }

    auto split_res = GroupSplit(group_op);

    auto all_output_values = BuildValueOrderByYieldOp(split_res, group_op);

    for (auto& node : split_res) {
      if (node.ops.size() == 0) {
        continue;
      }
      auto output_values = GenerateOutputValue(node.ops, all_output_values);
      auto uniq_ops = SortByOriginalOrderAndUniq(group_op, node.ops);

      auto new_group_op = ReplaceWithGroupOp(
          &rewriter, uniq_ops, node, output_values, &ir_mapping);

      auto& shape_analysis = pir::ShapeAnalysisManager::Instance().Get(
          group_op->GetParentProgram());
      // update ir mapping
      for (size_t i = 0; i < output_values.size(); ++i) {
        ir_mapping.Add(output_values[i], new_group_op->result(i));

        if (shape_analysis.HasShapeOrDataForValue(output_values[i])) {
          shape_analysis.SetShapeOrDataForValue(
              new_group_op->result(i),
              shape_analysis.GetShapeOrDataForValue(output_values[i]));
        }
      }

      for (size_t i = 0; i < output_values.size(); ++i) {
        auto find_it = all_output_values.find(output_values[i]);
        if ((find_it != all_output_values.end()) &&
            (find_it->second < group_op->num_results())) {
          // id < num_results means yield input
          rewriter.ReplaceAllUsesWith(group_op.result(find_it->second),
                                      new_group_op->result(i));
        }
      }
    }
    rewriter.EraseOp(group_op);

    return true;
  }
};

class CinnGroupClusterPass : public pir::PatternRewritePass {
 public:
  CinnGroupClusterPass()
      : pir::PatternRewritePass("cinn_group_cluster_pass", 1) {}

  pir::RewritePatternSet InitializePatterns(pir::IrContext* context) override {
    pir::RewritePatternSet ps(context);

    ps.Add<CinnGroupClusterPattern>(context);

    return ps;
  }

  bool CanApplyOn(pir::Operation* op) const override {
    return op->num_regions() > 0;
  }
};

std::unique_ptr<pir::Pass> CreateCinnGroupClusterPass() {
  return std::make_unique<CinnGroupClusterPass>();
}

}  // namespace ir
}  // namespace dialect
}  // namespace cinn<|MERGE_RESOLUTION|>--- conflicted
+++ resolved
@@ -605,36 +605,6 @@
     }();
     cluster_node->loop_ranges = output_shape;
     sch_node->type = hlir::framework::pir::ScheduleAlignType::kBroadcast;
-<<<<<<< HEAD
-    sch_node->axis_info =
-        cinn::dialect::ir::GetVectorAttr(op, "broadcast_axes");
-    sch_node->factor_info = cinn::dialect::ir::GetVectorAttr(op, "out_shape");
-
-    pir::ShapeConstraintIRAnalysis& shape_analysis =
-        pir::ShapeAnalysisManager::Instance().Get(op->GetParentProgram());
-    if (shape_analysis.HasShapeOrDataForValue(op->result(0))) {
-      auto sym_shape =
-          shape_analysis.GetShapeOrDataForValue(op->result(0)).shape();
-      for (size_t i = 0; i < cluster_node->loop_ranges.size(); ++i) {
-        if (cluster_node->loop_ranges[i] < 0 && sym_shape[i].isa<int64_t>()) {
-          cluster_node->loop_ranges[i] = sym_shape[i].Get<int64_t>();
-        }
-
-        if (sch_node->factor_info[i] < 0 && sym_shape[i].isa<int64_t>()) {
-          sch_node->factor_info[i] = sym_shape[i].Get<int64_t>();
-        }
-        // else{
-        //   std::cerr << "wrong broadcast \t" << op->name() << std::endl;
-        //   for( auto d :  sch_node->factor_info)
-        //   {
-        //     std::cerr << "dd " << d << std::endl;
-        //   }
-
-        //   throw std::runtime_error("error broadcast info");
-        // }
-      }
-    }
-=======
     sch_node->axis_info = [&] {
       int x_rank = op->operand_source(0)
                        .type()
@@ -651,7 +621,22 @@
       return broadcast_axes;
     }();
     sch_node->factor_info = output_shape;
->>>>>>> ea8a822c
+
+    pir::ShapeConstraintIRAnalysis& shape_analysis =
+        pir::ShapeAnalysisManager::Instance().Get(op->GetParentProgram());
+    if (shape_analysis.HasShapeOrDataForValue(op->result(0))) {
+      auto sym_shape =
+          shape_analysis.GetShapeOrDataForValue(op->result(0)).shape();
+      for (size_t i = 0; i < cluster_node->loop_ranges.size(); ++i) {
+        if (cluster_node->loop_ranges[i] < 0 && sym_shape[i].isa<int64_t>()) {
+          cluster_node->loop_ranges[i] = sym_shape[i].Get<int64_t>();
+        }
+
+        if (sch_node->factor_info[i] < 0 && sym_shape[i].isa<int64_t>()) {
+          sch_node->factor_info[i] = sym_shape[i].Get<int64_t>();
+        }
+      }
+    }
   } else if (op->name() == "cinn_op.generate_shape") {
     // do nothing for now
   } else {
