// Copyright (c) 2023 PaddlePaddle Authors. All Rights Reserved.
//
// Licensed under the Apache License, Version 2.0 (the "License");
// you may not use this file except in compliance with the License.
// You may obtain a copy of the License at
//
//     http://www.apache.org/licenses/LICENSE-2.0
//
// Unless required by applicable law or agreed to in writing, software
// distributed under the License is distributed on an "AS IS" BASIS,
// WITHOUT WARRANTIES OR CONDITIONS OF ANY KIND, either express or implied.
// See the License for the specific language governing permissions and
// limitations under the License.

// Copyright (c) 2024 PaddlePaddle Authors. All Rights Reserved.
//
// Licensed under the Apache License, Version 2.0 (the "License");
// you may not use this file except in compliance with the License.
// You may obtain a copy of the License at
//
//     http://www.apache.org/licenses/LICENSE-2.0
//
// Unless required by applicable law or agreed to in writing, software
// distributed under the License is distributed on an "AS IS" BASIS,
// WITHOUT WARRANTIES OR CONDITIONS OF ANY KIND, either express or implied.
// See the License for the specific language governing permissions and
// limitations under the License.

#include "paddle/cinn/hlir/dialect/operator/transforms/cinn_group_cluster_pass.h"

<<<<<<< HEAD
=======
#include "paddle/cinn/frontend/group_pattern.h"
>>>>>>> ba4b0844
#include "paddle/cinn/frontend/group_pattern_util.h"
#include "paddle/cinn/hlir/dialect/operator/ir/attribute_storage.h"
#include "paddle/cinn/hlir/dialect/operator/ir/cinn_op.h"
#include "paddle/cinn/hlir/dialect/operator/ir/manual_op.h"
#include "paddle/cinn/hlir/dialect/operator/transforms/group_merge/op_with_group_merge_util.h"
#include "paddle/cinn/hlir/framework/pir/utils.h"
#include "paddle/common/ddim.h"
#include "paddle/common/flags.h"
#include "paddle/fluid/pir/dialect/operator/ir/manual_op.h"
#include "paddle/fluid/pir/dialect/operator/ir/op_attribute.h"
#include "paddle/fluid/pir/dialect/operator/ir/op_type.h"
#include "paddle/fluid/pir/dialect/operator/ir/pd_op.h"
#include "paddle/fluid/pir/transforms/sub_graph_detector.h"
#include "paddle/pir/include/core/builtin_dialect.h"
#include "paddle/pir/include/dialect/control_flow/ir/cf_dialect.h"
#include "paddle/pir/include/dialect/control_flow/ir/cf_op.h"
#include "paddle/pir/include/pass/pass.h"
#include "paddle/pir/include/pattern_rewrite/pattern_applicator.h"
#include "paddle/pir/include/pattern_rewrite/pattern_match.h"
#include "paddle/pir/include/pattern_rewrite/pattern_rewrite_driver.h"

PD_DECLARE_bool(cinn_new_cluster_op_method);

namespace cinn {
namespace dialect {
namespace ir {

namespace {

using cinn::hlir::framework::pir::ScheduleInfoNode;

std::unordered_set<pir::Value> GetInnerGeneValue(
    const std::vector<pir::Operation*>& op_list) {
  std::unordered_set<pir::Value> inner_values;

  for (auto op : op_list) {
    for (size_t i = 0; i < op->num_results(); ++i) {
      inner_values.insert(op->result(i));
    }
  }

  return inner_values;
}

std::unordered_set<::pir::Value> GetListOutsideInput(
    const std::vector<::pir::Operation*>& ops) {
  std::unordered_set<pir::Value> outside_ops;
  auto block_inner_output = GetInnerGeneValue(ops);

  for (const auto& op : ops) {
    for (size_t i = 0; i < op->num_operands(); ++i) {
      if (!block_inner_output.count(op->operand_source(i)) &&
          !outside_ops.count(op->operand_source(i))) {
        outside_ops.insert(op->operand_source(i));
      }
    }
  }
  return outside_ops;
}

bool IsLastReshape(::pir::Operation* input_op) {
  auto out = input_op->result(0);

  if ((out.use_count() == 1) &&
      (out.first_use().owner()->name() == "cf.yield")) {
    return true;
  }

  return false;
}

std::string BuildGroupId(const ::pir::GroupOpsVec& ops_list) {
  std::string group_id;
  for (const auto& op : ops_list) {
    if (group_id != "") {
      group_id += "_";
    }
    group_id += op->name();
  }

  return group_id;
}
struct GroupClusterNode {
  // all the ops in each Node
  std::vector<::pir::Operation*> ops;
  std::vector<::pir::Value> output_values;
  // group kind
  cinn::hlir::framework::OpPatternKind group_kind{
      cinn::hlir::framework::kElementWise};
  // reduce_axis if kind is Reduce else empty
  std::vector<int64_t> reduce_axis;
  // if kind is reduce, loop ranges equal input dim
  // if kind id elementwise or broadcast, loop ranges equal output dim
  std::vector<int64_t> loop_ranges;
  std::vector<symbol::DimExpr> loop_rangs_expr;

  std::unordered_map<::pir::Operation*, std::vector<ScheduleInfoNode>>
      alignment_schedule_info;

  std::unordered_set<::pir::Value> GetOutsideInput() const {
    return GetListOutsideInput(ops);
  }

  std::string DebugStr() {
    std::stringstream ss;
    ::pir::IrPrinter printer(ss);

    ss << "type " << group_kind << "\n";
    ss << "loop range\t";

    for (auto d : loop_ranges) {
      ss << ", " << d;
    }
    ss << "\n";
    ss << "reduce axis \t";
    for (auto d : reduce_axis) {
      ss << ", " << d;
    }
    ss << "\n";

    for (const auto& op : ops) {
      printer.PrintOperation(op);
      if (alignment_schedule_info.count(op)) {
        for (auto& node : alignment_schedule_info.at(op)) {
          ss << node.DebugStr();
        }
      }
      ss << "\n";
    }

    return ss.str();
  }

  void AddOutputValue(const ::pir::Value value) {
    output_values.emplace_back(value);
  }

  void MergeNode(const GroupClusterNode& node,
                 const ScheduleInfoNode& inner_sch_node) {
    std::unordered_set<::pir::Operation*> inner_ops(ops.begin(), ops.end());

    if (inner_sch_node.type != hlir::framework::pir::ScheduleAlignType::kNone) {
      for (const auto& op : ops) {
        this->alignment_schedule_info[op].push_back(inner_sch_node);
      }
    }
    for (const auto& op : node.ops) {
      if (!inner_ops.count(op)) {
        this->ops.push_back(op);
        // copy align info
        if (node.alignment_schedule_info.count(op)) {
          this->alignment_schedule_info[op] =
              node.alignment_schedule_info.at(op);
        }
      }
    }

    if (this->group_kind < node.group_kind) {
      this->group_kind = node.group_kind;
    }

    if ((node.group_kind == cinn::hlir::framework::kReduction) ||
        (node.group_kind == cinn::hlir::framework::kBroadcast)) {
      this->loop_ranges = node.loop_ranges;
      this->loop_rangs_expr = node.loop_rangs_expr;
    }
    if (node.group_kind == cinn::hlir::framework::kReduction) {
      this->reduce_axis = node.reduce_axis;
    }

    if ((ops.size() == 1) && (ops.front()->name() == "cinn_op.reshape")) {
      this->loop_ranges = node.loop_ranges;
      this->loop_rangs_expr = node.loop_rangs_expr;
    }
  }

  void MergePreNode(const GroupClusterNode& node,
                    const ScheduleInfoNode& pre_sch_node) {
    std::unordered_set<::pir::Operation*> inner_ops(ops.begin(), ops.end());

    for (const auto& op : node.ops) {
      if (!inner_ops.count(op)) {
        this->ops.push_back(op);
        // copy align info
        if (node.alignment_schedule_info.count(op)) {
          this->alignment_schedule_info[op] =
              node.alignment_schedule_info.at(op);
        }

        if (pre_sch_node.type !=
            hlir::framework::pir::ScheduleAlignType::kNone) {
          this->alignment_schedule_info[op].push_back(pre_sch_node);
        }
      }
    }

    if (group_kind < node.group_kind) {
      this->group_kind = node.group_kind;
    }
  }
};

std::vector<::pir::Value> GenerateOutputValue(
    const std::vector<::pir::Operation*>& ops,
    const std::unordered_map<::pir::Value, size_t>& outside_need_value) {
  std::vector<::pir::Value> temp_out;
  for (const auto& op : ops) {
    if (op->isa<pir::YieldOp>()) {
      continue;
    }

    std::unordered_set<::pir::Value> inserted_val;
    for (size_t i = 0; i < op->num_results(); ++i) {
      if (outside_need_value.count(op->result(i))) {
        if (!inserted_val.count(op->result(i))) {
          temp_out.push_back(op->result(i));

          inserted_val.insert(op->result(i));
        }
      }
    }
  }
  std::sort(temp_out.begin(),
            temp_out.end(),
            [&outside_need_value](::pir::Value a, ::pir::Value b) {
              return outside_need_value.at(a) < outside_need_value.at(b);
            });

  return temp_out;
}

cinn::dialect::GroupInfo BuildGroupInfo(
    const ::pir::GroupOpsVec& vec_new_op_list,
    const GroupClusterNode& node,
    const std::unordered_map<::pir::Operation*, std::vector<ScheduleInfoNode>>&
        new_align_info) {
  cinn::dialect::GroupInfo group_info(vec_new_op_list);
  group_info.group_id = BuildGroupId(vec_new_op_list);
  group_info.loop_ranges = node.loop_ranges;
  group_info.loop_ranges_expr = node.loop_rangs_expr;
  group_info.reduce_axis = node.reduce_axis;
  group_info.op_pattern_kind = node.group_kind;
  group_info.alignment_schedule_info = new_align_info;

  return group_info;
}

std::vector<pir::Type> BuildOutType(
    const std::vector<::pir::Value>& output_value) {
  std::vector<pir::Type> output_types;

  for (const auto& value : output_value) {
    output_types.emplace_back(value.type());
  }

  return output_types;
}

::pir::GroupOpsVec CloneOps(
    const ::pir::GroupOpsVec& group_ops,
    const GroupClusterNode& node,
    ::pir::IrMapping* ir_mapping,
    std::unordered_map<::pir::Operation*, std::vector<ScheduleInfoNode>>*
        align_info) {
  std::vector<::pir::Operation*> vec_new_op_list;
  ::pir::CloneOptions clone_options(false, true, false);

  auto& alignment_schedule_info = node.alignment_schedule_info;
  for (auto op : group_ops) {
    auto new_op = op->Clone(*ir_mapping, clone_options);
    auto& shape_analysis =
        pir::ShapeAnalysisManager::Instance().Get(op->GetParentProgram());

    for (size_t i = 0; i < op->num_results(); ++i) {
      if (shape_analysis.HasShapeOrDataForValue(op->result(i))) {
        shape_analysis.SetShapeOrDataForValue(
            new_op->result(i),
            shape_analysis.GetShapeOrDataForValue(op->result(i)));
      }
    }

    vec_new_op_list.push_back(new_op);

    if (alignment_schedule_info.count(op)) {
      align_info->emplace(new_op, alignment_schedule_info.at(op));
    }
  }

  return vec_new_op_list;
}

::pir::Operation* ReplaceWithGroupOp(
    pir::PatternRewriter* rewriter,
    const ::pir::GroupOpsVec& group_ops,
    const GroupClusterNode& node,
    const std::vector<::pir::Value> output_value,
    ::pir::IrMapping* ir_mapping) {
  ::pir::IrContext* ctx = ::pir::IrContext::Instance();
  ctx->GetOrRegisterDialect<cinn::dialect::OperatorDialect>();
  ctx->GetOrRegisterDialect<::pir::ControlFlowDialect>();

  std::unordered_map<::pir::Operation*, std::vector<ScheduleInfoNode>>
      new_align_info;

  auto vec_new_op_list = CloneOps(group_ops, node, ir_mapping, &new_align_info);

  auto group_info = BuildGroupInfo(vec_new_op_list, node, new_align_info);
  // step 2: Replace the old op with GroupOp.

  auto output_types = BuildOutType(output_value);
  auto new_fusion_op =
      rewriter->Build<cinn::dialect::FusionOp>(output_types, group_info);
  pir::Block* fusion_block = new_fusion_op.block();

  for (auto op : vec_new_op_list) {
    fusion_block->insert(fusion_block->end(), op);
  }

  // step 3: Replace outputs of inner ops
  auto group_outs = new_fusion_op->results();
  std::unordered_set<pir::Operation*> inner_ops(group_ops.begin(),
                                                group_ops.end());

  std::vector<::pir::Value> new_output;

  for (size_t i = 0; i < output_value.size(); ++i) {
    new_output.push_back(ir_mapping->Lookup<::pir::Value>(output_value[i]));
  }

  rewriter->SetInsertionPointToBlockEnd(fusion_block);
  rewriter->Build<::pir::YieldOp>(new_output);
  rewriter->SetInsertionPointAfter(new_fusion_op);

  return new_fusion_op;
}

bool CanFuse(const GroupClusterNode& first,
             const GroupClusterNode& second,
             ScheduleInfoNode* sch_node) {
  if (!first.ops.empty() &&
      (first.ops.front()->name() == "cinn_op.generate_shape")) {
    return true;
  }
  if ((second.ops.size() == 1) &&
      (second.ops.front()->name() == "cinn_op.reshape") &&
      (IsLastReshape(second.ops.front()))) {
    return true;
  }

  if ((first.group_kind == cinn::hlir::framework::kReduction &&
       second.group_kind == cinn::hlir::framework::kElementWise) ||
      (first.group_kind == cinn::hlir::framework::kReduction &&
       second.group_kind == cinn::hlir::framework::kBroadcast)) {
    if (first.loop_ranges == second.loop_ranges) {
      return true;
    }
    std::set<int64_t> reduce_axis;
    for (auto axis : first.reduce_axis) {
      if (axis < 0) {
        axis += first.loop_ranges.size();
      }

      reduce_axis.insert(axis);
    }

    if (*(reduce_axis.begin()) !=
        first.loop_ranges.size() - first.reduce_axis.size()) {
      return false;
    }
    if ((first.loop_ranges.size() != second.loop_ranges.size()) &&
        (first.loop_ranges.size() !=
         second.loop_ranges.size() + first.reduce_axis.size())) {
      return false;
    }
    size_t second_index = 0;
    for (size_t i = 0; i < first.loop_ranges.size(); ++i) {
      if (!reduce_axis.count(i)) {
        if (first.loop_ranges[i] != second.loop_ranges[second_index++]) {
          return false;
        }
      } else {
        if (first.loop_ranges.size() == second.loop_ranges.size()) {
          if ((second.loop_ranges[second_index++] != 1)) {
            return false;
          }
        }
      }
    }

    if (first.loop_ranges != second.loop_ranges) {
      sch_node->type = hlir::framework::pir::ScheduleAlignType::kBroadcast;
      for (auto& d : first.reduce_axis) {
        if (d < 0) {
          sch_node->axis_info.push_back(d + first.loop_ranges.size());
        } else {
          sch_node->axis_info.push_back(d);
        }
      }
      sch_node->factor_info = first.loop_ranges;
    }
    return true;
  }

  return (first.loop_ranges == second.loop_ranges) &&
         (first.reduce_axis == second.reduce_axis);
}

std::vector<int> SortNodeList(std::vector<GroupClusterNode>* node_list_ptr,
                              std::vector<std::vector<int>>* pre_ids_ptr) {
  // sort node list by topological sort
  // TODO(phlrain): One node may have two pre node, need update here
  auto& node_list = *node_list_ptr;
  auto& pre_ids = *pre_ids_ptr;
  std::unordered_map<::pir::Value, size_t> in_out_values;
  for (const auto& node : node_list) {
    auto node_outside_input = node.GetOutsideInput();
    for (const auto& val : node_outside_input) {
      size_t id = in_out_values.size();
      in_out_values.emplace(val, id);
    }
  }

  std::vector<std::vector<pir::Value>> output_values_list;
  for (const auto& node : node_list) {
    output_values_list.push_back(GenerateOutputValue(node.ops, in_out_values));
  }

  std::vector<std::vector<int>> next_ids;
  next_ids.resize(node_list.size());
  for (int i = 0; i < node_list.size(); ++i) {
    for (int j = 0; j < node_list.size(); ++j) {
      if (i == j) {
        continue;
      }

      const auto& pre_out_list = output_values_list[i];
      auto next_in_set = node_list[j].GetOutsideInput();

      for (auto val : pre_out_list) {
        if (next_in_set.count(val)) {
          next_ids[i].push_back(j);
          break;
        }
      }
    }
  }

  std::vector<int> in_degree(next_ids.size(), 0);

  pre_ids.resize(next_ids.size());
  for (int i = 0; i < next_ids.size(); ++i) {
    for (int j = 0; j < next_ids[i].size(); ++j) {
      in_degree[next_ids[i][j]]++;

      pre_ids[next_ids[i][j]].push_back(i);
    }
  }

  std::vector<int> out_id_list;
  std::stack<int> id_stack;
  for (size_t i = 0; i < in_degree.size(); ++i) {
    if (in_degree[i] == 0) {
      id_stack.push(i);
    }
  }

  while (!id_stack.empty()) {
    auto top_id = id_stack.top();
    out_id_list.push_back(top_id);
    id_stack.pop();

    for (auto next_id : next_ids[top_id]) {
      in_degree[next_id]--;

      if (in_degree[next_id] == 0) {
        id_stack.push(next_id);
      }
    }
  }

  if (out_id_list.size() != node_list.size()) {
    throw std::runtime_error("id list not match");
  }

  std::map<int, int> sort_index;
  for (int i = 0; i < out_id_list.size(); ++i) {
    sort_index[out_id_list[i]] = i;
  }

  for (size_t i = 0; i < pre_ids.size(); ++i) {
    std::sort(
        pre_ids[i].begin(), pre_ids[i].end(), [&sort_index](int a, int b) {
          return sort_index.at(a) > sort_index.at(b);
        });
  }

  return out_id_list;
}

void GetClusterNodeBasicInfo(::pir::Operation* op,
                             GroupClusterNode* cluster_node,
                             ScheduleInfoNode* sch_node) {
  cluster_node->group_kind =
      cinn::hlir::framework::pir::CompatibleInfo::OpKind(*op);
  if (cluster_node->group_kind == cinn::hlir::framework::kReduction) {
    // set reduce axis and loop range
    cluster_node->reduce_axis = cinn::dialect::ir::GetVectorAttr(op, "dim");
    cluster_node->loop_ranges =
        phi::vectorize(op->operand_source(0)
                           .type()
                           .dyn_cast<paddle::dialect::DenseTensorType>()
                           .dims());

    pir::ShapeConstraintIRAnalysis& shape_analysis =
        pir::ShapeAnalysisManager::Instance().Get(op->GetParentProgram());
    if (shape_analysis.HasShapeOrDataForValue(op->operand_source(0))) {
      auto sym_shape =
          shape_analysis.GetShapeOrDataForValue(op->operand_source(0)).shape();
      cluster_node->loop_rangs_expr = sym_shape;
      for (size_t i = 0; i < cluster_node->loop_ranges.size(); ++i) {
        if (cluster_node->loop_ranges[i] < 0 && sym_shape[i].isa<int64_t>()) {
          cluster_node->loop_ranges[i] = sym_shape[i].Get<int64_t>();
        }
      }
    }

    if (cluster_node->reduce_axis.size() == 0) {
      for (size_t i = 0; i < cluster_node->loop_ranges.size(); ++i) {
        cluster_node->reduce_axis.push_back(i);
      }
    }

  } else if (cluster_node->group_kind == cinn::hlir::framework::kElementWise) {
    cluster_node->loop_ranges =
        phi::vectorize(op->result(0)
                           .type()
                           .dyn_cast<paddle::dialect::DenseTensorType>()
                           .dims());
    pir::ShapeConstraintIRAnalysis& shape_analysis =
        pir::ShapeAnalysisManager::Instance().Get(op->GetParentProgram());
    if (shape_analysis.HasShapeOrDataForValue(op->result(0))) {
      auto sym_shape =
          shape_analysis.GetShapeOrDataForValue(op->result(0)).shape();
      cluster_node->loop_rangs_expr = sym_shape;
      for (size_t i = 0; i < cluster_node->loop_ranges.size(); ++i) {
        if (cluster_node->loop_ranges[i] < 0 && sym_shape[i].isa<int64_t>()) {
          cluster_node->loop_ranges[i] = sym_shape[i].Get<int64_t>();
        }
      }
    }

  } else if (cluster_node->group_kind == cinn::hlir::framework::kBroadcast) {
    const std::vector<int64_t> output_shape = [&] {
      auto output_shape =
          phi::vectorize(op->result(0)
                             .type()
                             .dyn_cast<paddle::dialect::DenseTensorType>()
                             .dims());
      pir::ShapeConstraintIRAnalysis& shape_analysis =
          pir::ShapeAnalysisManager::Instance().Get(op->GetParentProgram());

      if (shape_analysis.HasShapeOrDataForValue(op->result(0))) {
        auto shape_info =
            shape_analysis.GetShapeOrDataForValue(op->result(0)).shape();
        cluster_node->loop_rangs_expr = shape_info;
        for (size_t i = 0; i < shape_info.size(); ++i) {
          if (shape_info[i].isa<int64_t>()) {
            output_shape[i] = shape_info[i].Get<int64_t>();
          }
        }
      }
      return output_shape;
    }();
    cluster_node->loop_ranges = output_shape;
    sch_node->type = hlir::framework::pir::ScheduleAlignType::kBroadcast;
    sch_node->axis_info =
        cinn::dialect::ir::GetVectorAttr(op, "broadcast_axes");
    sch_node->factor_info = cinn::dialect::ir::GetVectorAttr(op, "out_shape");
  } else if (cluster_node->group_kind == cinn::hlir::framework::kInjective) {
    cluster_node->loop_ranges =
        phi::vectorize(op->result(0)
                           .type()
                           .dyn_cast<paddle::dialect::DenseTensorType>()
                           .dims());
  } else if (op->name() == "cinn_op.generate_shape") {
    // do nothing for now
  } else {
    PADDLE_THROW(phi::errors::Unimplemented(
        "only support elementwise, broadcast, injective, reduce type"));
  }
}

std::vector<::pir::Operation*> GetPreOps(
    const std::unordered_set<pir::Value>& inner_values, ::pir::Operation* op) {
  std::vector<::pir::Operation*> vec_res;
  for (size_t i = 0; i < op->num_operands(); ++i) {
    if (!inner_values.count(op->operand_source(i))) {
      continue;
    }

    vec_res.push_back(op->operand_source(i).defining_op());
  }
  return vec_res;
}

bool CanOpMergeNode(
    const std::unordered_map<::pir::Operation*, GroupClusterNode>& op_path_info,
    ::pir::Operation* pre_op,
    ::pir::Operation* cur_op) {
  const auto& node1 = op_path_info.at(pre_op);
  const auto& node2 = op_path_info.at(cur_op);
  // reduce can not fuse with any op in first stage
  if (cinn::hlir::framework::pir::CompatibleInfo::OpKind(*pre_op) ==
      cinn::hlir::framework::kReduction) {
    return false;
  }

  if (cinn::hlir::framework::pir::CompatibleInfo::OpKind(*pre_op) <=
      cinn::hlir::framework::kInjective) {
    return true;
  }
  return false;
}

namespace horizontal_merge_detail {
template <typename ConditionFunc, typename ElementType>
std::optional<std::pair<int, int>> FindMergePair(
    const ConditionFunc& condition_fn,
    const std::vector<ElementType>& elements) {
  for (int i = 0; i < elements.size(); ++i) {
    for (int j = i + 1; j < elements.size(); ++j) {
      if (condition_fn(elements[i], elements[j])) {
        return std::make_pair(i, j);
      }
    }
  }
  return std::nullopt;
}

template <typename MergeFunc, typename ElementType>
void MergeAndRemove(const MergeFunc& merge_fn,
                    const std::pair<int, int>& range,
                    std::vector<ElementType>* elements) {
  const auto& merged =
      merge_fn(elements->at(range.first), elements->at(range.second));
  elements->erase(elements->begin() + range.second);
  elements->erase(elements->begin() + range.first);
  elements->push_back(merged);
}

template <typename ConditionFunc, typename MergeFunc, typename ElementType>
void FindPatternAndMerge(const ConditionFunc& condition_fn,
                         const MergeFunc& merge_fn,
                         std::vector<ElementType>* elements) {
  while (true) {
    auto merge_pair = FindMergePair(condition_fn, *elements);
    if (merge_pair.has_value()) {
      VLOG(4) << "FindPatternAndMerge: find and merge!";
      MergeAndRemove(merge_fn, merge_pair.value(), elements);
    } else {
      break;
    }
  }
}

bool SameOutputShape(const GroupClusterNode& a, const GroupClusterNode& b) {
  return a.loop_ranges == b.loop_ranges;
}

bool CanHorizontalMerge(const GroupClusterNode& a, const GroupClusterNode& b) {
  const auto& IsTrivialKind = [](OpPatternKind kind) {
    return kind == OpPatternKind::kElementWise ||
           kind == OpPatternKind::kBroadcast ||
           kind == OpPatternKind::kInjective;
  };
  return IsTrivialKind(a.group_kind) && IsTrivialKind(b.group_kind) &&
         SameOutputShape(a, b);
}

GroupClusterNode HorizontalMerge(const GroupClusterNode& a,
                                 const GroupClusterNode& b) {
  GroupClusterNode res = a;
  res.MergeNode(b, ScheduleInfoNode());
<<<<<<< HEAD
  return res;
}

std::vector<GroupClusterNode> HorizontalMergePass(
    const std::vector<GroupClusterNode>& last_stage_output) {
  VLOG(4) << "Before HorizontalMergePass, cluster size is = "
          << last_stage_output.size();
  std::vector<GroupClusterNode> third_stage_output = last_stage_output;
  FindPatternAndMerge(CanHorizontalMerge, HorizontalMerge, &third_stage_output);
  VLOG(4) << "After HorizontalMergePass, cluster size is = "
          << third_stage_output.size();
  return third_stage_output;
=======
  res.output_values.insert(
      res.output_values.end(), b.output_values.begin(), b.output_values.end());
  return res;
>>>>>>> ba4b0844
}
}  // namespace horizontal_merge_detail

std::vector<GroupClusterNode> HorizontalMergePass(
    const std::vector<GroupClusterNode>& last_stage_output) {
  VLOG(4) << "Before HorizontalMergePass, cluster size is = "
          << last_stage_output.size();
  std::vector<GroupClusterNode> third_stage_output = last_stage_output;
  FindPatternAndMerge(CanHorizontalMerge, HorizontalMerge, &third_stage_output);
  VLOG(4) << "After HorizontalMergePass, cluster size is = "
          << third_stage_output.size();
  return third_stage_output;
}
}  // namespace horizontal_merge_detail

std::vector<GroupClusterNode> NodeMergeWithNode(
    const std::vector<GroupClusterNode>& first_stage_output) {
  // stage 2 merge
  // for now we merge node in same pass
  // only for vertical fuse
  std::vector<GroupClusterNode> second_stage_output = first_stage_output;
  while (true) {
    bool fused = false;
    std::vector<GroupClusterNode> temp_out;

    std::set<int> fused_index;

    std::vector<std::vector<int>> pre_ids_info;
    auto sort_list = SortNodeList(&second_stage_output, &pre_ids_info);

    std::reverse(sort_list.begin(), sort_list.end());
    for (auto node_index : sort_list) {
      if (fused_index.count(node_index)) {
        continue;
      }
      const auto& node = second_stage_output[node_index];
      const auto& pre_ids = pre_ids_info[node_index];

      GroupClusterNode new_node = node;

      for (auto pre_id : pre_ids) {
        // get pre id

        if (fused_index.count(pre_id)) {
          continue;
        }

        // can new_node merge with pre_id node
        const auto& pre_node = second_stage_output[pre_id];

        ScheduleInfoNode sch_node;
        auto can_fuse = CanFuse(pre_node, new_node, &sch_node);

        if (can_fuse) {
          // merge pre node to new_node
          new_node.MergeNode(pre_node, sch_node);

          fused_index.insert(pre_id);
          fused = true;
        } else {
          temp_out.insert(temp_out.begin(), pre_node);
        }
      }
      temp_out.insert(temp_out.end(), new_node);
    }

    if (temp_out.size() >= second_stage_output.size()) {
      break;
    }
    second_stage_output.swap(temp_out);
    if (fused == false) {
      break;
    }
  }

  return second_stage_output;
}

<<<<<<< HEAD
// std::vector<GroupClusterNode> OpMergeWithOp(cinn::dialect::GroupOp group_op)
// {
//   const auto& ops = [&]{
//     std::vector<const pir::Operation*> ops;
//     for (const auto& op : *group_op.block()) {
//       ops.push_back(&op);
//     }
//     return ops;
//   }();
//   auto cluster_policy = [&]{
//     auto* program = group_op.GetParentProgram();
//     const auto* shape_analysis =
//     &pir::ShapeAnalysisManager::Instance().Get(program); return
//     frontend::MakeLoopAlignableClusteringPolicy(shape_analysis);
//   }();
//   const auto cluster_result = frontend::ClusterOps(ops,
//   std::move(cluster_policy));
// }
=======
// This structure is the visitor function of fetching pattern's operator list.
// For IS or PS patterns, directly use their operator list;
// For Reduce patterns, the operator list is the concatenation of reduce op and
// its inputs.
struct GetPatternOpList {
  std::vector<const pir::Operation*> operator()(
      const api::InjectiveSourcePattern<frontend::FrontendPattern>& pattern) {
    return pattern.ops;
  }

  std::vector<const pir::Operation*> operator()(
      const api::PartialShardablePattern<frontend::FrontendPattern>& pattern) {
    return pattern.ops;
  }

  std::vector<const pir::Operation*> operator()(
      const api::ReductionPattern<frontend::FrontendPattern>& pattern) {
    struct InputOpsVisitor {
      std::vector<const pir::Operation*> operator()(
          const api::InjectiveSourcePattern<frontend::FrontendPattern>& input) {
        return input.ops;
      }

      std::vector<const pir::Operation*> operator()(
          const api::PartialShardablePattern<frontend::FrontendPattern>&
              input) {
        return input.ops;
      }

      std::vector<const pir::Operation*> operator()(
          const std::monostate& input) {
        return {};
      }
    };

    std::vector<const pir::Operation*> ops_list = {
        pattern.reduce_op_pattern.reduce_op};
    std::vector<const pir::Operation*> input_ops =
        std::visit(InputOpsVisitor(), pattern.input);
    ops_list.insert(ops_list.end(), input_ops.begin(), input_ops.end());

    return ops_list;
  }
};

std::vector<GroupClusterNode> NewOpMergeWithOp(
    cinn::dialect::GroupOp group_op) {
  const auto& ops = [&] {
    std::vector<const pir::Operation*> ops;
    for (const auto& op : *group_op.block()) {
      ops.push_back(&op);
    }
    return ops;
  }();

  auto shardable_axes_provider = [&] {
    auto* program = group_op->GetParentProgram();
    const auto* shape_analysis =
        &pir::ShapeAnalysisManager::Instance().Get(program);
    return frontend::MakeDefaultShardableAxesProvider(shape_analysis);
  }();

  auto cluster_policy = [&] {
    auto* program = group_op->GetParentProgram();
    const auto* shape_analysis =
        &pir::ShapeAnalysisManager::Instance().Get(program);
    return frontend::MakeLoopAlignableClusteringPolicy(shape_analysis);
  }();

  VLOG(4) << "Start Clustering Ops!";
  const auto cluster_result = frontend::ClusterOps(
      ops, std::move(shardable_axes_provider), std::move(cluster_policy));
  VLOG(4) << "Finished Clustering Ops!";

  // Each stmts corresponds to each fusion op(cluster node).
  // Concat all the ops of patterns in the stmts, and make them the op list of
  // cluster node.
  VLOG(4) << "Start Creating Cluster Nodes!";
  std::vector<GroupClusterNode> output_cluster_nodes;
  for (const auto& stmts_pattern : cluster_result.loop_alignable_list) {
    GroupClusterNode cluster_node;
    std::set<const pir::Operation*>
        node_ops_set;  // The set of all ops in the cluster node, for deleting
                       // repeated elements.
    bool is_reduce_node =
        false;  // A flag indicating whether current node is a reduce node.
    for (const auto& pattern : stmts_pattern.stmts) {
      std::vector<const pir::Operation*> pattern_ops =
          std::visit(GetPatternOpList(), pattern);
      node_ops_set.insert(pattern_ops.begin(), pattern_ops.end());
      if (std::holds_alternative<
              api::ReductionPattern<frontend::FrontendPattern>>(pattern)) {
        is_reduce_node = true;
      }
    }
    for (const auto& op : node_ops_set) {
      cluster_node.ops.push_back(const_cast<pir::Operation*>(op));
    }
    cluster_node.group_kind = is_reduce_node
                                  ? cinn::hlir::framework::kReduction
                                  : cinn::hlir::framework::kInjective;
    output_cluster_nodes.push_back(cluster_node);
  }
  VLOG(4) << "Finished Creating Cluster Nodes!";
  return output_cluster_nodes;
}
>>>>>>> ba4b0844

std::vector<GroupClusterNode> OpMergeWithOp(cinn::dialect::GroupOp group_op) {
  // op merge with op
  auto inner_values = GetInnerGeneValue(group_op.GetOperators());

  std::unordered_map<::pir::Operation*, GroupClusterNode> op_path;

  auto op_list = group_op.GetOperators();

  std::vector<GroupClusterNode> first_stage_output;

  std::unordered_set<::pir::Operation*> yield_output_ops;
  std::unordered_set<::pir::Operation*> first_output_ops;
  auto yield_op = op_list.back();
  for (size_t i = 0; i < yield_op->num_operands(); ++i) {
    yield_output_ops.insert(yield_op->operand_source(i).defining_op());
    op_path[yield_op->operand_source(i).defining_op()].AddOutputValue(
        yield_op->operand_source(i));
  }

  // first stage op fuse op
  for (auto* op : op_list) {
    if (op->isa<::pir::YieldOp>()) {
      continue;
    }

    auto& cluster_node = op_path[op];
    auto& op_list = cluster_node.ops;

    // process cluster node
    ScheduleInfoNode sch_node;
    GetClusterNodeBasicInfo(op, &cluster_node, &sch_node);

    // process current Node and pre Node
    auto pre_ops = GetPreOps(inner_values, op);
    for (auto pre_op : pre_ops) {
      if (!op_path.count(pre_op)) {
        continue;
      }

      if (CanOpMergeNode(op_path, pre_op, op)) {
        cluster_node.MergePreNode(op_path.at(pre_op), sch_node);
      }
    }

    op_list.push_back(op);

    if (yield_output_ops.count(op) ||
        cinn::hlir::framework::pir::CompatibleInfo::OpKind(*op) ==
            cinn::hlir::framework::kReduction) {
      // TODO(phlrain): yield output no need to push into first stage output,
      // Update here
      VLOG(4) << "Split Group by yield output ops: "
              << yield_output_ops.count(op);
      if (!first_output_ops.count(op)) {
        first_stage_output.push_back(op_path[op]);
        first_output_ops.insert(op);
      }
    }
  }

  VLOG(4) << "first stage output size " << first_stage_output.size();
  return first_stage_output;
}

std::vector<GroupClusterNode> GroupSplit(cinn::dialect::GroupOp group_op) {
  // stage 1
<<<<<<< HEAD
  const auto& first_stage_output = OpMergeWithOp(group_op);
=======
  auto first_stage_output = FLAGS_cinn_new_cluster_op_method
                                ? NewOpMergeWithOp(group_op)
                                : OpMergeWithOp(group_op);
>>>>>>> ba4b0844

  if (first_stage_output.size() <= 1) {
    return first_stage_output;
  }

  // stage 2
  auto second_stage_output = NodeMergeWithNode(first_stage_output);
  if (second_stage_output.size() == 1) {
    return second_stage_output;
  }
  const auto& second_stage_output = first_stage_output;

  // stage 3
  auto third_stage_output =
      horizontal_merge_detail::HorizontalMergePass(second_stage_output);

  // stage 3
  auto third_stage_output =
      horizontal_merge_detail::HorizontalMergePass(second_stage_output);

  std::vector<std::vector<int>> pre_ids_info;
  auto out_id_list = SortNodeList(&third_stage_output, &pre_ids_info);

  std::vector<GroupClusterNode> sorted_out;
  for (auto id : out_id_list) {
    sorted_out.push_back(third_stage_output[id]);
  }

  return sorted_out;
}

std::vector<::pir::Operation*> SortByOriginalOrderAndUniq(
    cinn::dialect::GroupOp group_op,
    const std::vector<::pir::Operation*>& ops) {
  size_t index = 0;
  std::unordered_map<pir::Operation*, size_t> op2order_value;

  for (auto op : group_op.GetOperators()) {
    op2order_value[op] = index++;
  }

  std::vector<pir::Operation*> tmp_ops(ops);
  std::sort(tmp_ops.begin(),
            tmp_ops.end(),
            [&op2order_value](pir::Operation* a, pir::Operation* b) {
              return op2order_value.at(a) < op2order_value.at(b);
            });

  std::unique(tmp_ops.begin(), tmp_ops.end());

  return tmp_ops;
}

std::unordered_map<::pir::Value, size_t> BuildValueOrderByYieldOp(
    const std::vector<GroupClusterNode>& node_list,
    cinn::dialect::GroupOp group_op) {
  std::unordered_map<::pir::Value, size_t> all_output_values;
  auto yield_op = group_op.GetOperators().back();
  for (size_t i = 0; i < yield_op->num_operands(); ++i) {
    size_t id = all_output_values.size();
    all_output_values.emplace(yield_op->operand_source(i), id);
  }

  for (size_t i = 0; i < node_list.size(); ++i) {
    auto node_outside_input = node_list[i].GetOutsideInput();
    for (const auto& val : node_outside_input) {
      size_t id = all_output_values.size();
      all_output_values.emplace(val, id);
    }
  }

  return all_output_values;
}

}  // namespace

class CinnGroupClusterPattern
    : public pir::OpRewritePattern<cinn::dialect::GroupOp> {
 public:
  using pir::OpRewritePattern<cinn::dialect::GroupOp>::OpRewritePattern;

  bool MatchAndRewrite(cinn::dialect::GroupOp group_op,
                       pir::PatternRewriter& rewriter) const override {
    ::pir::IrMapping ir_mapping;

    auto group_outside_input = GetListOutsideInput(group_op.GetOperators());
    // insert initial input to ir mapping
    for (auto val : group_outside_input) {
      ir_mapping.Add(val, val);
    }

    auto split_res = GroupSplit(group_op);

    auto all_output_values = BuildValueOrderByYieldOp(split_res, group_op);

    for (auto& node : split_res) {
      if (node.ops.size() == 0) {
        continue;
      }
      auto output_values = std::vector<::pir::Value>(node.output_values);
      auto uniq_ops = SortByOriginalOrderAndUniq(group_op, node.ops);

      auto new_group_op = ReplaceWithGroupOp(
          &rewriter, uniq_ops, node, output_values, &ir_mapping);

      auto& shape_analysis = pir::ShapeAnalysisManager::Instance().Get(
          group_op->GetParentProgram());
      // update ir mapping
      for (size_t i = 0; i < output_values.size(); ++i) {
        ir_mapping.Add(output_values[i], new_group_op->result(i));

        if (shape_analysis.HasShapeOrDataForValue(output_values[i])) {
          shape_analysis.SetShapeOrDataForValue(
              new_group_op->result(i),
              shape_analysis.GetShapeOrDataForValue(output_values[i]));
        }
      }

      for (size_t i = 0; i < output_values.size(); ++i) {
        auto find_it = all_output_values.find(output_values[i]);
        if ((find_it != all_output_values.end()) &&
            (find_it->second < group_op->num_results())) {
          // id < num_results means yield input
          rewriter.ReplaceAllUsesWith(group_op.result(find_it->second),
                                      new_group_op->result(i));
        }
      }
    }
    rewriter.EraseOp(group_op);

    return true;
  }
};

class CinnGroupClusterPass : public pir::PatternRewritePass {
 public:
  CinnGroupClusterPass()
      : pir::PatternRewritePass("cinn_group_cluster_pass", 1) {}

  pir::RewritePatternSet InitializePatterns(pir::IrContext* context) override {
    pir::RewritePatternSet ps(context);

    ps.Add<CinnGroupClusterPattern>(context);

    return ps;
  }

  bool CanApplyOn(pir::Operation* op) const override {
    return op->num_regions() > 0;
  }
};

std::unique_ptr<pir::Pass> CreateCinnGroupClusterPass() {
  return std::make_unique<CinnGroupClusterPass>();
}

}  // namespace ir
}  // namespace dialect
}  // namespace cinn<|MERGE_RESOLUTION|>--- conflicted
+++ resolved
@@ -28,10 +28,7 @@
 
 #include "paddle/cinn/hlir/dialect/operator/transforms/cinn_group_cluster_pass.h"
 
-<<<<<<< HEAD
-=======
 #include "paddle/cinn/frontend/group_pattern.h"
->>>>>>> ba4b0844
 #include "paddle/cinn/frontend/group_pattern_util.h"
 #include "paddle/cinn/hlir/dialect/operator/ir/attribute_storage.h"
 #include "paddle/cinn/hlir/dialect/operator/ir/cinn_op.h"
@@ -715,7 +712,8 @@
                                  const GroupClusterNode& b) {
   GroupClusterNode res = a;
   res.MergeNode(b, ScheduleInfoNode());
-<<<<<<< HEAD
+  res.output_values.insert(
+      res.output_values.end(), b.output_values.begin(), b.output_values.end());
   return res;
 }
 
@@ -728,23 +726,6 @@
   VLOG(4) << "After HorizontalMergePass, cluster size is = "
           << third_stage_output.size();
   return third_stage_output;
-=======
-  res.output_values.insert(
-      res.output_values.end(), b.output_values.begin(), b.output_values.end());
-  return res;
->>>>>>> ba4b0844
-}
-}  // namespace horizontal_merge_detail
-
-std::vector<GroupClusterNode> HorizontalMergePass(
-    const std::vector<GroupClusterNode>& last_stage_output) {
-  VLOG(4) << "Before HorizontalMergePass, cluster size is = "
-          << last_stage_output.size();
-  std::vector<GroupClusterNode> third_stage_output = last_stage_output;
-  FindPatternAndMerge(CanHorizontalMerge, HorizontalMerge, &third_stage_output);
-  VLOG(4) << "After HorizontalMergePass, cluster size is = "
-          << third_stage_output.size();
-  return third_stage_output;
 }
 }  // namespace horizontal_merge_detail
 
@@ -811,26 +792,6 @@
   return second_stage_output;
 }
 
-<<<<<<< HEAD
-// std::vector<GroupClusterNode> OpMergeWithOp(cinn::dialect::GroupOp group_op)
-// {
-//   const auto& ops = [&]{
-//     std::vector<const pir::Operation*> ops;
-//     for (const auto& op : *group_op.block()) {
-//       ops.push_back(&op);
-//     }
-//     return ops;
-//   }();
-//   auto cluster_policy = [&]{
-//     auto* program = group_op.GetParentProgram();
-//     const auto* shape_analysis =
-//     &pir::ShapeAnalysisManager::Instance().Get(program); return
-//     frontend::MakeLoopAlignableClusteringPolicy(shape_analysis);
-//   }();
-//   const auto cluster_result = frontend::ClusterOps(ops,
-//   std::move(cluster_policy));
-// }
-=======
 // This structure is the visitor function of fetching pattern's operator list.
 // For IS or PS patterns, directly use their operator list;
 // For Reduce patterns, the operator list is the concatenation of reduce op and
@@ -937,7 +898,6 @@
   VLOG(4) << "Finished Creating Cluster Nodes!";
   return output_cluster_nodes;
 }
->>>>>>> ba4b0844
 
 std::vector<GroupClusterNode> OpMergeWithOp(cinn::dialect::GroupOp group_op) {
   // op merge with op
@@ -1005,13 +965,9 @@
 
 std::vector<GroupClusterNode> GroupSplit(cinn::dialect::GroupOp group_op) {
   // stage 1
-<<<<<<< HEAD
-  const auto& first_stage_output = OpMergeWithOp(group_op);
-=======
   auto first_stage_output = FLAGS_cinn_new_cluster_op_method
                                 ? NewOpMergeWithOp(group_op)
                                 : OpMergeWithOp(group_op);
->>>>>>> ba4b0844
 
   if (first_stage_output.size() <= 1) {
     return first_stage_output;
@@ -1023,10 +979,6 @@
     return second_stage_output;
   }
   const auto& second_stage_output = first_stage_output;
-
-  // stage 3
-  auto third_stage_output =
-      horizontal_merge_detail::HorizontalMergePass(second_stage_output);
 
   // stage 3
   auto third_stage_output =
