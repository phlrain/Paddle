// Copyright (c) 2023 PaddlePaddle Authors. All Rights Reserved.
//
// Licensed under the Apache License, Version 2.0 (the "License");
// you may not use this file except in compliance with the License.
// You may obtain a copy of the License at
//
//     http://www.apache.org/licenses/LICENSE-2.0
//
// Unless required by applicable law or agreed to in writing, software
// distributed under the License is distributed on an "AS IS" BASIS,
// WITHOUT WARRANTIES OR CONDITIONS OF ANY KIND, either express or implied.
// See the License for the specific language governing permissions and
// limitations under the License.

// Copyright (c) 2024 PaddlePaddle Authors. All Rights Reserved.
//
// Licensed under the Apache License, Version 2.0 (the "License");
// you may not use this file except in compliance with the License.
// You may obtain a copy of the License at
//
//     http://www.apache.org/licenses/LICENSE-2.0
//
// Unless required by applicable law or agreed to in writing, software
// distributed under the License is distributed on an "AS IS" BASIS,
// WITHOUT WARRANTIES OR CONDITIONS OF ANY KIND, either express or implied.
// See the License for the specific language governing permissions and
// limitations under the License.

#include "paddle/cinn/hlir/dialect/operator/transforms/cinn_group_cluster_pass.h"

#include "paddle/cinn/hlir/dialect/operator/ir/attribute_storage.h"
#include "paddle/cinn/hlir/dialect/operator/ir/cinn_op.h"
#include "paddle/cinn/hlir/dialect/operator/ir/manual_op.h"
#include "paddle/cinn/hlir/dialect/operator/transforms/group_merge/op_with_group_merge_util.h"
#include "paddle/cinn/hlir/framework/pir/utils.h"
#include "paddle/common/ddim.h"
#include "paddle/fluid/pir/dialect/operator/ir/manual_op.h"
#include "paddle/fluid/pir/dialect/operator/ir/op_attribute.h"
#include "paddle/fluid/pir/dialect/operator/ir/op_type.h"
#include "paddle/fluid/pir/dialect/operator/ir/pd_op.h"
#include "paddle/fluid/pir/transforms/sub_graph_detector.h"
#include "paddle/pir/include/core/builtin_dialect.h"
#include "paddle/pir/include/dialect/control_flow/ir/cf_dialect.h"
#include "paddle/pir/include/dialect/control_flow/ir/cf_op.h"
#include "paddle/pir/include/pass/pass.h"
#include "paddle/pir/include/pattern_rewrite/pattern_applicator.h"
#include "paddle/pir/include/pattern_rewrite/pattern_match.h"
#include "paddle/pir/include/pattern_rewrite/pattern_rewrite_driver.h"

namespace cinn {
namespace dialect {
namespace ir {

namespace {

using cinn::hlir::framework::pir::ScheduleInfoNode;

std::unordered_set<pir::Value> GetInnerGeneValue(
    const std::vector<pir::Operation*>& op_list) {
  std::unordered_set<pir::Value> inner_values;

  for (auto op : op_list) {
    for (size_t i = 0; i < op->num_results(); ++i) {
      inner_values.insert(op->result(i));
    }
  }

  return inner_values;
}

std::unordered_set<::pir::Value> GetListOutsideInput(
    const std::vector<::pir::Operation*>& ops) {
  std::unordered_set<pir::Value> outside_ops;
  auto block_inner_output = GetInnerGeneValue(ops);

  for (const auto& op : ops) {
    for (size_t i = 0; i < op->num_operands(); ++i) {
      if (!block_inner_output.count(op->operand_source(i)) &&
          !outside_ops.count(op->operand_source(i))) {
        outside_ops.insert(op->operand_source(i));
      }
    }
  }
  return outside_ops;
}

bool IsLastReshape(::pir::Operation* input_op) {
  auto out = input_op->result(0);

  if ((out.use_count() == 1) &&
      (out.first_use().owner()->name() == "cf.yield")) {
    return true;
  }

  return false;
}

std::string BuildGroupId(const ::pir::GroupOpsVec& ops_list) {
  std::string group_id;
  for (const auto& op : ops_list) {
    if (group_id != "") {
      group_id += "_";
    }
    group_id += op->name();
  }

  return group_id;
}
struct GroupClusterNode {
  // all the ops in each Node
  std::vector<::pir::Operation*> ops;
  // group kind
  cinn::hlir::framework::OpPatternKind group_kind{
      cinn::hlir::framework::kElementWise};
  // reduce_axis if kind is Reduce else empty
  std::vector<int64_t> reduce_axis;
  // if kind is reduce, loop ranges equal input dim
  // if kind id elementwise or broadcast, loop ranges equal output dim
  std::vector<int64_t> loop_ranges;

  std::unordered_map<::pir::Operation*, std::vector<ScheduleInfoNode>>
      alignment_schedule_info;

  std::unordered_set<::pir::Value> GetOutsideInput() const {
    return GetListOutsideInput(ops);
  }

  std::string DebugStr() {
    std::stringstream ss;
    ::pir::IrPrinter printer(ss);

    ss << "type " << group_kind << "\n";
    ss << "loop range\t";

    for (auto d : loop_ranges) {
      ss << ", " << d;
    }
    ss << "\n";
    ss << "reduce axis \t";
    for (auto d : reduce_axis) {
      ss << ", " << d;
    }
    ss << "\n";

    for (const auto& op : ops) {
      printer.PrintOperation(op);
      if (alignment_schedule_info.count(op)) {
        for (auto& node : alignment_schedule_info.at(op)) {
          ss << node.DebugStr();
        }
      }
      ss << "\n";
    }

    return ss.str();
  }

<<<<<<< HEAD
  void GenerateOutputValue(
      const std::unordered_map<::pir::Value, size_t>& outside_need_value) {
    output_value.clear();

    std::vector<::pir::Value> temp_out;
    for (auto& op : ops) {
      if (op->name() == "cf.yield") {
        continue;
      }

      std::unordered_set<::pir::Value> inserted_val;
      for (size_t i = 0; i < op->num_results(); ++i) {
        if (outside_need_value.count(op->result(i))) {
          if (!inserted_val.count(op->result(i))) {
            temp_out.push_back(op->result(i));

            inserted_val.insert(op->result(i));
          }
        }
      }
    }
    std::sort(temp_out.begin(),
              temp_out.end(),
              [&outside_need_value](::pir::Value a, ::pir::Value b) {
                return outside_need_value.at(a) < outside_need_value.at(b);
              });
    output_value.swap(temp_out);
  }

=======
>>>>>>> 84fa0534
  void MergeNode(const GroupClusterNode& node,
                 const ScheduleInfoNode& inner_sch_node) {
    std::unordered_set<::pir::Operation*> inner_ops(ops.begin(), ops.end());

<<<<<<< HEAD
    if (inner_sch_node.type != hlir::framework::pir::ScheduleAlignType::None) {
      // all the data need add sch node
      for (auto op : ops) {
        alignment_schedule_info[op].push_back(inner_sch_node);
=======
    if (inner_sch_node.type != hlir::framework::pir::ScheduleAlignType::kNone) {
      for (const auto& op : ops) {
        this->alignment_schedule_info[op].push_back(inner_sch_node);
>>>>>>> 84fa0534
      }
    }
    for (const auto& op : node.ops) {
      if (!inner_ops.count(op)) {
        this->ops.push_back(op);
        // copy align info
        if (node.alignment_schedule_info.count(op)) {
          this->alignment_schedule_info[op] =
              node.alignment_schedule_info.at(op);
        }
      }
    }

    if (this->group_kind < node.group_kind) {
      this->group_kind = node.group_kind;
    }

    if ((node.group_kind == cinn::hlir::framework::kReduction) ||
        (node.group_kind == cinn::hlir::framework::kBroadcast)) {
      this->loop_ranges = node.loop_ranges;
    }
    if (node.group_kind == cinn::hlir::framework::kReduction) {
      this->reduce_axis = node.reduce_axis;
    }

    if ((ops.size() == 1) && (ops.front()->name() == "cinn_op.reshape")) {
      this->loop_ranges = node.loop_ranges;
    }
  }

  void MergePreNode(const GroupClusterNode& node,
                    const ScheduleInfoNode& pre_sch_node) {
    std::unordered_set<::pir::Operation*> inner_ops(ops.begin(), ops.end());

<<<<<<< HEAD
    for (auto op : node.ops) {
      if (!inner_ops.count(op)) {
        ops.push_back(op);
        // copy align info
        if (node.alignment_schedule_info.count(op)) {
          alignment_schedule_info[op] = node.alignment_schedule_info.at(op);
        }

        if (pre_sch_node.type !=
            hlir::framework::pir::ScheduleAlignType::None) {
          alignment_schedule_info[op].push_back(pre_sch_node);
=======
    for (const auto& op : node.ops) {
      if (!inner_ops.count(op)) {
        this->ops.push_back(op);
        // copy align info
        if (node.alignment_schedule_info.count(op)) {
          this->alignment_schedule_info[op] =
              node.alignment_schedule_info.at(op);
        }

        if (pre_sch_node.type !=
            hlir::framework::pir::ScheduleAlignType::kNone) {
          this->alignment_schedule_info[op].push_back(pre_sch_node);
>>>>>>> 84fa0534
        }
      }
    }

    if (group_kind < node.group_kind) {
<<<<<<< HEAD
      group_kind = node.group_kind;
    }
  }

  std::vector<::pir::Value> output_value;
=======
      this->group_kind = node.group_kind;
    }
  }
>>>>>>> 84fa0534
};

std::vector<::pir::Value> GenerateOutputValue(
    const std::vector<::pir::Operation*>& ops,
    const std::unordered_map<::pir::Value, size_t>& outside_need_value) {
  std::vector<::pir::Value> temp_out;
  for (const auto& op : ops) {
    if (op->isa<pir::YieldOp>()) {
      continue;
    }

    std::unordered_set<::pir::Value> inserted_val;
    for (size_t i = 0; i < op->num_results(); ++i) {
      if (outside_need_value.count(op->result(i))) {
        if (!inserted_val.count(op->result(i))) {
          temp_out.push_back(op->result(i));

          inserted_val.insert(op->result(i));
        }
      }
    }
  }
  std::sort(temp_out.begin(),
            temp_out.end(),
            [&outside_need_value](::pir::Value a, ::pir::Value b) {
              return outside_need_value.at(a) < outside_need_value.at(b);
            });

  return temp_out;
}

cinn::dialect::GroupInfo BuildGroupInfo(
    const ::pir::GroupOpsVec& vec_new_op_list,
    const GroupClusterNode& node,
    const std::unordered_map<::pir::Operation*, std::vector<ScheduleInfoNode>>&
        new_align_info) {
  cinn::dialect::GroupInfo group_info({});
  group_info.group_id = BuildGroupId(vec_new_op_list);
  group_info.loop_ranges = node.loop_ranges;
  group_info.reduce_axis = node.reduce_axis;
  group_info.op_pattern_kind = node.group_kind;
  group_info.alignment_schedule_info = new_align_info;

  return group_info;
}

std::vector<pir::Type> BuildOutType(
    const std::vector<::pir::Value>& output_value) {
  std::vector<pir::Type> output_types;

<<<<<<< HEAD
  for (auto& value : output_value) {
=======
  for (const auto& value : output_value) {
>>>>>>> 84fa0534
    output_types.emplace_back(value.type());
  }

  return output_types;
}

::pir::GroupOpsVec CloneOps(
    const ::pir::GroupOpsVec& group_ops,
    const GroupClusterNode& node,
    ::pir::IrMapping* ir_mapping,
    std::unordered_map<::pir::Operation*, std::vector<ScheduleInfoNode>>*
        align_info) {
  std::vector<::pir::Operation*> vec_new_op_list;
  ::pir::CloneOptions clone_options(false, true, false);

  auto& alignment_schedule_info = node.alignment_schedule_info;
  for (auto op : group_ops) {
    auto new_op = op->Clone(*ir_mapping, clone_options);
    auto& shape_analysis =
        pir::ShapeAnalysisManager::Instance().Get(op->GetParentProgram());
    for (size_t i = 0; i < op->num_results(); ++i) {
      shape_analysis.SetShapeOrDataForValue(
          new_op->result(i),
          shape_analysis.GetShapeOrDataForValue(op->result(i)));
    }

    vec_new_op_list.push_back(new_op);

    if (alignment_schedule_info.count(op)) {
      align_info->emplace(new_op, alignment_schedule_info.at(op));
    }
  }

  return vec_new_op_list;
}

::pir::Operation* ReplaceWithGroupOp(
    pir::PatternRewriter* rewriter,
    const ::pir::GroupOpsVec& group_ops,
    const GroupClusterNode& node,
    const std::vector<::pir::Value> output_value,
    ::pir::IrMapping* ir_mapping) {
  ::pir::IrContext* ctx = ::pir::IrContext::Instance();
  ctx->GetOrRegisterDialect<cinn::dialect::OperatorDialect>();
  ctx->GetOrRegisterDialect<::pir::ControlFlowDialect>();

  std::unordered_map<::pir::Operation*, std::vector<ScheduleInfoNode>>
      new_align_info;

  auto vec_new_op_list = CloneOps(group_ops, node, ir_mapping, &new_align_info);

  auto group_info = BuildGroupInfo(vec_new_op_list, node, new_align_info);
  // step 2: Replace the old op with GroupOp.

  auto output_types = BuildOutType(output_value);
  auto new_fusion_op =
      rewriter->Build<cinn::dialect::FusionOp>(output_types, group_info);
  pir::Block* fusion_block = new_fusion_op.block();

  for (auto op : vec_new_op_list) {
    fusion_block->insert(fusion_block->end(), op);
  }

  // step 3: Replace outputs of inner ops
  auto group_outs = new_fusion_op->results();
  std::unordered_set<pir::Operation*> inner_ops(group_ops.begin(),
                                                group_ops.end());

  std::vector<::pir::Value> new_output;
  for (size_t i = 0; i < output_value.size(); ++i) {
    new_output.push_back(ir_mapping->Lookup<::pir::Value>(output_value[i]));
  }

  rewriter->SetInsertionPointToBlockEnd(fusion_block);
  rewriter->Build<::pir::YieldOp>(new_output);
  rewriter->SetInsertionPointAfter(new_fusion_op);

  return new_fusion_op;
}

bool CanFuse(const GroupClusterNode& first,
             const GroupClusterNode& second,
             ScheduleInfoNode* sch_node) {
  if ((second.ops.size() == 1) &&
      (second.ops.front()->name() == "cinn_op.reshape") &&
      (IsLastReshape(second.ops.front()))) {
    return true;
  }

  if ((first.group_kind == cinn::hlir::framework::kReduction &&
       second.group_kind == cinn::hlir::framework::kElementWise) ||
      (first.group_kind == cinn::hlir::framework::kReduction &&
       second.group_kind == cinn::hlir::framework::kBroadcast)) {
    if (first.loop_ranges == second.loop_ranges) {
      return true;
    }
    std::set<int64_t> reduce_axis;
    for (auto axis : first.reduce_axis) {
      if (axis < 0) {
        axis += first.loop_ranges.size();
      }

      reduce_axis.insert(axis);
    }

    if (*(reduce_axis.begin()) !=
        first.loop_ranges.size() - first.reduce_axis.size()) {
      return false;
    }
    if ((first.loop_ranges.size() != second.loop_ranges.size()) &&
        (first.loop_ranges.size() !=
         second.loop_ranges.size() + first.reduce_axis.size())) {
      return false;
    }
    size_t second_index = 0;
    for (size_t i = 0; i < first.loop_ranges.size(); ++i) {
      if (!reduce_axis.count(i)) {
        if (first.loop_ranges[i] != second.loop_ranges[second_index++]) {
          return false;
        }
      } else {
        if (first.loop_ranges.size() == second.loop_ranges.size()) {
          if ((second.loop_ranges[second_index++] != 1)) {
            return false;
          }
        }
      }
    }

    if (first.loop_ranges != second.loop_ranges) {
<<<<<<< HEAD
      sch_node->type = hlir::framework::pir::ScheduleAlignType::Broadcast;
      for (auto& d : first.reduce_axis) {
        if (d < 0) {
          sch_node->axis_info.push_back(d + first.loop_ranges.size());
        } else {
          sch_node->axis_info.push_back(d);
        }
      }
=======
      sch_node->type = hlir::framework::pir::ScheduleAlignType::kBroadcast;
      sch_node->axis_info = first.reduce_axis;
>>>>>>> 84fa0534
      sch_node->factor_info = first.loop_ranges;
    }
    return true;
  }

  return (first.loop_ranges == second.loop_ranges) &&
         (first.reduce_axis == second.reduce_axis);
}

std::vector<int> SortNodeList(std::vector<GroupClusterNode>* node_list_ptr,
                              std::vector<std::vector<int>>* pre_ids_ptr) {
  // sort node list by topological sort
  // TODO(phlrain): One node may have two pre node, need update here
  auto& node_list = *node_list_ptr;
  auto& pre_ids = *pre_ids_ptr;
<<<<<<< HEAD
  std::unordered_map<::pir::Value, size_t> all_ouput_values;
  for (auto& node : node_list) {
    auto node_outside_input = node.GetOutsideInput();
    for (auto& val : node_outside_input) {
      size_t id = all_ouput_values.size();
      all_ouput_values.emplace(val, id);
=======
  std::unordered_map<::pir::Value, size_t> in_out_values;
  for (const auto& node : node_list) {
    auto node_outside_input = node.GetOutsideInput();
    for (const auto& val : node_outside_input) {
      size_t id = in_out_values.size();
      in_out_values.emplace(val, id);
>>>>>>> 84fa0534
    }
  }

  std::vector<std::vector<pir::Value>> output_values_list;
  for (const auto& node : node_list) {
    output_values_list.push_back(GenerateOutputValue(node.ops, in_out_values));
  }

  std::vector<std::vector<int>> next_ids;
  next_ids.resize(node_list.size());
  for (int i = 0; i < node_list.size(); ++i) {
    for (int j = 0; j < node_list.size(); ++j) {
      if (i == j) {
        continue;
      }

      const auto& pre_out_list = output_values_list[i];
      auto next_in_set = node_list[j].GetOutsideInput();

      for (auto val : pre_out_list) {
        if (next_in_set.count(val)) {
          next_ids[i].push_back(j);
          break;
        }
      }
    }
  }

  std::vector<int> in_degree(next_ids.size(), 0);

  pre_ids.resize(next_ids.size());
  for (int i = 0; i < next_ids.size(); ++i) {
    for (int j = 0; j < next_ids[i].size(); ++j) {
      in_degree[next_ids[i][j]]++;

      pre_ids[next_ids[i][j]].push_back(i);
    }
  }

  std::vector<int> out_id_list;
  std::stack<int> id_stack;
  for (size_t i = 0; i < in_degree.size(); ++i) {
    if (in_degree[i] == 0) {
      id_stack.push(i);
    }
  }

  while (!id_stack.empty()) {
    auto top_id = id_stack.top();
    out_id_list.push_back(top_id);
    id_stack.pop();

    for (auto next_id : next_ids[top_id]) {
      in_degree[next_id]--;

      if (in_degree[next_id] == 0) {
        id_stack.push(next_id);
      }
    }
  }

  if (out_id_list.size() != node_list.size()) {
    throw std::runtime_error("id list not match");
  }

  std::map<int, int> sort_index;
  for (int i = 0; i < out_id_list.size(); ++i) {
    sort_index[out_id_list[i]] = i;
  }

  for (size_t i = 0; i < pre_ids.size(); ++i) {
    std::sort(
        pre_ids[i].begin(), pre_ids[i].end(), [&sort_index](int a, int b) {
          return sort_index.at(a) > sort_index.at(b);
        });
  }

  return out_id_list;
}

void GetClusterNodeBasicInfo(::pir::Operation* op,
                             GroupClusterNode* cluster_node,
                             ScheduleInfoNode* sch_node) {
  cluster_node->group_kind =
      cinn::hlir::framework::pir::CompatibleInfo::OpKind(*op);
  if (cluster_node->group_kind == cinn::hlir::framework::kReduction) {
    // set reduce axis and loop range
    cluster_node->reduce_axis = cinn::dialect::ir::GetVectorAttr(op, "dim");
    cluster_node->loop_ranges =
        phi::vectorize(op->operand_source(0)
                           .type()
                           .dyn_cast<paddle::dialect::DenseTensorType>()
                           .dims());
  } else if (cluster_node->group_kind == cinn::hlir::framework::kElementWise) {
    cluster_node->loop_ranges =
        phi::vectorize(op->result(0)
                           .type()
                           .dyn_cast<paddle::dialect::DenseTensorType>()
                           .dims());

  } else if (cluster_node->group_kind == cinn::hlir::framework::kBroadcast) {
    cluster_node->loop_ranges =
        phi::vectorize(op->result(0)
                           .type()
                           .dyn_cast<paddle::dialect::DenseTensorType>()
                           .dims());

<<<<<<< HEAD
    sch_node->type = hlir::framework::pir::ScheduleAlignType::Broadcast;
=======
    sch_node->type = hlir::framework::pir::ScheduleAlignType::kBroadcast;
>>>>>>> 84fa0534
    sch_node->axis_info =
        cinn::dialect::ir::GetVectorAttr(op, "broadcast_axes");
    sch_node->factor_info = cinn::dialect::ir::GetVectorAttr(op, "out_shape");
  } else {
    PADDLE_THROW(phi::errors::Unimplemented(
        "only support elementwise, broadcast, reduce type"));
  }
}

std::vector<::pir::Operation*> GetPreOps(
    const std::unordered_set<pir::Value>& inner_values, ::pir::Operation* op) {
  std::vector<::pir::Operation*> vec_res;
  for (size_t i = 0; i < op->num_operands(); ++i) {
    if (!inner_values.count(op->operand_source(i))) {
      continue;
    }

    vec_res.push_back(op->operand_source(i).defining_op());
  }
  return vec_res;
}

bool CanOpMergeNode(
    const std::unordered_map<::pir::Operation*, GroupClusterNode>& op_path_info,
    ::pir::Operation* pre_op,
    ::pir::Operation* cur_op) {
<<<<<<< HEAD
  auto node1 = op_path_info.at(pre_op);
  auto node2 = op_path_info.at(cur_op);
=======
  const auto& node1 = op_path_info.at(pre_op);
  const auto& node2 = op_path_info.at(cur_op);
>>>>>>> 84fa0534
  // reduce can not fuse with any op in first stage
  if (cinn::hlir::framework::pir::CompatibleInfo::OpKind(*pre_op) ==
      cinn::hlir::framework::kReduction) {
    return false;
  }

  // TODO(phlrain): need update here
  // diffrent loop range can merge, like [128, 128, 1], with [128, 128]
  if ((cinn::hlir::framework::pir::CompatibleInfo::OpKind(*cur_op) !=
       cinn::hlir::framework::kBroadcast) &&
      (op_path_info.at(cur_op).loop_ranges !=
       op_path_info.at(pre_op).loop_ranges)) {
    return false;
  }

  return true;
}

bool ShouldOutputPreNode(
    const std::unordered_map<::pir::Operation*, GroupClusterNode>& op_path_info,
    ::pir::Operation* pre_op,
    ::pir::Operation* cur_op) {
  if (cinn::hlir::framework::pir::CompatibleInfo::OpKind(*pre_op) ==
      cinn::hlir::framework::kReduction) {
    return false;
  }

  // TODO(phlrain): need update here
  // diffrent loop range can merge, like [128, 128, 1], with [128, 128]
  if ((cinn::hlir::framework::pir::CompatibleInfo::OpKind(*cur_op) !=
       cinn::hlir::framework::kBroadcast) &&
      (op_path_info.at(cur_op).loop_ranges !=
       op_path_info.at(pre_op).loop_ranges)) {
    return true;
  }

  return false;
}

std::vector<GroupClusterNode> NodeMergeWithNode(
    const std::vector<GroupClusterNode>& first_stage_output) {
  // stage 2 merge
  // for now we merge node in same pass
  // only for vertial fuse
  std::vector<GroupClusterNode> second_stage_output = first_stage_output;
  while (true) {
    bool fused = false;
    std::vector<GroupClusterNode> temp_out;

    std::set<int> fused_index;

    std::vector<std::vector<int>> pre_ids_info;
    auto sort_list = SortNodeList(&second_stage_output, &pre_ids_info);

    std::reverse(sort_list.begin(), sort_list.end());
    for (auto node_index : sort_list) {
      if (fused_index.count(node_index)) {
        continue;
      }
      const auto& node = second_stage_output[node_index];
      const auto& pre_ids = pre_ids_info[node_index];

      GroupClusterNode new_node = node;

      for (auto pre_id : pre_ids) {
        // get pre id

        if (fused_index.count(pre_id)) {
          continue;
        }

        // can new_node merge with pre_id node
        const auto& pre_node = second_stage_output[pre_id];

        ScheduleInfoNode sch_node;
        auto can_fuse = CanFuse(pre_node, new_node, &sch_node);

        if (can_fuse) {
          // merge pre node to new_node
          new_node.MergeNode(pre_node, sch_node);

          fused_index.insert(pre_id);
          fused = true;
        } else {
          temp_out.insert(temp_out.begin(), pre_node);
        }
      }
      temp_out.insert(temp_out.end(), new_node);
    }

    if (temp_out.size() >= second_stage_output.size()) {
      break;
    }
    second_stage_output.swap(temp_out);
    if (fused == false) {
      break;
    }
  }

  return second_stage_output;
}

std::vector<GroupClusterNode> OpMergeWithOp(cinn::dialect::GroupOp group_op) {
  // op merge with op
  auto inner_values = GetInnerGeneValue(group_op.GetOperators());

  std::unordered_map<::pir::Operation*, GroupClusterNode> op_path;

  auto op_list = group_op.GetOperators();

  std::vector<GroupClusterNode> first_stage_output;

  std::unordered_set<::pir::Operation*> yield_output_ops;
  std::unordered_set<::pir::Operation*> first_output_ops;
  auto yield_op = op_list.back();
  for (size_t i = 0; i < yield_op->num_operands(); ++i) {
    if (yield_op->operand_source(i).defining_op()->result(0).use_count() == 1) {
      yield_output_ops.insert(yield_op->operand_source(i).defining_op());
    }
  }

  // first stage op fuse op
  for (auto* op : op_list) {
    if (op->isa<::pir::YieldOp>()) {
      continue;
    }

    auto& cluster_node = op_path[op];
    auto& op_list = cluster_node.ops;

    // process cluster node
    ScheduleInfoNode sch_node;
    GetClusterNodeBasicInfo(op, &cluster_node, &sch_node);

    // process current Node and pre Node
    auto pre_ops = GetPreOps(inner_values, op);
    for (auto pre_op : pre_ops) {
      if (!op_path.count(pre_op)) {
        continue;
      }

      if (CanOpMergeNode(op_path, pre_op, op)) {
        cluster_node.MergePreNode(op_path.at(pre_op), sch_node);
      }

      // TODO(phlrain): should remove this strategy
      if (ShouldOutputPreNode(op_path, pre_op, op)) {
        // Can not merge here, should output pre_op cluster Node
        if (!first_output_ops.count(pre_op)) {
          first_stage_output.push_back(op_path[pre_op]);
          first_output_ops.insert(pre_op);
        }
        continue;
      }
    }

    op_list.push_back(op);

    if (yield_output_ops.count(op) ||
        cinn::hlir::framework::pir::CompatibleInfo::OpKind(*op) ==
            cinn::hlir::framework::kReduction) {
<<<<<<< HEAD
=======
      // TODO(phlrain): yiled output no nedd to push into first stage output,
      // Update here
>>>>>>> 84fa0534
      if (!first_output_ops.count(op)) {
        first_stage_output.push_back(op_path[op]);
        first_output_ops.insert(op);
      }
    }
  }

  return first_stage_output;
}

std::vector<GroupClusterNode> GroupSplit(cinn::dialect::GroupOp group_op) {
  // stage 1
  auto first_stage_output = OpMergeWithOp(group_op);

  if (first_stage_output.size() <= 1) {
    return first_stage_output;
  }

  // stage 2
  auto second_stage_output = NodeMergeWithNode(first_stage_output);

  if (second_stage_output.size() == 1) {
    return second_stage_output;
  }

  std::vector<std::vector<int>> pre_ids_info;
  auto out_id_list = SortNodeList(&second_stage_output, &pre_ids_info);

  std::vector<GroupClusterNode> sorted_out;
  for (auto id : out_id_list) {
    sorted_out.push_back(second_stage_output[id]);
  }

  return sorted_out;
}

std::vector<::pir::Operation*> SortByOriginalOrderAndUniq(
    cinn::dialect::GroupOp group_op,
    const std::vector<::pir::Operation*>& ops) {
  size_t index = 0;
  std::unordered_map<pir::Operation*, size_t> op2order_value;

  for (auto op : group_op.GetOperators()) {
    op2order_value[op] = index++;
  }

  std::vector<pir::Operation*> tmp_ops(ops);
  std::sort(tmp_ops.begin(),
            tmp_ops.end(),
            [&op2order_value](pir::Operation* a, pir::Operation* b) {
              return op2order_value.at(a) < op2order_value.at(b);
            });

  std::unique(tmp_ops.begin(), tmp_ops.end());

  return tmp_ops;
}

std::unordered_map<::pir::Value, size_t> BuildValueOrderByYieldOp(
    const std::vector<GroupClusterNode>& node_list,
    cinn::dialect::GroupOp group_op) {
  std::unordered_map<::pir::Value, size_t> all_output_values;
  auto yield_op = group_op.GetOperators().back();
  for (size_t i = 0; i < yield_op->num_operands(); ++i) {
    size_t id = all_output_values.size();
    all_output_values.emplace(yield_op->operand_source(i), id);
  }

  for (size_t i = 0; i < node_list.size(); ++i) {
    auto node_outside_input = node_list[i].GetOutsideInput();
    for (const auto& val : node_outside_input) {
      size_t id = all_output_values.size();
      all_output_values.emplace(val, id);
    }
  }

  return all_output_values;
}

}  // namespace

class CinnGroupClusterPattern
    : public pir::OpRewritePattern<cinn::dialect::GroupOp> {
 public:
  using pir::OpRewritePattern<cinn::dialect::GroupOp>::OpRewritePattern;

  bool MatchAndRewrite(cinn::dialect::GroupOp group_op,
                       pir::PatternRewriter& rewriter) const override {
    ::pir::IrMapping ir_mapping;

    auto group_outside_input = GetListOutsideInput(group_op.GetOperators());
    // insert initial input to ir mapping
    for (auto val : group_outside_input) {
      ir_mapping.Add(val, val);
    }

    std::unordered_map<::pir::Value, size_t> all_ouput_values;
    auto yield_op = group_op.GetOperators().back();
    for (size_t i = 0; i < yield_op->num_operands(); ++i) {
      size_t id = all_ouput_values.size();
      all_ouput_values.emplace(yield_op->operand_source(i), id);
    }

    auto split_res = GroupSplit(group_op);
<<<<<<< HEAD
    // need sort split res

    for (auto& node : split_res) {
      auto node_outside_input = node.GetOutsideInput();
      for (auto& val : node_outside_input) {
        size_t id = all_ouput_values.size();
        all_ouput_values.emplace(val, id);
      }
    }

    size_t index = 0;
    std::unordered_map<pir::Operation*, size_t> op2id;

    for (auto op1 : group_op.GetOperators()) {
      op2id[op1] = index++;
    }

=======

    auto all_output_values = BuildValueOrderByYieldOp(split_res, group_op);

>>>>>>> 84fa0534
    for (auto& node : split_res) {
      auto output_values = GenerateOutputValue(node.ops, all_output_values);
      auto uniq_ops = SortByOriginalOrderAndUniq(group_op, node.ops);

      auto new_group_op = ReplaceWithGroupOp(
          &rewriter, uniq_ops, node, output_values, &ir_mapping);

      // update ir mapping
      for (size_t i = 0; i < output_values.size(); ++i) {
        ir_mapping.Add(output_values[i], new_group_op->result(i));
      }

      for (size_t i = 0; i < output_values.size(); ++i) {
        auto find_it = all_output_values.find(output_values[i]);
        if ((find_it != all_output_values.end()) &&
            (find_it->second < group_op->num_results())) {
          // id < num_results means yiled input
          rewriter.ReplaceAllUsesWith(group_op.result(find_it->second),
                                      new_group_op->result(i));
        }
      }
    }
    rewriter.EraseOp(group_op);

    return true;
  }
};

class CinnGroupClusterPass : public pir::PatternRewritePass {
 public:
  CinnGroupClusterPass()
      : pir::PatternRewritePass("cinn_group_cluster_pass", 1) {}

  pir::RewritePatternSet InitializePatterns(pir::IrContext* context) override {
    pir::RewritePatternSet ps(context);

    ps.Add<CinnGroupClusterPattern>(context);

    return ps;
  }

  bool CanApplyOn(pir::Operation* op) const override {
    return op->isa<pir::ModuleOp>() && op->num_regions() > 0;
  }
};

std::unique_ptr<pir::Pass> CreateCinnGroupClusterPass() {
  return std::make_unique<CinnGroupClusterPass>();
}

}  // namespace ir
}  // namespace dialect
}  // namespace cinn<|MERGE_RESOLUTION|>--- conflicted
+++ resolved
@@ -155,52 +155,13 @@
     return ss.str();
   }
 
-<<<<<<< HEAD
-  void GenerateOutputValue(
-      const std::unordered_map<::pir::Value, size_t>& outside_need_value) {
-    output_value.clear();
-
-    std::vector<::pir::Value> temp_out;
-    for (auto& op : ops) {
-      if (op->name() == "cf.yield") {
-        continue;
-      }
-
-      std::unordered_set<::pir::Value> inserted_val;
-      for (size_t i = 0; i < op->num_results(); ++i) {
-        if (outside_need_value.count(op->result(i))) {
-          if (!inserted_val.count(op->result(i))) {
-            temp_out.push_back(op->result(i));
-
-            inserted_val.insert(op->result(i));
-          }
-        }
-      }
-    }
-    std::sort(temp_out.begin(),
-              temp_out.end(),
-              [&outside_need_value](::pir::Value a, ::pir::Value b) {
-                return outside_need_value.at(a) < outside_need_value.at(b);
-              });
-    output_value.swap(temp_out);
-  }
-
-=======
->>>>>>> 84fa0534
   void MergeNode(const GroupClusterNode& node,
                  const ScheduleInfoNode& inner_sch_node) {
     std::unordered_set<::pir::Operation*> inner_ops(ops.begin(), ops.end());
 
-<<<<<<< HEAD
-    if (inner_sch_node.type != hlir::framework::pir::ScheduleAlignType::None) {
-      // all the data need add sch node
-      for (auto op : ops) {
-        alignment_schedule_info[op].push_back(inner_sch_node);
-=======
     if (inner_sch_node.type != hlir::framework::pir::ScheduleAlignType::kNone) {
       for (const auto& op : ops) {
         this->alignment_schedule_info[op].push_back(inner_sch_node);
->>>>>>> 84fa0534
       }
     }
     for (const auto& op : node.ops) {
@@ -235,19 +196,6 @@
                     const ScheduleInfoNode& pre_sch_node) {
     std::unordered_set<::pir::Operation*> inner_ops(ops.begin(), ops.end());
 
-<<<<<<< HEAD
-    for (auto op : node.ops) {
-      if (!inner_ops.count(op)) {
-        ops.push_back(op);
-        // copy align info
-        if (node.alignment_schedule_info.count(op)) {
-          alignment_schedule_info[op] = node.alignment_schedule_info.at(op);
-        }
-
-        if (pre_sch_node.type !=
-            hlir::framework::pir::ScheduleAlignType::None) {
-          alignment_schedule_info[op].push_back(pre_sch_node);
-=======
     for (const auto& op : node.ops) {
       if (!inner_ops.count(op)) {
         this->ops.push_back(op);
@@ -260,23 +208,14 @@
         if (pre_sch_node.type !=
             hlir::framework::pir::ScheduleAlignType::kNone) {
           this->alignment_schedule_info[op].push_back(pre_sch_node);
->>>>>>> 84fa0534
         }
       }
     }
 
     if (group_kind < node.group_kind) {
-<<<<<<< HEAD
-      group_kind = node.group_kind;
-    }
-  }
-
-  std::vector<::pir::Value> output_value;
-=======
       this->group_kind = node.group_kind;
     }
   }
->>>>>>> 84fa0534
 };
 
 std::vector<::pir::Value> GenerateOutputValue(
@@ -327,11 +266,7 @@
     const std::vector<::pir::Value>& output_value) {
   std::vector<pir::Type> output_types;
 
-<<<<<<< HEAD
-  for (auto& value : output_value) {
-=======
   for (const auto& value : output_value) {
->>>>>>> 84fa0534
     output_types.emplace_back(value.type());
   }
 
@@ -462,19 +397,8 @@
     }
 
     if (first.loop_ranges != second.loop_ranges) {
-<<<<<<< HEAD
-      sch_node->type = hlir::framework::pir::ScheduleAlignType::Broadcast;
-      for (auto& d : first.reduce_axis) {
-        if (d < 0) {
-          sch_node->axis_info.push_back(d + first.loop_ranges.size());
-        } else {
-          sch_node->axis_info.push_back(d);
-        }
-      }
-=======
       sch_node->type = hlir::framework::pir::ScheduleAlignType::kBroadcast;
       sch_node->axis_info = first.reduce_axis;
->>>>>>> 84fa0534
       sch_node->factor_info = first.loop_ranges;
     }
     return true;
@@ -490,21 +414,12 @@
   // TODO(phlrain): One node may have two pre node, need update here
   auto& node_list = *node_list_ptr;
   auto& pre_ids = *pre_ids_ptr;
-<<<<<<< HEAD
-  std::unordered_map<::pir::Value, size_t> all_ouput_values;
-  for (auto& node : node_list) {
-    auto node_outside_input = node.GetOutsideInput();
-    for (auto& val : node_outside_input) {
-      size_t id = all_ouput_values.size();
-      all_ouput_values.emplace(val, id);
-=======
   std::unordered_map<::pir::Value, size_t> in_out_values;
   for (const auto& node : node_list) {
     auto node_outside_input = node.GetOutsideInput();
     for (const auto& val : node_outside_input) {
       size_t id = in_out_values.size();
       in_out_values.emplace(val, id);
->>>>>>> 84fa0534
     }
   }
 
@@ -612,11 +527,7 @@
                            .dyn_cast<paddle::dialect::DenseTensorType>()
                            .dims());
 
-<<<<<<< HEAD
-    sch_node->type = hlir::framework::pir::ScheduleAlignType::Broadcast;
-=======
     sch_node->type = hlir::framework::pir::ScheduleAlignType::kBroadcast;
->>>>>>> 84fa0534
     sch_node->axis_info =
         cinn::dialect::ir::GetVectorAttr(op, "broadcast_axes");
     sch_node->factor_info = cinn::dialect::ir::GetVectorAttr(op, "out_shape");
@@ -643,13 +554,8 @@
     const std::unordered_map<::pir::Operation*, GroupClusterNode>& op_path_info,
     ::pir::Operation* pre_op,
     ::pir::Operation* cur_op) {
-<<<<<<< HEAD
-  auto node1 = op_path_info.at(pre_op);
-  auto node2 = op_path_info.at(cur_op);
-=======
   const auto& node1 = op_path_info.at(pre_op);
   const auto& node2 = op_path_info.at(cur_op);
->>>>>>> 84fa0534
   // reduce can not fuse with any op in first stage
   if (cinn::hlir::framework::pir::CompatibleInfo::OpKind(*pre_op) ==
       cinn::hlir::framework::kReduction) {
@@ -811,11 +717,8 @@
     if (yield_output_ops.count(op) ||
         cinn::hlir::framework::pir::CompatibleInfo::OpKind(*op) ==
             cinn::hlir::framework::kReduction) {
-<<<<<<< HEAD
-=======
       // TODO(phlrain): yiled output no nedd to push into first stage output,
       // Update here
->>>>>>> 84fa0534
       if (!first_output_ops.count(op)) {
         first_stage_output.push_back(op_path[op]);
         first_output_ops.insert(op);
@@ -912,37 +815,10 @@
       ir_mapping.Add(val, val);
     }
 
-    std::unordered_map<::pir::Value, size_t> all_ouput_values;
-    auto yield_op = group_op.GetOperators().back();
-    for (size_t i = 0; i < yield_op->num_operands(); ++i) {
-      size_t id = all_ouput_values.size();
-      all_ouput_values.emplace(yield_op->operand_source(i), id);
-    }
-
     auto split_res = GroupSplit(group_op);
-<<<<<<< HEAD
-    // need sort split res
-
-    for (auto& node : split_res) {
-      auto node_outside_input = node.GetOutsideInput();
-      for (auto& val : node_outside_input) {
-        size_t id = all_ouput_values.size();
-        all_ouput_values.emplace(val, id);
-      }
-    }
-
-    size_t index = 0;
-    std::unordered_map<pir::Operation*, size_t> op2id;
-
-    for (auto op1 : group_op.GetOperators()) {
-      op2id[op1] = index++;
-    }
-
-=======
 
     auto all_output_values = BuildValueOrderByYieldOp(split_res, group_op);
 
->>>>>>> 84fa0534
     for (auto& node : split_res) {
       auto output_values = GenerateOutputValue(node.ops, all_output_values);
       auto uniq_ops = SortByOriginalOrderAndUniq(group_op, node.ops);
