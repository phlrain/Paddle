--- conflicted
+++ resolved
@@ -7,18 +7,7 @@
     cinn_group_lowering_pass.cc
     tensor_node.cc
     DEPS
-    pd_op_dialect)
-
-  cinn_cc_library(
-    pd_to_cinn_pass
-    SRCS
-    pd_to_cinn_pass.cc
-    DEPS
-    drr
     pd_op_dialect
-<<<<<<< HEAD
-    cinn_op_dialect)
-=======
     pir_compiler
     cinn_runtime_dialect)
 
@@ -30,5 +19,4 @@
     drr
     cinn_op_dialect
     pd_op_dialect)
->>>>>>> 6e162d75
 endif()