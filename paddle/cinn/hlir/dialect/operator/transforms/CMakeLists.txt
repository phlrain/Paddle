--- conflicted
+++ resolved
@@ -19,8 +19,6 @@
     drr
     cinn_op_dialect
     pd_op_dialect)
-<<<<<<< HEAD
-=======
 
   cinn_cc_library(
     add_broadcast_to_elementwise_pass
@@ -30,5 +28,4 @@
     drr
     cinn_op_dialect
     pd_op_dialect)
->>>>>>> a5d91da2
 endif()