if(NOT CINN_ONLY)
  cinn_cc_library(
    op_with_group_merge_pass
    SRCS
    group_with_group_merge_pass.cc
    op_with_group_merge_pass.cc
    cinn_group_lowering_pass.cc
    tensor_node.cc
    DEPS
    pd_op_dialect
    pir_compiler
    cinn_runtime_dialect)

  cinn_cc_library(
<<<<<<< HEAD
    pd_op_to_cinn_op_convert_pass
    SRCS
    pd_op_to_cinn_op_convert_pass.cc
    DEPS
    drr
    pd_op_dialect
    cinn_op_dialect)
=======
    pd_to_cinn_pass
    SRCS
    pd_to_cinn_pass.cc
    DEPS
    drr
    cinn_op_dialect
    pd_op_dialect)
>>>>>>> e7ee536e
endif()<|MERGE_RESOLUTION|>--- conflicted
+++ resolved
@@ -12,15 +12,6 @@
     cinn_runtime_dialect)
 
   cinn_cc_library(
-<<<<<<< HEAD
-    pd_op_to_cinn_op_convert_pass
-    SRCS
-    pd_op_to_cinn_op_convert_pass.cc
-    DEPS
-    drr
-    pd_op_dialect
-    cinn_op_dialect)
-=======
     pd_to_cinn_pass
     SRCS
     pd_to_cinn_pass.cc
@@ -28,5 +19,4 @@
     drr
     cinn_op_dialect
     pd_op_dialect)
->>>>>>> e7ee536e
 endif()