--- conflicted
+++ resolved
@@ -256,13 +256,9 @@
 
 std::unordered_map<symbol::DimExpr, symbol::DimExpr> GetDimExprSubstitution(
     pir::ShapeConstraintIRAnalysis* shape_analysis) {
-<<<<<<< HEAD
-  const std::vector<std::vector<symbol::DimExpr>>& dim_expr_clusters = [&]() {
-=======
   const std::vector<symbol::DimExprConstraint>& dim_expr_constraints =
       shape_analysis->DimExprBuilder().constraints();
   const cinn::common::UnionFindSet<symbol::DimExpr>& union_find_set = [&]() {
->>>>>>> a3f0ba97
     cinn::common::UnionFindSet<symbol::DimExpr> union_find_set;
     auto AddEqualCstr = [&](const symbol::DimExprConstraint& constraint) {
       if (!std::holds_alternative<symbol::Equal<symbol::DimExpr>>(constraint)) {
