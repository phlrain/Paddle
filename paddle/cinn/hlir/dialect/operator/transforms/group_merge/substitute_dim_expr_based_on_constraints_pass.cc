--- conflicted
+++ resolved
@@ -117,13 +117,6 @@
     pir::ShapeConstraintIRAnalysis* shape_analysis) {
   const std::vector<symbol::DimExprConstraint>& dim_expr_constraints =
       shape_analysis->CreateDimExprBuilder().constraints();
-  VLOG(1) << "constraints size:" << dim_expr_constraints.size();
-  VLOG(1) << "constraints :\n";
-  for (symbol::DimExprConstraint constraint : dim_expr_constraints) {
-    const auto& data =
-        std::get<symbol::Equal<symbol::DimExpr>>(constraint).data;
-    VLOG(1) << "          " << data->lhs << " : " << data->rhs;
-  }
   const cinn::common::UnionFindSet<symbol::DimExpr>& union_find_set = [&]() {
     cinn::common::UnionFindSet<symbol::DimExpr> union_find_set;
     for (const auto& constraint : dim_expr_constraints) {
@@ -163,16 +156,7 @@
   pir::ShapeConstraintIRAnalysis* shape_analysis =
       &pir::ShapeAnalysisManager::Instance().Get(module_op.program());
   const std::unordered_map<symbol::DimExpr, symbol::DimExpr>&
-<<<<<<< HEAD
-      substitution_pattern = GetDimExprSubstitution(&shape_analysis);
-
-  for (auto pattern : substitution_pattern) {
-    VLOG(1) << "substitution_pattern:" << pattern.first << " : "
-            << pattern.second;
-  }
-=======
       substitution_pattern = GetDimExprSubstitution(shape_analysis);
->>>>>>> 13531935
 
   VisitEachOp(module_op, [&](pir::Operation& op) {
     VisitEachValue(op, [&](pir::Value value) {
@@ -181,16 +165,6 @@
                 << ") in shape_analysis";
       } else {
         const symbol::ShapeOrDataDimExprs& origin_shape_or_data =
-<<<<<<< HEAD
-            shape_analysis.GetShapeOrDataForValue(value);
-        VLOG(1) << op.name()
-                << " origin_shape_or_data: " << origin_shape_or_data;
-        const symbol::ShapeOrDataDimExprs& substituted_shape_or_data =
-            SubstituteShapeOrData(origin_shape_or_data, substitution_pattern);
-        VLOG(1) << op.name()
-                << " substituted_shape_or_data: " << substituted_shape_or_data;
-        shape_analysis.SetShapeOrDataForValue(value, substituted_shape_or_data);
-=======
             shape_analysis->GetShapeOrDataForValue(value);
         VLOG(8) << op.name()
                 << "      origin_shape_or_data: " << origin_shape_or_data;
@@ -200,22 +174,14 @@
                 << " substituted_shape_or_data: " << substituted_shape_or_data;
         shape_analysis->SetShapeOrDataForValue(value,
                                                substituted_shape_or_data);
->>>>>>> 13531935
       }
     });
     if (op.num_results() > 0) {
       pir::shape::SetShapeAttrForOp(
-<<<<<<< HEAD
-          &op, shape_analysis.GetShapeOrDataForValue(op.result(0)));
-    } else {
-      pir::shape::SetShapeAttrForOp(
-          &op, shape_analysis.GetShapeOrDataForValue(op.operand_source(0)));
-=======
           &op, shape_analysis->GetShapeOrDataForValue(op.result(0)));
     } else {
       pir::shape::SetShapeAttrForOp(
           &op, shape_analysis->GetShapeOrDataForValue(op.operand_source(0)));
->>>>>>> 13531935
     }
     // TODO(JiaWenxuan): substitute the attribute "sym_shape_str" of the op
   });
