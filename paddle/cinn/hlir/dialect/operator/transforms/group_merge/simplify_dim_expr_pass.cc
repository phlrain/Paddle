--- conflicted
+++ resolved
@@ -129,22 +129,12 @@
         shape_analysis->SetShapeOrDataForValue(value, simplified_shape_or_data);
       }
     });
-<<<<<<< HEAD
-    VLOG(1) << "This is " << op.name() << " : " << op.num_results();
-    if (op.num_results() > 0) {
-      pir::shape::SetShapeAttrForOp(
-          &op, shape_analysis.GetShapeOrDataForValue(op.result(0)));
-    } else {
-      pir::shape::SetShapeAttrForOp(
-          &op, shape_analysis.GetShapeOrDataForValue(op.operand_source(0)));
-=======
     if (op.num_results() > 0) {
       pir::shape::SetShapeAttrForOp(
           &op, shape_analysis->GetShapeOrDataForValue(op.result(0)));
     } else {
       pir::shape::SetShapeAttrForOp(
           &op, shape_analysis->GetShapeOrDataForValue(op.operand_source(0)));
->>>>>>> 13531935
     }
     // TODO(JiaWenxuan): simplify the attribute "sym_shape_str" of the op
   });
