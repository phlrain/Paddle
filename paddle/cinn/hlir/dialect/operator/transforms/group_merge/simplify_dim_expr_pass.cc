// Copyright (c) 2024 PaddlePaddle Authors. All Rights Reserved.
//
// Licensed under the Apache License, Version 2.0 (the "License");
// you may not use this file except in compliance with the License.
// You may obtain a copy of the License at
//
//     http://www.apache.org/licenses/LICENSE-2.0
//
// Unless required by applicable law or agreed to in writing, software
// distributed under the License is distributed on an "AS IS" BASIS,
// WITHOUT WARRANTIES OR CONDITIONS OF ANY KIND, either express or implied.
// See the License for the specific language governing permissions and
// limitations under the License.

#pragma once

#include "paddle/cinn/hlir/dialect/operator/transforms/group_merge/simplify_dim_expr_pass.h"

#include "paddle/cinn/hlir/dialect/operator/ir/generate_shape_util.h"
#include "paddle/cinn/hlir/dialect/operator/ir/op_dialect.h"
#include "paddle/pir/include/dialect/shape/ir/shape_attribute.h"
#include "paddle/pir/include/dialect/shape/utils/dim_expr_simplify.h"

namespace cinn {
namespace dialect {
namespace ir {

namespace {

template <typename DoEachT>
<<<<<<< HEAD
void VisitEachSubOp(pir::Operation* op, const DoEachT& DoEach) {
=======
void VisitEachOp(pir::Operation* op, const DoEachT& DoEach) {
>>>>>>> 5b5b0bb3
  for (uint32_t i = 0; i < op->num_regions(); i++) {
    for (pir::Block& block : op->region(i)) {
      for (pir::Operation& sub_op : block) {
        DoEach(sub_op);
        if (sub_op.num_regions() > 0) {
<<<<<<< HEAD
          VisitEachSubOp(&sub_op, DoEach);
        }
      }
    }
  }
}

template <typename DoEachT>
void VisitEachOp(pir::ModuleOp module_op, const DoEachT& DoEach) {
  for (uint32_t i = 0; i < module_op->num_regions(); i++) {
    for (pir::Block& block : module_op->region(i)) {
      for (pir::Operation& sub_op : block) {
        DoEach(sub_op);
        if (sub_op.num_regions() > 0) {
          VisitEachSubOp(&sub_op, DoEach);
=======
          VisitEachOp(&sub_op, DoEach);
>>>>>>> 5b5b0bb3
        }
      }
    }
  }
}

template <typename DoEachT>
void VisitEachValue(const pir::Operation& op, const DoEachT& DoEach) {
  for (std::size_t i = 0; i < op.num_operands(); ++i) {
    DoEach(op.operand_source(i));
  }
  for (std::size_t i = 0; i < op.num_results(); ++i) {
    DoEach(op.result(i));
  }
}

symbol::TensorShapeOrDataDimExprs SimplifyTensorShapeOrData(
    const symbol::TensorShapeOrDataDimExprs& shape_or_data) {
  const auto& SimplifyDimExpr =
      [](const std::vector<symbol::DimExpr>& original_dim_expr)
      -> std::vector<symbol::DimExpr> {
    std::vector<symbol::DimExpr> simplified_dim_expr{};
    for (const symbol::DimExpr& dim_expr : original_dim_expr) {
      simplified_dim_expr.push_back(symbol::SimplifyDimExpr(dim_expr));
    }
    return simplified_dim_expr;
  };

  std::vector<symbol::DimExpr> simplified_shape =
      SimplifyDimExpr(shape_or_data.shape());
  if (!shape_or_data.data().has_value()) {
    return symbol::ShapeOrData<symbol::DimExpr>(simplified_shape);
  }
  std::vector<symbol::DimExpr> simplified_data =
      SimplifyDimExpr(shape_or_data.data().value());
  return symbol::ShapeOrData<symbol::DimExpr>(simplified_shape,
                                              simplified_data);
}

symbol::ShapeOrDataDimExprs SimplifyShapeOrData(
    const symbol::ShapeOrDataDimExprs& shape_or_data) {
  auto lambdas = symbol::Overloaded{
      [](const symbol::TensorShapeOrDataDimExprs& tensor_shape_or_data) {
        return symbol::ShapeOrDataDimExprs(
            SimplifyTensorShapeOrData(tensor_shape_or_data));
      },
      [](const symbol::TensorListShapeOrDataDimExprs& tensor_list) {
        symbol::TensorListShapeOrDataDimExprs simplified_tensor_list;
        for (symbol::TensorShapeOrDataDimExprs tensor_shape_or_data :
             tensor_list) {
          simplified_tensor_list.push_back(
              SimplifyTensorShapeOrData(tensor_shape_or_data));
        }
        return symbol::ShapeOrDataDimExprs(simplified_tensor_list);
      }};
  return std::visit(lambdas, shape_or_data.variant());
}

void SimplifyDimExpr(pir::Operation* module_op) {
  VLOG(4) << "SimplifyDimExpr start";
  pir::ShapeConstraintIRAnalysis* shape_analysis =
<<<<<<< HEAD
      &pir::ShapeAnalysisManager::Instance().Get(module_op.program());
=======
      &pir::ShapeAnalysisManager::Instance().Get(
          module_op->dyn_cast<pir::ModuleOp>().program());
>>>>>>> 5b5b0bb3

  VisitEachOp(module_op, [&](pir::Operation& op) {
    VisitEachValue(op, [&](pir::Value value) {
      if (!shape_analysis->HasShapeOrDataForValue(value)) {
        VLOG(4) << "SimplifyDimExpr: shape_analysis can't find ShapeOrData for "
                   "value of the op:"
                << op.name();
      } else {
        const symbol::ShapeOrDataDimExprs& shape_or_data =
            shape_analysis->GetShapeOrDataForValue(value);
        VLOG(8) << op.name() << "     origin_shape_or_data: " << shape_or_data;
        symbol::ShapeOrDataDimExprs simplified_shape_or_data =
            SimplifyShapeOrData(shape_or_data);
        VLOG(8) << op.name()
                << " simplified_shape_or_data: " << simplified_shape_or_data;
        shape_analysis->SetShapeOrDataForValue(value, simplified_shape_or_data);
      }
    });
    if (op.num_results() > 0) {
      pir::shape::SetShapeAttrForOp(
          &op, shape_analysis->GetShapeOrDataForValue(op.result(0)));
    } else {
      pir::shape::SetShapeAttrForOp(
          &op, shape_analysis->GetShapeOrDataForValue(op.operand_source(0)));
    }
    // TODO(JiaWenxuan): simplify the attribute "sym_shape_str" of the op
  });
  VLOG(4) << "SimplifyDimExpr end";
}

class SimplifyDimExprPass : public pir::Pass {
 public:
  SimplifyDimExprPass() : pir::Pass("simplify_dim_expr_pass", 1) {}

  void Run(pir::Operation* op) override { SimplifyDimExpr(op); }

  bool CanApplyOn(pir::Operation* op) const override {
    return op->isa<pir::ModuleOp>() && op->num_regions() > 0;
  }
};

}  // namespace

std::unique_ptr<::pir::Pass> CreateSimplifyDimExprPass() {
  return std::make_unique<SimplifyDimExprPass>();
}

}  // namespace ir
}  // namespace dialect
}  // namespace cinn<|MERGE_RESOLUTION|>--- conflicted
+++ resolved
@@ -28,35 +28,13 @@
 namespace {
 
 template <typename DoEachT>
-<<<<<<< HEAD
-void VisitEachSubOp(pir::Operation* op, const DoEachT& DoEach) {
-=======
 void VisitEachOp(pir::Operation* op, const DoEachT& DoEach) {
->>>>>>> 5b5b0bb3
   for (uint32_t i = 0; i < op->num_regions(); i++) {
     for (pir::Block& block : op->region(i)) {
       for (pir::Operation& sub_op : block) {
         DoEach(sub_op);
         if (sub_op.num_regions() > 0) {
-<<<<<<< HEAD
-          VisitEachSubOp(&sub_op, DoEach);
-        }
-      }
-    }
-  }
-}
-
-template <typename DoEachT>
-void VisitEachOp(pir::ModuleOp module_op, const DoEachT& DoEach) {
-  for (uint32_t i = 0; i < module_op->num_regions(); i++) {
-    for (pir::Block& block : module_op->region(i)) {
-      for (pir::Operation& sub_op : block) {
-        DoEach(sub_op);
-        if (sub_op.num_regions() > 0) {
-          VisitEachSubOp(&sub_op, DoEach);
-=======
           VisitEachOp(&sub_op, DoEach);
->>>>>>> 5b5b0bb3
         }
       }
     }
@@ -118,12 +96,8 @@
 void SimplifyDimExpr(pir::Operation* module_op) {
   VLOG(4) << "SimplifyDimExpr start";
   pir::ShapeConstraintIRAnalysis* shape_analysis =
-<<<<<<< HEAD
-      &pir::ShapeAnalysisManager::Instance().Get(module_op.program());
-=======
       &pir::ShapeAnalysisManager::Instance().Get(
           module_op->dyn_cast<pir::ModuleOp>().program());
->>>>>>> 5b5b0bb3
 
   VisitEachOp(module_op, [&](pir::Operation& op) {
     VisitEachValue(op, [&](pir::Value value) {
