--- conflicted
+++ resolved
@@ -75,15 +75,6 @@
   void Rewrite(paddle::dialect::SliceOp op,
                pir::PatternRewriter& rewriter) const override {
     std::vector<pir::Attribute> vec_dims;
-<<<<<<< HEAD
-    // for (size_t i = 0; i < static_cast<size_t>(dims.size()); i++) {
-    //     pir::Attribute attr_dims =
-    //     pir::Int64Attribute::get(pir::IrContext::Instance(), dims[i]);
-
-    //   vec_dims.push_back(attr_dims);
-    // }
-=======
->>>>>>> 4bf48952
     pir::Attribute attr_dims =
         pir::ArrayAttribute::get(pir::IrContext::Instance(), vec_dims);
 
