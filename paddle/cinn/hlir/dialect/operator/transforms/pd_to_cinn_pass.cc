--- conflicted
+++ resolved
@@ -138,7 +138,6 @@
 
   bool MatchAndRewrite(paddle::dialect::ScaleOp op,
                        pir::PatternRewriter &rewriter) const override {
-<<<<<<< HEAD
     auto input_dim = op->operand_source(0)
                          .type()
                          .dyn_cast<paddle::dialect::DenseTensorType>()
@@ -150,11 +149,7 @@
       }
     }
 
-    auto scale_factor_gen_op =
-        op->operand_source(1).dyn_cast<pir::OpResult>().owner();
-=======
     auto scale_factor_gen_op = op->operand_source(1).defining_op();
->>>>>>> 5226cb87
 
     if (auto full_op =
             scale_factor_gen_op->dyn_cast<paddle::dialect::FullOp>()) {
@@ -667,14 +662,9 @@
   ps.Add(MinOpPattern().Build(context));
   ps.Add(ProdOpPattern().Build(context));
   ps.Add<ReshapeOpPattern>(context);
-<<<<<<< HEAD
   // ps.Add<ConcatOpPattern>(context);
   //  ps.Add<SliceOpPattern>(context);
-=======
   ps.Add<Pool2dOpPattern>(context);
-  ps.Add<ConcatOpPattern>(context);
-  ps.Add<SliceOpPattern>(context);
->>>>>>> 5226cb87
   ps.Add<PowOpPattern>(context);
   // ps.Add<SplitWithNumOpPattern>(context);
   ps.Add<AddNOpPattern>(context);
