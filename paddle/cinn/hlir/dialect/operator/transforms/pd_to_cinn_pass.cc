// Copyright (c) 2023 PaddlePaddle Authors. All Rights Reserved.
//
// Licensed under the Apache License, Version 2.0 (the "License");
// you may not use this file except in compliance with the License.
// You may obtain a copy of the License at
//
//     http://www.apache.org/licenses/LICENSE-2.0
//
// Unless required by applicable law or agreed to in writing, software
// distributed under the License is distributed on an "AS IS" BASIS,
// WITHOUT WARRANTIES OR CONDITIONS OF ANY KIND, either express or implied.
// See the License for the specific language governing permissions and
// limitations under the License.

#include "paddle/cinn/hlir/dialect/operator/transforms/pd_to_cinn_pass.h"

#include "paddle/cinn/hlir/dialect/operator/ir/cinn_op.h"
#include "paddle/fluid/pir/dialect/operator/ir/pd_op.h"
#include "paddle/fluid/pir/drr/api/drr_pattern_base.h"
#include "paddle/fluid/pir/drr/api/match_context.h"
#include "paddle/pir/core/builtin_dialect.h"
#include "paddle/pir/pass/pass.h"
#include "paddle/pir/pass/pass_manager.h"
#include "paddle/pir/pattern_rewrite/pattern_rewrite_driver.h"

namespace cinn {
namespace dialect {
namespace ir {

class SumOpPattern : public pir::drr::DrrPatternBase<SumOpPattern> {
 public:
  void operator()(pir::drr::DrrPatternContext *ctx) const override {
    // Source Pattern
    pir::drr::SourcePattern pattern = ctx->SourcePattern();
    const auto &full_int_array =
        pattern.Op(paddle::dialect::FullIntArrayOp::name(),
                   {{"value", pattern.Attr("axis_info")},
                    {"dtype", pattern.Attr("dtype_2")},
                    {"place", pattern.Attr("place_2")}});

    const auto &sum = pattern.Op(paddle::dialect::SumOp::name(),
                                 {{"dtype", pattern.Attr("dtype")},
                                  {"keepdim", pattern.Attr("keep_dim")}});
    pattern.Tensor("ret") = sum(pattern.Tensor("arg0"), full_int_array());

    // Result patterns
    pir::drr::ResultPattern res = pattern.ResultPattern();
    const auto &cinn_reduce_sum =
        res.Op(cinn::dialect::ReduceSumOp::name(),
               {{"dim", pattern.Attr("axis_info")},
                {"keep_dim", pattern.Attr("keep_dim")}});
    res.Tensor("ret") = cinn_reduce_sum(res.Tensor("arg0"));
  }
};

class MaxOpPattern : public pir::drr::DrrPatternBase<MaxOpPattern> {
 public:
  void operator()(pir::drr::DrrPatternContext *ctx) const override {
    // Source Pattern
    pir::drr::SourcePattern pattern = ctx->SourcePattern();
    const auto &full_int_array =
        pattern.Op(paddle::dialect::FullIntArrayOp::name(),
                   {{"value", pattern.Attr("axis_info")},
                    {"dtype", pattern.Attr("dtype_2")},
                    {"place", pattern.Attr("place_2")}});

    const auto &pd_max = pattern.Op(paddle::dialect::MaxOp::name(),
                                    {{"keepdim", pattern.Attr("keep_dim")}});
    pattern.Tensor("ret") = pd_max(pattern.Tensor("arg0"), full_int_array());

    // Result patterns
    pir::drr::ResultPattern res = pattern.ResultPattern();
    const auto &cinn_reduce_max =
        res.Op(cinn::dialect::ReduceMaxOp::name(),
               {{"dim", pattern.Attr("axis_info")},
                {"keep_dim", pattern.Attr("keep_dim")}});
    res.Tensor("ret") = cinn_reduce_max(res.Tensor("arg0"));
  }
};

<<<<<<< HEAD
class ScaleOpPattern : public pir::OpRewritePattern<paddle::dialect::ScaleOp> {
 public:
  using pir::OpRewritePattern<paddle::dialect::ScaleOp>::OpRewritePattern;

  bool MatchAndRewrite(paddle::dialect::ScaleOp op,
                       pir::PatternRewriter &rewriter) const override {
    auto scale_factor_gen_op =
        op->operand_source(1).dyn_cast<pir::OpResult>().owner();

    if (auto full_op =
            scale_factor_gen_op->dyn_cast<paddle::dialect::FullOp>()) {
      // sacle is generator by full op
      // get attribute value from full op
      auto scale_value =
          full_op.attribute("value").dyn_cast<pir::FloatAttribute>().data();

      auto cinn_scale = rewriter.Build<cinn::dialect::ScaleOp>(
          op->operand_source(0).dyn_cast<pir::OpResult>(),
          scale_value,
          op->attributes().at("bias").dyn_cast<pir::FloatAttribute>().data(),
          op->attributes()
              .at("bias_after_scale")
              .dyn_cast<pir::BoolAttribute>()
              .data());
      rewriter.ReplaceAllUsesWith(op.result(0), cinn_scale.result(0));
      rewriter.EraseOp(op);
      rewriter.EraseOp(full_op);
    } else {
      // using mul op
      std::cerr << "not full op\n";
      auto bias =
          op->attributes().at("bias").dyn_cast<pir::FloatAttribute>().data();
      std::cerr << "bias " << bias << std::endl;
      auto mul_in = op.operand_source(0);
      if (bias != 0.0f) {
        auto full_op = rewriter.Build<paddle::dialect::FullOp>(
            std::vector<int64_t>({1}), bias, phi::DataType::FLOAT32);
        auto add_op = rewriter.Build<paddle::dialect::AddOp>(
            op.operand_source(0), full_op.result(0));
        mul_in = add_op.result(0);
      }

      auto mul_op = rewriter.Build<paddle::dialect::MultiplyOp>(
          mul_in, op->operand_source(1));

      rewriter.ReplaceAllUsesWith(op.result(0), mul_op.result(0));
      rewriter.EraseOp(op);
    }

    return true;
  }
};

=======
class UniformOpPattern : public pir::drr::DrrPatternBase<UniformOpPattern> {
 public:
  void operator()(pir::drr::DrrPatternContext *ctx) const override {
    // Source Pattern
    pir::drr::SourcePattern pattern = ctx->SourcePattern();
    const auto &full_int_array =
        pattern.Op(paddle::dialect::FullIntArrayOp::name(),
                   {{"value", pattern.Attr("axis_info")},
                    {"dtype", pattern.Attr("dtype_2")},
                    {"place", pattern.Attr("place_2")}});

    const auto &min_full = pattern.Op(paddle::dialect::FullOp::name(),
                                      {{"shape", pattern.Attr("shape1")},
                                       {"value", pattern.Attr("min_value")},
                                       {"dtype", pattern.Attr("dtype_min")},
                                       {"place", pattern.Attr("place_min")}});

    const auto &max_full = pattern.Op(paddle::dialect::FullOp::name(),
                                      {{"shape", pattern.Attr("shape2")},
                                       {"value", pattern.Attr("max_value")},
                                       {"dtype", pattern.Attr("dtype_max")},
                                       {"place", pattern.Attr("place_max")}});

    const auto &pd_uniform =
        pattern.Op(paddle::dialect::UniformOp::name(),
                   {{"dtype", pattern.Attr("uniform_dtype")},
                    {"place", pattern.Attr("uniform_place")},
                    {"seed", pattern.Attr("seed")}});
    pattern.Tensor("ret") =
        pd_uniform(full_int_array(), min_full(), max_full());
    // int64_t[] shape,  float min, float max, int seed, DataType dtype, int
    // diag_num, int diag_step, float diag_val)
    //  Result patterns
    pir::drr::ResultPattern res = pattern.ResultPattern();
    const auto &cinn_uniform =
        res.Op(cinn::dialect::UniformRandomOp::name(),
               {{"shape", pattern.Attr("axis_info")},
                {"min", pattern.Attr("min_value")},
                {"max", pattern.Attr("max_value")},
                {"seed", pattern.Attr("seed")},
                {"dtype", pattern.Attr("uniform_dtype")},
                {"diag_num", pattern.Attr("seed")},
                {"diag_step", pattern.Attr("seed")},
                {"diag_val", pattern.Attr("min_value")}});
    res.Tensor("ret") = cinn_uniform();
  }
};
>>>>>>> 4b5ba1ba
PdOpToCinnOpPass::PdOpToCinnOpPass() : pir::Pass("pd_to_cinn_pass", 1) {}

bool PdOpToCinnOpPass::Initialize(pir::IrContext *context) {
  pir::RewritePatternSet ps(context);
  ps.Add<ScaleOpPattern>(
      context);  // NOTE, scale op pattern should before AddBroadcastTo
  ps.Add(SumOpPattern().Build(context));
  ps.Add(MaxOpPattern().Build(context));
  // ps.Add(UniformOpPattern().Build(context));

  patterns_ = ::pir::FrozenRewritePatternSet(std::move(ps));
  return true;
}

void PdOpToCinnOpPass::Run(pir::Operation *op) {
  pir::GreedyRewriteConfig cfg;
  cfg.use_top_down_traversal = true;
  cfg.max_iterations = 10;
  pir::ApplyPatternsGreedily(op->region(0), patterns_, cfg);
}

bool PdOpToCinnOpPass::CanApplyOn(pir::Operation *op) const {
  return op->isa<pir::ModuleOp>() && op->num_regions() > 0;
}

void PdOp2CinnOpConverter(::pir::Program *program) {
  pir::IrContext *ctx = pir::IrContext::Instance();

  pir::PassManager pm(ctx);
  pm.AddPass(std::make_unique<PdOpToCinnOpPass>());

  pm.Run(program);
}
}  // namespace ir
}  // namespace dialect
}  // namespace cinn<|MERGE_RESOLUTION|>--- conflicted
+++ resolved
@@ -78,7 +78,6 @@
   }
 };
 
-<<<<<<< HEAD
 class ScaleOpPattern : public pir::OpRewritePattern<paddle::dialect::ScaleOp> {
  public:
   using pir::OpRewritePattern<paddle::dialect::ScaleOp>::OpRewritePattern;
@@ -132,7 +131,6 @@
   }
 };
 
-=======
 class UniformOpPattern : public pir::drr::DrrPatternBase<UniformOpPattern> {
  public:
   void operator()(pir::drr::DrrPatternContext *ctx) const override {
@@ -180,7 +178,7 @@
     res.Tensor("ret") = cinn_uniform();
   }
 };
->>>>>>> 4b5ba1ba
+
 PdOpToCinnOpPass::PdOpToCinnOpPass() : pir::Pass("pd_to_cinn_pass", 1) {}
 
 bool PdOpToCinnOpPass::Initialize(pir::IrContext *context) {
