--- conflicted
+++ resolved
@@ -78,7 +78,6 @@
   }
 };
 
-<<<<<<< HEAD
 class UniformOpPattern : public pir::drr::DrrPatternBase<UniformOpPattern> {
  public:
   void operator()(pir::drr::DrrPatternContext *ctx) const override {
@@ -127,8 +126,6 @@
   }
 };
 
-=======
->>>>>>> a50440f5
 class ScaleOpPattern : public pir::OpRewritePattern<paddle::dialect::ScaleOp> {
  public:
   using pir::OpRewritePattern<paddle::dialect::ScaleOp>::OpRewritePattern;
@@ -145,11 +142,7 @@
       auto scale_value =
           full_op.attribute("value").dyn_cast<pir::FloatAttribute>().data();
 
-<<<<<<< HEAD
-      auto cinn_scale = rewriter.Build<cinn::dialect::ScaleFOp>(
-=======
       auto cinn_scale = rewriter.Build<cinn::dialect::ScaleOp>(
->>>>>>> a50440f5
           op->operand_source(0).dyn_cast<pir::OpResult>(),
           scale_value,
           op->attributes().at("bias").dyn_cast<pir::FloatAttribute>().data(),
@@ -177,11 +170,7 @@
       auto mul_op = rewriter.Build<paddle::dialect::MultiplyOp>(
           mul_in, op->operand_source(1));
 
-<<<<<<< HEAD
-      rewriter.ReplaceOp(op, std::vector<pir::Value>{mul_op.result(0)});
-=======
       rewriter.ReplaceAllUsesWith(op.result(0), mul_op.result(0));
->>>>>>> a50440f5
       rewriter.EraseOp(op);
     }
 
@@ -189,8 +178,6 @@
   }
 };
 
-<<<<<<< HEAD
-=======
 class ReshapeOpPattern
     : public pir::OpRewritePattern<paddle::dialect::ReshapeOp> {
  public:
@@ -234,55 +221,6 @@
   }
 };
 
-class UniformOpPattern : public pir::drr::DrrPatternBase<UniformOpPattern> {
- public:
-  void operator()(pir::drr::DrrPatternContext *ctx) const override {
-    // Source Pattern
-    pir::drr::SourcePattern pattern = ctx->SourcePattern();
-    const auto &full_int_array =
-        pattern.Op(paddle::dialect::FullIntArrayOp::name(),
-                   {{"value", pattern.Attr("axis_info")},
-                    {"dtype", pattern.Attr("dtype_2")},
-                    {"place", pattern.Attr("place_2")}});
-
-    const auto &min_full = pattern.Op(paddle::dialect::FullOp::name(),
-                                      {{"shape", pattern.Attr("shape1")},
-                                       {"value", pattern.Attr("min_value")},
-                                       {"dtype", pattern.Attr("dtype_min")},
-                                       {"place", pattern.Attr("place_min")}});
-
-    const auto &max_full = pattern.Op(paddle::dialect::FullOp::name(),
-                                      {{"shape", pattern.Attr("shape2")},
-                                       {"value", pattern.Attr("max_value")},
-                                       {"dtype", pattern.Attr("dtype_max")},
-                                       {"place", pattern.Attr("place_max")}});
-
-    const auto &pd_uniform =
-        pattern.Op(paddle::dialect::UniformOp::name(),
-                   {{"dtype", pattern.Attr("uniform_dtype")},
-                    {"place", pattern.Attr("uniform_place")},
-                    {"seed", pattern.Attr("seed")}});
-    pattern.Tensor("ret") =
-        pd_uniform(full_int_array(), min_full(), max_full());
-    // int64_t[] shape,  float min, float max, int seed, DataType dtype, int
-    // diag_num, int diag_step, float diag_val)
-    //  Result patterns
-    pir::drr::ResultPattern res = pattern.ResultPattern();
-    const auto &cinn_uniform =
-        res.Op(cinn::dialect::UniformRandomOp::name(),
-               {{"shape", pattern.Attr("axis_info")},
-                {"min", pattern.Attr("min_value")},
-                {"max", pattern.Attr("max_value")},
-                {"seed", pattern.Attr("seed")},
-                {"dtype", pattern.Attr("uniform_dtype")},
-                {"diag_num", pattern.Attr("seed")},
-                {"diag_step", pattern.Attr("seed")},
-                {"diag_val", pattern.Attr("min_value")}});
-    res.Tensor("ret") = cinn_uniform();
-  }
-};
-
->>>>>>> a50440f5
 PdOpToCinnOpPass::PdOpToCinnOpPass() : pir::Pass("pd_to_cinn_pass", 1) {}
 
 bool PdOpToCinnOpPass::Initialize(pir::IrContext *context) {
@@ -291,10 +229,7 @@
       context);  // NOTE, scale op pattern should before AddBroadcastTo
   ps.Add(SumOpPattern().Build(context));
   ps.Add(MaxOpPattern().Build(context));
-<<<<<<< HEAD
-=======
   ps.Add<ReshapeOpPattern>(context);
->>>>>>> a50440f5
   // ps.Add(UniformOpPattern().Build(context));
 
   patterns_ = ::pir::FrozenRewritePatternSet(std::move(ps));
