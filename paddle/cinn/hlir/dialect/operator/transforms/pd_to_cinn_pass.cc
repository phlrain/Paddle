// Copyright (c) 2023 PaddlePaddle Authors. All Rights Reserved.
//
// Licensed under the Apache License, Version 2.0 (the "License");
// you may not use this file except in compliance with the License.
// You may obtain a copy of the License at
//
//     http://www.apache.org/licenses/LICENSE-2.0
//
// Unless required by applicable law or agreed to in writing, software
// distributed under the License is distributed on an "AS IS" BASIS,
// WITHOUT WARRANTIES OR CONDITIONS OF ANY KIND, either express or implied.
// See the License for the specific language governing permissions and
// limitations under the License.

#include "paddle/cinn/hlir/dialect/operator/transforms/pd_to_cinn_pass.h"

#include "paddle/cinn/hlir/dialect/operator/ir/cinn_op.h"
#include "paddle/cinn/hlir/dialect/operator/ir/manual_op.h"
#include "paddle/cinn/hlir/dialect/operator/transforms/group_merge/op_with_group_merge_util.h"
#include "paddle/fluid/pir/dialect/operator/ir/pd_op.h"
#include "paddle/fluid/pir/drr/api/drr_pattern_base.h"
#include "paddle/fluid/pir/drr/api/match_context.h"
#include "paddle/pir/core/builtin_dialect.h"
#include "paddle/pir/pass/pass.h"
#include "paddle/pir/pass/pass_manager.h"
#include "paddle/pir/pattern_rewrite/pattern_rewrite_driver.h"

namespace cinn {
namespace dialect {
namespace ir {

class SumOpPattern : public pir::drr::DrrPatternBase<SumOpPattern> {
 public:
  void operator()(pir::drr::DrrPatternContext *ctx) const override {
    // Source Pattern
    pir::drr::SourcePattern pattern = ctx->SourcePattern();
    const auto &full_int_array =
        pattern.Op(paddle::dialect::FullIntArrayOp::name(),
                   {{"value", pattern.Attr("axis_info")},
                    {"dtype", pattern.Attr("dtype_2")},
                    {"place", pattern.Attr("place_2")}});

    const auto &sum = pattern.Op(paddle::dialect::SumOp::name(),
                                 {{"dtype", pattern.Attr("dtype")},
                                  {"keepdim", pattern.Attr("keep_dim")}});
    pattern.Tensor("ret") = sum(pattern.Tensor("arg0"), full_int_array());

    // Result patterns
    pir::drr::ResultPattern res = pattern.ResultPattern();
    const auto &cinn_reduce_sum =
        res.Op(cinn::dialect::ReduceSumOp::name(),
               {{"dim", pattern.Attr("axis_info")},
                {"keep_dim", pattern.Attr("keep_dim")}});
    res.Tensor("ret") = cinn_reduce_sum(res.Tensor("arg0"));
  }
};

class MaxOpPattern : public pir::drr::DrrPatternBase<MaxOpPattern> {
 public:
  void operator()(pir::drr::DrrPatternContext *ctx) const override {
    // Source Pattern
    pir::drr::SourcePattern pattern = ctx->SourcePattern();
    const auto &full_int_array =
        pattern.Op(paddle::dialect::FullIntArrayOp::name(),
                   {{"value", pattern.Attr("axis_info")},
                    {"dtype", pattern.Attr("dtype_2")},
                    {"place", pattern.Attr("place_2")}});

    const auto &pd_max = pattern.Op(paddle::dialect::MaxOp::name(),
                                    {{"keepdim", pattern.Attr("keep_dim")}});
    pattern.Tensor("ret") = pd_max(pattern.Tensor("arg0"), full_int_array());

    // Result patterns
    pir::drr::ResultPattern res = pattern.ResultPattern();
    const auto &cinn_reduce_max =
        res.Op(cinn::dialect::ReduceMaxOp::name(),
               {{"dim", pattern.Attr("axis_info")},
                {"keep_dim", pattern.Attr("keep_dim")}});
    res.Tensor("ret") = cinn_reduce_max(res.Tensor("arg0"));
  }
};

class ScaleOpPattern : public pir::OpRewritePattern<paddle::dialect::ScaleOp> {
 public:
  using pir::OpRewritePattern<paddle::dialect::ScaleOp>::OpRewritePattern;

  bool MatchAndRewrite(paddle::dialect::ScaleOp op,
                       pir::PatternRewriter &rewriter) const override {
    auto scale_factor_gen_op =
        op->operand_source(1).dyn_cast<pir::OpResult>().owner();

    if (auto full_op =
            scale_factor_gen_op->dyn_cast<paddle::dialect::FullOp>()) {
      // sacle is generator by full op
      // get attribute value from full op
      auto scale_value =
          full_op.attribute("value").dyn_cast<pir::FloatAttribute>().data();

      auto cinn_scale = rewriter.Build<cinn::dialect::ScaleOp>(
          op->operand_source(0).dyn_cast<pir::OpResult>(),
          scale_value,
          op->attributes().at("bias").dyn_cast<pir::FloatAttribute>().data(),
          op->attributes()
              .at("bias_after_scale")
              .dyn_cast<pir::BoolAttribute>()
              .data());
      rewriter.ReplaceAllUsesWith(op.result(0), cinn_scale.result(0));
      rewriter.EraseOp(op);
    } else {
      // using mul op
      auto bias =
          op->attributes().at("bias").dyn_cast<pir::FloatAttribute>().data();

      auto mul_in = op.operand_source(0);
      if (bias != 0.0f) {
        auto full_op = rewriter.Build<paddle::dialect::FullOp>(
            std::vector<int64_t>({1}), bias, phi::DataType::FLOAT32);
        auto add_op = rewriter.Build<paddle::dialect::AddOp>(
            op.operand_source(0), full_op.result(0));
        mul_in = add_op.result(0);
      }

      auto mul_op = rewriter.Build<paddle::dialect::MultiplyOp>(
          mul_in, op->operand_source(1));

      rewriter.ReplaceAllUsesWith(op.result(0), mul_op.result(0));
      rewriter.EraseOp(op);
    }

    return true;
  }
};

class ReshapeOpPattern
    : public pir::OpRewritePattern<paddle::dialect::ReshapeOp> {
 public:
  using pir::OpRewritePattern<paddle::dialect::ReshapeOp>::OpRewritePattern;

  bool MatchAndRewrite(paddle::dialect::ReshapeOp op,
                       pir::PatternRewriter &rewriter) const override {
    auto scale_factor_gen_op =
        op->operand_source(1).dyn_cast<pir::OpResult>().owner();

    if (auto full_op =
            scale_factor_gen_op->dyn_cast<paddle::dialect::FullIntArrayOp>()) {
      // sacle is generator by full op
      // get attribute value from full op

      auto out_shape_attr =
          full_op.attribute("value").dyn_cast<pir::ArrayAttribute>().AsVector();

      std::vector<int> vec_out_shape;
      if (out_shape_attr.size() > 0) {
        PADDLE_ENFORCE_EQ(
            out_shape_attr[0].isa<::pir::Int64Attribute>(),
            true,
            phi::errors::Unimplemented(
                "the 0th elementwise MUST be ir::Int64Attribute"));
        for (size_t i = 0; i < out_shape_attr.size(); ++i) {
          vec_out_shape.push_back(
              out_shape_attr[i].dyn_cast<::pir::Int64Attribute>().data());
        }
      }

      auto cinn_reshape = rewriter.Build<cinn::dialect::ReshapeOp>(
          op->operand_source(0).dyn_cast<pir::OpResult>(), vec_out_shape);
      rewriter.ReplaceAllUsesWith(op.result(0), cinn_reshape.result(0));
      rewriter.EraseOp(op);

      return true;
    }
    return false;
  }
};

class SliceOpPattern : public pir::OpRewritePattern<paddle::dialect::SliceOp> {
 public:
  using pir::OpRewritePattern<paddle::dialect::SliceOp>::OpRewritePattern;

  bool MatchAndRewrite(paddle::dialect::SliceOp op,
                       pir::PatternRewriter &rewriter) const override {
    auto start_gen_op = op->operand_source(1)
                            .dyn_cast<pir::OpResult>()
                            .owner()
                            ->dyn_cast<paddle::dialect::FullIntArrayOp>();

    auto end_gen_op = op->operand_source(2)
                          .dyn_cast<pir::OpResult>()
                          .owner()
                          ->dyn_cast<paddle::dialect::FullIntArrayOp>();

    if (start_gen_op && end_gen_op) {
      // sacle is generator by full op
      // get attribute value from full op
      auto start_vec = cinn::dialect::ir::GetVectorAttr(start_gen_op, "value");
      auto end_vec = cinn::dialect::ir::GetVectorAttr(end_gen_op, "value");
      auto axes = cinn::dialect::ir::GetVectorAttr(op, "axes");
      auto decrease_axis =
          cinn::dialect::ir::GetVectorAttr(op, "decrease_axis");
      auto infer_flags = cinn::dialect::ir::GetVectorAttr(op, "infer_flags");

      auto cinn_slice = rewriter.Build<cinn::dialect::SliceOp>(
          op->operand_source(0).dyn_cast<pir::OpResult>(),
          axes,
          start_vec,
          end_vec,
          infer_flags,
          decrease_axis);
      rewriter.ReplaceAllUsesWith(op.result(0), cinn_slice.result(0));
      rewriter.EraseOp(op);

      return true;
    }
    return false;
  }
};

class ConcatOpPattern
    : public pir::OpRewritePattern<paddle::dialect::ConcatOp> {
 public:
  using pir::OpRewritePattern<paddle::dialect::ConcatOp>::OpRewritePattern;

  bool MatchAndRewrite(paddle::dialect::ConcatOp op,
                       pir::PatternRewriter &rewriter) const override {
    auto axis_gen_op = op->operand_source(1).dyn_cast<pir::OpResult>().owner();
    if (auto full_op = axis_gen_op->dyn_cast<paddle::dialect::FullOp>()) {
      int axis = phi::Scalar(full_op.attribute("value")
                                 .dyn_cast<::pir::FloatAttribute>()
                                 .data())
                     .to<int>();

      auto input_ops = op->operand_source(0)
                           .dyn_cast<pir::OpResult>()
                           .owner()
                           ->dyn_cast<pir::CombineOp>()
                           .inputs();

      auto cinn_concat =
          rewriter.Build<cinn::dialect::ConcatOp>(input_ops, axis);
      rewriter.ReplaceAllUsesWith(op.result(0), cinn_concat.result(0));
      rewriter.EraseOp(op);

      return true;
    }
    return false;
  }
};

<<<<<<< HEAD
class PowOpPattern : public pir::OpRewritePattern<paddle::dialect::PowOp> {
 public:
  using pir::OpRewritePattern<paddle::dialect::PowOp>::OpRewritePattern;

  bool MatchAndRewrite(paddle::dialect::PowOp op,
                       pir::PatternRewriter &rewriter) const override {
    auto factor = op->attribute("y").dyn_cast<pir::FloatAttribute>().data();
    auto full_op =
        rewriter.Build<paddle::dialect::FullOp>(std::vector<int64_t>({1}),
                                                factor,
                                                phi::DataType::FLOAT32,
                                                phi::CPUPlace());

    auto elementwise_pow = rewriter.Build<paddle::dialect::ElementwisePowOp>(
        op->operand_source(0), full_op->result(0));
    rewriter.ReplaceAllUsesWith(op.result(0), elementwise_pow.result(0));
    rewriter.EraseOp(op);

    return true;
=======
class SplitWithNumOpPattern
    : public pir::OpRewritePattern<paddle::dialect::SplitWithNumOp> {
 public:
  using pir::OpRewritePattern<
      paddle::dialect::SplitWithNumOp>::OpRewritePattern;

  bool MatchAndRewrite(paddle::dialect::SplitWithNumOp op,
                       pir::PatternRewriter &rewriter) const override {
    auto axis_gen_op = op->operand_source(1).dyn_cast<pir::OpResult>().owner();
    if (auto full_op = axis_gen_op->dyn_cast<paddle::dialect::FullOp>()) {
      int axis = phi::Scalar(full_op.attribute("value")
                                 .dyn_cast<::pir::FloatAttribute>()
                                 .data())
                     .to<int>();

      auto input_ele = op->operand_source(0)
                           .type()
                           .dyn_cast<paddle::dialect::DenseTensorType>();
      if (axis < 0) {
        axis += input_ele.dims().size();
      }
      std::vector<int> sections;

      auto split_dim = input_ele.dims()[axis];

      auto split_num =
          op->attribute("num").dyn_cast<::pir::Int32Attribute>().data();
      auto part_ele = (split_dim + split_num - 1) / split_num;

      int total_split_num = 0;
      for (int i = 0; i < split_num - 1; ++i) {
        sections.push_back(part_ele);
        total_split_num += part_ele;
      }

      sections.push_back(split_dim - total_split_num);

      auto cinn_split = rewriter.Build<cinn::dialect::SplitOp>(
          op->operand_source(0), sections, axis);

      int index = 0;
      auto orig_out = op.result(0);
      for (auto it = orig_out.use_begin(); it != orig_out.use_end();) {
        auto split_op = (it++)->owner();
        rewriter.ReplaceAllUsesWith(split_op->result(0),
                                    cinn_split.result(index++));
        rewriter.EraseOp(split_op);
      }

      rewriter.EraseOp(op);

      return true;
    }
    return false;
>>>>>>> 24f25c88
  }
};

class UniformOpPattern : public pir::drr::DrrPatternBase<UniformOpPattern> {
 public:
  void operator()(pir::drr::DrrPatternContext *ctx) const override {
    // Source Pattern
    pir::drr::SourcePattern pattern = ctx->SourcePattern();
    const auto &full_int_array =
        pattern.Op(paddle::dialect::FullIntArrayOp::name(),
                   {{"value", pattern.Attr("axis_info")},
                    {"dtype", pattern.Attr("dtype_2")},
                    {"place", pattern.Attr("place_2")}});

    const auto &min_full = pattern.Op(paddle::dialect::FullOp::name(),
                                      {{"shape", pattern.Attr("shape1")},
                                       {"value", pattern.Attr("min_value")},
                                       {"dtype", pattern.Attr("dtype_min")},
                                       {"place", pattern.Attr("place_min")}});

    const auto &max_full = pattern.Op(paddle::dialect::FullOp::name(),
                                      {{"shape", pattern.Attr("shape2")},
                                       {"value", pattern.Attr("max_value")},
                                       {"dtype", pattern.Attr("dtype_max")},
                                       {"place", pattern.Attr("place_max")}});

    const auto &pd_uniform =
        pattern.Op(paddle::dialect::UniformOp::name(),
                   {{"dtype", pattern.Attr("uniform_dtype")},
                    {"place", pattern.Attr("uniform_place")},
                    {"seed", pattern.Attr("seed")}});
    pattern.Tensor("ret") =
        pd_uniform(full_int_array(), min_full(), max_full());
    // int64_t[] shape,  float min, float max, int seed, DataType dtype, int
    // diag_num, int diag_step, float diag_val)
    //  Result patterns
    pir::drr::ResultPattern res = pattern.ResultPattern();
    const auto &cinn_uniform =
        res.Op(cinn::dialect::UniformRandomOp::name(),
               {{"shape", pattern.Attr("axis_info")},
                {"min", pattern.Attr("min_value")},
                {"max", pattern.Attr("max_value")},
                {"seed", pattern.Attr("seed")},
                {"dtype", pattern.Attr("uniform_dtype")},
                {"diag_num", pattern.Attr("seed")},
                {"diag_step", pattern.Attr("seed")},
                {"diag_val", pattern.Attr("min_value")}});
    res.Tensor("ret") = cinn_uniform();
  }
};

PdOpToCinnOpPass::PdOpToCinnOpPass()
    : pir::PatternRewritePass("pd_to_cinn_pass", 1) {}

pir::RewritePatternSet PdOpToCinnOpPass::InitializePatterns(
    pir::IrContext *context) {
  pir::RewritePatternSet ps(context);
  ps.Add<ScaleOpPattern>(
      context);  // NOTE, scale op pattern should before AddBroadcastTo
  ps.Add(SumOpPattern().Build(context));
  ps.Add(MaxOpPattern().Build(context));
  ps.Add<ReshapeOpPattern>(context);
  ps.Add<ConcatOpPattern>(context);
  ps.Add<SliceOpPattern>(context);
<<<<<<< HEAD
  ps.Add<PowOpPattern>(context);
=======
  ps.Add<SplitWithNumOpPattern>(context);
>>>>>>> 24f25c88
  // ps.Add(UniformOpPattern().Build(context));

  return ps;
}

bool PdOpToCinnOpPass::CanApplyOn(pir::Operation *op) const {
  return op->isa<pir::ModuleOp>() && op->num_regions() > 0;
}

void PdOp2CinnOpConverter(::pir::Program *program) {
  pir::IrContext *ctx = pir::IrContext::Instance();

  pir::PassManager pm(ctx);
  pm.AddPass(std::make_unique<PdOpToCinnOpPass>());

  pm.Run(program);
}
}  // namespace ir
}  // namespace dialect
}  // namespace cinn<|MERGE_RESOLUTION|>--- conflicted
+++ resolved
@@ -246,7 +246,6 @@
   }
 };
 
-<<<<<<< HEAD
 class PowOpPattern : public pir::OpRewritePattern<paddle::dialect::PowOp> {
  public:
   using pir::OpRewritePattern<paddle::dialect::PowOp>::OpRewritePattern;
@@ -266,7 +265,9 @@
     rewriter.EraseOp(op);
 
     return true;
-=======
+  }
+};
+
 class SplitWithNumOpPattern
     : public pir::OpRewritePattern<paddle::dialect::SplitWithNumOp> {
  public:
@@ -321,7 +322,6 @@
       return true;
     }
     return false;
->>>>>>> 24f25c88
   }
 };
 
@@ -386,11 +386,8 @@
   ps.Add<ReshapeOpPattern>(context);
   ps.Add<ConcatOpPattern>(context);
   ps.Add<SliceOpPattern>(context);
-<<<<<<< HEAD
   ps.Add<PowOpPattern>(context);
-=======
   ps.Add<SplitWithNumOpPattern>(context);
->>>>>>> 24f25c88
   // ps.Add(UniformOpPattern().Build(context));
 
   return ps;
