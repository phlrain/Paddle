// Copyright (c) 2023 PaddlePaddle Authors. All Rights Reserved.
//
// Licensed under the Apache License, Version 2.0 (the "License");
// you may not use this file except in compliance with the License.
// You may obtain a copy of the License at
//
//     http://www.apache.org/licenses/LICENSE-2.0
//
// Unless required by applicable law or agreed to in writing, software
// distributed under the License is distributed on an "AS IS" BASIS,
// WITHOUT WARRANTIES OR CONDITIONS OF ANY KIND, either express or implied.
// See the License for the specific language governing permissions and
// limitations under the License.

#include "paddle/cinn/hlir/dialect/operator/transforms/pd_to_cinn_pass.h"

#include "paddle/cinn/hlir/dialect/operator/ir/cinn_op.h"
#include "paddle/fluid/pir/dialect/operator/ir/pd_op.h"
#include "paddle/fluid/pir/drr/api/drr_pattern_base.h"
#include "paddle/fluid/pir/drr/api/match_context.h"
#include "paddle/pir/core/builtin_dialect.h"
#include "paddle/pir/pass/pass.h"
#include "paddle/pir/pass/pass_manager.h"
#include "paddle/pir/pattern_rewrite/pattern_rewrite_driver.h"

namespace cinn {
namespace dialect {
namespace ir {

class SumOpPattern : public pir::drr::DrrPatternBase<SumOpPattern> {
 public:
  void operator()(pir::drr::DrrPatternContext *ctx) const override {
    // Source Pattern
    pir::drr::SourcePattern pattern = ctx->SourcePattern();
    const auto &full_int_array =
        pattern.Op(paddle::dialect::FullIntArrayOp::name(),
                   {{"value", pattern.Attr("axis_info")},
                    {"dtype", pattern.Attr("dtype_2")},
                    {"place", pattern.Attr("place_2")}});

    const auto &sum = pattern.Op(paddle::dialect::SumOp::name(),
                                 {{"dtype", pattern.Attr("dtype")},
                                  {"keepdim", pattern.Attr("keep_dim")}});
    pattern.Tensor("ret") = sum(pattern.Tensor("arg0"), full_int_array());

    // Result patterns
    pir::drr::ResultPattern res = pattern.ResultPattern();
    const auto &cinn_reduce_sum =
        res.Op(cinn::dialect::ReduceSumOp::name(),
               {{"dim", pattern.Attr("axis_info")},
                {"keep_dim", pattern.Attr("keep_dim")}});
    res.Tensor("ret") = cinn_reduce_sum(res.Tensor("arg0"));
  }
};

class MaxOpPattern : public pir::drr::DrrPatternBase<MaxOpPattern> {
 public:
  void operator()(pir::drr::DrrPatternContext *ctx) const override {
    // Source Pattern
    pir::drr::SourcePattern pattern = ctx->SourcePattern();
    const auto &full_int_array =
        pattern.Op(paddle::dialect::FullIntArrayOp::name(),
                   {{"value", pattern.Attr("axis_info")},
                    {"dtype", pattern.Attr("dtype_2")},
                    {"place", pattern.Attr("place_2")}});

    const auto &pd_max = pattern.Op(paddle::dialect::MaxOp::name(),
                                    {{"keepdim", pattern.Attr("keep_dim")}});
    pattern.Tensor("ret") = pd_max(pattern.Tensor("arg0"), full_int_array());

    // Result patterns
    pir::drr::ResultPattern res = pattern.ResultPattern();
    const auto &cinn_reduce_max =
        res.Op(cinn::dialect::ReduceMaxOp::name(),
               {{"dim", pattern.Attr("axis_info")},
                {"keep_dim", pattern.Attr("keep_dim")}});
    res.Tensor("ret") = cinn_reduce_max(res.Tensor("arg0"));
  }
};

<<<<<<< HEAD
class UniformOpPattern : public pir::drr::DrrPatternBase<UniformOpPattern> {
 public:
  void operator()(pir::drr::DrrPatternContext *ctx) const override {
    // Source Pattern
    pir::drr::SourcePattern pattern = ctx->SourcePattern();
    const auto &full_int_array =
        pattern.Op(paddle::dialect::FullIntArrayOp::name(),
                   {{"value", pattern.Attr("axis_info")},
                    {"dtype", pattern.Attr("dtype_2")},
                    {"place", pattern.Attr("place_2")}});

    const auto &min_full = pattern.Op(paddle::dialect::FullOp::name(),
                                      {{"shape", pattern.Attr("shape1")},
                                       {"value", pattern.Attr("min_value")},
                                       {"dtype", pattern.Attr("dtype_min")},
                                       {"place", pattern.Attr("place_min")}});

    const auto &max_full = pattern.Op(paddle::dialect::FullOp::name(),
                                      {{"shape", pattern.Attr("shape2")},
                                       {"value", pattern.Attr("max_value")},
                                       {"dtype", pattern.Attr("dtype_max")},
                                       {"place", pattern.Attr("place_max")}});

    const auto &pd_uniform =
        pattern.Op(paddle::dialect::UniformOp::name(),
                   {{"dtype", pattern.Attr("uniform_dtype")},
                    {"place", pattern.Attr("uniform_place")},
                    {"seed", pattern.Attr("seed")}});
    pattern.Tensor("ret") =
        pd_uniform(full_int_array(), min_full(), max_full());
    // int64_t[] shape,  float min, float max, int seed, DataType dtype, int
    // diag_num, int diag_step, float diag_val)
    //  Result patterns
    pir::drr::ResultPattern res = pattern.ResultPattern();
    const auto &cinn_uniform =
        res.Op(cinn::dialect::UniformRandomOp::name(),
               {{"shape", pattern.Attr("axis_info")},
                {"min", pattern.Attr("min_value")},
                {"max", pattern.Attr("max_value")},
                {"seed", pattern.Attr("seed")},
                {"dtype", pattern.Attr("uniform_dtype")},
                {"diag_num", pattern.Attr("seed")},
                {"diag_step", pattern.Attr("seed")},
                {"diag_val", pattern.Attr("min_value")}});
    res.Tensor("ret") = cinn_uniform();
  }
};
=======
class ScaleOpPattern : public pir::OpRewritePattern<paddle::dialect::ScaleOp> {
 public:
  using pir::OpRewritePattern<paddle::dialect::ScaleOp>::OpRewritePattern;

  bool MatchAndRewrite(paddle::dialect::ScaleOp op,
                       pir::PatternRewriter &rewriter) const override {
    auto scale_factor_gen_op =
        op->operand_source(1).dyn_cast<pir::OpResult>().owner();

    if (auto full_op =
            scale_factor_gen_op->dyn_cast<paddle::dialect::FullOp>()) {
      // sacle is generator by full op
      // get attribute value from full op
      auto scale_value =
          full_op.attribute("value").dyn_cast<pir::FloatAttribute>().data();

      auto cinn_scale = rewriter.Build<cinn::dialect::ScaleFOp>(
          op->operand_source(0).dyn_cast<pir::OpResult>(),
          scale_value,
          op->attributes().at("bias").dyn_cast<pir::FloatAttribute>().data(),
          op->attributes()
              .at("bias_after_scale")
              .dyn_cast<pir::BoolAttribute>()
              .data());
      rewriter.ReplaceAllUsesWith(op.result(0), cinn_scale.result(0));
      rewriter.EraseOp(op);
      rewriter.EraseOp(full_op);
    } else {
      // using mul op
      auto bias =
          op->attributes().at("bias").dyn_cast<pir::FloatAttribute>().data();

      auto mul_in = op.operand_source(0);
      if (bias != 0.0f) {
        auto full_op = rewriter.Build<paddle::dialect::FullOp>(
            std::vector<int64_t>({1}), bias, phi::DataType::FLOAT32);
        auto add_op = rewriter.Build<paddle::dialect::AddOp>(
            op.operand_source(0), full_op.result(0));
        mul_in = add_op.result(0);
      }

      auto mul_op = rewriter.Build<paddle::dialect::MultiplyOp>(
          mul_in, op->operand_source(1));

      rewriter.ReplaceOp(op, std::vector<pir::Value>{mul_op.result(0)});
      rewriter.EraseOp(op);
    }

    return true;
  }
};

>>>>>>> 7a598acc
PdOpToCinnOpPass::PdOpToCinnOpPass() : pir::Pass("pd_to_cinn_pass", 1) {}

bool PdOpToCinnOpPass::Initialize(pir::IrContext *context) {
  pir::RewritePatternSet ps(context);
  ps.Add<ScaleOpPattern>(
      context);  // NOTE, scale op pattern should before AddBroadcastTo
  ps.Add(SumOpPattern().Build(context));
  ps.Add(MaxOpPattern().Build(context));
  // ps.Add(UniformOpPattern().Build(context));

  patterns_ = ::pir::FrozenRewritePatternSet(std::move(ps));
  return true;
}

void PdOpToCinnOpPass::Run(pir::Operation *op) {
  pir::GreedyRewriteConfig cfg;
  cfg.use_top_down_traversal = true;
  cfg.max_iterations = 10;
  pir::ApplyPatternsGreedily(op->region(0), patterns_, cfg);
}

bool PdOpToCinnOpPass::CanApplyOn(pir::Operation *op) const {
  return op->isa<pir::ModuleOp>() && op->num_regions() > 0;
}

void PdOp2CinnOpConverter(::pir::Program *program) {
  pir::IrContext *ctx = pir::IrContext::Instance();

  pir::PassManager pm(ctx);
  pm.AddPass(std::make_unique<PdOpToCinnOpPass>());

  pm.Run(program);
}
}  // namespace ir
}  // namespace dialect
}  // namespace cinn<|MERGE_RESOLUTION|>--- conflicted
+++ resolved
@@ -78,7 +78,6 @@
   }
 };
 
-<<<<<<< HEAD
 class UniformOpPattern : public pir::drr::DrrPatternBase<UniformOpPattern> {
  public:
   void operator()(pir::drr::DrrPatternContext *ctx) const override {
@@ -126,7 +125,7 @@
     res.Tensor("ret") = cinn_uniform();
   }
 };
-=======
+
 class ScaleOpPattern : public pir::OpRewritePattern<paddle::dialect::ScaleOp> {
  public:
   using pir::OpRewritePattern<paddle::dialect::ScaleOp>::OpRewritePattern;
@@ -179,7 +178,6 @@
   }
 };
 
->>>>>>> 7a598acc
 PdOpToCinnOpPass::PdOpToCinnOpPass() : pir::Pass("pd_to_cinn_pass", 1) {}
 
 bool PdOpToCinnOpPass::Initialize(pir::IrContext *context) {
