--- conflicted
+++ resolved
@@ -107,16 +107,9 @@
       rewriter.EraseOp(full_op);
     } else {
       // using mul op
-<<<<<<< HEAD
-      std::cerr << "not full op\n";
       auto bias =
           op->attributes().at("bias").dyn_cast<pir::FloatAttribute>().data();
-      std::cerr << "bias " << bias << std::endl;
-=======
-      auto bias =
-          op->attributes().at("bias").dyn_cast<pir::FloatAttribute>().data();
-
->>>>>>> bd2e3d39
+
       auto mul_in = op.operand_source(0);
       if (bias != 0.0f) {
         auto full_op = rewriter.Build<paddle::dialect::FullOp>(
@@ -137,7 +130,6 @@
   }
 };
 
-<<<<<<< HEAD
 class ReshapeOpPattern
     : public pir::OpRewritePattern<paddle::dialect::ReshapeOp> {
  public:
@@ -181,8 +173,6 @@
   }
 };
 
-=======
->>>>>>> bd2e3d39
 class UniformOpPattern : public pir::drr::DrrPatternBase<UniformOpPattern> {
  public:
   void operator()(pir::drr::DrrPatternContext *ctx) const override {
