--- conflicted
+++ resolved
@@ -886,7 +886,6 @@
   }
 };
 
-<<<<<<< HEAD
 class SigmoidOpPattern
     : public pir::OpRewritePattern<paddle::dialect::SigmoidOp> {
  public:
@@ -929,7 +928,9 @@
 
     rewriter.EraseOp(op);
 
-=======
+    return true;
+  }
+};
 class GatherOpPattern
     : public pir::OpRewritePattern<paddle::dialect::GatherOp> {
  public:
@@ -963,7 +964,6 @@
         rewriter.Build<cinn::dialect::GatherOp>(x, index, axis)->result(0);
     rewriter.ReplaceAllUsesWith(op->result(0), out);
     rewriter.EraseOp(op);
->>>>>>> f87d6a00
     return true;
   }
 };
@@ -993,11 +993,8 @@
   ps.Add<RefreshCombineOpPattern>(context);
   ps.Add<SqueezeOpPattern>(context);
   ps.Add<UnsqueezeOpPattern>(context);
-<<<<<<< HEAD
   ps.Add<SigmoidOpPattern>(context);
-=======
   ps.Add<GatherOpPattern>(context);
->>>>>>> f87d6a00
 
   return ps;
 }
