// Copyright (c) 2024 PaddlePaddle Authors. All Rights Reserved.
//
// Licensed under the Apache License, Version 2.0 (the "License");
// you may not use this file except in compliance with the License.
// You may obtain a copy of the License at
//
//     http://www.apache.org/licenses/LICENSE-2.0
//
// Unless required by applicable law or agreed to in writing, software
// distributed under the License is distributed on an "AS IS" BASIS,
// WITHOUT WARRANTIES OR CONDITIONS OF ANY KIND, either express or implied.
// See the License for the specific language governing permissions and
// limitations under the License.

#include "paddle/cinn/hlir/dialect/operator/transforms/lowering_pass/broadcast_with_cf.h"
#include "paddle/cinn/hlir/dialect/operator/ir/cinn_op.h"
#include "paddle/cinn/hlir/dialect/operator/ir/generate_shape_util.h"
#include "paddle/cinn/hlir/dialect/operator/transforms/lowering_pass/utils.h"
#include "paddle/cinn/hlir/dialect/runtime/ir/jit_kernel_op.h"
#include "paddle/fluid/pir/dialect/operator/ir/control_flow_op.h"
#include "paddle/fluid/pir/dialect/operator/ir/pd_op.h"
#include "paddle/pir/include/dialect/control_flow/ir/cf_op.h"
#include "paddle/pir/include/pattern_rewrite/frozen_rewrite_pattern_set.h"

using OpLoweringGroup = cinn::hlir::framework::pir::OpLoweringGroup;
using OpLoweringGroupPtr = std::shared_ptr<OpLoweringGroup>;
using BroadcastCond = std::pair<symbol::Broadcastable<symbol::DimExpr>,
                                OpLoweringGroup::BranchType>;
using cinn::dialect::ir::details::CompileBroadcastGroupsAsOpAttribute;
using cinn::dialect::ir::details::GetBlockOutsideInput;

PD_DECLARE_bool(cinn_bc_branch_optimize);

namespace {
std::vector<pir::Value> GetOpOuputValues(const pir::Operation* op) {
  std::vector<pir::Value> outputs;
  outputs.reserve(op->num_results());
  for (size_t i = 0; i < op->num_results(); ++i) {
    outputs.push_back(op->result(i));
  }
  return outputs;
}

using ShapeOrDataDimExprs4ValueT =
    std::function<const symbol::ShapeOrDataDimExprs&(pir::Value)>;

static bool SameInputOutputShape(
    paddle::dialect::ExpandOp expand_op,
    const ShapeOrDataDimExprs4ValueT& ShapeOrDataDimExprs4Value) {
  const auto& x = ShapeOrDataDimExprs4Value(expand_op.x());
  const auto& shape = ShapeOrDataDimExprs4Value(expand_op.shape());
  const auto& out = ShapeOrDataDimExprs4Value(expand_op.out());
  if (x.data().has_value()) return false;
  if (!shape.data().has_value()) return false;
  if (out.data().has_value()) return false;
  CHECK(shape.data().value() == out.shape());
  return x.shape() == out.shape();
}

void UpdateGroupShapeExprs(
    const OpLoweringGroupPtr& new_group,
    const OpLoweringGroupPtr& origin_group,
    const cinn::common::BroadcastLeaf& value_dim_exprs_list,
    const std::unordered_map<pir::Value, size_t>& value_to_dim_expr_idx) {
  for (const auto& [value, idx] : value_to_dim_expr_idx) {
    const auto& shape_dim_expr =
        value_dim_exprs_list->at(value_to_dim_expr_idx.at(value));
    const auto& origin_shape_or_data = origin_group->GetShapeOrDataExprs(value);
    if (origin_shape_or_data.data()) {
      std::vector<symbol::DimExpr> shape_dim_expr_shape = {
          symbol::DimExpr(static_cast<int64_t>(shape_dim_expr.size()))};
      new_group->SetShapeOrDataExprs(
          value,
          symbol::ShapeOrDataDimExprs{symbol::TensorShapeOrDataDimExprs(
              shape_dim_expr_shape, shape_dim_expr)});
    } else {
      new_group->SetShapeOrDataExprs(
          value,
          symbol::ShapeOrDataDimExprs{
              symbol::TensorShapeOrDataDimExprs(shape_dim_expr)});
    }
  }
}

OpLoweringGroupPtr CloneGroup(const OpLoweringGroupPtr& group,
                              const int& group_idx) {
  return group->Clone(group_idx);
}

void SetBroadcastLeafGroup(
    const OpLoweringGroupPtr& origin_group,
    const cinn::common::BroadcastLeaf& value_dim_exprs_list,
    const std::unordered_map<pir::Value, size_t>& value_to_dim_expr_idx,
    std::vector<OpLoweringGroupPtr>* group_list,
    const std::vector<BroadcastCond>& broadcast_conditions) {
  auto new_group = CloneGroup(origin_group, group_list->size() + 1);
  new_group->SetIsBroadcastLeaf(true);
  new_group->SetBroadcastConditions(broadcast_conditions);
  PADDLE_ENFORCE_EQ(
      origin_group->ops().size(),
      new_group->ops().size(),
      ::common::errors::InvalidArgument(
          "The size of origin group ops and new group ops is not equal,"
          "where the size of origin group ops:%d but the size of new group "
          "ops:%d.",
          origin_group->ops().size(),
          new_group->ops().size()));
<<<<<<< HEAD
  UpdateGroupShapeExprs(
      new_group, origin_group, value_dim_exprs_list, value_to_dim_expr_idx);
  group_list->emplace_back(new_group);
=======
  UpdateGroupShapeExprs(new_group,
                        origin_group,
                        ir_mapping,
                        value_dim_exprs_list,
                        value_to_dim_expr_idx);

  // We should update the GlobalShapeAnalysisCache after the group is cloned.
  for (const auto& op : new_group->ops()) {
    for (const auto& v : op->results()) {
      auto* shape_analysis =
          &pir::ShapeAnalysisManager::Instance().Get(op->GetParentProgram());
      shape_analysis->SetShapeOrDataForValue(v,
                                             new_group->GetShapeOrDataExprs(v));
    }
  }

  // Insert YieldOp for outputs
  std::vector<pir::Value> outputs;
  builder.SetInsertionPointToBlockEnd(block);
  for (auto output : origin_group->GetGroupOutputValues()) {
    outputs.push_back(ir_mapping.Lookup(output));
  }
  builder.Build<pir::YieldOp>(outputs);

  group_map->insert({block, new_group});
}

void InsertYieldOpForCondBlock(pir::Operation* cond_op,
                               pir::Builder& builder) {  // NOLINT
  if (cond_op) {
    builder.SetInsertionPointAfter(cond_op);
    builder.Build<pir::YieldOp>(GetOpOuputValues(cond_op));
  }
>>>>>>> 0364b1a5
}

// Visit broadcast_tree by dfs
void ConstructBroadcastGroupList(
    const cinn::common::BroadcastTree& broadcast_tree,
    const OpLoweringGroupPtr& origin_group,
    std::vector<BroadcastCond>* current_branch_conditions,
    const std::unordered_map<pir::Value, size_t>& value_to_dim_expr_idx,
    std::vector<OpLoweringGroupPtr>* group_list) {
  if (broadcast_tree.Has<cinn::common::BroadcastLeaf>()) {
    const auto& broadcast_leaf =
        broadcast_tree.Get<cinn::common::BroadcastLeaf>();
    SetBroadcastLeafGroup(origin_group,
                          broadcast_leaf,
                          value_to_dim_expr_idx,
                          group_list,
                          *current_branch_conditions);
  } else {
    const auto& branch =
        broadcast_tree
            .Get<cinn::common::BroadcastBranch<cinn::common::BroadcastTree>>();
    const symbol::Broadcastable<symbol::DimExpr> broadcastable_condition =
        branch.Get<0>();

    // lhs == rhs
    current_branch_conditions->emplace_back(
        broadcastable_condition, OpLoweringGroup::BranchType::LHS_EQ_RHS);
    ConstructBroadcastGroupList(branch.Get<1>(),
                                origin_group,
                                current_branch_conditions,
                                value_to_dim_expr_idx,
                                group_list);
    current_branch_conditions->pop_back();

    // lhs != rhs && lhs == 1
    current_branch_conditions->emplace_back(
        broadcastable_condition, OpLoweringGroup::BranchType::LHS_EQ_ONE);
    ConstructBroadcastGroupList(branch.Get<2>(),
                                origin_group,
                                current_branch_conditions,
                                value_to_dim_expr_idx,
                                group_list);
    current_branch_conditions->pop_back();

    // lhs != rhs && rhs == 1
    current_branch_conditions->emplace_back(
        broadcastable_condition, OpLoweringGroup::BranchType::RHS_EQ_ONE);
    ConstructBroadcastGroupList(branch.Get<3>(),
                                origin_group,
                                current_branch_conditions,
                                value_to_dim_expr_idx,
                                group_list);
    current_branch_conditions->pop_back();
  }
}
}  // namespace

namespace cinn::dialect::ir::details {

std::optional<std::shared_ptr<BroadcastTree>> ConstructBroadcastTree(
    const cinn::common::BroadcastLeaf& leaves) {
  VLOG(6) << "before constructed. broadcast-leaf: \n"
          << ToTxtString(cinn::common::BroadcastTree(leaves));
  int num_of_leaves = 0;
  auto broadcast_tree = std::make_shared<cinn::common::BroadcastTree>(
      cinn::common::ConstructBroadcastTree(cinn::common::BroadcastLeaf(leaves),
                                           &num_of_leaves));
  if (num_of_leaves > FLAGS_pir_broadcast_tree_limit) {
    LOG(WARNING) << "the number of leaf nodes in broadcast tree exceeds "
                    "limit.";
    return std::nullopt;
  }
  VLOG(4) << "broadcast-tree: \n" << ToTxtString(*broadcast_tree);
  return broadcast_tree;
}

GroupDimExprInfo GetGroupDimExprInfo(const OpLoweringGroupPtr& group) {
  std::unordered_set<pir::Value> value_view;
  group->WalkOps([&group, &value_view](pir::Operation* op) {
    for (size_t i = 0; i < op->num_operands(); ++i) {
      value_view.insert(op->operand_source(i));
    }
    for (size_t i = 0; i < op->num_results(); ++i) {
      value_view.insert(op->result(i));
    }
  });

  GroupDimExprInfo group_dim_expr_info;
  for (auto value : value_view) {
    const auto& shape_dim_expr = group->GetShapeOrDataExprs(value);
    const auto& data_shape = shape_dim_expr.data();
    if (data_shape) {
      group_dim_expr_info.all_value_dim_exprs->push_back(*data_shape);
    } else {
      group_dim_expr_info.all_value_dim_exprs->push_back(
          shape_dim_expr.shape());
    }
    group_dim_expr_info.value_to_dim_expr_idx[value] =
        group_dim_expr_info.all_value_dim_exprs->size() - 1;
  }
  return group_dim_expr_info;
}

std::optional<std::shared_ptr<BroadcastTree>> GetBroadcastTreeForOptimize(
    const OpLoweringGroupPtr& group) {
  if (!FLAGS_cinn_bc_branch_optimize) return std::nullopt;

  const common::BroadcastLeaf leaves = [&]() {
    // NOTE(dev): Need UpdateShapeOrDataExprs firstly and the logic
    // will be migated into BucketLower later.
    UpdateGroupShapeOrDataExprs(const_cast<OpLoweringGroupPtr&>(group));
    GroupDimExprInfo group_dim_expr_info = GetGroupDimExprInfo(group);
    return group_dim_expr_info.all_value_dim_exprs;
  }();

  if (!ContainBroadcastShape(leaves)) return std::nullopt;

  return ConstructBroadcastTree(leaves);
}

bool ContainBroadcastShape(const cinn::common::BroadcastLeaf& leaves) {
  std::optional<symbol::Broadcastable<symbol::DimExpr>>
      broadcastable_condition = cinn::common::GetFirstCstrBroadcastable(leaves);
  return broadcastable_condition.has_value();
}

std::unordered_map<std::string, pir::Attribute> CompileBroadcastTree(
    const OpLoweringGroupPtr& group,
    const BroadcastTree& broadcast_tree,
    const std::unordered_map<pir::Value, size_t>& value_to_dim_expr_idx) {
  auto ShapeOrDataDimExprs4Value =
      [&group](pir::Value value) -> const symbol::ShapeOrDataDimExprs& {
    return group->GetShapeOrDataExprs(value);
  };
  // 1. broadcast tree to condition op
  VLOG(4) << "broadcast tree to condition op";
  std::vector<OpLoweringGroupPtr> group_list;
  std::vector<BroadcastCond> current_branch_conditions;
  ConstructBroadcastGroupList(broadcast_tree,
                              group,
                              &current_branch_conditions,
                              value_to_dim_expr_idx,
                              &group_list);

  // 2. compile condition block to jit_kernel_op
  auto op_attr = CompileBroadcastGroupsAsOpAttribute(group_list, group);

  return op_attr;
}
}  // namespace cinn::dialect::ir::details<|MERGE_RESOLUTION|>--- conflicted
+++ resolved
@@ -105,16 +105,8 @@
           "ops:%d.",
           origin_group->ops().size(),
           new_group->ops().size()));
-<<<<<<< HEAD
   UpdateGroupShapeExprs(
       new_group, origin_group, value_dim_exprs_list, value_to_dim_expr_idx);
-  group_list->emplace_back(new_group);
-=======
-  UpdateGroupShapeExprs(new_group,
-                        origin_group,
-                        ir_mapping,
-                        value_dim_exprs_list,
-                        value_to_dim_expr_idx);
 
   // We should update the GlobalShapeAnalysisCache after the group is cloned.
   for (const auto& op : new_group->ops()) {
@@ -125,25 +117,7 @@
                                              new_group->GetShapeOrDataExprs(v));
     }
   }
-
-  // Insert YieldOp for outputs
-  std::vector<pir::Value> outputs;
-  builder.SetInsertionPointToBlockEnd(block);
-  for (auto output : origin_group->GetGroupOutputValues()) {
-    outputs.push_back(ir_mapping.Lookup(output));
-  }
-  builder.Build<pir::YieldOp>(outputs);
-
-  group_map->insert({block, new_group});
-}
-
-void InsertYieldOpForCondBlock(pir::Operation* cond_op,
-                               pir::Builder& builder) {  // NOLINT
-  if (cond_op) {
-    builder.SetInsertionPointAfter(cond_op);
-    builder.Build<pir::YieldOp>(GetOpOuputValues(cond_op));
-  }
->>>>>>> 0364b1a5
+  group_list->emplace_back(new_group);
 }
 
 // Visit broadcast_tree by dfs
