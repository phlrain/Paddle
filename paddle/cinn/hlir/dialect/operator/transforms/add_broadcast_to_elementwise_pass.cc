--- conflicted
+++ resolved
@@ -202,10 +202,7 @@
       context);
   ps.Add<AddBrodcastToElementwisePattern<paddle::dialect::BitwiseNotOp>>(
       context);
-<<<<<<< HEAD
-=======
-
->>>>>>> c4d3605e
+
   return ps;
 }
 
