// Copyright (c) 2021 CINN Authors. All Rights Reserved.
//
// Licensed under the Apache License, Version 2.0 (the "License");
// you may not use this file except in compliance with the License.
// You may obtain a copy of the License at
//
//     http://www.apache.org/licenses/LICENSE-2.0
//
// Unless required by applicable law or agreed to in writing, software
// distributed under the License is distributed on an "AS IS" BASIS,
// WITHOUT WARRANTIES OR CONDITIONS OF ANY KIND, either express or implied.
// See the License for the specific language governing permissions and
// limitations under the License.

/**
 * This file implements the strategy to remove the unnecessary nested block.
 */
#pragma once
#include "paddle/cinn/optim/replace_cross_thread_reduction.h"
#include <vector>

#include "paddle/cinn/adt/adt.h"
#include "paddle/cinn/common/common.h"
#include "paddle/cinn/hlir/pe/reduction.h"
#include "paddle/cinn/ir/ir.h"
#include "paddle/cinn/ir/ir_mutator.h"
#include "paddle/cinn/ir/ir_printer.h"
#include "paddle/cinn/ir/schedule/ir_schedule_util.h"
#include "paddle/cinn/lang/compute.h"

namespace cinn {
namespace optim {
namespace {

struct BufferCmp {
  bool operator()(const ir::Buffer& a, const ir::Buffer& b) const {
    if (a->name == b->name) return false;
    return true;
  }
};

thread_local std::set<ir::Buffer, BufferCmp> shm_buffer_;
struct CrossThreadReductionReplacer : public ir::IRMutator<> {
  void operator()(ir::Expr* expr) { Visit(expr); }

 private:
  bool CanReplace(const ir::ScheduleBlockRealize* block_realize) {
    const ir::ScheduleBlock* schedule_block =
        block_realize->schedule_block.As<ir::ScheduleBlock>();

    CHECK_NOTNULL(schedule_block);

    if (block_realize->schedule_block.As<ir::ScheduleBlock>()->name.substr(
            0, 4) == "root") {
      return false;
    }

    const std::vector<ir::Expr>& iter_values = block_realize->iter_values;
    const std::vector<ir::Var>& iter_vars = schedule_block->iter_vars;
    ir::Expr body = schedule_block->body;

    std::unordered_set<std::string> reduce_var_names;
    for (int i = 0; i < iter_values.size(); ++i) {
      if (!iter_vars[i]->is_reduce_axis) {
        continue;
      }
      ir::ir_utils::CollectIRNodesWithoutTensor(
          iter_values[i], [&](const ir::Expr* x) {
            if (x->as_var()) {
              reduce_var_names.insert(x->as_var()->name);
            }

            return false;
          });
    }

    auto IsThreadBindOnReduceAxis = [&](const ir::For* for_node) {
      return reduce_var_names.count(for_node->loop_var->name) > 0 &&
             for_node->is_gpu_thread_binded();
    };

    std::vector<int> thread_binded_reduce_loop_indices;
<<<<<<< HEAD
    bool thread_binded_inner = false;
    for (int i = 0; i < cur_loops_.size(); ++i) {
      if (thread_binded_inner ||
          reduce_var_names.count(cur_loops_[i].As<ir::For>()->loop_var->name) >
              0) {
        if (thread_binded_inner ||
            cur_loops_[i].As<ir::For>()->is_gpu_thread_binded()) {
          if (ir::GetLoopExtent(cur_loops_[i]) > 1024) {
            return false;
          }

          thread_binded_inner = true;
          thread_binded_reduce_loop_indices.push_back(i);
=======
    bool is_thread_binded_inner_loop = false;
    for (int i = 0; i < cur_loops_.size(); ++i) {
      if (is_thread_binded_inner_loop ||
          IsThreadBindOnReduceAxis(cur_loops_[i].As<ir::For>())) {
        if (ir::GetLoopExtent(cur_loops_[i]) > 1024) {
          return false;
>>>>>>> 0f67e211
        }

        is_thread_binded_inner_loop = true;
        thread_binded_reduce_loop_indices.push_back(i);
      }
    }
    if (thread_binded_reduce_loop_indices.size() == 0 ||
        thread_binded_reduce_loop_indices.back() != cur_loops_.size() - 1) {
      return false;
    }
    for (int i = 1; i < thread_binded_reduce_loop_indices.size(); ++i) {
      if (thread_binded_reduce_loop_indices[i - 1] + 1 !=
          thread_binded_reduce_loop_indices[i]) {
        return false;
      }
    }

    return true;
  }

  void Visit(ir::Expr* expr) { ir::IRMutator<>::Visit(expr, expr); }

  void Visit(const ir::_LoweredFunc_* expr, ir::Expr* op) override {
    ir::IRMutator<>::Visit(expr, op);
    if (std::find_if(op->as_lowered_func()->temp_bufs.begin(),
                     op->as_lowered_func()->temp_bufs.end(),
                     [&](const ir::Buffer& buf) -> bool {
                       for (auto& tmp_buf : shm_buffer_) {
                         if (buf->name == tmp_buf->name) return true;
                       }
                       return false;
                     }) == op->as_lowered_func()->temp_bufs.end())
      op->as_lowered_func()->temp_bufs.insert(
          op->as_lowered_func()->temp_bufs.end(),
          shm_buffer_.begin(),
          shm_buffer_.end());
    shm_buffer_.clear();
  }

  void Visit(const ir::ScheduleBlockRealize* expr, ir::Expr* op) override {
    if (!CanReplace(expr)) {
      VLOG(6) << "Can't replace cross thread reduction: " << *op;
      IRMutator::Visit(expr, op);
      return;
    }
    VLOG(6) << "Can replace cross thread reduction: " << *op;

    const ir::ScheduleBlock* schedule_block =
        expr->schedule_block.As<ir::ScheduleBlock>();
    CHECK_NOTNULL(schedule_block);
    ir::Expr original_update_body = schedule_block->body;
    ir::Expr original_update_stmt;
    CHECK(original_update_body.As<ir::Block>() ||
          original_update_body.As<ir::Store>());
    if (original_update_body.As<ir::Block>()) {
      CHECK_EQ(original_update_body.As<ir::Block>()->stmts.size(), 1);
      original_update_stmt = original_update_body.As<ir::Block>()->stmts[0];
    } else if (original_update_body.As<ir::Store>()) {
      original_update_stmt = original_update_body;
    }

<<<<<<< HEAD
    // std::cerr << "reduce type " << schedule_block->reduce_type << std::endl;
    ir::Expr return_warp(false);

    if (schedule_block->reduce_type == 0) {
      return_warp = ir::Expr(true);
    }
=======
    const auto& IsWarpReduce = cinn::adt::match{
        [&](const ir::NoneReduceMethod&) { return ir::Expr(false); },
        [&](const ir::WarpReduceMethod&) { return ir::Expr(true); },
        [&](const ir::BlockReduceMethod&) { return ir::Expr(false); },
    };
    ir::Expr return_warp =
        std::visit(IsWarpReduce, schedule_block->reduce_method);
>>>>>>> 0f67e211

#define REPLACE_TO_EXTERNAL_CALL(Op)                                     \
  if (original_update_stmt.As<ir::Store>()->value.As<Op>()) {            \
    auto* node = original_update_stmt.As<ir::Store>()->value.As<Op>();   \
    CHECK(node);                                                         \
    auto& operand = node->b();                                           \
    std::string reduce_func_name =                                       \
        hlir::pe::CrossThreadReduceExternalFuncName(                     \
            original_update_stmt.As<ir::Store>()->value,                 \
            operand.As<ir::Load>()->tensor);                             \
    auto tmp_dtype = operand.As<ir::Load>()->tensor.as_tensor()->type(); \
    auto tmp_buffer = ir::_Buffer_::Make(                                \
        "shm32_" + hlir::pe::Type2StrForReduce(tmp_dtype) + "_reduce",   \
        {ir::Expr(32)});                                                 \
    tmp_buffer->dtype = tmp_dtype;                                       \
    tmp_buffer->memory_type = ir::MemoryType::GPUShared;                 \
    shm_buffer_.insert(tmp_buffer);                                      \
    original_update_stmt.As<ir::Store>()->value = lang::CallExtern(      \
        reduce_func_name, {node->b(), tmp_buffer, return_warp});         \
  }

    REPLACE_TO_EXTERNAL_CALL(ir::Add)
    REPLACE_TO_EXTERNAL_CALL(ir::Mul)
    REPLACE_TO_EXTERNAL_CALL(ir::Max)
    REPLACE_TO_EXTERNAL_CALL(ir::Min)
    REPLACE_TO_EXTERNAL_CALL(ir::And)
    REPLACE_TO_EXTERNAL_CALL(ir::Or)
#undef REPLACE_TO_EXTERNAL_CALL

    VLOG(6) << "Replace cross thread reduction: " << *op;

    IRMutator::Visit(expr, op);
  }

  void Visit(const ir::For* expr, ir::Expr* op) override {
    cur_loops_.push_back(*op);
    IRMutator::Visit(expr, op);
    cur_loops_.pop_back();
  }

 private:
  std::vector<ir::Expr> cur_loops_;
};

}  // namespace

void ReplaceCrossThreadReduction(Expr* e) { CrossThreadReductionReplacer()(e); }

}  // namespace optim
}  // namespace cinn<|MERGE_RESOLUTION|>--- conflicted
+++ resolved
@@ -80,28 +80,12 @@
     };
 
     std::vector<int> thread_binded_reduce_loop_indices;
-<<<<<<< HEAD
-    bool thread_binded_inner = false;
-    for (int i = 0; i < cur_loops_.size(); ++i) {
-      if (thread_binded_inner ||
-          reduce_var_names.count(cur_loops_[i].As<ir::For>()->loop_var->name) >
-              0) {
-        if (thread_binded_inner ||
-            cur_loops_[i].As<ir::For>()->is_gpu_thread_binded()) {
-          if (ir::GetLoopExtent(cur_loops_[i]) > 1024) {
-            return false;
-          }
-
-          thread_binded_inner = true;
-          thread_binded_reduce_loop_indices.push_back(i);
-=======
     bool is_thread_binded_inner_loop = false;
     for (int i = 0; i < cur_loops_.size(); ++i) {
       if (is_thread_binded_inner_loop ||
           IsThreadBindOnReduceAxis(cur_loops_[i].As<ir::For>())) {
         if (ir::GetLoopExtent(cur_loops_[i]) > 1024) {
           return false;
->>>>>>> 0f67e211
         }
 
         is_thread_binded_inner_loop = true;
@@ -163,14 +147,6 @@
       original_update_stmt = original_update_body;
     }
 
-<<<<<<< HEAD
-    // std::cerr << "reduce type " << schedule_block->reduce_type << std::endl;
-    ir::Expr return_warp(false);
-
-    if (schedule_block->reduce_type == 0) {
-      return_warp = ir::Expr(true);
-    }
-=======
     const auto& IsWarpReduce = cinn::adt::match{
         [&](const ir::NoneReduceMethod&) { return ir::Expr(false); },
         [&](const ir::WarpReduceMethod&) { return ir::Expr(true); },
@@ -178,7 +154,6 @@
     };
     ir::Expr return_warp =
         std::visit(IsWarpReduce, schedule_block->reduce_method);
->>>>>>> 0f67e211
 
 #define REPLACE_TO_EXTERNAL_CALL(Op)                                     \
   if (original_update_stmt.As<ir::Store>()->value.As<Op>()) {            \
