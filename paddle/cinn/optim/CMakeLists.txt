--- conflicted
+++ resolved
@@ -32,11 +32,8 @@
   schedule_block_dce.cc
   eliminate_common_factor_of_local_index.cc
   if_fusion.cc
-<<<<<<< HEAD
   for_cse_optimize.cc
-=======
   merge_block_utils.cc
->>>>>>> 8245f8c5
   eliminate_common_global_memory_read.cc
   rearrange_load_instruction.cc
   check_tensor_buffer_map.cc)
