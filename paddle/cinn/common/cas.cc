--- conflicted
+++ resolved
@@ -37,13 +37,9 @@
     Expr u,
     const absl::flat_hash_map<std::string, CasInterval>& var_intervals) {
   VLOG(7) << "Begin AutoSimplify: " << u;
-<<<<<<< HEAD
-  std::cerr << "type is " << u.type() << std::endl;
-=======
   if (u.type().is_float()) {
     return u;
   }
->>>>>>> 938aa500
   u = detail::ConvertCinnToCAS(u);
   absl::flat_hash_map<std::string, CasInterval> s_var_intervals;
   for (auto& item : var_intervals) {
