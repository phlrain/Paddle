--- conflicted
+++ resolved
@@ -1374,18 +1374,12 @@
         // case1: (32+(-x))%33 = 32-x%33 (0<=x<=32)
         // case2: (x-32))%33 = x%33 - 32%33 (0<=x<=32)
         Expr result;
-<<<<<<< HEAD
-        // if (SimplifySpecificSumMod(&result, a, b)) {
-        //   return result;
-        // }
-=======
         // TODO(phlrain): disable this simplify
         /*
               if (SimplifySpecificSumMod(&result, a, b)) {
                 return result;
               }
         */
->>>>>>> 09c2592d
       }
       return Mod::Make(a, b);
     }
@@ -2170,16 +2164,8 @@
         auto sum_a_prod_a_int = sum_a_prod->operand(0).As<IntImm>();
         auto& interval = var_intervals.at(sum_b_var->name);
         int b_abs = std::abs(bi->value);
-<<<<<<< HEAD
-
-        // std::cerr << "~~~~22\n";
         if (sum_a_prod_a_int) {
           int sum_prod_a_abs = std::abs(sum_a_prod_a_int->value);
-
-=======
-        if (sum_a_prod_a_int) {
-          int sum_prod_a_abs = std::abs(sum_a_prod_a_int->value);
->>>>>>> 09c2592d
           if (b_abs % sum_prod_a_abs == 0 &&
               std::abs(interval.l) < sum_prod_a_abs &&
               std::abs(interval.r) < sum_prod_a_abs) {
