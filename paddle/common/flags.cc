// Copyright (c) 2024 PaddlePaddle Authors. All Rights Reserved.
// Copyright (c) 2022 NVIDIA Authors. All Rights Reserved.
//
// Licensed under the Apache License, Version 2.0 (the "License");
// you may not use this file except in compliance with the License.
// You may obtain a copy of the License at
//
//     http://www.apache.org/licenses/LICENSE-2.0
//
// Unless required by applicable law or agreed to in writing, software
// distributed under the License is distributed on an "AS IS" BASIS,
// WITHOUT WARRANTIES OR CONDITIONS OF ANY KIND, either express or implied.
// See the License for the specific language governing permissions and
// limitations under the License.

#include "paddle/common/flags.h"

namespace phi {

const ExportedFlagInfoMap &GetExportedFlagInfoMap() {
  return *GetMutableExportedFlagInfoMap();
}

ExportedFlagInfoMap *GetMutableExportedFlagInfoMap() {
  static ExportedFlagInfoMap g_exported_flag_info_map;
  return &g_exported_flag_info_map;
}

}  // namespace phi

PHI_DEFINE_EXPORTED_int32(inner_op_parallelism,
                          0,
                          "number of threads for inner op");

/**
 * NOTE(paddle-dev): This file is designed to define all public FLAGS.
 */

/**
 * Paddle initialization related FLAG
 * Name: FLAGS_paddle_num_threads
 * Since Version: 0.15.0
 * Value Range: int32, default=1
 * Example: FLAGS_paddle_num_threads=2, set the maximum thread number per
 * instance to 2
 * Note:
 */

PHI_DEFINE_EXPORTED_int32(paddle_num_threads,
                          1,
                          "Number of threads for each paddle instance.");

/**
 * Low Precision Op related FLAG
 * Name: FLAGS_low_precision_op_list
 * Since Version: 2.5.0
 * Value Range: int32, default=0
 * Example:
 * Note: Used to debug. Get the low precision op list of current module.
 * FLAGS_check_nan_inf is set.
 * - 1, return the low precision op list of current module.
 * - 2, return the op list of current module.
 */
PHI_DEFINE_EXPORTED_int32(low_precision_op_list,
                          0,
                          "Setting the level of low precision op"
                          "list printing. It will be return the "
                          "low precision op list of current module.");

/**
 * Operator related FLAG
 * Name: FLAGS_check_nan_inf
 * Since Version: 0.13.0
 * Value Range: bool, default=false
 * Example:
 * Note: Used to debug. Checking whether operator produce NAN/INF or not.
 */
PHI_DEFINE_EXPORTED_bool(
    check_nan_inf,
    false,
    "Checking whether operator produce NAN/INF or not. It will be "
    "extremely slow so please use this flag wisely.");

/**
 * Operator related FLAG
 * Name: FLAGS_check_nan_inf_level
 * Since Version: 2.5.0
 * Value Range: int32, default=0
 * Example:
 * Note: Used to debug. Setting the check and print level when
 * FLAGS_check_nan_inf is set.
 * - 0, abort the process when any operator produce NAN/INF and only print the
 * information of tensor which holds NAN/INF.
 * - 1, continue the training or inference process and print the information of
 * all tensors which holds NAN/INF.
 * - 2, print the information of float tensors when the max or min value
 * overflowing float16's limit.
 * - 3, print the information of all tensors.
 */
PHI_DEFINE_EXPORTED_int32(
    check_nan_inf_level,
    0,
    "Setting the check and print level when FLAGS_check_nan_inf is set.");

/**
 * Operator related FLAG
 * Name: FLAGS_check_nan_inf
 * Since Version: 0.13.0
 * Value Range: bool, default=false
 * Example:
 * Note: Used to debug. Checking whether operator produce NAN/INF or not.
 */
PHI_DEFINE_EXPORTED_bool(
    enable_opt_get_features,
    false,
    "Checking whether operator produce NAN/INF or not. It will be "
    "extremely slow so please use this flag wisely.");

// NOTE(zhiqiu): better to share the flags, otherwise we will have too many
// flags.
#if defined(PADDLE_WITH_CUDA) || defined(PADDLE_WITH_HIP)

/**
 * CUDA related related FLAG
 * Name: FLAGS_enable_cublas_tensor_op_math
 * Since Version: 1.2.0
 * Value Range: bool, default=false
 * Example:
 * Note: whether to use Tensor Core, faster but it may loss precision.
 */
PHI_DEFINE_EXPORTED_bool(
    enable_cublas_tensor_op_math,
    false,
    "The enable_cublas_tensor_op_math indicate whether to use Tensor Core, "
    "but it may loss precision. Currently, There are two CUDA libraries that"
    " use Tensor Cores, cuBLAS and cuDNN. cuBLAS uses Tensor Cores to speed up"
    " GEMM computations(the matrices must be either half precision or single "
    "precision); cuDNN uses Tensor Cores to speed up both convolutions(the "
    "input and output must be half precision) and recurrent neural networks "
    "(RNNs).");

/**
 * CUDA related related FLAG
 * Name: FLAGS_gemm_use_half_precision_compute_type
 * Since Version: 2.4
 * Value Range: bool, default=false
 * Example:
 * Note: whether to use fp16 compute type when the input and output is fp16,
 * faster but it may loss precision.
 */
PHI_DEFINE_EXPORTED_bool(
    gemm_use_half_precision_compute_type,
    false,
    "Whether to use fp16 compute type when the input and output is fp16, "
    "faster but it may loss precision in most case. If true, the compute "
    "type will be set to fp16. Default is false.");

/**
 * CUDA related FLAG
 * Name: FLAGS_selected_gpus
 * Since Version: 1.3.0
 * Value Range: integer list separated by comma, default empty list
 * Example: FLAGS_selected_gpus=0,1,2,3,4,5,6,7 to train or predict with 0~7 gpu
 * cards
 * Note: A list of device ids separated by comma, like: 0,1,2,3
 */
PHI_DEFINE_EXPORTED_string(
    selected_gpus,
    "",
    "A list of device ids separated by comma, like: 0,1,2,3. "
    "This option is useful when doing multi process training and "
    "each process have only one device (GPU). If you want to use "
    "all visible devices, set this to empty string. NOTE: the "
    "reason of doing this is that we want to use P2P communication"
    "between GPU devices, use CUDA_VISIBLE_DEVICES can only use"
    "share-memory only.");
#endif

#if defined(PADDLE_WITH_CUDA)
/**
 * CUDA related FLAG
 * Name: FLAGS_cublaslt_exhaustive_search_times
 * Since Version: 2.3.0
 * Value Range: int64_t, default=0
 * Example:
 * Note: Represents times of exhaustive search to evaluate performance of
 *       cuBlasLt matmul algorithm (with/without epilogue). Set this flag
 *       with value > 0 to enable exhaustive search. Default is 0, means
 *       getting algorithms via heuristic search. There are two search methods
 *       in cuBlasLt, heuristic search and exhaustive search. Exhaustive search
 *       attempts all cuBlasLt algorithms to select the fastest, which is very
 *       time-consuming, and the selected algorithm will be cached for a given
 *       layer specification Once you change the layer specifications
 *       (such as M, N and K), it will re-search again.
 */
PHI_DEFINE_EXPORTED_int64(
    cublaslt_exhaustive_search_times,
    0,
    "The times of exhaustive search for cuBlasLt matmul with/without "
    " epilogue algorithms, default is 0, means disabling exhaustive search.");
#endif

/*
 * Kernel related FLAG
 * Name: FLAGS_enable_api_kernel_fallback
 * Since Version: 2.4
 * Value Range: bool, default=true
 * Example: FLAGS_enable_api_kernel_fallback=true would allow kernel of current
 * backend fallback to CPU one when not found
 */
PHI_DEFINE_EXPORTED_bool(
    enable_api_kernel_fallback,
    true,
    "Whether enable api kernel fallback to CPU one when not found");

#if defined(PADDLE_WITH_CUDA) || defined(PADDLE_WITH_HIP)
/**
 * CUDNN related FLAG
 * Name: FLAGS_cudnn_deterministic
 * Since Version: 0.13.0
 * Value Range: bool, default=false
 * Example:
 * Note: whether to use deterministic algorithm in cudnn.
 *       If true, it will slow down some operators such as conv and pooling.
 */
PHI_DEFINE_EXPORTED_bool(
    cudnn_deterministic,
    false,
    "Whether allow using an autotuning algorithm for convolution "
    "operator. The autotuning algorithm may be non-deterministic. If "
    "true, the algorithm is deterministic.");

/**
 * CUDA related FLAG
 * Name: FLAGS_embedding_deterministic
 * Since Version: 2.5
 * Value Range: int64, default=0
 * Example:
 * Note: whether to use deterministic algorithm in embedding op.
 *       If it is 1, it will use the optimized deterministic CUDA kernel in
 *       embedding op. If it is 2, it will use the legacy deterministic
 *       CUDA kernel in embedding op.
 */
PHI_DEFINE_EXPORTED_int64(
    embedding_deterministic,
    0,
    "Whether allow using an deterministic algorithm for embedding "
    "operator. The deterministic algorithm may be slower. If "
    "it is larger than 0, the algorithm is deterministic.");

/**
 * CUDNN related FLAG
 * Name: FLAGS_cudnn_exhaustive_search
 * Since Version: 1.2.0
 * Value Range: bool, default=false
 * Example:
 * Note: Represents whether an exhaustive search method is used to
 *       select a convolution algorithm. There are two search methods in cuDNN,
 *       heuristic search and exhaustive search. Exhaustive search attempts
 *       all cuDNN algorithms to select the fastest. This method is very
 *       time-consuming, and the selected algorithm will be cached for a given
 *       layer specification. Once you change the layer specifications
 *       (such as batch size, feature map size), it will search again.
 */
PHI_DEFINE_EXPORTED_bool(
    cudnn_exhaustive_search,
    false,
    "Whether enable exhaustive search for cuDNN convolution or "
    "not, default is False.");

/**
 * CUDNN related FLAG
 * Name: FLAGS_cudnn_exhaustive_search_times
 * Since Version:
 * Value Range:
 * Example:
 * Note: only used to predict for advanced developer
 */
PHI_DEFINE_EXPORTED_int64(cudnn_exhaustive_search_times,
                          -1,
                          "Exhaustive search times for cuDNN convolution, "
                          "default is -1, not exhaustive search");

/**
 * CUDNN related FLAG
 * Name: FLAGS_cudnn_batchnorm_spatial_persistent
 * Since Version: 1.4.0
 * Value Range: bool, default=false
 * Example:
 * Note: CUDNN_BATCHNORM_SPATIAL_PERSISTENT in batchnorm. This mode can be
 * faster in
 *       some tasks because an optimized path may be selected for
 * CUDNN_DATA_FLOAT
 *       and CUDNN_DATA_HALF data types, compute capability 6.0 or higher. The
 *       reason we set it to false by default is that this mode may use scaled
 *       atomic integer reduction that may cause a numerical overflow for
 * certain
 *       input data range.
 */
PHI_DEFINE_EXPORTED_bool(
    cudnn_batchnorm_spatial_persistent,
    false,
    "Whether enable CUDNN_BATCHNORM_SPATIAL_PERSISTENT mode for cudnn "
    "batch_norm, default is False.");
#endif

#if defined(PADDLE_WITH_CUDA) || defined(PADDLE_WITH_HIP)

/**
 * NCCL related FLAG
 * Name: FLAGS_sync_nccl_allreduce
 * Since Version: 1.3
 * Value Range: bool, default=true
 * Example:
 * Note: asynchronous nccl allreduce or synchronous issue:
 *       https://github.com/PaddlePaddle/Paddle/issues/15049
 *       If you want to change this default value, why?(gongwb)
 */
PHI_DEFINE_EXPORTED_bool(
    sync_nccl_allreduce,
    true,
    "If set true, will call `cudaStreamSynchronize(nccl_stream)`"
    "after allreduce, this mode can get better performance in some scenarios.");
#endif

#ifdef PADDLE_WITH_DISTRIBUTE
/**
 * Distributed related FLAG
 * Name: FLAGS_communicator_max_merge_var_num
 * Since Version: 1.5.0
 * Value Range: int32, default=20
 * Example:
 * Note: The maximum number of gradients to be merged into a gradient and
 *       sent through the communicator. The trainer puts all the gradients
 *       into the queue, and then the communicator takes the gradients out
 *       of the queue and sends them after merging.
 */
PHI_DEFINE_EXPORTED_int32(communicator_max_merge_var_num,
                          20,
                          "max var num to merge and send");
PHI_DEFINE_EXPORTED_bool(
    communicator_is_sgd_optimizer,
    true,
    "gradient sent to the server is the sum of the gradients "
    "calculated by each thread if optimizer is sgd");
/**
 * Distributed related FLAG
 * Name: FLAGS_communicator_send_queue_size
 * Since Version: 1.5.0
 * Value Range: int32, default=20
 * Example:
 * Note: Size for each gradient queue. The trainer puts the gradient into
 *       the queue, and then the communicator takes it out of the queue and
 *       sends it out. When the communicator is slow, the queue may be full,
 *       and the trainer will be continuously blocked before the queue has
 *       space. It is used to avoid training much faster than communication,
 *       so that too many gradients are not sent out in time.
 */
PHI_DEFINE_EXPORTED_int32(communicator_send_queue_size,
                          20,
                          "queue size to recv gradient before send");
#endif

/**
 * Distributed related FLAG
 * Name: FLAGS_dist_threadpool_size
 * Since Version: 1.0.0
 * Value Range: int32, default=0
 * Example:
 * Note: Control the number of threads used for distributed modules.
 *       If it is not set, it is set to a hard thread.
 */
PHI_DEFINE_EXPORTED_int32(dist_threadpool_size,
                          0,
                          "number of threads used for distributed executed.");

/**
 * Garbage collector related FLAG
 * Name: FLAGS_eager_delete_tensor_gb
 * Since Version: 1.0.0
 * Value Range: double, default=kDefaultEagerDeleteTensorGB
 * Example: FLAGS_eager_delete_tensor_gb=0.0, Release memory garbage once it is
 * no longer used.
 *          FLAGS_eager_delete_tensor_gb=1.0, Release memory garbage when
 * garbage occupies 1.0GB of memory.
 *          FLAGS_eager_delete_tensor_gb=-1.0, Disable garbage collection
 * policy.
 * Note: Represents whether a garbage collection strategy is used to optimize
 * network memory usage.
 *       It is recommended that users set FLAGS_eager_delete_tensor_gb=0.0 to
 *       enable garbage collection strategy when training large networks.
 */
// Disable gc by default when inference library is built
static const double kDefaultEagerDeleteTensorGB = 0;

PHI_DEFINE_EXPORTED_double(
    eager_delete_tensor_gb,
    kDefaultEagerDeleteTensorGB,
    "Memory size threshold (GB) when the garbage collector clear tensors."
    "Disabled when this value is less than 0");

/**
 * Memory related FLAG
 * Name: FLAGS_fast_eager_deletion_mode
 * Since Version: 1.3.0
 * Value Range: bool, default=true
 * Example:
 * Note: Whether to use fast garbage collection strategy.
 *       If not set, the GPU memory is released at the end of the CUDA kernel.
 *       Otherwise, the GPU memory will be released before the CUDA kernel
 *       has finished, which will make the garbage collection strategy faster.
 *       Only works when garbage collection strategy is enabled.
 */
PHI_DEFINE_EXPORTED_bool(
    fast_eager_deletion_mode,
    true,
    "Fast eager deletion mode. If enabled, memory would release "
    "immediately without waiting GPU kernel ends.");

/**
 * Memory related FLAG
 * Name: FLAGS_memory_fraction_of_eager_deletion
 * Since Version: 1.4
 * Value Range: double [0.0, 1.0], default=1.0
 * Example:
 * Note: The percentage of memory size of garbage collection policy
 *       to release variables.
 *       If FLAGS_memory_fraction_of_eager_deletion = 1.0,
 *       all temporary variables in the network will be released.
 *       If FLAGS_memory_fraction_of_eager_deletion = 0.0,
 *       no temporary variables in the network are released.
 *       If 0.0 < FLAGS_memory_fraction_of_eager_deletion < 1.0,
 *       all temporary variables will be sorted in descending order
 *       according to their memory size, and only variables with the
 *       largest FLAGS_memory_fraction_of_eager_deletion ratio will be released.
 *       The flag is only valid when running parallel data compilers.
 */
PHI_DEFINE_EXPORTED_double(
    memory_fraction_of_eager_deletion,
    1.0,
    "Fraction of eager deletion. If less than 1.0, all variables in "
    "the program would be sorted according to its memory size, and "
    "only the FLAGS_memory_fraction_of_eager_deletion of the largest "
    "variables would be deleted.");

/**
 * Allocator related FLAG
 * Name: FLAGS_allocator_strategy
 * Since Version: 1.2
 * Value Range: string, {naive_best_fit, auto_growth, thread_local},
 * default=auto_growth
 * Example:
 * Note: For selecting allocator policy of PaddlePaddle.
 */
static constexpr char kDefaultAllocatorStrategy[] = "auto_growth";  // NOLINT
PHI_DEFINE_EXPORTED_string(
    allocator_strategy,
    kDefaultAllocatorStrategy,
    "The allocation strategy, enum in [naive_best_fit, auto_growth]. "
    "naive_best_fit means the original pre-allocated allocator of Paddle. "
    "auto_growth means the auto-growth allocator. "
    "These two strategies differ in GPU memory allocation. "
    "naive_best_fit strategy would occupy almost all GPU memory by default, "
    "which prevents users from starting several Paddle jobs on the same GPU "
    "card but leads to less memory fragmentation (i.e., maximum batch "
    "size of models may be larger). auto_growth strategy would allocate "
    "GPU memory on demand, which allows users to start several Paddle jobs "
    "on the same GPU card but may lead to more memory fragmentation "
    "(i.e., maximum batch size of models may be smaller).");

/**
 * Memory related FLAG
 * Name: FLAGS_fraction_of_cpu_memory_to_use
 * Since Version: 0.12.0
 * Value Range: double, [0.0, 1.0], default=1
 * Example:
 * Note: Represents the proportion of allocated CPU memory blocks
 *       to the total memory size of the CPU. Future CPU memory usage
 *       will be allocated from this memory block. If the memory block does
 *       not have enough CUDA pinned memory, new memory blocks of the same
 *       size as the memory block will be allocated from the CUDA pinned
 *       request util the CPU does not have enough memory.
 */
PHI_DEFINE_EXPORTED_double(fraction_of_cpu_memory_to_use,
                           1,
                           "Default use 100% of CPU memory for PaddlePaddle,"
                           "reserve the rest for page tables, etc");

/**
 * Memory related FLAG
 * Name: FLAGS_initial_cpu_memory_in_mb
 * Since Version: 0.14.0
 * Value Range: uint64, default=500 (MB)
 * Example:
 * Note: The CPU memory block size of the initial allocator in MB.
 *       The allocator takes the minimum values of
 *       FLAGS_initial_cpu_memory_in_mb and
 *       FLAGS_fraction_of_cpu_memory_to_use*(total physical memory)
 *       as memory block sizes.
 */
PHI_DEFINE_EXPORTED_uint64(initial_cpu_memory_in_mb,
                           500ul,
                           "Initial CPU memory for PaddlePaddle, in MD unit.");

/**
 * Memory related FLAG
 * Name: FLAGS_fraction_of_cuda_pinned_memory_to_use
 * Since Version: 0.12.0
 * Value Range: double, [0.0, 1.0], default=0.5
 * Example:
 * Note: Represents the proportion of allocated CUDA pinned memory blocks
 *       to the total memory size of the CPU. Future CUDA pinned memory usage
 *       will be allocated from this memory block. If the memory block does
 *       not have enough CPU memory, new memory blocks of the same
 *       size as the memory block will be allocated from the CPU
 *       request util the CPU does not have enough memory.
 */
PHI_DEFINE_EXPORTED_double(
    fraction_of_cuda_pinned_memory_to_use,
    0.5,
    "Default use 50% of CPU memory as the pinned_memory for PaddlePaddle,"
    "reserve the rest for page tables, etc");

// NOTE(zhiqiu): better to share the flags, otherwise we will have too many
// flags.
#if defined(PADDLE_WITH_CUDA) || defined(PADDLE_WITH_HIP) || \
    defined(PADDLE_WITH_CUSTOM_DEVICE) || defined(PADDLE_WITH_XPU)

/**
 * Memory related FLAG
 * Name: FLAGS_fraction_of_gpu_memory_to_use
 * Since Version: 1.2.0
 * Value Range: double, default=0.5 if win32, 0.92 else
 * Example:
 * Note: Represents the proportion of allocated memory blocks to the total
 * memory size
 *       of the GPU. Future memory usage will be allocated from this memory
 * block.
 *       If the memory block does not have enough GPU memory, new memory blocks
 * of
 *       the same size as the memory block will be allocated from the GPU
 * request
 *       until the GPU does not have enough memory.
 */

#ifndef _WIN32
constexpr static float fraction_of_gpu_memory_to_use = 0.92f;
#else
// fraction_of_gpu_memory_to_use cannot be too high on windows,
// since the win32 graphic sub-system can occupy some GPU memory
// which may lead to insufficient memory left for paddle
constexpr static float fraction_of_gpu_memory_to_use = 0.5f;
#endif
PHI_DEFINE_EXPORTED_double(
    fraction_of_gpu_memory_to_use,
    fraction_of_gpu_memory_to_use,
    "Allocate a trunk of gpu memory that is this fraction of the "
    "total gpu memory size. Future memory usage will be allocated "
    "from the trunk. If the trunk doesn't have enough gpu memory, "
    "additional trunks of the same size will be requested from gpu "
    "until the gpu has no memory left for another trunk.");

/**
 * Memory related FLAG
 * Name: FLAGS_initial_gpu_memory_in_mb
 * Since Version: 1.4.0
 * Value Range: uint64, default=0 (MB)
 * Example:
 * Note: Allocate a specified size of GPU memory block. Later memory usage
 *       will be allocated from that memory block. If the memory block does not
 *       have enough GPU memory, the memory block with the size
 *       FLAGS_reallocate_gpu_memory_in_mb will be requested from the GPU until
 *       the GPU has no remaining memory.
 */
PHI_DEFINE_EXPORTED_uint64(
    initial_gpu_memory_in_mb,
    0ul,
    "Allocate a trunk of gpu memory whose byte size is specified by "
    "the flag. Future memory usage will be allocated from the "
    "trunk. If the trunk doesn't have enough gpu memory, additional "
    "trunks of the gpu memory will be requested from gpu with size "
    "specified by FLAGS_reallocate_gpu_memory_in_mb until the gpu has "
    "no memory left for the additional trunk. Note: if you set this "
    "flag, the memory size set by "
    "FLAGS_fraction_of_gpu_memory_to_use will be overridden by this "
    "flag. If you don't set this flag, PaddlePaddle will use "
    "FLAGS_fraction_of_gpu_memory_to_use to allocate gpu memory");

/**
 * Memory related FLAG
 * Name: FLAGS_reallocate_gpu_memory_in_mb
 * Since Version: 1.4.0
 * Value Range: uint64, default=0 (MB)
 * Example:
 * Note: If the allocated GPU memory blocks are exhausted,
 *       additional GPU memory blocks are reallocated
 */
PHI_DEFINE_EXPORTED_uint64(
    reallocate_gpu_memory_in_mb,
    0ul,
    "If this flag is set, Paddle will reallocate the gpu memory with "
    "size specified by this flag. Else Paddle will reallocate by "
    "FLAGS_fraction_of_gpu_memory_to_use");

PHI_DEFINE_EXPORTED_uint64(
    gpu_memory_limit_mb,
    0UL,
    "The maximum gpu memory limit that the process can allocate. "
    "If it is equal to 0, there would be no limit and all gpu memory "
    "would be available to the process. If it is larger than 0, "
    "the process would raise out of memory error if the allocated "
    "memory exceeds the limit even though there is available "
    "memory on the gpu card. The unit is MB and default value is 0.");

/**
 * Memory related FLAG
 * Name: FLAGS_auto_growth_chunk_size_in_mb
 * Since Version: 2.5.0
 * Value Range: uint64, default=0 (MB)
 * Example:
 * Note: The minimal chunk size of GPU memory block in auto_growth allocator.
 *       The real chunk size is max(request_size,
 *       FLAGS_auto_growth_chunk_size_in_mb).
 */
PHI_DEFINE_EXPORTED_uint64(
    auto_growth_chunk_size_in_mb,
    0ul,
    "The minimal chunk size of GPU memory block in auto_growth allocator.  "
    "The real chunk size is max(request_size, "
    "FLAGS_auto_growth_chunk_size_in_mb).");

#endif

/**
 * Scope related FLAG
 * Name: local_exe_sub_scope_limit
 * Since Version: 1.6.0
 * Value Range: double, default=256 (MB)
 * Example:
 * Note:
 */
PHI_DEFINE_EXPORTED_double(
    local_exe_sub_scope_limit,
    256.0,  // MBytes
    "The memory up limit of sub-scopes of local execution scope for "
    "each CUDAPlace. If you don't need to limit the memory, "
    "you should set FLAGS_local_exe_sub_scope_limit=-1. "
    "The default value is 256 MBytes.");

PHI_DEFINE_EXPORTED_bool(
    reader_queue_speed_test_mode,
    false,
    "If set true, the queue.pop will only get data from queue but not "
    "remove the data from queue for speed testing");

/**
 * MKLDNN related FLAG
 * Name: use_mkldnn
 * Since Version:
 * Value Range: bool, default=false
 * Example:
 * Note:
 */
PHI_DEFINE_EXPORTED_bool(use_mkldnn, false, "Use MKLDNN to run");

/**
 * Debug related FLAG
 * Name: FLAGS_call_stack_level
 * Since Version: 2.0.0
 * Value Range: int, default=2
 * Example:
 * Note: Used to debug. Determine the call stack to print when error or
 * exception happens.
 * If FLAGS_call_stack_level == 0, only the error message summary will be shown.
 * If FLAGS_call_stack_level == 1, the python stack and  error message summary
 * will be shown.
 * If FLAGS_call_stack_level == 2, the python stack, c++ stack, and error
 * message summary will be shown.
 */
#ifdef PADDLE_NO_PYTHON
static const int32_t kDefaultCallStackLevel = 2;
#else
static const int32_t kDefaultCallStackLevel = 1;
#endif

PHI_DEFINE_EXPORTED_int32(
    call_stack_level,
    kDefaultCallStackLevel,
    "Determine the call stack to print when error or exception happens."
    // TODO(zhiqiu): implement logic of FLAGS_call_stack_level==0
    // "If FLAGS_call_stack_level == 0, only the error message summary will be "
    // "shown. "
    "If FLAGS_call_stack_level == 1, the python stack and error message "
    "summary will be shown."
    "If FLAGS_call_stack_level == 2, the python stack, c++ stack, and "
    "error message summary will be shown.");

/**
 * Debug related FLAG
 * Name: sort_sum_gradient
 * Since Version: 2.0.0
 * Value Range: bool, default=false
 * Example:
 * Note: If True, gradients are summed by the reverse order of
 * the forward execution sequence.
 */
PHI_DEFINE_EXPORTED_bool(sort_sum_gradient,
                         false,
                         "Sum gradients by the reverse order of "
                         "the forward execution sequence.");

/**
 * Performance related FLAG
 * Name: max_inplace_grad_add
 * Since Version: 2.0.0
 * Value Range: int32, default=0
 * Example:
 * Note: The maximum number of inplace grad_add.
 */
PHI_DEFINE_EXPORTED_int32(
    max_inplace_grad_add,
    0,
    "The maximum number of inplace grad_add. When doing "
    "gradient accumulation, if the number of gradients need to that "
    "less FLAGS_max_inplace_grad_add, than it will be use several grad_add"
    "instead of sum. Default is 0.");

/**
 * Tensor.numpy() has a hack, and this flag can close this hack
 * [true]: set 0D Tensor to 1D Numpy
 * [false]: not set 0D Tensor to 1D Numpy, close the hack
 *
 * Now, just set true by default in 2.5 transition time
 * which will be removed in future (2.6) .
 */
PHI_DEFINE_EXPORTED_bool(set_to_1d, false, "set 0D Tensor to 1D numpy");

/**
 * Debug related FLAG
 * Name: tracer_mkldnn_ops_on
 * Since Version: 2.0.0
 * Value Range: string, default=empty
 * Example:
 * Note: Holds list of operation types with OneDNN kernels to be enabled.
 */
PHI_DEFINE_EXPORTED_string(tracer_mkldnn_ops_on,
                           "",
                           "List of OneDNN operation types to be turned on");

/**
 * Debug related FLAG
 * Name: static_runtime_data_save_path
 * Since Version: 2.6.0
 * Value Range: string, default=./
 * Example:
 * Note: set the static runtime tensor save path.
 */
PHI_DEFINE_EXPORTED_string(static_runtime_data_save_path,
                           "./",
                           "set the static runtime tensor save path");

/**
 * Debug related FLAG
 * Name: tracer_mkldnn_ops_off
 * Since Version: 2.0.0
 * Value Range: string, default=empty
 * Example:
 * Note: Holds list of operation types with OneDNN kernels to be disabled.
 */
PHI_DEFINE_EXPORTED_string(tracer_mkldnn_ops_off,
                           "",
                           "List of OneDNN operation types to be turned off");

/**
 * Debug related FLAG
 * Name: check_kernel_launch
 * Since Version: 2.1.0
 * Value Range: bool, default=false
 * Example:
 * Note: Check kernel launch status after every kernel compute.
 */
#if defined(PADDLE_WITH_CUDA) || defined(PADDLE_WITH_HIP)
PHI_DEFINE_EXPORTED_bool(
    check_kernel_launch,
    false,
    "Check kernel launch status after every kernel compute");
#endif

/**
 * CUDNN related FLAG
 * Name: conv2d_disable_cudnn
 * Since Version:
 * Value Range: bool, default=false
 * Example:
 * Note: Disable cudnn in conv2d.
 */
#if defined(PADDLE_WITH_CUDA) || defined(PADDLE_WITH_HIP)
PHI_DEFINE_EXPORTED_bool(conv2d_disable_cudnn,
                         false,
                         "Disable cudnn in conv2d");

PHI_DEFINE_EXPORTED_bool(use_fast_math,
                         false,
                         "Whether to use fast math GPU functions.");
#endif

/**
 * Distributed related FLAG
 * Name: FLAGS_get_host_by_name_time
 * Since Version: 2.2.0
 * Value Range: int32, default=120
 * Example:
 * Note: Get host by name time.
 */
#if defined(PADDLE_WITH_CUDA) || defined(PADDLE_WITH_XPU) || \
    defined(PADDLE_WITH_HIP) || defined(PADDLE_WITH_CUSTOM_DEVICE)
PHI_DEFINE_EXPORTED_int32(get_host_by_name_time,
                          120,
                          "The maximum time for get host by name time");
#endif

/**
 * Distributed related FLAG
 * Name: FLAGS_apply_pass_to_program
 * Since Version: 2.2.0
 * Value Range: bool, default=false
 * Example: FLAGS_apply_pass_to_program=true would apply IR Pass to
 *          program when using Fleet APIs.
 * Note: Apply IR pass to program. Be only useful when using Fleet APIs.
 */
PHI_DEFINE_EXPORTED_bool(
    apply_pass_to_program,
    false,
    "It controls whether to apply IR pass to program when using Fleet APIs");

/**
 * Debug related FLAG
 * Name: FLAGS_save_static_runtime_data
 * Since Version: 2.6.0
 * Value Range: bool, default=false
 * Example:
 * Note: It controls whether to save runtime tensor in static mode.
 */
PHI_DEFINE_EXPORTED_bool(
    save_static_runtime_data,
    false,
    "It controls whether to save runtime tensor in static mode");

/**
 * Distributed related FLAG
 * Name: FLAGS_graph_load_in_parallel
 * Since Version: 2.2.0
 * Value Range: bool, default=false
 * Example:
 * Note: Control whether load graph node and edge with multi threads parallelly
 *       If it is not set, load graph data with one thread
 */
PHI_DEFINE_EXPORTED_bool(graph_load_in_parallel,
                         false,
                         "It controls whether load graph node and edge with "
                         "multi threads parallelly.");

/**
 * Distributed related FLAG
 * Name: FLAGS_enable_neighbor_list_use_uva
 * Since Version: 2.5.0
 * Value Range: bool, default=false
 * Example:
 * Note: Control whether store neighbor_list with UVA in gpu graph mode
 */
PHI_DEFINE_EXPORTED_bool(enable_neighbor_list_use_uva,
                         false,
                         "It controls whether store neighbor_list with UVA");

/**
 * Distributed related FLAG
 * Name: FLAGS_graph_neighbor_size_percent
 * Since Version: 2.5.0
 * Value Range: double, default=1.0
 * Example:
 * Note: Control whether load graph node and edge with multi threads parallelly
 *       If it is not set, load graph data with one thread
 */
PHI_DEFINE_EXPORTED_double(graph_neighbor_size_percent,
                           1.0,
                           "It controls whether precent of neighbor_size.");

/**
 * Distributed related FLAG
 * Name: FLAGS_graph_metapath_split_opt
 * Since Version: 2.2.0
 * Value Range: bool, default=false
 * Example:
 * Note: Control whether load graph node and edge with multi threads parallelly
 *       If it is not set, load graph data with one thread
 */
PHI_DEFINE_EXPORTED_bool(graph_metapath_split_opt,
                         false,
                         "It controls whether load graph node and edge with "
                         "multi threads parallelly.");

/**
 * Distributed related FLAG
 * Name: FLAGS_graph_get_neighbor_id
 * Since Version: 2.2.0
 * Value Range: bool, default=false
 * Example:
 * Note: Control get all neighbor id when running sub part graph
 *       If it is not set, do not need get neighbor id when run all part graph
 */
PHI_DEFINE_EXPORTED_bool(
    graph_get_neighbor_id,
    false,
    "It controls get all neighbor id when running sub part graph.");

/**
 * Distributed related FLAG
 * Name: enable_exit_when_partial_worker
 * Since Version: 2.2.0
 * Value Range: bool, default=false
 * Example:
 * Note: Control  whether exit trainer when an worker has no ins.
 *       If it is not set, trainer will exit until all worker finish train.
 */
PHI_DEFINE_EXPORTED_bool(
    enable_exit_when_partial_worker,
    false,
    "It controls whether exit trainer when an worker has no ins.");

/**
 * Distributed related FLAG
 * Name: enable_adjust_op_order
 * Since Version: 2.5.0
 * Value Range: int32, default=0
 * Example:
 * Note: Control  whether adjust op order in worker to reduce hbm cost in gpu
 * graph mode.
 */
PHI_DEFINE_EXPORTED_int32(
    enable_adjust_op_order,
    0,
    "It controls whether adjust op order in worker to reduce hbm cost");

/**
 * Distributed related FLAG
 * Name: enable_exit_when_partial_worker
 * Since Version: 2.2.0
 * Value Range: bool, default=false
 * Example:
 * Note: represent gpugraph storage mode, 1 for full hbm, 2 for hbm + mem + ssd.
 */
PHI_DEFINE_EXPORTED_int32(gpugraph_storage_mode,
                          1,
                          "gpugraph storage mode, default 1");

/**
 * KP kernel related FLAG
 * Name: FLAGS_run_kp_kernel
 * Since Version: 2.3.0
 * Value Range: bool, default=false
 * Example: FLAGS_run_kp_kernel=true would use the kp kernel to compute in the
 * Op.
 * Note:
 */
PHI_DEFINE_EXPORTED_bool(run_kp_kernel,
                         false,
                         "It controls whether to run PaddlePaddle using KP");

/**
 * Distributed related FLAG
 * Name: FLAGS_allreduce_record_one_event
 * Since Version: 2.2.0
 * Value Range: bool, default=false
 * Example: FLAGS_allreduce_record_one_event=true makes the allreduce
 *          operations would only wait one event instead of multiple events.
 * Note: Make the allreduce operations would only wait one event instead of
 *       multiple events. Currently, only fuse allreduce supports this.
 *       Otherwise, the precision may be wrong.
 */
PHI_DEFINE_EXPORTED_bool(allreduce_record_one_event,
                         false,
                         "It controls whether the allreduce operations "
                         "would only wait one event instead of multiple "
                         "events. Currently, only fuse allreduce supports "
                         "this. Otherwise, the precision may be wrong.");

#ifdef PADDLE_WITH_CINN
/*
 * CINN related FLAG
 * Name: FLAGS_use_cinn
 * Since Version: 2.3
 * Value Range: bool, default=false
 * Example: FLAGS_use_cinn=true would run PaddlePaddle using CINN
 */
PHI_DEFINE_EXPORTED_bool(use_cinn,
                         false,
                         "It controls whether to run PaddlePaddle using CINN");

/*
 * CINN related FLAG
 * Name: FLAGS_allow_cinn_ops
 * Since Version: 2.3
 * Value Range: string, default=""
 * Example: FLAGS_allow_cinn_ops="mul;relu" would only cover `mul` and `relu`
 * when using CINN
 */
PHI_DEFINE_EXPORTED_string(allow_cinn_ops,
                           "",
                           "It controls the cinn op subset to be used, "
                           "which has the highest priority.");

/*
 * CINN related FLAG
 * Name: FLAGS_deny_cinn_ops
 * Since Version: 2.3
 * Value Range: string, default=""
 * Example: FLAGS_deny_cinn_ops="mul;relu" would block `mul` and `relu` two ops
 * when using CINN
 */
PHI_DEFINE_EXPORTED_string(deny_cinn_ops,
                           "",
                           "It controls the cinn op subset to be not used.");

/*
 * CINN related FLAG
 * Name: FLAGS_enable_pe_launch_cinn
 * Since Version: 2.3
 * Value Range: bool, default=true
 * Example: FLAGS_enable_pe_launch_cinn=true would execute the CINN compiled
 * instructions of a paddle graph with ParallelExecutor, otherwise with the
 * CINN compiled runtime program in sequential order.
 */
PHI_DEFINE_EXPORTED_bool(enable_pe_launch_cinn,
                         true,
                         "It controls whether to execute cinn compiled "
                         "program with ParallelExecutor");

/*
 * CINN related FLAG
 * Name: FLAGS_enable_interpretercore_launch_cinn
 * Since Version: 2.4
 * Value Range: bool, default=true
 * Example: FLAGS_enable_interpretercore_launch_cinn=true would execute the CINN
 * compiled instructions of a paddle graph with InterpreterCore, otherwise with
 * the CINN compiled runtime program in sequential order.
 */
PHI_DEFINE_EXPORTED_bool(enable_interpretercore_launch_cinn,
                         true,
                         "It controls whether to execute cinn compiled "
                         "program with InterpreterCore");

/*
 * CINN related FLAG
 * Name: FLAGS_enable_cinn_auto_tune
 * Since Version: 2.3
 * Value Range: bool, default=false
 * Example: FLAGS_enable_cinn_auto_tune=true would use CINN with its
 * auto-tune feature enabled
 */
PHI_DEFINE_EXPORTED_bool(enable_cinn_auto_tune,
                         false,
                         "It controls whether to use cinn with "
                         "its auto-tune feature enabled");

/*
 * CINN related FLAG
 * Name: FLAGS_cinn_subgraph_graphviz_dir
 * Since Version: 2.3
 * Value Range: string, default=""
 * Example: FLAGS_cinn_subgraph_graphviz_dir="./cinn_graph/" will save the
 * CINN sub-graph into "./cinn_graph/", and each sub-graph will save into
 * "fusion_groups_*"" directory
 */
PHI_DEFINE_EXPORTED_string(cinn_subgraph_graphviz_dir,
                           "",
                           "Specify the directory path of dot file of "
                           "graph, which is used for debug.");

#endif

/*
 * CUDA Graph related FLAG
 * Name: FLAGS_new_executor_use_cuda_graph
 * Since Version: 2.4
 * Value Range: bool, default=false
 * Example: FLAGS_new_executor_use_cuda_graph=true would allow
 * new executor to use CUDA Graph.
 */
PHI_DEFINE_EXPORTED_bool(new_executor_use_cuda_graph,
                         false,
                         "Use CUDA Graph in new executor");

/*
 * CUDA Graph / Allocator related FLAG
 * Name: FLAGS_use_cuda_malloc_async_allocator
 * Since Version: 2.7
 * Value Range: bool, default=false
 * Example: FLAGS_use_cuda_malloc_async_allocator=true would allow
 * CUDAMallocAsyncAllocator replace StreamSafeCUDAAllocator.
 */
PHI_DEFINE_EXPORTED_bool(use_cuda_malloc_async_allocator,
                         false,
                         "Enable CUDAMallocAsyncAllocator");

/*
 * CUDA Graph / Allocator related FLAG
 * Name: FLAGS_auto_free_cudagraph_allocations_on_launch
 * Since Version: 2.7
 * Value Range: bool, default=true
 * Example: When enabling CUDA Graph with CUDAMallocAsyncAllocator, we add
 * cudaGraphInstantiateFlagAutoFreeOnLaunch so it would automatically
 * release graph-owned blocks that have not freed before relaunching.
 */
PHI_DEFINE_EXPORTED_bool(
    auto_free_cudagraph_allocations_on_launch,
    true,
    "When enabling CUDA Graph with CUDAMallocAsyncAllocator, we add "
    "cudaGraphInstantiateFlagAutoFreeOnLaunch so it would automatically "
    "release graph-owned blocks that have not freed before relaunching.");

/*
 * Executor related FLAG
 * Name: FLAGS_executor_log_deps_every_microseconds
 * Since Version: 2.5
 * Value Range: uint64, default=0
 * Example: FLAGS_executor_log_deps_every_microseconds=n (n>0) would
 * allow new executor log deps every n microseconds.
 */
PHI_DEFINE_EXPORTED_uint64(executor_log_deps_every_microseconds,
                           0,
                           "Enable new executor log deps every n microseconds");

PD_DEFINE_int32(record_pool_max_size,
                2000000,
                "SlotRecordDataset slot record pool max size");
PD_DEFINE_int32(slotpool_thread_num,
                1,
                "SlotRecordDataset slot pool thread num");
PD_DEFINE_bool(enable_slotpool_wait_release,  // NOLINT
               false,
               "enable slotrecord object wait release, default false");
PD_DEFINE_bool(enable_slotrecord_reset_shrink,  // NOLINT
               false,
               "enable slotrecord object reset shrink memory, default false");
PD_DEFINE_bool(enable_ins_parser_file,  // NOLINT
               false,
               "enable parser ins file, default false");
PHI_DEFINE_EXPORTED_bool(
    gpugraph_enable_hbm_table_collision_stat,
    false,
    "enable hash collisions stat for hbm table, default false");
PHI_DEFINE_EXPORTED_bool(
    cache_inference_while_scope,
    false,
    "Cache the scope of the while op to avoid repeated creation of the scope "
    "for each iteration and improve inference performance.");
PHI_DEFINE_EXPORTED_double(gpugraph_hbm_table_load_factor,
                           0.75,
                           "the load factor of hbm table, default 0.75");
PHI_DEFINE_EXPORTED_bool(
    gpugraph_enable_gpu_direct_access,
    false,
    "enable direct access between multi gpu cards, default false");
PHI_DEFINE_EXPORTED_bool(
    gpugraph_enable_segment_merge_grads,
    false,
    "enable segment merge gradients while push sparse, default false");
PHI_DEFINE_EXPORTED_uint64(
    gpugraph_merge_grads_segment_size,
    128,
    "segment size with segment gradient merge, default 128");
PHI_DEFINE_EXPORTED_uint64(gpugraph_slot_feasign_max_num,
                           5,
                           "max feasign number in one slot, default 5");
PHI_DEFINE_EXPORTED_int32(
    gpugraph_dedup_pull_push_mode,
    0,
    "enable dedup keys while pull push sparse, default 0");
PHI_DEFINE_EXPORTED_bool(gpugraph_load_node_list_into_hbm,
                         true,
                         "enable load_node_list_into_hbm, default true");
PHI_DEFINE_EXPORTED_int32(gpugraph_sparse_table_storage_mode,
                          0,
                          "parse_table_storage_mode, default 0");
PHI_DEFINE_EXPORTED_bool(enable_auto_detect_gpu_topo,
                         true,
                         "enable auto detect gpu topo, default true");
PHI_DEFINE_EXPORTED_bool(enable_auto_rdma_trans,
                         true,
                         "enable auto gpu rdma trans, default true");
PHI_DEFINE_EXPORTED_bool(enable_tracker_all2all,
                         false,
                         "enable tracker all2all log, default false");
PHI_DEFINE_EXPORTED_bool(enable_all2all_use_fp16,
                         false,
                         "enable all2all use fp16, default false");
PHI_DEFINE_EXPORTED_bool(enable_sparse_inner_gather,
                         false,
                         "enable sparse inner gather, default false");
PHI_DEFINE_EXPORTED_bool(gpugraph_debug_gpu_memory,
                         false,
                         "enable debug gpu memory, default false");
PHI_DEFINE_EXPORTED_bool(
    graph_embedding_split_infer_mode,
    true,
    "graph embedding split infer mode not need nccl barrier in gpu graph mode");
PHI_DEFINE_EXPORTED_bool(enable_graph_multi_node_sampling,
                         false,
                         "control multi-node sample in gpu graph mode");
PHI_DEFINE_EXPORTED_bool(
    query_dest_rank_by_multi_node,
    false,
    "Control whether to query dest rank by multi machine in gpu graph mode");
PHI_DEFINE_EXPORTED_bool(multi_node_sample_use_gpu_table,
                         true,
                         "Control whether to use gpu table in sample multi "
                         "machine in gpu graph mode");

/**
 * ProcessGroupNCCL related FLAG
 * Name: nccl_blocking_wait
 * Since Version:
 * Value Range: bool, default=false
 * Example:
 * Note: nccl blocking wait.
 */

#if defined(PADDLE_WITH_CUDA) || defined(PADDLE_WITH_HIP)
PHI_DEFINE_EXPORTED_bool(nccl_blocking_wait, false, "nccl blocking wait");
#endif

#if defined(PADDLE_WITH_CUDA) || defined(PADDLE_WITH_HIP)
PHI_DEFINE_EXPORTED_bool(benchmark_nccl,
                         false,
                         "enable nccl debug mode to synchronize nccl comm");
#endif

/**
 * Autotune related FLAG
 * Name: FLAGS_use_autotune
 * Since Version: 2.3.0
 * Value Range: bool, default=false
 * Example:
 */
PHI_DEFINE_EXPORTED_bool(use_autotune, false, "Whether enable autotune.");

/**
 * Conv Search cache max number related FLAG
 * Name: FLAGS_search_cache_max_number
 * Since Version: 2.3.0
 * Value Range: int32, default=1000000
 * Example:
 */
PHI_DEFINE_EXPORTED_int32(search_cache_max_number,
                          1000000,
                          "search_cache_max_number.");

/**
 * Performance related FLAG
 * Name: einsum_opt
 * Since Version: 2.3.0
 * Value Range: bool, default=false
 * Example:
 * Note: If True, EinsumOp will be optimized by innercache reuse, which
 * uses more gpu memory.
 */
PHI_DEFINE_EXPORTED_bool(
    einsum_opt,
    false,
    "EinsumOp backward will be speedup at the expense of more gpu memory.");

/**
 * JitLayer related FLAG
 * Name: FLAGS_jit_engine_type
 * Since Version: 2.3.0
 * Value Range: string, {Executor, PE},
 * default=Predictor
 * Example:
 * Note:
 * FLAGS_jit_engine_type == New, using InterpreterEngine by default
 * FLAGS_jit_engine_type == Predictor, using inference Predictor by default
 */
PHI_DEFINE_EXPORTED_string(jit_engine_type,
                           "Predictor",
                           "Choose default function type in JitLayer.");

/**
 * Custom Device NPU related FLAG
 * Name: FLAGS_npu_storage_format
 * Since Version: 2.5.0
 * Value Range: bool, default=false
 * Example:
 * Note: Enable NPU Storage Format for Ascend910 performance improvement.
 */
PHI_DEFINE_EXPORTED_bool(npu_storage_format, false, "");

#ifdef PADDLE_WITH_CUDNN_FRONTEND
/**
 * CUDNNv8 related FLAG
 * Name: enable_cudnn_frontend
 * Since Version: 2.5.0
 * Value Range: bool, default=false
 * Example:
 * Note: Enable CUDNNv8 Frontend API for CUDNN kernels.
 */
PHI_DEFINE_EXPORTED_bool(enable_cudnn_frontend, false, "");

/**
 * CUDNNv8 related FLAG
 * Name: cudnn_cache_saturation_count
 * Since Version: 2.5.0
 * Value Range: int64_t, default=1
 * Example:
 * Note: Set saturation count for CUDNNv8 cache. A candidate execution
 * plan need to be considered as the fastest plan by exhaustive search
 * N times before it is actually added in the cache. It is useful when
 * the result of exhaustive search is unstable.
 */
PHI_DEFINE_EXPORTED_int32(cudnn_cache_saturation_count, 1, "");
#endif  // PADDLE_WITH_CUDNN_FRONTEND

/**
 * CI related FLAG
 * Name: trt_ibuilder_cache
 * Since Version: 2.5.0
 * Value Range: bool, default=false
 * Example:
 * Note: This FLAG is only enabled when CI is running. If True, a persistent
 * IBuilder is added to avoid TensorRT unload/reload kernels.
 */
PHI_DEFINE_EXPORTED_bool(trt_ibuilder_cache,
                         false,
                         "Add a persistent ibuilder.");

/**
 * mmap_allocator related FLAG
 * Name: use_shm_cache
 * Since Version: 2.5.0
 * Value Range: bool, default=false
 * Example:
 * Note: . If True, mmap_allocator will cache shm file to decrease munmap
 * operation.
 */
PHI_DEFINE_EXPORTED_bool(use_shm_cache,
                         false,
                         "Use shm cache in mmap_allocator.");

/**
 * Tensor operants related FLAG
 * Name: tensor_operants_mode
 * Since Version: 2.5.0
 * Value Range: string, {eager, phi, static}
 * default=eager
 * Example:
 * Note: For switching tensor operants mode of PaddlePaddle.
 *       - eager mode: tensor operants with dygraph autograd;
 *       - phi mode: tensor operants with only phi forward API;
 *       - static mode: tensor operants within static graph.
 */
PHI_DEFINE_EXPORTED_string(tensor_operants_mode,
                           "eager",
                           "Tensor operants mode");

/**
 * Using PIR in executor  FLAG
 * Name: enable_pir_in_executor
 * Since Version: 2.6.0
 * Value Range: bool, default=false
 * Example:
 * Note: If Ture, executor will use new IR
 */
PHI_DEFINE_EXPORTED_bool(enable_pir_in_executor,
                         false,
                         "Enable new IR in executor");

/**
 * Using PIR by translating legacy program to pir program
 * for dy2st mode  FLAG
 * Name: enable_pir_in_executor
 * Since Version: 2.6.0
 * Value Range: bool, default=true
 * Example:
 * Note: If Ture, program will be translated to pir program
 * and then run in executor for dy2st mode.
 */
PHI_DEFINE_EXPORTED_bool(enable_pir_with_pt_in_dy2st,
                         true,
                         "Enable new IR in executor");

/**
 * Using PIR API in Python
 * Name: enable_pir_api
 * Since Version: 2.6.0
 * Value Range: bool, default=false
 * Example:
 * Note: If True, New IR API will be used in Python
 */
PHI_DEFINE_EXPORTED_bool(enable_pir_api, false, "Enable new IR API in Python");

/**
 * Using PIR in executor FLAG
 * Name: enable_pir_in_executor_trace_run
 * Since Version: 2.6.0
 * Value Range: bool, default=false
 * Example:
 * Note: If True, executor will use new IR and run in beta version by for trace
 * version.
 */
PHI_DEFINE_EXPORTED_bool(enable_pir_in_executor_trace_run,
                         false,
                         "Enable new IR in executor");

/**
 * Apply inplace pass to new IR FLAG
 * Name: pir_apply_inplace_pass
 * Since Version: 2.6.0
 * Value Range: bool, default=true
 * Example:
 * Note: If True, will apply inplace pass to new IR.
 */
PHI_DEFINE_EXPORTED_bool(pir_apply_inplace_pass,
                         true,
                         "Whether to apply inplace pass on lowering "
                         "::pir::Program to Kernel Dialect");

PHI_DEFINE_EXPORTED_string(
    ir_inplace_kernel_blacklist,
    "",
    "It controls the ir inplace kernel subset do not use.");
/**
 * Specify the directory of saving PIR subgraph from @to_static
 * Name: pir_subgraph_saving_dir
 * Since Version: 2.6.0
 * Value Range: str, default=""
 * Example:
 * Note: "/workspace/my_path", it will save into my_path dir;
 */
PHI_DEFINE_EXPORTED_string(
    pir_subgraph_saving_dir,
    "",
    "Specify the directory of saving PIR subgraph from @to_static.");

PHI_DEFINE_EXPORTED_bool(enable_record_memory, false, "Enable memory recorder");

PHI_DEFINE_EXPORTED_bool(
    eager_delete_scope,
    true,
    "Delete local scope eagerly. It will reduce GPU memory usage but "
    "slow down the destruction of variables.(around 1% performance harm)");

// Used to filter events, works like glog VLOG(level).
// RecordEvent will works if host_trace_level >= level.
PHI_DEFINE_EXPORTED_int64(host_trace_level,
                          1,
                          "RecordEvent will works "
                          "if host_trace_level >= level.");

PHI_DEFINE_EXPORTED_int32(
    multiple_of_cupti_buffer_size,
    1,
    "Multiple of the CUPTI device buffer size. If the timestamps have "
    "been dropped when you are profiling, try increasing this value.");

PHI_DEFINE_EXPORTED_bool(print_ir, false, "Whether print ir debug str.");
PHI_DEFINE_EXPORTED_bool(prim_skip_dynamic,
                         false,
                         "Whether to skip decomposing op with dynamic shape.");
PHI_DEFINE_EXPORTED_bool(prim_check_ops,
                         false,
                         "Whether to check the decomposed program, to ensure "
                         "that only the primitive operator is present.");

<<<<<<< HEAD
/*
 * PIR and prim related FLAG
 * Name: FLAGS_prim_forward_blacklist
 * Value Range: string, default=""
 * Example: FLAGS_prim_forward_blacklist="pd_op.relu;pd_op.mean" would block
 * `relu` and `mean` two ops in decompsition.
 */
=======
// PIR and prim related FLAG
// Example: FLAGS_prim_forward_blacklist="pd_op.relu;pd_op.mean" would block
// `relu` and `mean` two ops in decompsition.
>>>>>>> ef4906f0
PHI_DEFINE_EXPORTED_string(
    prim_forward_blacklist,
    "",
    "It controls the forward blacklist ops not to be decomposed.");

#if defined(PADDLE_WITH_NCCL) || defined(PADDLE_WITH_RCCL) || \
    defined(PADDLE_WITH_XPU_BKCL)
/**
 * Communication library related FLAG
 * Name: FLAGS_dynamic_static_unified_comm
 * Since Version: 2.5
 * Value Range: bool, default=true
 * Example:
 * Note: Whether to use new communication library in auto parallel and static
 * mode. If true, it will use unified CommContextManager for communication.
 */
PHI_DEFINE_EXPORTED_bool(dynamic_static_unified_comm,
                         true,
                         "Whether to use new communication library in auto "
                         "parallel and static mode.");
#endif  // FLAGS_dynamic_static_unified_comm

/**
 * ProcessGroupNCCL related FLAG
 * Name: enable_async_trace
 * Since Version:
 * Value Range: bool, default=false
 * Example:
 * Note: enable nccl async trace.
 */

PHI_DEFINE_EXPORTED_bool(enable_async_trace,
                         false,
                         "enable collective async trace");

PHI_DEFINE_EXPORTED_int32(async_trace_count, 5, "collective async trace count");

PHI_DEFINE_EXPORTED_bool(
    use_auto_growth_pinned_allocator,
    false,
    "Whether to use the auto_growth CUDA pinned allocator.");

PHI_DEFINE_EXPORTED_bool(
    sync_after_alloc,
    false,
    "Whether to perform device synchronization after allocation.");
PHI_DEFINE_EXPORTED_int64(alloc_fill_value,
                          -1,
                          "Whether to fill fixed value after allocation. "
                          "This is useful for debugging.");

/**
 * Apply shape optimization pass to new IR FLAG
 * Name: pir_apply_shape_optimization_pass
 * Since Version: 3.0.0
 * Value Range: bool, default=false
 * Example:
 * Note: If Ture, will apply shape_optimization pass to new IR.
 */
PHI_DEFINE_EXPORTED_bool(pir_apply_shape_optimization_pass,
                         false,
                         "Whether to apply shape_optimization pass "
                         "to infer symbolic shape");

PHI_DEFINE_EXPORTED_string(
    cudnn_dir,  // NOLINT
    "",
    "Specify path for loading libcudnn.so. For instance, "
    "/usr/local/cudnn/lib. If empty [default], dlopen "
    "will search cudnn from LD_LIBRARY_PATH");

PHI_DEFINE_EXPORTED_string(  // NOLINT
    cuda_dir,
    "",
    "Specify path for loading cuda library, such as libcublas, libcublasLt "
    "libcurand, libcusolver. For instance, /usr/local/cuda/lib64. "
    "If default, dlopen will search cuda from LD_LIBRARY_PATH");

PHI_DEFINE_EXPORTED_string(cublas_dir,  // NOLINT
                           "",
                           "Specify path for loading libcublas.so.");
PHI_DEFINE_EXPORTED_string(
    nccl_dir,  // NOLINT
    "",
    "Specify path for loading nccl library, such as libnccl.so. "
    "For instance, /usr/local/cuda/lib64. If default, "
    "dlopen will search cuda from LD_LIBRARY_PATH");

PHI_DEFINE_EXPORTED_string(cupti_dir,
                           "",
                           "Specify path for loading cupti.so.");  // NOLINT

PHI_DEFINE_EXPORTED_string(  // NOLINT
    tensorrt_dir,
    "",
    "Specify path for loading tensorrt library, such as libnvinfer.so.");

PHI_DEFINE_EXPORTED_string(
    mklml_dir,
    "",
    "Specify path for loading libmklml_intel.so.");  // NOLINT

PHI_DEFINE_EXPORTED_string(lapack_dir,
                           "",
                           "Specify path for loading liblapack.so.");  // NOLINT

/**
 * Apply check infer symbolic pass FLAG
 * Name: check_infer_symbolic_pass
 * Since Version: 3.0.0
 * Value Range: bool, default=false
 * Example:
 * Note: If True, will apply check_infer_symbolic pass.
 */
PHI_DEFINE_EXPORTED_bool(
    check_infer_symbolic,
    false,
    "Whether to use check_infer_symbolic_pass. This pass can check "
    "the symbolic inference accuracy by comparing the the value "
    "shape between dynamic shape and static shape.");

PHI_DEFINE_EXPORTED_string(
    mkl_dir,  // NOLINT
    "",
    "Specify path for loading libmkl_rt.so. "
    "For insrance, /opt/intel/oneapi/mkl/latest/lib/intel64/."
    "If default, "
    "dlopen will search mkl from LD_LIBRARY_PATH");

PHI_DEFINE_EXPORTED_string(op_dir,  // NOLINT
                           "",
                           "Specify path for loading user-defined op library.");

PHI_DEFINE_EXPORTED_string(cusparselt_dir,  // NOLINT
                           "",
                           "Specify path for loading libcusparseLt.so.");
PHI_DEFINE_EXPORTED_string(curand_dir,  // NOLINT
                           "",
                           "Specify path for loading libcurand.so.10.");
PHI_DEFINE_EXPORTED_string(cusolver_dir,  // NOLINT
                           "",
                           "Specify path for loading libcusolver.so.*.");
PHI_DEFINE_EXPORTED_string(cusparse_dir,  // NOLINT
                           "",
                           "Specify path for loading libcusparse.so.*.");<|MERGE_RESOLUTION|>--- conflicted
+++ resolved
@@ -1470,19 +1470,9 @@
                          "Whether to check the decomposed program, to ensure "
                          "that only the primitive operator is present.");
 
-<<<<<<< HEAD
-/*
- * PIR and prim related FLAG
- * Name: FLAGS_prim_forward_blacklist
- * Value Range: string, default=""
- * Example: FLAGS_prim_forward_blacklist="pd_op.relu;pd_op.mean" would block
- * `relu` and `mean` two ops in decompsition.
- */
-=======
 // PIR and prim related FLAG
 // Example: FLAGS_prim_forward_blacklist="pd_op.relu;pd_op.mean" would block
 // `relu` and `mean` two ops in decompsition.
->>>>>>> ef4906f0
 PHI_DEFINE_EXPORTED_string(
     prim_forward_blacklist,
     "",
