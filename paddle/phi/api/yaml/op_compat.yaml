# All the configuration in this file are only for existing operators,
# which cannot be modified in principle. There's no need to configure
# this file for new operator.
#
# This file is used for two purposes:
# 1. Configure the mapping relationship of parameter names of operator
#    between the operators in ops.yaml and the old operators defined
#    in fluid.
# 2. Save the extra parameters in the OpMaker of operators temporarily,
#    which will be removed in the future.

# - op : rnn
#   backward : rnn_grad
#   extra :
#     attrs : [bool is_test = false]

- op : abs
  backward : abs_grad
  inputs :
    x : X
  outputs :
    out : Out
  extra :
    attrs : [bool use_mkldnn = false]

- op : accuracy
  inputs :
    {x : Out , indices : Indices, label: Label}
  outputs :
    {accuracy : Accuracy, correct : Correct, total : Total}

- op : acos
  inputs :
    x : X
  outputs :
    out : Out

- op : acosh
  inputs :
    x : X
  outputs :
    out : Out
  backward : acosh_grad
  extra :
    attrs : [bool use_mkldnn = false, bool use_cudnn = false]

- op : adagrad_
  inputs :
    { param : Param, grad : Grad, moment : Moment, learning_rate : LearningRate, master_param : MasterParam }
  outputs :
    { param_out : ParamOut, moment_out : MomentOut, master_param_out : MasterParamOut }

- op : adam_
  inputs :
    {param: Param, grad: Grad, learning_rate: LearningRate, moment1: Moment1, moment2: Moment2, beta1_pow: Beta1Pow, beta2_pow: Beta2Pow, master_param: MasterParam, skip_update: SkipUpdate}
  outputs :
    {param_out: ParamOut, moment1_out: Moment1Out, moment2_out: Moment2Out, beta1_pow_out: Beta1PowOut, beta2_pow_out: Beta2PowOut, master_param_out: MasterParamOut}
  scalar :
    beta1 :
      data_type : float
      tensor_name : Beta1Tensor
    beta2 :
      data_type : float
      tensor_name : Beta2Tensor
    epsilon :
      data_type : float
      tensor_name : EpsilonTensor
  manual_signature : [adam_]

- op : adamax_
  inputs :
    {param : Param, grad: Grad, learning_rate : LearningRate, moment : Moment, inf_norm : InfNorm, beta1_pow : Beta1Pow, master_param : MasterParam}
  outputs :
    {param_out : ParamOut, moment_out : MomentOut, inf_norm_out : InfNormOut, master_param_out : MasterParamOut}

- op : adamw_
  inputs :
    {param: Param, grad: Grad, learning_rate: LearningRate, moment1: Moment1, moment2: Moment2, beta1_pow: Beta1Pow, beta2_pow: Beta2Pow, master_param: MasterParam, skip_update: SkipUpdate}
  outputs :
    {param_out: ParamOut, moment1_out: Moment1Out, moment2_out: Moment2Out, beta1_pow_out: Beta1PowOut, beta2_pow_out: Beta2PowOut, master_param_out: MasterParamOut}
  scalar :
    beta1 :
      data_type : float
      tensor_name : Beta1Tensor
    beta2 :
      data_type : float
      tensor_name : Beta2Tensor
    epsilon :
      data_type : float
      tensor_name : EpsilonTensor

- op : add (elementwise_add)
  backward : add_grad (elementwise_add_grad), add_double_grad (elementwise_add_grad_grad), add_triple_grad (elementwise_add_triple_grad)
  inputs :
    {x : X, y : Y}
  outputs :
    {out : Out}
  extra :
    attrs : [bool use_mkldnn = false, str mkldnn_data_type = "float32",
             bool use_quantizer = false, float Scale_x = 1.0f, float Scale_y = 1.0f, float Scale_out = 1.0f]
  complex_promote : [X, Y]

- op : add_n (sum)
  inputs:
    {inputs : X}
  outputs:
    {out : Out}

- op : addmm
  backward : addmm_grad
  inputs :
    {input : Input, x : X, y : Y}
  outputs :
    out : Out
  attrs :
    {alpha : Alpha, beta : Beta}
  extra :
    attrs : [bool use_mkldnn = false]

- op : affine_grid
  backward : affine_grid_grad
  inputs :
    input : Theta
  outputs :
    output : Output
  int_array:
    output_shape :
      data_type : int
      tensor_name : OutputShape
  extra :
    attrs : [bool use_cudnn = true]

- op : all (reduce_all)
  inputs:
    x : X
  attrs:
    { axis : dim,  keepdim : keep_dim}
  outputs:
    out : Out
  manual_signature : [all]
  extra :
    attrs : [bool use_mkldnn = false]

- op : allclose
  inputs :
    {x : Input, y : Other}
  outputs :
    out : Out
  scalar :
    rtol :
      data_type : std::string
      tensor_name : Rtol
    atol :
      data_type : std::string
      tensor_name : Atol

- op : amax (reduce_amax)
  backward : amax_grad (reduce_amax_grad)
  inputs :
    x : X
  outputs :
    out : Out
  attrs:
    { axis : dim,  keepdim : keep_dim }
  extra :
    attrs : [bool use_mkldnn = false]
  get_expected_kernel_type :
    amax_grad : GetReduceGradExpectedKernelType
  manual_signature : [amax]

- op : amin (reduce_amin)
  backward : amin_grad (reduce_amin_grad)
  inputs :
    x : X
  outputs :
    out : Out
  attrs:
    { axis : dim,  keepdim : keep_dim }
  extra :
    attrs : [bool use_mkldnn = false]
  get_expected_kernel_type :
    amin_grad : GetReduceGradExpectedKernelType
  manual_signature : [amin]

- op : angle
  backward : angle_grad
  inputs :
    x : X
  outputs :
    out : Out
  extra :
    attrs : [bool use_mkldnn = false]

- op : any (reduce_any)
  inputs :
    x : X
  outputs :
    out : Out
  attrs:
    { axis : dim,  keepdim : keep_dim }
  extra :
    attrs : [bool use_mkldnn = false]
  get_expected_kernel_type :
    any : GetReduceOpUseInputPlaceExpectedKernelType
  manual_signature : [any]

- op : arange(range)
  inputs :
    {start : Start, end : End, step : Step}
  outputs :
    out : Out

- op : argmax(arg_max)
  inputs :
    x : X
  outputs :
    out : Out
  scalar:
    axis:
      data_type : int64_t
      support_tensor : true

- op : argmin(arg_min)
  inputs :
    x : X
  outputs :
    out : Out
  scalar:
    axis:
      data_type : int64_t
      support_tensor : true

- op : argsort
  inputs :
    x : X
  outputs :
    out : Out
    indices : Indices

- op : as_complex
  inputs :
    x : X
  outputs :
    out : Out

- op : as_real
  inputs :
    x : X
  outputs :
    out : Out

- op : asin
  inputs :
    x : X
  outputs :
    out : Out

- op : asinh
  backward : asinh_grad
  inputs :
    x : X
  outputs :
    out : Out
  extra :
    attrs : [bool use_mkldnn = false, bool use_cudnn = false]

- op : assert
  inputs :
    {cond : Cond, data : Data}

- op : assign
  backward : assign_grad
  inputs :
    x : X
  outputs :
    out : Out
  manual_signature : [assign, assign_grad]
  get_expected_kernel_type :
    assign : GetAssignExpectedKernelType

- op : assign_value
  outputs :
    out : Out
  manual_signature : [assign_value]

- op : atan
  inputs :
    x : X
  outputs :
    out : Out

- op : atan2
  backward : atan2_grad
  inputs :
    {x : X1, y : X2}
  outputs :
    out : Out

- op : atanh
  backward : atanh_grad
  inputs :
    x : X
  outputs :
    out : Out
  extra :
    attrs : [bool use_mkldnn = false, bool use_cudnn = false]

- op : auc
  inputs :
    {x : Predict, label : Label, stat_pos : StatPos, stat_neg : StatNeg, ins_tag_weight : InsTagWeight}
  outputs :
    {auc : AUC, stat_pos_out : StatPosOut, stat_neg_out : StatNegOut}

- op : batch_norm
  backward : batch_norm_grad
  inputs:
    x : X
    mean : Mean
    variance : Variance
    scale : Scale
    bias : Bias
  outputs :
    out : Y
    mean_out: MeanOut
    variance_out: VarianceOut
    saved_mean: SavedMean
    saved_variance: SavedVariance
    reserve_space: ReserveSpace
  extra :
    attrs : [bool use_mkldnn = false, bool fuse_with_relu = false]

- op : bce_loss
  backward : bce_loss_grad
  inputs :
    {input : X, label : Label}
  outputs :
    out : Out

- op : bernoulli
  inputs :
    x : X
  outputs :
    out : Out

- op : bicubic_interp (bicubic_interp_v2)
  backward : bicubic_interp_grad (bicubic_interp_v2_grad)
  inputs :
    {x : X, out_size : OutSize, size_tensor : SizeTensor, scale_tensor : Scale}
  outputs :
    output : Out
  extra :
    attrs : [bool use_mkldnn = false]

- op : bilinear (bilinear_tensor_product)
  backward: bilinear_grad (bilinear_tensor_product_grad)
  inputs :
    {x : X, y : Y,weight: Weight, bias: Bias}
  outputs :
    {out : Out}

- op : bilinear_interp (bilinear_interp_v2)
  backward : bilinear_interp_grad (bilinear_interp_v2_grad)
  inputs :
    {x : X, out_size : OutSize, size_tensor : SizeTensor, scale_tensor : Scale}
  outputs :
    output : Out
  extra :
    attrs : [bool use_mkldnn = false]

- op : bincount
  inputs :
    {x : X, weights : Weights}
  outputs :
    out : Out
  scalar:
    minlength:
      data_type : int
      support_tensor : true
  get_expected_kernel_type :
    bincount : GetBincountExpectedKernelType

- op : bitwise_and
  inputs :
    {x : X, y : Y}
  outputs :
    {out : Out}

- op : bitwise_not
  inputs :
    {x : X}
  outputs :
    {out : Out}

- op : bitwise_or
  inputs :
    {x : X, y : Y}
  outputs :
    {out : Out}

- op : bitwise_xor
  inputs :
    {x : X, y : Y}
  outputs :
    {out : Out}

- op : bmm
  inputs :
    {x : X, y : Y}
  outputs :
    out : Out

- op : box_coder
  inputs :
    {prior_box : PriorBox , prior_box_var : PriorBoxVar, target_box: TargetBox}
  outputs :
    output_box : OutputBox

- op : broadcast_tensors
  backward : broadcast_tensors_grad
  inputs :
    input : X
  outputs :
    out : Out
  drop_empty_grad : [input_grad]

- op : cast
  inputs :
    x : X
  outputs :
    out : Out

- op : ceil
  backward : ceil_grad
  inputs :
    x : X
  outputs :
    out : Out
  extra :
    attrs : [bool use_mkldnn = false, bool use_cudnn = false]

- op : celu
  backward : celu_grad, celu_double_grad(celu_grad_grad)
  inputs :
    x : X
  outputs :
    out : Out

- op : check_finite_and_unscale_
  inputs :
    {x : X, scale: Scale}
  outputs :
    {out : Out, found_infinite: FoundInfinite}
  get_expected_kernel_type :
    check_finite_and_unscale_ : GetCheckFiniteAndUnscaleExpectedKernelType

- op : cholesky
  inputs :
    x : X
  outputs :
    out : Out

- op : cholesky_solve
  inputs :
    {x : X, y : Y}
  outputs :
    out : Out

- op : class_center_sample
  inputs :
    label : Label
  outputs :
    {remapped_label : RemappedLabel, sampled_local_class_center : SampledLocalClassCenter}

- op : clip
  backward : clip_grad, clip_double_grad
  inputs :
    x : X
  outputs :
    out : Out
  scalar :
    min :
      data_type : float
      tensor_name : Min
    max :
      data_type :  float
      tensor_name : Max
  extra :
    attrs : [bool use_mkldnn = false, str mkldnn_data_type = "float32"]

- op : clip_by_norm
  inputs :
    x : X
  outputs :
    out : Out

- op : coalesce_tensor
  inputs :
    {input : Input}
  outputs :
    {output : Output, fused_output : FusedOutput}
  attrs :
    {size_of_dtype : user_defined_size_of_dtype}

- op : complex
  backward : complex_grad
  inputs :
    {real : X, imag : Y}
  outputs :
    out : Out

- op : concat
  backward : concat_grad, concat_double_grad
  inputs:
    x: X
  outputs:
    out: Out
  attrs:
    axis: axis
  scalar :
    axis :
      data_type : int
      tensor_name : AxisTensor
  drop_empty_grad : [x_grad]
  extra :
    attrs : [bool use_mkldnn = false, bool use_quantizer = false, str mkldnn_data_type = "float32"]
  get_expected_kernel_type :
    concat : GetConcatExpectedKernelType

- op : conditional_block
  backward : conditional_block_grad
  extra :
    attrs : ['str[] skip_eager_deletion_vars = {}']

- op : conj
  inputs :
    x : X
  outputs :
    out : Out

- op : conv2d
  backward : conv2d_grad, conv2d_grad_grad
  inputs :
    {input : Input, filter : Filter}
  outputs :
    out : Output
  extra :
    attrs : [bool is_test = false, bool use_cudnn = true, bool use_mkldnn = false, bool use_addto = false,
             bool force_fp32_output = false,
             int workspace_size_MB = phi::backends::gpu::GetDefaultConvWorkspaceSizeLimitMB(), bool exhaustive_search = false]
  get_expected_kernel_type :
    conv2d : GetConvExpectedKernelType

- op : conv2d_fusion
  extra :
    attrs : [bool is_test = false, bool use_cudnn = false, bool fuse_relu_before_depthwise_conv = false, bool use_mkldnn = false,
             bool use_quantizer = false, str mkldnn_data_type = "float32", bool fuse_relu = false,
             str fuse_activation = "", float fuse_alpha = 0.0f, float fuse_beta = 0.0f, bool use_addto = false,
             bool fuse_residual_connection = false, float Scale_in = 1.0f, float Scale_out = 1.0f,
             float Scale_in_eltwise = 1.0f, 'float[] Scale_weights = {1.0f}', bool force_fp32_output = false,
             int workspace_size_MB = phi::backends::gpu::GetDefaultConvWorkspaceSizeLimitMB(), bool exhaustive_search = false]

- op : conv2d_transpose
  backward : conv2d_transpose_grad, conv2d_transpose_double_grad (conv2d_transpose_grad_grad)
  inputs :
    {x : Input, filter : Filter, bias : Bias}
  outputs :
    out : Output
  int_array :
    output_size :
      data_type : int
      support_tensor : true
  extra :
    inputs : [bias]
    attrs : [bool is_test = false, bool use_cudnn = true, bool use_mkldnn = false, bool force_fp32_output = false,
             str mkldnn_data_type = "float32", bool fuse_relu = false,
             str fuse_activation = "", float fuse_alpha = 0.0f, float fuse_beta = 0.0f,
             int workspace_size_MB = phi::backends::gpu::GetDefaultConvWorkspaceSizeLimitMB()]

- op : conv3d
  backward : conv3d_grad, conv3d_double_grad (conv3d_grad_grad)
  inputs :
    {input : Input, filter : Filter}
  outputs :
    out : Output
  extra :
    attrs : [bool is_test = false, bool use_cudnn = true, bool use_mkldnn = false, str mkldnn_data_type = "float32", bool fuse_relu = false,
             str fuse_activation = "", float fuse_alpha = 0.0f, float fuse_beta = 0.0f,
             bool use_addto = false, bool fuse_residual_connection = false, bool force_fp32_output = false,
             int workspace_size_MB = phi::backends::gpu::GetDefaultConvWorkspaceSizeLimitMB(), bool exhaustive_search = false]
  get_expected_kernel_type :
    conv3d : GetConvExpectedKernelType

- op : conv3d_transpose
  backward : conv3d_transpose_grad
  inputs :
    {x : Input, filter : Filter}
  outputs :
    out : Output
  extra :
    attrs : [bool use_cudnn = true, bool use_mkldnn = false, int workspace_size_MB = phi::backends::gpu::GetDefaultConvWorkspaceSizeLimitMB()]

- op : cos
  backward : cos_grad, cos_double_grad, cos_triple_grad
  inputs :
    x : X
  outputs :
    out : Out
  extra :
    attrs : [bool use_mkldnn = false, bool use_cudnn = false]

- op : cosh
  backward : cosh_grad
  inputs :
    x : X
  outputs :
    out : Out
  extra :
    attrs : [bool use_mkldnn = false, bool use_cudnn = false]

- op : crop (crop_tensor)
  backward : crop_grad (crop_tensor_grad)
  inputs :
    x : X
  outputs :
    out : Out
  int_array:
    shape :
      data_type : int
      tensor_name : Shape
      tensors_name : ShapeTensor
    offsets :
      data_type : int
      tensor_name : Offsets
      tensors_name : OffsetsTensor

- op : cross
  inputs :
    {x : X, y : Y}
  attrs :
    axis : dim
  outputs :
    out : Out

- op : cross_entropy_with_softmax (softmax_with_cross_entropy)
  backward : cross_entropy_with_softmax_grad (softmax_with_cross_entropy_grad)
  inputs :
    {input : Logits, label : Label}
  outputs :
    {softmax : Softmax, loss : Loss}

- op : cumprod
  backward : cumprod_grad
  inputs :
    x : X
  attrs :
    dim : dim
  outputs :
    out : Out

- op : cumsum
  backward: cumsum_grad
  inputs :
    x : X
  outputs :
    out : Out
  scalar:
    axis:
      data_type : int
      support_tensor : true

- op : data_norm
  backward : data_norm_grad
  extra :
    attrs : [bool use_mkldnn = false]

- op : decode_jpeg
  inputs :
    x : X
  outputs :
    out : Out

- op : deformable_conv
  backward : deformable_conv_grad
  inputs :
    {x : Input, offset : Offset, filter : Filter, mask : Mask}
  outputs :
    out : Output

- op : depthwise_conv2d
  backward : depthwise_conv2d_grad, depthwise_conv2d_double_grad (depthwise_conv2d_grad_grad)
  inputs :
    {input : Input, filter : Filter}
  outputs :
    out : Output
  extra :
    attrs : [bool is_test = false, bool use_cudnn = false, bool fuse_relu_before_depthwise_conv = false, bool use_mkldnn = false,
             bool use_quantizer = false, str mkldnn_data_type = "float32", bool fuse_relu = false,
             str fuse_activation = "", float fuse_alpha = 0.0f, float fuse_beta = 0.0f, bool use_addto = false,
             bool fuse_residual_connection = false, float Scale_in = 1.0f, float Scale_out = 1.0f,
             float Scale_in_eltwise = 1.0f, 'float[] Scale_weights = {1.0f}', bool force_fp32_output = false,
             int workspace_size_MB = phi::backends::gpu::GetDefaultConvWorkspaceSizeLimitMB(), bool exhaustive_search = false]
  get_expected_kernel_type :
    depthwise_conv2d : GetConvExpectedKernelType

- op : depthwise_conv2d_transpose
  backward : depthwise_conv2d_transpose_grad
  inputs :
    {x : Input, filter : Filter, bias: Bias}
  outputs :
    out : Output
  int_array :
    output_size :
      data_type : int
      support_tensor : true
  extra :
    inputs : [bias]
    attrs : [bool is_test = false, bool use_cudnn = false, bool use_mkldnn = false, bool force_fp32_output = false,
             str mkldnn_data_type = "float32", bool fuse_relu = false,
             str fuse_activation = "", float fuse_alpha = 0.0f, float fuse_beta = 0.0f,
             int workspace_size_MB = phi::backends::gpu::GetDefaultConvWorkspaceSizeLimitMB()]

- op : dequantize_linear
  extra :
    attrs : [float moving_rate = 0.9]

- op : det (determinant)
  backward : det_grad (determinant_grad)
  inputs :
    x : Input
  outputs :
    out : Out

- op : diag (diag_v2)
  backward : diag_grad (diag_v2_grad)
  inputs :
    x : X
  outputs :
    out : Out

- op : diag_embed
  inputs :
    input : Input
  outputs :
    out : Out

- op : diagonal
  inputs :
    x : Input
  outputs :
    out : Out

- op : digamma
  inputs :
    x : X
  outputs :
    out : Out

- op : dirichlet
  inputs :
    alpha : Alpha
  outputs :
    out : Out

- op : dist
  inputs :
    {x : X, y : Y}
  outputs :
    out : Out

- op : distributed_push_sparse
  extra :
    attrs : ['int[] slots = {}']

- op : divide (elementwise_div)
  backward : divide_grad (elementwise_div_grad)
  inputs :
    {x: X, y : Y}
  outputs :
    out: Out
  extra :
    attrs : [bool use_mkldnn = false, str mkldnn_data_type = "float32",
             bool use_quantizer = false, float Scale_x = 1.0f, float Scale_y = 1.0f, float Scale_out = 1.0f]

- op : dot
  inputs :
    {x : X, y : Y}
  outputs :
    out : Out

- op : dropout
  backward : dropout_grad
  inputs :
    x : X
  outputs :
    out : Out
    mask : Mask
  attrs :
    p : dropout_prob
    is_test : is_test
    mode : dropout_implementation
    seed : seed
    fix_seed : fix_seed
  extra :
    attrs : [bool fix_seed = false, int seed = 0]

- op : dropout_nd
  backward : dropout_nd_grad
  extra :
    attrs : [bool fix_seed = false, int seed = 0]

- op : edit_distance
  inputs :
    hyps : Hyps
    refs : Refs
    hypslength : HypsLength
    refslength : RefsLength
  outputs :
    sequencenum : SequenceNum
    out : Out

- op : eig
  inputs :
    x : X
  outputs :
    out_w : Eigenvalues
    out_v : Eigenvectors

- op : eigh
  inputs :
    x : X
  outputs :
    out_w : Eigenvalues
    out_v : Eigenvectors

- op : eigvals
  inputs :
    x : X
  outputs :
    out : Out

- op : eigvalsh
  backward : eigvalsh_grad
  inputs :
    {x : X}
  outputs :
    {eigenvalues : Eigenvalues, eigenvectors : Eigenvectors}
  attrs :
    uplo : UPLO

- op : einsum
  backward : einsum_grad
  inputs :
    x : Operands
  outputs:
    {out : Out, inner_cache: InnerCache, xshape : XShape}
  drop_empty_grad: [x_grad]
  extra:
    outputs: [inner_cache, xshape]

- op : elementwise_pow
  backward : elementwise_pow_grad
  inputs :
    {x : X, y : Y}
  outputs :
    {out : Out}
  extra :
    attrs : [bool use_mkldnn = false, str mkldnn_data_type = "float32",
             bool use_quantizer = false, float Scale_x = 1.0f, float Scale_y = 1.0f, float Scale_out = 1.0f]
  complex_promote : [X, Y]
  manual_signature : [elementwise_pow]

- op : elu
  backward : elu_grad, elu_double_grad (elu_grad_grad)
  inputs :
    x : X
  outputs :
    out : Out
  extra :
    attrs : [bool use_mkldnn = false]

- op : embedding (lookup_table_v2)
  backward : embedding_grad (lookup_table_v2_grad)
  inputs :
    {x : Ids, weight : W}
  outputs :
    out : Out
  attrs :
   sparse : is_sparse
  manual_signature : [embedding_grad]
  extra :
    attrs : [bool is_sparse = false, bool is_distributed = false, bool remote_prefetch = false,
             int trainer_id = 0, int slot = 0, 'int64_t[] height_sections = {}', 'str[] epmap = {}',
             'str[] table_names = {}']

- op : empty
  outputs :
    out : Out
  int_array:
    shape :
      data_type : int64_t
      tensor_name : ShapeTensor
      tensors_name : ShapeTensorList

- op : equal
  inputs :
    {x : X, y : Y}
  outputs :
    out : Out

- op : equal_all
  inputs :
    {x : X, y : Y}
  outputs :
    out : Out

- op : erf
  inputs :
    x : X
  outputs :
    out : Out

- op : erfinv
  inputs :
    x : X
  outputs :
    out : Out

- op : exp
  backward : exp_grad
  inputs :
    x : X
  outputs :
    out : Out
  extra :
    attrs : [bool use_mkldnn = false, bool use_cudnn = false]

- op : expand (expand_v2)
  backward : expand_grad (expand_v2_grad), expand_double_grad(expand_v2_double_grad)
  inputs :
    x : X
  attrs :
   shape : shape
  outputs :
    out : Out
  int_array:
    shape :
      data_type : int
      tensor_name : Shape
      tensors_name : expand_shapes_tensor
  extra :
    attrs : [bool use_mkldnn = false, str mkldnn_data_type = "float32"]
  manual_signature : [expand, expand_grad]

- op : expand_as (expand_as_v2)
  backward : expand_as_grad (expand_as_v2_grad)
  inputs :
    {x : X, y : Y}
  outputs :
    out : Out

- op : expm1
  backward : expm1_grad
  inputs :
    x : X
  outputs :
    out : Out
  extra :
    attrs : [bool use_mkldnn = false, bool use_cudnn = false]

- op : exponential_
  backward : exponential__grad
  inputs :
    x : X
  outputs :
    out : Out
  attrs :
    lam : lambda

- op : eye
  outputs :
    out : Out
  scalar :
    num_rows :
      support_tensor : true
    num_columns :
      support_tensor : true

- op : fake_channel_wise_quantize_abs_max
  extra :
    attrs : [int round_type = 1]

- op : fake_channel_wise_quantize_dequantize_abs_max
  extra :
    attrs : [int round_type = 1]

- op : fake_quantize_abs_max
  extra :
    attrs : [int round_type = 1]

- op : fake_quantize_dequantize_abs_max
  extra :
    attrs : [int round_type = 1]

- op : fake_quantize_dequantize_moving_average_abs_max
  extra :
    attrs : [int round_type = 1]

- op : fake_quantize_moving_average_abs_max
  extra :
    attrs : [int round_type = 1]

- op : fake_quantize_range_abs_max
  extra :
    attrs : [int round_type = 1]

- op : feed
  outputs: {out: Out}

- op : fft_c2c
  inputs: {x: X}
  outputs: {out: Out}

- op : fft_c2r
  inputs: {x: X}
  outputs: {out: Out}

- op : fft_r2c
  inputs: {x: X}
  outputs: {out: Out}

- op : fill (fill_any)
  backward : fill_grad (fill_any_grad)
  inputs :
    x : X
  outputs :
    out : Out
  scalar :
    value :
      data_type : float
      support_tensor : true

- op : fill_diagonal
  backward : fill_diagonal_grad
  inputs :
    x : X
  outputs :
    out : Out

- op : fill_diagonal_tensor
  inputs :
    {x : X, y : Y}
  outputs :
    out : Out

- op : flatten (flatten_contiguous_range)
  backward : flatten_grad (flatten_contiguous_range_grad)
  inputs :
    x : X
  outputs :
    {out : Out, xshape : XShape}
  attrs :
    {start_axis : start_axis, stop_axis : stop_axis}
  extra :
    outputs : [xshape]
  manual_signature : [flatten, flatten_grad]

- op : flip
  inputs :
    x : X
  outputs :
    out : Out

- op : floor
  backward : floor_grad
  inputs :
    x : X
  outputs :
    out : Out
  extra :
    attrs : [bool use_mkldnn = false, bool use_cudnn = false]

- op : floor_divide (elementwise_floordiv)
  inputs :
    {x : X, y : Y}
  outputs :
    {out : Out}
  extra :
    attrs : [bool use_mkldnn = false, str mkldnn_data_type = "float32",
             bool use_quantizer = false, float Scale_x = 1.0f, float Scale_y = 1.0f, float Scale_out = 1.0f]
  complex_promote : [X, Y]
  manual_signature : [floor_divide]

- op : fmax (elementwise_fmax)
  backward : fmax_grad (elementwise_fmax_grad)
  inputs :
    {x : X, y : Y}
  outputs :
    {out : Out}
  extra :
    attrs : [bool use_mkldnn = false, str mkldnn_data_type = "float32",
             bool use_quantizer = false, float Scale_x = 1.0f, float Scale_y = 1.0f, float Scale_out = 1.0f]
  complex_promote : [X, Y]
  manual_signature : [fmax]

- op : fmin (elementwise_fmin)
  backward : fmin_grad (elementwise_fmin_grad)
  inputs :
    {x : X, y : Y}
  outputs :
    {out : Out}
  extra :
    attrs : [bool use_mkldnn = false, str mkldnn_data_type = "float32",
             bool use_quantizer = false, float Scale_x = 1.0f, float Scale_y = 1.0f, float Scale_out = 1.0f]
  complex_promote : [X, Y]
  manual_signature : [fmin]

- op : fold
  inputs :
    x : X
  outputs :
    out : Y

- op : frame
  backward : frame_grad
  inputs :
    x : X
  outputs :
    out : Out

- op : frobenius_norm
  backward : frobenius_norm_grad
  inputs:
    x : X
  attrs:
    { axis : dim,  keepdim : keep_dim}
  outputs:
    out : Out
  int_array:
    axis :
      data_type : int
      support_tensor : true
  get_expected_kernel_type :
    frobenius_norm : GetReduceExpectedKernelType
    frobenius_norm_grad : GetReduceGradExpectedKernelType
  extra :
    attrs : [bool use_mkldnn = false]

- op : full (fill_constant)
  outputs :
    out : Out
  extra :
    attrs : [bool use_mkldnn = false]

- op : full_like (fill_any_like)
  inputs :
    x : X
  outputs :
    out : Out
  scalar :
    value :
      data_type : float
      support_tensor : true

- op : fused_conv2d
  extra :
    attrs : [bool use_cudnn = false, float fuse_alpha = 0.0f, float fuse_beta = 0.0f, float Scale_in = 1.0f,
             float Scale_out = 1.0f, float Scale_in_eltwise = 1.0f, 'float[] Scale_weights = {1.0f}']

- op : fused_transpose
  extra :
    attrs : [str data_format = "AnyLayout"]

- op : gather
  backward : gather_grad
  inputs :
    {x : X, index : Index}
  outputs :
    out : Out
  scalar :
    axis :
      data_type : int
      tensor_name : Axis

- op : gather_nd
  backward : gather_nd_grad
  inputs :
    {x : X, index : Index}
  outputs :
    out : Out

- op : gather_tree
  inputs :
    {ids : Ids, parents : Parents}
  outputs :
    out : Out

- op : gaussian (gaussian_random)
  outputs :
    out : Out
  int_array:
    shape :
      data_type : int64_t
      tensor_name : ShapeTensor
      tensors_name : ShapeTensorList
  extra :
    attrs : [bool use_mkldnn = false]
  manual_signature : [gaussian]

- op : gelu
  backward : gelu_grad
  inputs :
    x : X
  outputs :
    out : Out
  extra :
    attrs : [bool use_mkldnn = false, str mkldnn_data_type = "float32"]

- op : generate_proposals(generate_proposals_v2)
  inputs :
    {scores : Scores, bbox_deltas : BboxDeltas, im_shape : ImShape, anchors : Anchors, variances : Variances}
  outputs :
    {rpn_rois : RpnRois, rpn_roi_probs : RpnRoiProbs, rpn_rois_num : RpnRoisNum}
  attrs :
    {pre_nms_top_n : pre_nms_topN, post_nms_top_n : post_nms_topN}

- op : grad_add
  extra :
    attrs : [bool use_mkldnn = false, str mkldnn_data_type = "float32",
             bool use_quantizer = false, float Scale_x = 1.0f, float Scale_y = 1.0f, float Scale_out = 1.0f]

- op : greater_equal
  inputs :
    {x : X, y : Y}
  outputs :
    out : Out

- op : greater_than
  inputs :
    {x : X, y : Y}
  outputs :
    out : Out

- op : grid_sample(grid_sampler)
  backward : grid_sample_grad (grid_sampler_grad)
  inputs :
    {x : X, grid : Grid}
  outputs :
    out : Output
  extra :
    attrs : [bool use_cudnn = true]

- op : group_norm
  inputs :
    x : X
    scale : Scale
    bias : Bias
  outputs :
    y : Y
    mean : Mean
    variance : Variance

- op : gru
  backward : gru_grad
  extra :
    attrs : [bool is_test = false]

- op : gumbel_softmax
  inputs :
    x : X
  outputs :
    out : Out

- op : hardshrink (hard_shrink)
  backward : hardshrink_grad (hard_shrink_grad)
  inputs :
    x : X
  outputs :
    out : Out

- op : hardsigmoid (hard_sigmoid)
  backward : hardsigmoid_grad (hard_sigmoid_grad)
  inputs :
    x : X
  outputs :
    out : Out

- op : hardswish (hard_swish)
  inputs :
    x : X
  outputs :
    out : Out
  backward : hardswish_grad (hard_swish_grad)
  extra :
    attrs : [bool use_mkldnn = false]
  manual_signature : [hardswish]

- op : hardtanh (brelu)
  backward : hardtanh_grad (brelu_grad)
  inputs :
    x : X
  outputs :
    out : Out

- op : heaviside (elementwise_heaviside)
  backward : heaviside_grad (elementwise_heaviside_grad)
  inputs :
    {x : X, y : Y}
  outputs :
    {out : Out}
  extra :
    attrs : [bool use_mkldnn = false, str mkldnn_data_type = "float32",
             bool use_quantizer = false, float Scale_x = 1.0f, float Scale_y = 1.0f, float Scale_out = 1.0f]
  complex_promote : [X, Y]

- op : histogram
  inputs :
    input : X
  outputs :
    out : Out

- op : hsigmoid_loss(hierarchical_sigmoid)
  backward: hsigmoid_loss_grad(hierarchical_sigmoid_grad)
  inputs:
   {x: X, w: W, label: Label, bias: Bias, path: PathTable, code: PathCode}
  outputs:
   {out: Out, pre_out: PreOut, w_out: W_Out}

- op : huber_loss
  backward : huber_loss_grad
  inputs :
    {input : X, label : Y}
  outputs :
    {out : Out, residual : Residual}

- op : imag
  backward : imag_grad
  inputs :
    x : X
  outputs :
    out : Out

- op : increment
  inputs :
    x : X
  outputs :
    out : Out

- op : index_add
  inputs :
    {x : X, index : Index, add_value : AddValue}
  outputs :
    out : Out

- op : index_sample
  inputs :
    {x : X, index : Index}
  outputs :
    out : Out

- op : index_select
  inputs :
    {x : X, index : Index}
  outputs :
    out : Out
  attrs :
    axis : dim

- op : inplace_abn
  backward : inplace_abn_grad
  extra :
    attrs : [bool use_mkldnn = false, bool fuse_with_relu = false]

- op : instance_norm
  inputs :
    x : X
    scale : Scale
    bias : Bias
  outputs :
    y : Y
    saved_mean : SavedMean
    saved_variance : SavedVariance
  extra:
    outputs: [ saved_mean, saved_variance ]
  get_expected_kernel_type:
    instance_norm: GetInstanceNormExpectedKernelType

- op : inverse
  inputs :
    x : Input
  outputs :
    out : Output

- op : is_empty
  inputs :
    x : X
  outputs :
    out : Out

- op : isclose
  inputs :
    {x : Input, y : Other}
  outputs :
    out : Out
  scalar :
    rtol :
      data_type : std::string
      tensor_name : Rtol
    atol :
      data_type : std::string
      tensor_name : Atol

- op : isfinite (isfinite_v2)
  inputs :
    x : X
  outputs :
    out : Out

- op : isinf (isinf_v2)
  inputs :
    x : X
  outputs :
    out : Out

- op : isnan (isnan_v2)
  inputs :
    x : X
  outputs :
    out : Out

- op : kldiv_loss
  backward : kldiv_loss_grad
  inputs :
    {x : X, label : Target}
  outputs :
    out : Loss

- op : kron
  backward : kron_grad
  inputs :
    {x : X, y : Y}
  outputs :
    {out : Out}
  complex_promote : [X, Y]

- op : kthvalue
  inputs :
    x : X
  outputs :
    {out : Out, indices : Indices}

- op : label_smooth
  inputs :
    {label : X, prior_dist : PriorDist}
  outputs :
    out : Out

- op : lamb_
  inputs :
    {param : Param, grad : Grad, learning_rate : LearningRate, moment1 : Moment1, moment2 : Moment2, beta1_pow : Beta1Pow, beta2_pow : Beta2Pow, master_param : MasterParam, skip_update : SkipUpdate}
  outputs :
    {param_out : ParamOut, moment1_out : Moment1Out, moment2_out : Moment2Out, beta1_pow_out : Beta1PowOut, beta2_pow_out : Beta2PowOut, master_param_outs : MasterParamOut}

- op : layer_norm
  backward : layer_norm_grad
  inputs :
    x : X
    scale : Scale
    bias : Bias
  outputs :
    out : Y
    mean : Mean
    variance : Variance
  extra :
    attrs : [bool use_mkldnn = false, str mkldnn_data_type = "float32", bool is_test = false]
  get_expected_kernel_type :
    layer_norm : GetLayerNormExpectedKernelType

- op : leaky_relu
  backward : leaky_relu_grad, leaky_relu_double_grad (leaky_relu_grad_grad)
  inputs :
    x : X
  outputs :
    out : Out
  attrs:
    negative_slope : alpha
  extra :
    attrs : [bool use_mkldnn = false]

- op : lerp
  backward : lerp_grad
  inputs :
    {x : X, y : Y, weight : Weight}
  outputs :
    out : Out

- op : less_equal
  inputs :
    {x : X, y : Y}
  outputs :
    out : Out

- op : less_than
  inputs :
    {x : X, y : Y}
  outputs :
    out : Out

- op : lgamma
  inputs :
    x : X
  outputs :
    out : Out

- op : linear_interp (linear_interp_v2)
  backward : linear_interp_grad (linear_interp_v2_grad)
  inputs :
    {x : X, out_size : OutSize, size_tensor : SizeTensor, scale_tensor : Scale}
  outputs :
    output : Out
  extra :
    attrs : [bool use_mkldnn = false]

- op : linspace
  inputs :
    {start : Start, stop : Stop, number : Num}
  outputs :
    out : Out

- op : log
  backward : log_grad, log_double_grad (log_grad_grad)
  inputs :
    x : X
  outputs :
    out : Out
  extra :
    attrs : [bool use_mkldnn = false, bool use_cudnn = false]

- op : log10
  backward : log10_grad
  inputs :
    x : X
  outputs :
    out : Out
  extra :
    attrs : [bool use_mkldnn = false, bool use_cudnn = false]

- op : log1p
  backward : log1p_grad
  inputs :
    x : X
  outputs :
    out : Out
  extra :
    attrs : [bool use_mkldnn = false, bool use_cudnn = false]

- op : log2
  backward : log2_grad
  inputs :
    x : X
  outputs :
    out : Out
  extra :
    attrs : [bool use_mkldnn = false, bool use_cudnn = false]

- op : log_loss
  backward : log_loss_grad
  inputs :
    {input : Predicted, label : Labels}
  outputs :
    out : Loss

- op : log_softmax
  backward : log_softmax_grad
  inputs :
    x : X
  outputs :
    out: Out
  extra :
    attrs : [bool use_mkldnn = false]

- op : logcumsumexp
  backward : logcumsumexp_grad
  inputs :
    x : X
  outputs :
    out : Out

- op : logical_and
  inputs :
    {x : X, y : Y}
  outputs :
    out : Out

- op : logical_not
  inputs :
    x : X
  outputs :
    out : Out

- op : logical_or
  inputs :
    {x : X, y : Y}
  outputs :
    out : Out

- op : logical_xor
  inputs :
    {x : X, y : Y}
  outputs :
    out : Out

- op : logit
  inputs :
    x : X
  outputs :
    out : Out

- op : logsigmoid
  backward : logsigmoid_grad
  inputs :
    x : X
  outputs :
    out : Out
  extra :
    attrs : [bool use_mkldnn = false, bool use_cudnn = false]

- op : logsumexp
  backward : logsumexp_grad
  inputs :
    x : X
  outputs :
    out : Out

- op : lrn
  backward : lrn_grad
  extra :
    attrs : [bool use_mkldnn = false, bool is_test = false]

- op : lstsq
  inputs :
    {x : X, y : Y}
  outputs :
    {solution : Solution, residuals : Residuals, rank : Rank, singular_values : SingularValues}
  scalar :
    rcond :
      data_type : float
      support_tensor : true

- op : lu_unpack
  backward : lu_unpack_grad
  inputs :
    {x : X, y : Pivots}
  outputs :
    {pmat : Pmat, l : L, u : U}

- op : margin_cross_entropy
  backward : margin_cross_entropy_grad
  inputs:
    {logits : Logits, label : Label}
  outputs:
    {softmax : Softmax, loss : Loss}

- op : masked_select
  inputs :
    {x : X, mask : Mask}
  outputs :
    out : Y

- op : matmul (matmul_v2)
  backward : matmul_grad (matmul_v2_grad), matmul_double_grad (matmul_v2_grad_grad), matmul_triple_grad (matmul_v2_triple_grad)
  inputs :
    {x : X, y : Y}
  attrs :
    {transpose_x : trans_x, transpose_y : trans_y}
  outputs :
    out : Out
  extra :
    attrs : [bool use_mkldnn = false, str mkldnn_data_type = "float32"]
  complex_promote : [X, Y]

- op : matmul_with_flatten (mul)
  backward : matmul_with_flatten_grad (mul_grad)
  extra :
    attrs : [bool use_mkldnn = false, float scale_x = 1.0f, 'float[] scale_y = {1.0f}',
             float scale_out = 1.0f, bool force_fp32_output = false]

- op : matrix_nms
  inputs :
    {bboxes : BBoxes, scores : Scores}
  outputs :
    {out : Out, index : Index, roisnum : RoisNum}
  get_expected_kernel_type :
    matrix_nms : GetMatrixNmsExpectedKernelType

- op : matrix_power
  inputs :
    x : X
  outputs :
    out : Out

- op : matrix_rank
  inputs :
    {x : X, tol_tensor : TolTensor}
  outputs :
    out : Out
  manual_signature : [matrix_rank]

- op : max (reduce_max)
  backward : max_grad (reduce_max_grad)
  inputs:
    x : X
  attrs:
    { axis : dim,  keepdim : keep_dim}
  outputs:
    out : Out
  extra :
    attrs : [bool use_mkldnn = false]
  int_array:
    axis :
      data_type : int
      support_tensor : true
  get_expected_kernel_type :
    max : GetReduceExpectedKernelType
    max_grad : GetReduceGradExpectedKernelType
  manual_signature : [max]

- op : max_pool2d_with_index
  inputs :
    {x : X}
  outputs :
    {out : Out, mask : Mask}
  attrs :
    kernel_size : ksize

- op : max_pool3d_with_index
  inputs :
    {x : X}
  outputs :
    {out : Out, mask : Mask}
  attrs :
    kernel_size : ksize

- op : maximum (elementwise_max)
  backward : maximum_grad (elementwise_max_grad)
  inputs :
    {x : X, y : Y}
  outputs :
    {out : Out}
  extra :
    attrs : [bool use_mkldnn = false, str mkldnn_data_type = "float32",
             bool use_quantizer = false, float Scale_x = 1.0f, float Scale_y = 1.0f, float Scale_out = 1.0f]
  complex_promote : [X, Y]
  manual_signature : [maximum]

- op : maxout
  inputs :
    x : X
  outputs :
    out : Out

- op : mean (reduce_mean)
  backward : mean_grad (reduce_mean_grad)
  inputs :
    x : X
  outputs :
    out : Out
  attrs :
    {axis : dim, keepdim : keep_dim}
  extra :
    attrs : [bool use_mkldnn = false]

- op : mean_all (mean)
  backward : mean_all_grad (mean_grad)
  inputs :
    x : X
  outputs :
    out : Out

- op : merge_selected_rows
  inputs :
    x : X
  outputs :
    out : Out

- op : merged_adam_
  inputs :
    {param: Param, grad: Grad, learning_rate: LearningRate, moment1: Moment1, moment2: Moment2, beta1_pow: Beta1Pow, beta2_pow: Beta2Pow, master_param: MasterParam}
  outputs :
    {param_out: ParamOut, moment1_out: Moment1Out, moment2_out: Moment2Out, beta1_pow_out: Beta1PowOut, beta2_pow_out: Beta2PowOut, master_param_out: MasterParamOut}
  scalar :
    beta1 :
      data_type : float
      support_tensor : true
    beta2 :
      data_type : float
      support_tensor : true
    epsilon :
      data_type : float
      support_tensor : true

- op : merged_momentum_ (merged_momentum)
  inputs :
    {param : Param, grad : Grad, velocity : Velocity, learning_rate : LearningRate, master_param : MasterParam}
  outputs :
    {param_out : ParamOut, velocity_out : VelocityOut, master_param_out : MasterParamOut}

- op : meshgrid
  backward : meshgrid_grad
  inputs :
    inputs : X
  outputs :
    out : Out
  drop_empty_grad : [inputs_grad]

- op : min (reduce_min)
  backward : min_grad (reduce_min_grad)
  inputs:
    x : X
  outputs:
    out : Out
  attrs:
    { axis : dim,  keepdim : keep_dim}
  extra :
    attrs : [bool use_mkldnn = false]
  int_array:
    axis :
      data_type : int
      support_tensor : true
  get_expected_kernel_type :
    min : GetReduceExpectedKernelType
    min_grad : GetReduceGradExpectedKernelType
  manual_signature : [min]

- op : minimum (elementwise_min)
  backward : minimum_grad (elementwise_min_grad)
  inputs :
    {x : X, y : Y}
  outputs :
    {out : Out}
  extra :
    attrs : [bool use_mkldnn = false, str x_data_format = "", str y_data_format = "", str mkldnn_data_type = "float32",
             bool use_quantizer = false, float Scale_x = 1.0f, float Scale_y = 1.0f, float Scale_out = 1.0f]
  complex_promote : [X, Y]
  manual_signature : [minimum]

- op : mish
  backward : mish_grad
  inputs:
    {x : X, lambda : threshold}
  outputs:
    out: Out
  extra :
    attrs : [bool use_mkldnn = false]

- op : mode
  backward : mode_grad
  inputs :
    x : X
  outputs :
    {out : Out, indices : Indices}

- op : momentum_
  inputs :
    {param : Param, grad : Grad, velocity : Velocity, learning_rate : LearningRate, master_param : MasterParam}
  outputs :
    {param_out : ParamOut, velocity_out : VelocityOut, master_param_out : MasterParamOut}

- op : multi_dot
  backward : multi_dot_grad
  inputs :
    x : X
  outputs :
    out : Out
  drop_empty_grad : [x_grad]

- op : multiclass_nms3
  inputs :
    {bboxes : BBoxes, scores : Scores, rois_num : RoisNum}
  outputs :
    {out : Out, index : Index, nms_rois_num : NmsRoisNum}

- op : multinomial
  inputs :
    {x : X}
  outputs :
    out : Out
  scalar :
    num_samples :
      data_type : int
      support_tensor : true

- op : multiplex
  backward : multiplex_grad
  inputs :
    {inputs : X, index : Ids}
  outputs :
    out : Out
  drop_empty_grad : [inputs_grad]

- op : multiply (elementwise_mul)
  backward : multiply_grad (elementwise_mul_grad)
  inputs :
    {x : X, y : Y}
  outputs :
    out : Out
  extra :
    attrs : [bool use_mkldnn = false, str mkldnn_data_type = "float32",
             bool use_quantizer = false, float Scale_x = 1.0f, float Scale_y = 1.0f, float Scale_out = 1.0f]

- op : mv
  inputs :
    {x : X, vec : Vec}
  outputs :
    out : Out

- op : nanmedian
  backward : nanmedian_grad
  inputs :
    {x : X}
  outputs :
    {out : Out, medians : MedianIndex}
  int_array:
    axis:
      data_type : int
  extra:
    outputs : [medians]

- op : nce
  backward : nce_grad
  extra :
    attrs : [int trainer_id = 0, 'int64_t[] height_sections = {}', 'str[] epmap = {}',
             'str[] table_names = {}', 'int[] custom_neg_classes = {}']

- op : nearest_interp (nearest_interp_v2)
  backward : nearest_interp_grad (nearest_interp_v2_grad)
  inputs :
    {x : X, out_size : OutSize, size_tensor : SizeTensor, scale_tensor : Scale}
  outputs :
    output : Out
  extra :
    attrs : [bool use_mkldnn = false]

- op : nll_loss
  backward : nll_loss_grad
  inputs :
    {input : X, label : Label, weight : Weight}
  outputs :
    {out : Out, total_weight : Total_weight}

- op : nms
  inputs :
    x : Boxes
  outputs :
    out : KeepBoxesIdxs
  attrs :
    threshold : iou_threshold

- op : nonzero (where_index)
  inputs :
    condition : Condition
  outputs :
    out : Out

- op : norm
  backward : norm_grad
  inputs :
    x : X
  outputs :
    {out : Out, norm : Norm}
  extra :
    outputs : [norm]

- op : not_equal
  inputs :
    {x : X, y : Y}
  outputs :
    out : Out

- op : numel(size)
  inputs :
    x : Input
  outputs :
    size : Out

- op : one_hot (one_hot_v2)
  inputs :
    x : X
  outputs :
    out : Out
  scalar :
    depth :
      data_type : int
      tensor_name : depth_tensor

- op : overlap_add
  backward : overlap_add_grad
  inputs :
    x : X
  outputs :
    out : Out

- op : p_norm
  backward: p_norm_grad
  inputs :
    x : X
  outputs :
    out : Out

- op : pad2d
  backward : pad2d_grad
  extra :
    attrs : [bool use_mkldnn = false]

- op : pad3d
  backward : pad3d_grad, pad3d_double_grad
  inputs :
    x : X
  outputs :
    out : Out
  int_array:
    paddings :
      data_type : int
      tensor_name : Paddings
  attrs :
    pad_value : value
  extra :
    attrs : [bool use_mkldnn = false]

- op : partial_sum
  backward : partial_sum_grad
  extra :
    attrs : [bool use_mkldnn = false]

- op : pixel_shuffle
  backward : pixel_shuffle_grad
  inputs :
    x : X
  outputs :
    out : Out

- op : poisson
  inputs :
    x : X
  outputs :
    out : Out

- op : pool2d
  backward : pool2d_grad, pool2d_double_grad
  inputs :
    {x : X}
  outputs :
    {out : Out}
  attrs :
    {kernel_size : ksize}
  int_array:
    kernel_size :
      data_type : int
      support_tensor : true
  get_expected_kernel_type :
    pool2d : GetPoolExpectedKernelType
    pool2d_grad : GetPoolExpectedKernelType
    pool2d_double_grad : GetPoolDoubleGradExpectedKernelType
  extra :
    attrs : [bool use_mkldnn = false, bool use_quantizer = false,
              str mkldnn_data_type = "float32", bool is_test = false]

- op : pool3d
  backward : pool3d_grad
  inputs :
    {x : X}
  outputs :
    {out : Out}
  attrs :
    {kernel_size : ksize}
  get_expected_kernel_type :
    pool3d : GetPoolExpectedKernelType
    pool3d_grad : GetPoolExpectedKernelType
  extra :
    attrs : [bool use_mkldnn = false]

- op : pow
  backward : pow_grad, pow_double_grad, pow_triple_grad
  inputs :
    x : X
  outputs :
    out : Out
  attrs :
    y : factor
  scalar :
    y :
      data_type : float
      tensor_name : FactorTensor

- op : prelu
  backward : prelu_grad
  inputs :
    { x : X, alpha : Alpha}
  outputs :
    out : Out
  extra :
    attrs : [bool use_mkldnn = false, str mkldnn_data_type = "float32", bool is_test = false]

- op : print
  inputs :
    in : In
  outputs :
    out : Out

- op : prior_box
  inputs :
    {input: Input, image: Image}
  outputs :
    {out: Boxes, var: Variances}
  extra :
    attrs : [bool use_mkldnn = false, bool use_quantizer = false, str mkldnn_data_type = "float32"]

- op : prod (reduce_prod)
  backward : prod_grad (reduce_prod_grad)
  inputs:
    x : X
  outputs:
    out : Out
  attrs:
    { dims : dim,  keep_dim : keep_dim}
  int_array:
    dims :
      data_type : int
      support_tensor : true
  extra :
    attrs : [bool use_mkldnn = false]
  get_expected_kernel_type :
    prod : GetReduceExpectedKernelType
    prod_grad : GetReduceGradExpectedKernelType
  manual_signature : [prod]

- op : psroi_pool
  backward : psroi_pool_grad
  inputs :
    {x : X, boxes : ROIs, boxes_num : RoisNum}
  outputs :
    out : Out

- op : put_along_axis
  backward : put_along_axis_grad
  inputs :
    {arr : Input, indices : Index, values : Value}
  outputs :
    out : Result
  attrs :
    {axis : Axis, reduce : Reduce}

- op : qr
  backward : qr_grad
  inputs :
    x : X
  outputs :
    {q : Q, r : R}

- op : quantize_linear
  extra :
    attrs : [float moving_rate = 0.9]

- op : randint
  outputs :
    out : Out
  int_array:
    shape :
      data_type : int64_t
      tensor_name : ShapeTensor
      tensors_name : ShapeTensorList
  manual_signature : [randint]

- op : randperm
  outputs :
    out : Out
  extra :
    attrs : [int seed = 0]

- op : real
  backward : real_grad
  inputs :
    x : X
  outputs :
    out : Out

- op : reciprocal
  backward : reciprocal_grad
  inputs :
    x : X
  outputs :
    out : Out
  extra :
    attrs : [bool use_mkldnn = false, bool use_cudnn = false]

- op : relu
  backward : relu_grad, relu_double_grad (relu_grad_grad)
  inputs :
    x : X
  outputs :
    out : Out
  extra :
    attrs : [bool use_mkldnn = false, bool use_cudnn = false]

- op : relu6
  backward : relu6_grad
  inputs :
    x : X
  outputs :
    out : Out
  extra :
    attrs : [bool use_mkldnn = false, float threshold = 6.0]

- op : remainder (elementwise_mod)
  inputs :
    {x : X, y : Y}
  outputs :
    {out : Out}
  extra :
    attrs : [bool use_mkldnn = false, str mkldnn_data_type = "float32",
             bool use_quantizer = false, float Scale_x = 1.0f, float Scale_y = 1.0f, float Scale_out = 1.0f]
  complex_promote : [X, Y]
  manual_signature : [remainder]

- op : renorm
  backward : renorm_grad
  inputs :
    x : X
  outputs :
    out : Out
  extra :
    attrs : [bool use_mkldnn = false, bool use_cudnn = false]

- op : repeat_interleave
  inputs :
    x : X
  outputs :
    out : Out
  attrs :
    repeats : Repeats

- op : reshape (reshape2)
  backward : reshape_grad (reshape2_grad)
  inputs:
    x : X
  outputs:
    out : Out
    xshape: XShape
  int_array:
    shape :
      data_type : int
      tensor_name : Shape
      tensors_name : ShapeTensor
  extra :
    attrs : [bool use_mkldnn = false, str mkldnn_data_type = "float32", bool use_quantizer = false]

- op : reverse
  inputs:
    x : X
  outputs:
    out : Out
  int_array:
    axis :
      data_type : int
      support_tensor : true
  manual_signature : [reverse]

- op : rmsprop_
  inputs :
    {param: Param, mean_square: MeanSquare, mean_grad: MeanGrad, learning_rate: LearningRate, grad: Grad, moment: Moment, master_param: MasterParam}
  outputs :
    {param_out: ParamOut, moment_out: MomentOut, mean_square_out: MeanSquareOut, mean_grad_out: MeanGradOut, master_param_outs: MasterParamOut}

- op : rnn
  backward : rnn_grad
  inputs:
    { x : Input, pre_state : PreState, weight_list : WeightList, sequence_length : SequenceLength}
  outputs:
    { out : Out, dropout_state_out : DropoutState, state : State, reserve : Reserve}
  drop_empty_grad : [pre_state_grad, weight_list_grad]

- op : roi_align
  backward : roi_align_grad
  inputs :
    {x : X, boxes : ROIs, boxes_num : RoisNum}
  outputs :
    out : Out

- op : roi_pool
  backward : roi_pool_grad
  inputs :
    {x : X, boxes : ROIs, boxes_num : RoisNum}
  outputs :
    {out : Out, arg_max : Argmax}

- op : roll
  backward : roll_grad
  inputs :
    x : X
  outputs :
    out : Out
  int_array :
    shifts :
      data_type : int64_t
      tensor_name : ShiftsTensor

- op : round
  backward : round_grad
  inputs :
    x : X
  outputs :
    out : Out
  extra :
    attrs : [bool use_mkldnn = false, bool use_cudnn = false]

- op : rsqrt
  backward : rsqrt_grad, rsqrt_double_grad (rsqrt_grad_grad)
  inputs :
    x : X
  outputs :
    out : Out
  extra :
    attrs : [bool use_mkldnn = false, bool use_cudnn = false]

- op : scale
  backward : scale_grad
  inputs :
    x : X
  outputs :
    out : Out
  scalar :
    scale :
      data_type : float
      tensor_name : ScaleTensor
  extra :
    attrs : [bool use_mkldnn = false]

- op : scatter
  backward : scatter_grad
  inputs :
    {x : X, index : Ids, updates : Updates}
  outputs :
    out : Out

- op : scatter_nd_add
  backward : scatter_nd_add_grad
  inputs :
    {x : X, index : Index, updates : Updates}
  outputs :
    out : Out

- op : searchsorted
  inputs :
    {sorted_sequence : SortedSequence, values : Values}
  outputs :
    out : Out

- op : seed
  extra :
    attrs : [bool deterministic = false, str rng_name = "", bool force_cpu = false]

- op : segment_pool
  backward : segment_pool_grad
  inputs :
    {x : X, segment_ids : SegmentIds}
  outputs :
    {out : Out, summed_ids : SummedIds}

- op : selu
  backward : selu_grad
  inputs :
    x : X
  outputs :
    out : Out

- op : send_u_recv(graph_send_recv)
  backward : send_u_recv_grad(graph_send_recv_grad)
  inputs :
    {x : X, src_index : Src_index, dst_index : Dst_index}
  outputs :
    {out : Out, dst_count : Dst_count}
  int_array :
    out_size:
      data_type : int64_t
      tensor_name : Out_size

- op : send_ue_recv(graph_send_ue_recv)
  backward : send_ue_recv_grad(graph_send_ue_recv_grad)
  inputs :
    {x : X, y : Y, src_index : Src_index, dst_index : Dst_index}
  outputs :
    {out : Out, dst_count : Dst_count}
  int_array :
    out_size:
      data_type : int64_t
      tensor_name : Out_size

- op : send_uv (graph_send_uv)
  backward : send_uv_grad (graph_send_uv_grad)

- op : sequence_softmax
  backward : sequence_softmax_grad
  extra :
    attrs : [str data_format = "AnyLayout"]

- op : sgd_
  inputs :
    {param : Param, learning_rate : LearningRate, grad : Grad, master_param : MasterParam}
  outputs :
    {param_out : ParamOut, master_param_out : MasterParamOut}
  get_expected_kernel_type :
    sgd_ : GetSgdExpectedKernelType
  extra :
    attrs : [bool use_mkldnn=false]

<<<<<<< HEAD
- op : shadow_output
  inputs: {x: x}
  outputs: {out: out}

=======
>>>>>>> e2e0d296
- op : shape
  inputs :
    input : Input
  outputs :
    out : Out

- op : shape
  extra :
    attrs : [bool use_mkldnn = false, str mkldnn_data_type = "float32"]

- op : shard_index
  inputs :
    input : X
  outputs :
    out : Out

- op : share_buffer
  inputs :
    x : X
  outputs :
    out : Out
    xout : XOut

- op : shuffle_channel
  backward : shuffle_channel_grad
  extra :
    attrs : [bool use_mkldnn = false]

- op : sigmoid
  backward : sigmoid_grad, sigmoid_double_grad (sigmoid_grad_grad), sigmoid_triple_grad
  inputs :
    x : X
  outputs :
    out : Out
  extra :
    attrs : [bool use_mkldnn = false, bool use_cudnn = false]

- op : sign
  backward : sign_grad
  inputs :
    x : X
  outputs :
    out : Out

- op : silu
  backward : silu_grad, silu_double_grad
  inputs :
    x : X
  outputs :
    out : Out
  extra :
    attrs : [bool use_mkldnn = false, bool use_cudnn = false]

- op : sin
  backward : sin_grad, sin_double_grad, sin_triple_grad
  inputs :
    x : X
  outputs :
    out : Out
  extra :
    attrs : [bool use_mkldnn = false, bool use_cudnn = false]

- op : sinh
  backward : sinh_grad
  inputs :
    x : X
  outputs :
    out : Out
  extra :
    attrs : [bool use_mkldnn = false, bool use_cudnn = false]

- op : slice
  backward : slice_grad
  inputs :
    input : Input
  outputs :
    out : Out
  extra :
    attrs : [bool use_mkldnn = false, str mkldnn_data_type = "float32"]
  int_array :
    starts :
      data_type : int
      tensor_name : StartsTensor
      tensors_name : StartsTensorList
    ends :
      data_type : int
      tensor_name : EndsTensor
      tensors_name : EndsTensorList

- op : slogdet(slogdeterminant)
  backward : slogdet_grad(slogdeterminant_grad)
  inputs :
    x : Input
  outputs :
    out : Out

- op : softmax
  backward : softmax_grad
  inputs :
    x : X
  outputs :
    out : Out
  get_expected_kernel_type :
    softmax : GetSoftmaxExpectedKernelType
    softmax_grad : GetSoftmaxGradExpectedKernelType
  extra :
    attrs : [str data_format = "AnyLayout", bool use_cudnn=false, bool use_mkldnn = false, str mkldnn_data_type = "float32", bool is_test = false]

- op : softplus
  backward : softplus_grad, softplus_double_grad
  inputs :
    x : X
  outputs :
    out : Out
  extra :
    attrs : [bool use_mkldnn = false, bool use_cudnn = false]

- op : softshrink
  backward : softshrink_grad
  inputs :
    x : X
  outputs :
    out : Out
  attrs :
    threshold : lambda

- op : softsign
  backward : softsign_grad
  inputs :
    x : X
  outputs :
    out : Out
  extra :
    attrs : [bool use_mkldnn = false, bool use_cudnn = false]

- op : solve
  inputs :
    {x : X, y : Y}
  outputs :
    out : Out

- op : spectral_norm
  backward : spectral_norm_grad
  inputs :
    {weight : Weight, u : U, v : V}
  outputs :
    out : Out

- op : split
  inputs:
    x : X
  outputs:
    out : Out
  int_array:
      sections :
          data_type : int
  scalar :
      axis :
        data_type : int
        support_tensor : true

- op : split_with_num
  scalar :
      axis :
        data_type : int
        support_tensor : true
        tensor_name : AxisTensor

- op : sqrt
  backward : sqrt_grad, sqrt_double_grad (sqrt_grad_grad)
  inputs :
    x : X
  outputs :
    out : Out
  extra :
    attrs : [bool use_mkldnn = false, bool use_cudnn = false]

- op : square
  backward : square_grad, square_double_grad (square_grad_grad)
  inputs :
    x : X
  outputs :
    out : Out
  extra :
    attrs : [bool use_mkldnn = false, bool use_cudnn = false]

- op : squeeze (squeeze2)
  backward : squeeze_grad (squeeze2_grad), squeeze_double_grad(squeeze2_double_grad)
  inputs :
    x : X
  attrs :
   axis : axes
  outputs :
    {out : Out, xshape : XShape}
  int_array:
    axis :
      data_type : int
      support_tensor : true
  extra :
    attrs : [bool use_mkldnn = false, str mkldnn_data_type = "float32"]
    outputs : [xshape]

- op : stack
  backward : stack_grad
  inputs :
    x : X
  outputs :
    out : Y
  extra :
    attrs : [bool use_mkldnn = false]
  drop_empty_grad : [x_grad]

- op : stanh
  backward : stanh_grad
  inputs :
    x : X
  outputs :
    out : Out

- op : strided_slice
  backward : strided_slice_grad
  inputs :
    x : Input
  outputs :
    out : Out
  int_array :
    starts :
      data_type : int
      tensor_name : StartsTensor
      tensors_name : StartsTensorList
    ends :
      data_type : int
      tensor_name : EndsTensor
      tensors_name : EndsTensorList
    strides :
      data_type : int
      tensor_name : StridesTensor
      tensors_name : StridesTensorList
  manual_signature : [strided_slice, strided_slice_grad]
  get_expected_kernel_type :
    strided_slice : GetStridedSliceExpectedKernelType
    strided_slice_grad : GetStridedSliceGradExpectedKernelType

- op : subtract (elementwise_sub)
  backward : subtract_grad (elementwise_sub_grad)
  inputs :
    {x : X, y: Y}
  outputs :
    out : Out
  extra :
    attrs : [bool use_mkldnn = false, str mkldnn_data_type = "float32",
             bool use_quantizer = false, float Scale_x = 1.0f, float Scale_y = 1.0f, float Scale_out = 1.0f]

- op : sum (reduce_sum)
  backward : sum_grad (reduce_sum_grad), sum_double_grad
  inputs:
    {x : X}
  outputs:
    out : Out
  attrs:
    { axis : dim,  keepdim : keep_dim, dtype : out_dtype}
  extra :
    attrs : [bool use_mkldnn = false]
  int_array:
      axis :
        data_type : int
        support_tensor : true
  get_expected_kernel_type :
    sum : GetReduceExpectedKernelType
    sum_grad : GetReduceGradExpectedKernelType
  manual_signature : [sum]

- op : svd
  backward : svd_grad
  inputs :
    x : X
  outputs :
    {u : U, s : S, vh : VH}

- op : swish
  backward : swish_grad
  inputs :
    x : X
  outputs :
    out : Out
  extra :
    attrs : [bool use_mkldnn = false, float beta = 1.0]

- op : sync_batch_norm
  inputs :
    {x : X, scale : Scale, bias : Bias, mean : Mean, variance : Variance}
  outputs :
    {y : Y, mean_out : MeanOut, variance_out : VarianceOut, saved_mean : SavedMean, saved_variance : SavedVariance, reserve_space : ReserveSpace}
  backward : sync_batch_norm_grad
  extra :
    attrs : [bool use_mkldnn = false, bool fuse_with_relu = false]

- op : take_along_axis
  backward : take_along_axis_grad
  inputs :
    {arr : Input, indices : Index}
  outputs :
    out : Result
  attrs :
    axis : Axis

- op : tan
  backward : tan_grad
  inputs :
    x : X
  outputs :
    out : Out
  extra :
    attrs : [bool use_mkldnn = false, bool use_cudnn = false]

- op : tanh
  backward : tanh_grad, tanh_double_grad (tanh_grad_grad), tanh_triple_grad
  inputs :
    x : X
  outputs :
    out : Out
  extra :
    attrs : [bool use_mkldnn = false, bool use_cudnn = false]

- op : tanh_shrink
  backward : tanh_shrink_grad
  inputs :
    x : X
  outputs :
    out : Out
  extra :
    attrs : [bool use_mkldnn = false, bool use_cudnn = false]

- op : thresholded_relu
  inputs :
    x : X
  outputs :
    out : Out

- op : tile
  backward : tile_grad, tile_double_grad
  inputs :
    x : X
  outputs :
    out : Out
  int_array:
    repeat_times :
      data_type : int
      tensor_name : RepeatTimes
      tensors_name : repeat_times_tensor

- op : topk (top_k_v2)
  backward : topk_grad (top_k_v2_grad)
  inputs :
    x : X
  outputs :
    {out : Out, indices : Indices}
  scalar :
    k :
      data_type : int
      tensor_name : K

- op : trace
  inputs :
    x : Input
  outputs :
    out : Out

- op : transpose (transpose2)
  backward : transpose_grad (transpose2_grad)
  inputs :
    x : X
  outputs :
    out : Out
  attrs:
    perm : axis
  extra :
    outputs : [XShape]
    attrs : [bool use_mkldnn = false, str data_format = "AnyLayout", str mkldnn_data_type = "float32"]

- op : triangular_solve
  backward : triangular_solve_grad
  inputs :
    {x : X, y : Y}
  outputs :
    out : Out

- op : tril_triu
  backward : tril_triu_grad
  inputs :
    {x: X}
  outputs :
    {out : Out}

- op : trilinear_interp (trilinear_interp_v2)
  backward : trilinear_interp_grad (trilinear_interp_v2_grad)
  inputs :
    {x : X, out_size : OutSize, size_tensor : SizeTensor, scale_tensor : Scale}
  outputs :
    output : Out
  extra :
    attrs : [bool use_mkldnn = false]

- op : trunc
  inputs :
    input : X
  outputs :
    out : Out

- op : truncated_gaussian_random
  outputs :
    out : Out

- op : unbind
  inputs :
    input : X
  outputs :
    out : Out

- op : unfold
  inputs :
    x : X
  outputs :
    out : Y

- op : uniform (uniform_random)
  outputs :
    out : Out
  int_array :
    shape :
      data_type : int64_t
      tensor_name : ShapeTensor
      tensors_name : ShapeTensorList
  scalar :
      min :
        data_type : float
        support_tensor : true
      max :
        data_type : float
        support_tensor : true
  manual_signature : [uniform]

- op : uniform_inplace (uniform_random_inplace)
  backward : uniform_inplace_grad(uniform_random_inplace_grad)
  inputs :
    x : X
  outputs :
    out : Out

- op : unique
  inputs :
    {x : X}
  outputs :
    {out : Out, indices : Indices, inverse : Index, counts : Counts}
  get_expected_kernel_type :
    unique : GetUniqueExpectedKernelType
  manual_signature : [unique]

- op : unique_consecutive
  inputs :
    x : X
  outputs :
    {out : Out, index : Index, counts : Counts}

- op : unpool
  inputs :
    {x : X, indices: Indices}
  outputs :
    out : Out
  int_array :
    output_size:
      data_type : int
      support_tensor : true

- op : unpool3d
  inputs :
    {x : X, indices: Indices}
  outputs :
    out : Out

- op : unsqueeze (unsqueeze2)
  backward : unsqueeze_grad (unsqueeze2_grad), unsqueeze_double_grad(unsqueeze2_double_grad)
  inputs :
    x : X
  attrs :
   axis : axes
  outputs :
    {out : Out, xshape : XShape}
  int_array:
    axis :
      data_type : int
      tensor_name : AxesTensor
      tensors_name : AxesTensorList
  extra :
    outputs : [xshape]

- op : unstack
  backward : unstack_grad
  inputs :
    x : X
  outputs :
    out : Y

- op : update_loss_scaling_
  inputs :
    {x : X, found_infinite : FoundInfinite, prev_loss_scaling : PrevLossScaling, in_good_steps : InGoodSteps, in_bad_steps : InBadSteps}
  outputs :
    {out : Out, loss_scaling : LossScaling, out_good_steps : OutGoodSteps, out_bad_steps : OutBadSteps}
  scalar :
    stop_update :
      data_type : bool
      tensor_name : StopUpdate
  get_expected_kernel_type :
    update_loss_scaling_ : GetUpdateLossScalingExpectedKernelType

- op : viterbi_decode
  inputs :
    {potentials : Input, transition_params : Transition, lengths : Length}
  outputs :
    {scores : Scores, path : Path}

- op : warpctc
  backward : warpctc_grad
  inputs :
    {logits : Logits, label : Label, logits_length : LogitsLength, labels_length : LabelLength}
  outputs :
    {warpctcgrad : WarpCTCGrad, loss : Loss}

- op : where
  backward : where_grad
  inputs :
    {condition : Condition, x : X, y : Y}
  outputs :
    out : Out

- op : while
  backward : while_grad
  extra :
    attrs : ['str[] skip_eager_deletion_vars = {}']

- op : yolo_box
  inputs :
    {x : X, img_size : ImgSize}
  outputs :
    {boxes : Boxes, scores : Scores}

- op : yolo_loss (yolov3_loss)
  backward: yolo_loss_grad (yolov3_loss_grad)
  inputs :
    {x : X,  gt_box : GTBox, gt_label : GTLabel ,gt_score : GTScore}
  outputs :
    {loss : Loss , objectness_mask : ObjectnessMask, gt_match_mask : GTMatchMask}
  get_expected_kernel_type :
    yolo_loss : GetYoloLossExpectedKernelType
    yolo_loss_grad : GetYoloLossExpectedKernelType

- op: channel_shuffle
  inputs:
    {x: X}
  outputs:
    {out: Out}

- op: fetch (fetch_v2)
  inputs: {x: X}
  outputs: {out: Out}

- op: full_batch_size_like (fill_constant_batch_size_like)
  inputs:
    {input: Input}
  outputs:
    {out: Out}

- op: logspace
  inputs:
    {start: Start, stop: Stop, num: Num, base: Base}
  outputs:
    {out: Out}

- op: lu
  backward: lu_grad
  inputs:
    x: X
  outputs:
    {out: Out, pivots : Pivots, infos : Infos}
  attrs:
    pivot : pivots

- op: reindex_graph (graph_reindex)
  inputs :
    {x : X, neighbors : Neighbors, count : Count, hashtable_value : HashTable_Value, hashtable_index : HashTable_Index}
  outputs :
    {reindex_src : Reindex_Src, reindex_dst : Reindex_Dst, out_nodes : Out_Nodes}

- op: rrelu
  inputs:
    {x: X}
  outputs:
    {out: Out, noise: Noise}

- op: sigmoid_cross_entropy_with_logits
  backward: sigmoid_cross_entropy_with_logits_grad
  inputs :
    {x: X, label: Label}
  outputs :
    out : Out

- op: squared_l2_norm
  backward: squared_l2_norm_grad
  inputs :
    x : X
  outputs :
    out : Out

- op: temporal_shift
  backward: temporal_shift_grad
  inputs :
    x : X
  outputs :
    out : Out<|MERGE_RESOLUTION|>--- conflicted
+++ resolved
@@ -2412,13 +2412,10 @@
   extra :
     attrs : [bool use_mkldnn=false]
 
-<<<<<<< HEAD
 - op : shadow_output
   inputs: {x: x}
   outputs: {out: out}
 
-=======
->>>>>>> e2e0d296
 - op : shape
   inputs :
     input : Input
