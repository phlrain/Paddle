/* Copyright (c) 2022 PaddlePaddle Authors. All Rights Reserved.

Licensed under the Apache License, Version 2.0 (the "License");
you may not use this file except in compliance with the License.
You may obtain a copy of the License at

    http://www.apache.org/licenses/LICENSE-2.0

Unless required by applicable law or agreed to in writing, software
distributed under the License is distributed on an "AS IS" BASIS,
WITHOUT WARRANTIES OR CONDITIONS OF ANY KIND, either express or implied.
See the License for the specific language governing permissions and
limitations under the License. */

#include "paddle/phi/api/lib/api_custom_impl.h"

#include "paddle/phi/api/lib/api_gen_utils.h"
#include "paddle/phi/api/lib/data_transform.h"
#include "paddle/phi/api/lib/kernel_dispatch.h"
#include "paddle/phi/api/lib/utils/storage.h"
#include "paddle/phi/core/compat/convert_utils.h"
#include "paddle/phi/core/kernel_registry.h"
#include "paddle/phi/core/meta_tensor.h"
#include "paddle/phi/infermeta/backward.h"
#include "paddle/phi/infermeta/binary.h"
#include "paddle/phi/infermeta/multiary.h"
#include "paddle/phi/infermeta/nullary.h"
#include "paddle/phi/infermeta/unary.h"

#include "glog/logging.h"

namespace paddle {
namespace experimental {

// TODO(chenweihang):  the original sum grad op can support higher-level
// differentiation,
// but if we use this impl, it will not support. We need to be able to reuse
// the autograd API here, which is not yet implemented
// TODO(chenweihang): we should support call generated api in custom api impl
std::vector<Tensor> add_n_grad_impl(const std::vector<Tensor>& x,
                                    const Tensor& out_grad) {
  auto kernel_key_set = ParseKernelKeyByInputArgs(out_grad);
  auto kernel_key = kernel_key_set.GetHighestPriorityKernelKey();

  Backend kernel_backend = kernel_key.backend();
  DataLayout kernel_layout = kernel_key.layout();
  DataType kernel_data_type = kernel_key.dtype();

  auto kernel = phi::KernelFactory::Instance().SelectKernelOrThrowError(
      "scale", {kernel_backend, kernel_layout, kernel_data_type});
  VLOG(6) << "add_n_grad API kernel key: [" << kernel_backend << ", "
          << kernel_layout << ", " << kernel_data_type << "]";
  VLOG(6) << "add_n_grad API kernel: " << kernel;

  auto* dev_ctx = GetDeviceContextByBackend(kernel_backend);

  auto dense_out_grad = PrepareData(out_grad, kernel.InputAt(0), {});

  size_t out_number = x.size();
  std::vector<Tensor> x_grad;
  auto dense_x_grad = SetKernelOutput(out_number, kernel_backend, &x_grad);

  using kernel_signature = void (*)(const platform::DeviceContext&,
                                    const phi::DenseTensor&,
                                    const phi::Scalar&,
                                    float,
                                    bool,
                                    phi::DenseTensor*);
  auto* kernel_fn = kernel.GetVariadicKernelFn<kernel_signature>();

  for (auto* dense_x_grad_t : dense_x_grad) {
    phi::MetaTensor meta_out(dense_x_grad_t);
    phi::UnchangedInferMeta(MakeMetaTensor(*dense_out_grad), &meta_out);
    (*kernel_fn)(
        *dev_ctx, *dense_out_grad, phi::Scalar(1.0), 0.0, true, dense_x_grad_t);
  }

  return x_grad;
}

Tensor copy_to_impl(const Tensor& x, Place place, bool blocking) {
  auto kernel_key_set = ParseKernelKeyByInputArgs(x);
  kernel_key_set.backend_set =
      kernel_key_set.backend_set | BackendSet(phi::TransToPhiBackend(place));
  auto kernel_key = kernel_key_set.GetHighestPriorityKernelKey();
  auto kernel = phi::KernelFactory::Instance().SelectKernelOrThrowError(
      "copy", kernel_key);

  VLOG(6) << "copy API kernel key: " << kernel_key;
  VLOG(6) << "copy API kernel: " << kernel;

  auto* dev_ctx = GetDeviceContextByBackend(kernel_key.backend());

  auto dense_x = TensorToDenseTensor(x);

  Tensor out;
  auto kernel_out = SetKernelOutput(kernel_key.backend(), &out);
  phi::MetaTensor meta_out(kernel_out);
  phi::UnchangedInferMeta(*dense_x, &meta_out);

  using kernel_signature = void (*)(const platform::DeviceContext&,
                                    const phi::DenseTensor&,
                                    phi::Place,
                                    bool,
                                    phi::DenseTensor*);

  auto* kernel_fn = kernel.GetVariadicKernelFn<kernel_signature>();
  (*kernel_fn)(*dev_ctx, *dense_x, place, blocking, kernel_out);

  return out;
}

std::vector<Tensor> split_impl(const Tensor& x,
                               const IntArray& num_or_sections,
                               const Scalar& axis) {
  auto kernel_key_set = ParseKernelKeyByInputArgs(x);
  auto kernel_key = kernel_key_set.GetHighestPriorityKernelKey();

  Backend kernel_backend = kernel_key.backend();
  DataLayout kernel_layout = kernel_key.layout();
  DataType kernel_data_type = kernel_key.dtype();

  auto kernel = phi::KernelFactory::Instance().SelectKernelOrThrowError(
      "split", {kernel_backend, kernel_layout, kernel_data_type});
  VLOG(6) << "split API kernel key: [" << kernel_backend << ", "
          << kernel_layout << ", " << kernel_data_type << "]";
  VLOG(6) << "split API kernel: " << kernel;

  auto* dev_ctx = GetDeviceContextByBackend(kernel_backend);

  auto dense_x = PrepareData(x, kernel.InputAt(0), {});

  // Calculate the number of out tensors
  size_t out_number;
  if (num_or_sections.GetData().size() == 1) {
    out_number = num_or_sections.GetData()[0];
  } else {
    out_number = num_or_sections.GetData().size();
  }

  std::vector<Tensor> out;
  auto dense_outs = SetKernelOutput(out_number, kernel_backend, &out);
  std::vector<phi::MetaTensor> meta_outs;
  meta_outs.reserve(out_number);
  std::vector<phi::MetaTensor*> meta_out_ptrs;
  meta_out_ptrs.reserve(out_number);
  for (size_t i = 0; i < out_number; ++i) {
    meta_outs.push_back(dense_outs[i]);
    meta_out_ptrs.push_back(&meta_outs.back());
  }

  phi::SplitInferMeta(
      MakeMetaTensor(*dense_x), num_or_sections, axis, meta_out_ptrs);

  using kernel_signature = void (*)(const platform::DeviceContext&,
                                    const phi::DenseTensor&,
                                    const phi::IntArray&,
                                    const phi::Scalar&,
                                    std::vector<phi::DenseTensor*>&);
  auto* kernel_fn = kernel.GetVariadicKernelFn<kernel_signature>();
  (*kernel_fn)(*dev_ctx,
               *dense_x,
               phi::IntArray(num_or_sections),
               phi::Scalar(axis),
               dense_outs);

  return out;
}

<<<<<<< HEAD
std::tuple<Tensor, Tensor, Tensor, Tensor, Tensor, Tensor> batch_norm_impl(
    const Tensor& x,
    const Tensor& scale,
    const Tensor& bias,
    const Tensor& mean,
    const Tensor& variance,
    float momentum,
    float epsilon,
    const std::string& data_layout,
    bool is_test,
    bool use_global_stats,
    bool trainable_statistics,
    bool fuse_with_relu) {
  Backend kernel_backend = Backend::UNDEFINED;
  DataLayout kernel_layout = DataLayout::UNDEFINED;
  DataType kernel_data_type = DataType::UNDEFINED;

  kernel_data_type = ParseDataType(x);

  if (kernel_backend == Backend::UNDEFINED ||
      kernel_layout == DataLayout::UNDEFINED ||
      kernel_data_type == DataType::UNDEFINED) {
    auto kernel_key_set = ParseKernelKeyByInputArgs(x);
    auto kernel_key = kernel_key_set.GetHighestPriorityKernelKey();
    if (kernel_backend == Backend::UNDEFINED) {
      kernel_backend = kernel_key.backend();
    }
    if (kernel_layout == DataLayout::UNDEFINED) {
      kernel_layout = kernel_key.layout();
    }
    if (kernel_data_type == DataType::UNDEFINED) {
      kernel_data_type = kernel_key.dtype();
    }
  }

  const auto& kernel = phi::KernelFactory::Instance().SelectKernelOrThrowError(
      "batch_norm", {kernel_backend, kernel_layout, kernel_data_type});
  VLOG(6) << "batch_norm API kernel key: [" << kernel_backend << ", "
          << kernel_layout << ", " << kernel_data_type << "]";
  VLOG(6) << "batch_norm API kernel: " << kernel;

  auto* dev_ctx = GetDeviceContextByBackend(kernel_backend);

  auto input_x = PrepareData(x, kernel.InputAt(0), {});
  auto input_scale = PrepareData(scale, kernel.InputAt(1), {});
  auto input_bias = PrepareData(bias, kernel.InputAt(2), {});
  auto input_mean = PrepareData(mean, kernel.InputAt(3), {});
  auto input_variance = PrepareData(variance, kernel.InputAt(4), {});

  std::tuple<Tensor, Tensor, Tensor, Tensor, Tensor, Tensor> api_output;
  auto kernel_out_0 = SetKernelOutput(kernel_backend, &std::get<0>(api_output));
  std::get<1>(api_output).set_impl(mean.impl());
  std::get<2>(api_output).set_impl(variance.impl());
  auto kernel_out_1 = SetKernelOutput(kernel_backend, &std::get<1>(api_output));
  auto kernel_out_2 = SetKernelOutput(kernel_backend, &std::get<2>(api_output));
  auto kernel_out_3 = SetKernelOutput(kernel_backend, &std::get<3>(api_output));
  auto kernel_out_4 = SetKernelOutput(kernel_backend, &std::get<4>(api_output));
  auto kernel_out_5 = SetKernelOutput(kernel_backend, &std::get<5>(api_output));
  phi::MetaTensor meta_out_0(kernel_out_0);
  phi::MetaTensor meta_out_1(kernel_out_1);
  phi::MetaTensor meta_out_2(kernel_out_2);
  phi::MetaTensor meta_out_3(kernel_out_3);
  phi::MetaTensor meta_out_4(kernel_out_4);
  phi::MetaTensor meta_out_5(kernel_out_5);

  phi::BatchNormInferMeta(MakeMetaTensor(*input_x),
                          MakeMetaTensor(*input_scale),
                          MakeMetaTensor(*input_bias),
                          MakeMetaTensor(*input_mean),
                          MakeMetaTensor(*input_variance),
                          momentum,
                          epsilon,
                          data_layout,
                          is_test,
                          use_global_stats,
                          trainable_statistics,
                          fuse_with_relu,
                          &meta_out_0,
                          &meta_out_1,
                          &meta_out_2,
                          &meta_out_3,
                          &meta_out_4,
                          &meta_out_5);

  using kernel_signature = void (*)(const platform::DeviceContext&,
                                    const phi::DenseTensor&,
                                    const phi::DenseTensor&,
                                    const phi::DenseTensor&,
                                    const phi::DenseTensor&,
                                    const phi::DenseTensor&,
                                    float,
                                    float,
                                    const std::string&,
                                    bool,
                                    bool,
                                    bool,
                                    bool,
                                    phi::DenseTensor*,
                                    phi::DenseTensor*,
                                    phi::DenseTensor*,
                                    phi::DenseTensor*,
                                    phi::DenseTensor*,
                                    phi::DenseTensor*);
  auto* kernel_fn = kernel.GetVariadicKernelFn<kernel_signature>();
  {
    (*kernel_fn)(*dev_ctx,
                 *input_x,
                 *input_scale,
                 *input_bias,
                 *input_mean,
                 *input_variance,
                 momentum,
                 epsilon,
                 data_layout,
                 is_test,
                 use_global_stats,
                 trainable_statistics,
                 fuse_with_relu,
                 kernel_out_0,
                 kernel_out_1,
                 kernel_out_2,
                 kernel_out_3,
                 kernel_out_4,
                 kernel_out_5);
  }

  return api_output;
=======
std::vector<Tensor> concat_grad_impl(const std::vector<Tensor>& x,
                                     const Tensor& out_grad,
                                     const Scalar& axis) {
  auto kernel_key_set = ParseKernelKeyByInputArgs(out_grad);
  auto kernel_key = kernel_key_set.GetHighestPriorityKernelKey();

  Backend kernel_backend = kernel_key.backend();
  DataLayout kernel_layout = kernel_key.layout();
  DataType kernel_data_type = kernel_key.dtype();

  auto kernel = phi::KernelFactory::Instance().SelectKernelOrThrowError(
      "concat_grad", {kernel_backend, kernel_layout, kernel_data_type});
  VLOG(6) << "concat_grad API kernel key: [" << kernel_backend << ", "
          << kernel_layout << ", " << kernel_data_type << "]";
  VLOG(6) << "concat_grad API kernel: " << kernel;

  auto* dev_ctx = GetDeviceContextByBackend(kernel_backend);

  // std::unique_ptr<std::vector<phi::DenseTensor>>
  auto dense_x = PrepareData(x, kernel.InputAt(0), {});
  auto dense_out_grad = PrepareData(out_grad, kernel.InputAt(1), {});

  // Calculate the number of out tensors
  size_t out_number = x.size();
  std::vector<Tensor> x_grad;
  auto dense_x_grad = SetKernelOutput(out_number, kernel_backend, &x_grad);

  std::vector<phi::MetaTensor> meta_x;
  meta_x.reserve(x.size());
  std::vector<phi::MetaTensor*> meta_x_ptrs;
  meta_x_ptrs.reserve(x.size());
  for (const auto& t : *dense_x) {
    meta_x.push_back(t);
    meta_x_ptrs.push_back(&meta_x.back());
  }

  std::vector<phi::MetaTensor> meta_x_grad;
  meta_x_grad.reserve(x.size());
  std::vector<phi::MetaTensor*> meta_x_grad_ptrs;
  meta_x_grad_ptrs.reserve(x.size());
  for (size_t i = 0; i < out_number; ++i) {
    meta_x_grad.push_back(*dense_x_grad[i]);
    meta_x_grad_ptrs.push_back(&meta_x_grad.back());
  }

  phi::UnchangedMultiInferMeta(meta_x_ptrs, meta_x_grad_ptrs);

  std::vector<const phi::DenseTensor*> dense_x_ptr;
  dense_x_ptr.reserve(x.size());
  for (const auto& t : *dense_x) {
    dense_x_ptr.push_back(&t);
  }

  using kernel_signature = void (*)(const platform::DeviceContext&,
                                    const std::vector<const phi::DenseTensor*>&,
                                    const phi::DenseTensor&,
                                    const phi::Scalar&,
                                    std::vector<phi::DenseTensor*>);
  auto* kernel_fn = kernel.GetVariadicKernelFn<kernel_signature>();
  (*kernel_fn)(
      *dev_ctx, dense_x_ptr, *dense_out_grad, phi::Scalar(axis), dense_x_grad);

  return x_grad;
>>>>>>> 119816f9
}

}  // namespace experimental
}  // namespace paddle<|MERGE_RESOLUTION|>--- conflicted
+++ resolved
@@ -167,7 +167,6 @@
   return out;
 }
 
-<<<<<<< HEAD
 std::tuple<Tensor, Tensor, Tensor, Tensor, Tensor, Tensor> batch_norm_impl(
     const Tensor& x,
     const Tensor& scale,
@@ -295,7 +294,8 @@
   }
 
   return api_output;
-=======
+}
+
 std::vector<Tensor> concat_grad_impl(const std::vector<Tensor>& x,
                                      const Tensor& out_grad,
                                      const Scalar& axis) {
@@ -359,7 +359,6 @@
       *dev_ctx, dense_x_ptr, *dense_out_grad, phi::Scalar(axis), dense_x_grad);
 
   return x_grad;
->>>>>>> 119816f9
 }
 
 }  // namespace experimental
