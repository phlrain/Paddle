/* Copyright (c) 2022 PaddlePaddle Authors. All Rights Reserved.

Licensed under the Apache License, Version 2.0 (the "License");
you may not use this file except in compliance with the License.
You may obtain a copy of the License at

    http://www.apache.org/licenses/LICENSE-2.0

Unless required by applicable law or agreed to in writing, software
distributed under the License is distributed on an "AS IS" BASIS,
WITHOUT WARRANTIES OR CONDITIONS OF ANY KIND, either express or implied.
See the License for the specific language governing permissions and
limitations under the License. */

#pragma once

#include "paddle/phi/api/include/tensor.h"
#include "paddle/phi/common/int_array.h"
#include "paddle/phi/common/place.h"
#include "paddle/phi/common/scalar.h"

namespace paddle {
namespace experimental {

std::vector<Tensor> add_n_grad_impl(const std::vector<Tensor>& x,
                                    const Tensor& out_grad);

Tensor copy_to_impl(const Tensor& x, Place place, bool blocking);

std::vector<Tensor> split_impl(const Tensor& x,
                               const IntArray& num_or_sections,
                               const Scalar& axis);

<<<<<<< HEAD
std::tuple<Tensor, Tensor, Tensor, Tensor, Tensor, Tensor> batch_norm_impl(
    const Tensor& x,
    const Tensor& scale,
    const Tensor& bias,
    const Tensor& mean,
    const Tensor& variance,
    float momentum,
    float epsilon,
    const std::string& data_layout,
    bool is_test,
    bool use_global_stats,
    bool trainable_statistics,
    bool fuse_with_relu);
=======
std::vector<Tensor> concat_grad_impl(const std::vector<Tensor>& x,
                                     const Tensor& out_grad,
                                     const Scalar& axis);
>>>>>>> 119816f9

}  // namespace experimental
}  // namespace paddle<|MERGE_RESOLUTION|>--- conflicted
+++ resolved
@@ -31,7 +31,6 @@
                                const IntArray& num_or_sections,
                                const Scalar& axis);
 
-<<<<<<< HEAD
 std::tuple<Tensor, Tensor, Tensor, Tensor, Tensor, Tensor> batch_norm_impl(
     const Tensor& x,
     const Tensor& scale,
@@ -45,11 +44,10 @@
     bool use_global_stats,
     bool trainable_statistics,
     bool fuse_with_relu);
-=======
+
 std::vector<Tensor> concat_grad_impl(const std::vector<Tensor>& x,
                                      const Tensor& out_grad,
                                      const Scalar& axis);
->>>>>>> 119816f9
 
 }  // namespace experimental
 }  // namespace paddle