--- conflicted
+++ resolved
@@ -180,21 +180,6 @@
     const phi::TensorArgDef& target_args_def,
     const TransformFlag& transform_flag) {
   const auto& tensor_in = input.impl();
-<<<<<<< HEAD
-  if (tensor_in == nullptr) {
-    return nullptr;
-  }
-  phi::DenseTensor& dense_tensor =
-      *static_cast<phi::DenseTensor*>(tensor_in.get());
-  if (!transform_flag.NeedTransform() || !dense_tensor.initialized() ||
-      (!NeedTransformPlace(
-           dense_tensor.place(), target_args_def.backend, transform_flag) &&
-       !NeedTransformDataType(
-           dense_tensor.dtype(), target_args_def.dtype, transform_flag) &&
-       !NeedTransformLayout(
-           dense_tensor.layout(), target_args_def.layout, transform_flag))) {
-    return std::static_pointer_cast<phi::DenseTensor>(tensor_in);
-=======
   if (tensor_in) {
     phi::DenseTensor& dense_tensor =
         *static_cast<phi::DenseTensor*>(tensor_in.get());
@@ -210,7 +195,6 @@
     phi::DenseTensor out =
         TransformData(dense_tensor, target_args_def, transform_flag);
     return std::make_shared<phi::DenseTensor>(std::move(out));
->>>>>>> ab8c33b1
   }
   return nullptr;
 }
