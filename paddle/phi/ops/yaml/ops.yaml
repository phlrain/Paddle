--- conflicted
+++ resolved
@@ -3279,20 +3279,6 @@
   backward : put_along_axis_grad
   interfaces : paddle::dialect::InferSymbolicShapeInterface
 
-<<<<<<< HEAD
-- op : qkv_unpack_mha
-  args : (Tensor q, Tensor k, Tensor v, Tensor src_mask)
-  output : Tensor(out)
-  infer_meta :
-    func : UnchangedInferMeta
-    param : [q]
-  kernel :
-    func : qkv_unpack_mha
-    data_type : q
-  optional : src_mask
-
-=======
->>>>>>> a299904c
 - op : qr
   args : (Tensor x, str mode = "reduced")
   output : Tensor(q), Tensor(r)
