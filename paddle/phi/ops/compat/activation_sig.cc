--- conflicted
+++ resolved
@@ -228,13 +228,10 @@
                            phi::LogSigmoidGradOpArgumentMapping);
 PD_REGISTER_ARG_MAPPING_FN(hard_sigmoid_grad,
                            phi::HardSigmoidGradOpArgumentMapping);
-<<<<<<< HEAD
 
 PD_REGISTER_ARG_MAPPING_FN(logit_grad, phi::LogitGradOpArgumentMapping);
-=======
 PD_REGISTER_ARG_MAPPING_FN(log_grad, phi::LogGradOpArgumentMapping);
 PD_REGISTER_ARG_MAPPING_FN(log_grad_grad, phi::LogDoubleGradOpArgumentMapping);
 PD_REGISTER_ARG_MAPPING_FN(log2_grad, phi::Log2GradOpArgumentMapping);
 PD_REGISTER_ARG_MAPPING_FN(log10_grad, phi::Log10GradOpArgumentMapping);
-PD_REGISTER_ARG_MAPPING_FN(log1p_grad, phi::Log1pGradOpArgumentMapping);
->>>>>>> 3980e222
+PD_REGISTER_ARG_MAPPING_FN(log1p_grad, phi::Log1pGradOpArgumentMapping);