//   Copyright (c) 2021 PaddlePaddle Authors. All Rights Reserved.
//
// Licensed under the Apache License, Version 2.0 (the "License");
// you may not use this file except in compliance with the License.
// You may obtain a copy of the License at
//
//     http://www.apache.org/licenses/LICENSE-2.0
//
// Unless required by applicable law or agreed to in writing, software
// distributed under the License is distributed on an "AS IS" BASIS,
// WITHOUT WARRANTIES OR CONDITIONS OF ANY KIND, either express or implied.
// See the License for the specific language governing permissions and
// limitations under the License.

#include "paddle/phi/core/kernel_factory.h"

#include "gflags/gflags.h"
#include "glog/logging.h"
#include "paddle/phi/core/enforce.h"
#if defined(PADDLE_WITH_XPU)
#include "paddle/phi/backends/xpu/xpu_op_list.h"
#include "paddle/phi/common/data_type.h"
#include "paddle/phi/core/compat/convert_utils.h"
#endif
#if defined(PADDLE_WITH_CUSTOM_DEVICE)
#include "paddle/phi/backends/custom/custom_device_op_list.h"
#endif
#include "paddle/phi/core/compat/op_utils.h"
#include "paddle/utils/string/string_helper.h"

DECLARE_int32(low_precision_op_list);
DECLARE_bool(enable_api_kernel_fallback);
DECLARE_bool(run_kp_kernel);
namespace phi {

const static Kernel empty_kernel;  // NOLINT

std::string KernelSelectionErrorMessage(const std::string& kernel_name,
                                        const KernelKey& target_key);

uint32_t KernelKey::Hash::operator()(const KernelKey& key) const {
  uint32_t hash_value = 0;
  // |----31-20------|---19-12---|---11-8----|---7-0---|
  // | For extension | DataType | DataLayout | Backend |
  hash_value |= static_cast<uint8_t>(key.backend());
  hash_value |=
      (static_cast<uint8_t>(key.layout()) << KernelKey::kBackendBitLength);
  hash_value |=
      (static_cast<uint16_t>(key.dtype())
       << (KernelKey::kBackendBitLength + KernelKey::kDataLayoutBitLength));
  return hash_value;
}

KernelFactory& KernelFactory::Instance() {
  static KernelFactory g_op_kernel_factory;
  return g_op_kernel_factory;
}

bool KernelFactory::HasCompatiblePhiKernel(const std::string& op_type) const {
  if (deprecated_op_names.find(op_type) == deprecated_op_names.end()) {
    if (phi::OpUtilsMap::Instance().Contains(op_type)) {
      return true;
    } else if (kernels_.find(op_type) != kernels_.end()) {
      return true;
    }
  }
  return false;
}

bool KernelFactory::HasStructuredKernel(const std::string& op_type) const {
  auto phi_kernel_name = phi::OpUtilsMap::Instance().GetBaseKernelName(op_type);
  auto kernel_iter = kernels_.find(phi_kernel_name);
  if (deprecated_op_names.find(op_type) == deprecated_op_names.end() &&
      kernel_iter != kernels_.end()) {
    return std::any_of(kernel_iter->second.begin(),
                       kernel_iter->second.end(),
                       [](phi::KernelKeyMap::const_reference kernel_pair) {
                         return kernel_pair.second.GetKernelRegisteredType() ==
                                KernelRegisteredType::STRUCTURE;
                       });
  }
  return false;
}

const Kernel& KernelFactory::SelectKernel(
    const std::string& kernel_name, const KernelKey& const_kernel_key) const {
  auto iter = kernels_.find(kernel_name);
  if (iter == kernels_.end()) {
    return empty_kernel;
  }
<<<<<<< HEAD
=======

  auto kernel_iter = iter->second.find(kernel_key);
  if (kernel_iter == iter->second.end() &&
      kernel_key.layout() != phi::DataLayout::ALL_LAYOUT) {
    phi::KernelKey any_layout_kernel_key(
        kernel_key.backend(), phi::DataLayout::ALL_LAYOUT, kernel_key.dtype());
    kernel_iter = iter->second.find(any_layout_kernel_key);
  }

#if defined(PADDLE_WITH_CUSTOM_DEVICE)
  if (kernel_iter == iter->second.end() &&
      kernel_key.backend() > phi::Backend::NUM_BACKENDS) {
    kernel_iter = iter->second.find({phi::Backend::CUSTOM,
                                     phi::DataLayout::ALL_LAYOUT,
                                     kernel_key.dtype()});
  }
#endif

  if (kernel_iter == iter->second.end()) {
    return empty_kernel;
  }

  return kernel_iter->second;
}

const Kernel& KernelFactory::SelectKernelWithGPUDNN(
    const std::string& kernel_name, const KernelKey& const_kernel_key) const {
  auto iter = kernels_.find(kernel_name);
  if (iter == kernels_.end()) {
    return empty_kernel;
  }
>>>>>>> f99f550e
  KernelKey kernel_key = KernelKey(const_kernel_key);
#if defined(PADDLE_WITH_CUDA) || defined(PADDLE_WITH_HIP)
  if (kernel_key.backend() == Backend::GPUDNN) {
    auto kernel_iter = iter->second.find(
        {Backend::GPUDNN, phi::DataLayout::ALL_LAYOUT, kernel_key.dtype()});
    if (kernel_iter != iter->second.end()) {
      return kernel_iter->second;
    }
    kernel_key =
        KernelKey(Backend::GPU, kernel_key.layout(), kernel_key.dtype());
  }
#endif

  auto kernel_iter = iter->second.find(kernel_key);
  if (kernel_iter == iter->second.end() &&
      kernel_key.layout() != phi::DataLayout::ALL_LAYOUT) {
    phi::KernelKey any_layout_kernel_key(
        kernel_key.backend(), phi::DataLayout::ALL_LAYOUT, kernel_key.dtype());
    kernel_iter = iter->second.find(any_layout_kernel_key);
  }

#if defined(PADDLE_WITH_CUSTOM_DEVICE)
  if (kernel_iter == iter->second.end() &&
      kernel_key.backend() > phi::Backend::NUM_BACKENDS) {
    kernel_iter = iter->second.find({phi::Backend::CUSTOM,
                                     phi::DataLayout::ALL_LAYOUT,
                                     kernel_key.dtype()});
  }
#endif

  if (kernel_iter == iter->second.end()) {
    return empty_kernel;
  }

  return kernel_iter->second;
}

KernelKeyMap KernelFactory::SelectKernelMap(
    const std::string& kernel_name) const {
  auto iter = kernels_.find(kernel_name);
  if (iter == kernels_.end()) {
    return KernelKeyMap();
  }
  return iter->second;
}

bool KernelFactory::HasKernel(const std::string& kernel_name,
                              const KernelKey& kernel_key) const {
  auto iter = kernels_.find(kernel_name);
  PADDLE_ENFORCE_NE(
      iter,
      kernels_.end(),
      phi::errors::NotFound("The kernel `%s` is not registered.", kernel_name));

  auto kernel_iter = iter->second.find(kernel_key);
  if (kernel_iter == iter->second.end()) {
    return false;
  }
  return true;
}

void KernelFactory::AddToLowPrecisionKernelList(
    const std::string& name, const phi::DataType& kernel_key_type) {
  if (FLAGS_low_precision_op_list >= 1) {
    auto op_name = phi::TransToFluidOpName(name);
    if (op_name.find("_grad") != std::string::npos) {
      return;  // only record forward api
    }

    if (low_precision_kernels_.find(op_name) == low_precision_kernels_.end()) {
      auto count = OpCount();
      low_precision_kernels_[op_name] = count;
    }
    if (kernel_key_type == phi::DataType::FLOAT16) {
      low_precision_kernels_[op_name].fp16_called_ += 1;
    } else if (kernel_key_type == phi::DataType::BFLOAT16) {
      low_precision_kernels_[op_name].bf16_called_ += 1;
    } else if (kernel_key_type == phi::DataType::FLOAT32) {
      low_precision_kernels_[op_name].fp32_called_ += 1;
    } else {
      low_precision_kernels_[op_name].other_called_ += 1;
    }
  }
}

std::map<const std::string, OpCount>
KernelFactory::GetLowPrecisionKernelList() {
  return low_precision_kernels_;
}

KernelResult KernelFactory::SelectKernelOrThrowError(
    const std::string& kernel_name, const KernelKey& const_kernel_key) const {
  auto iter = kernels_.find(kernel_name);

  PADDLE_ENFORCE_NE(
      iter,
      kernels_.end(),
      phi::errors::NotFound("The kernel `%s` is not registered.", kernel_name));

  KernelKey kernel_key = KernelKey(const_kernel_key.backend(),
                                   phi::DataLayout::ALL_LAYOUT,
                                   const_kernel_key.dtype());
#if defined(PADDLE_WITH_CUDA) || defined(PADDLE_WITH_HIP)
  if (kernel_key.backend() == Backend::GPUDNN) {
    auto kernel_iter = iter->second.find(
        {Backend::GPUDNN, phi::DataLayout::ALL_LAYOUT, kernel_key.dtype()});
    if (kernel_iter != iter->second.end()) {
      return {kernel_iter->second, false};
    }
    kernel_key =
        KernelKey(Backend::GPU, kernel_key.layout(), kernel_key.dtype());
  }
#endif
  auto kernel_iter = iter->second.find(kernel_key);

  PADDLE_ENFORCE_NE(
      kernel_iter == iter->second.end() && kernel_key.backend() == Backend::CPU,
      true,
      phi::errors::NotFound(
          "The kernel with key %s of kernel `%s` is not registered. %s",
          kernel_key,
          kernel_name,
          KernelSelectionErrorMessage(kernel_name, kernel_key)));

#if defined(PADDLE_WITH_XPU_KP)
  auto fluid_op_name = TransToFluidOpName(kernel_name);
  bool has_kp_kernel = false;
  VLOG(6) << "fluid_op_name: " << TransToFluidOpName(kernel_name);
  bool is_xpu_kp_supported = phi::backends::xpu::is_xpu_kp_support_op(
      fluid_op_name, kernel_key.dtype());
  // Check in xpu_kp
  if (is_xpu_kp_supported && FLAGS_run_kp_kernel) {
    auto kernel_key_kp =
        KernelKey(Backend::KPS, kernel_key.layout(), kernel_key.dtype());
    auto kernel_iter_kp = iter->second.find(kernel_key_kp);
    has_kp_kernel = (kernel_iter_kp != iter->second.end());
    if (has_kp_kernel) {
      kernel_key = kernel_key_kp;
      kernel_iter = kernel_iter_kp;
    }
  }
  // check in xpu
  bool xpu_unsupport =
      !phi::backends::xpu::is_xpu_support_op(fluid_op_name, kernel_key.dtype());
  VLOG(6) << "Current KernelKey is " << kernel_key;
  // Fall back to CPU, when FLAGS_enable_api_kernel_fallback is true and op
  // was unregistered in xpu and kp
  if (FLAGS_enable_api_kernel_fallback &&
      (kernel_iter == iter->second.end() || (xpu_unsupport && !has_kp_kernel))
#elif defined(PADDLE_WITH_XPU) && !defined(PADDLE_WITH_XPU_KP)
  VLOG(6) << "fluid_op_name: " << TransToFluidOpName(kernel_name);
  if ((FLAGS_enable_api_kernel_fallback && kernel_iter == iter->second.end()) ||
      !phi::backends::xpu::is_xpu_support_op(TransToFluidOpName(kernel_name),
                                             kernel_key.dtype())
#elif defined(PADDLE_WITH_CUSTOM_DEVICE)
  if (kernel_iter == iter->second.end() &&
      kernel_key.backend() > phi::Backend::NUM_BACKENDS) {
    kernel_iter = iter->second.find({phi::Backend::CUSTOM,
                                     phi::DataLayout::ALL_LAYOUT,
                                     kernel_key.dtype()});
  }
  if (FLAGS_enable_api_kernel_fallback &&
      (kernel_iter == iter->second.end() ||
       phi::backends::custom_device::is_in_custom_black_list(
           TransToFluidOpName(kernel_name)))
#else
  if ((FLAGS_enable_api_kernel_fallback && kernel_iter == iter->second.end())
#endif
  ) {
    // Fallback CPU backend
    phi::KernelKey cpu_kernel_key(
        phi::Backend::CPU, kernel_key.layout(), kernel_key.dtype());
    kernel_iter = iter->second.find(cpu_kernel_key);

    PADDLE_ENFORCE_NE(
        kernel_iter,
        iter->second.end(),
        phi::errors::NotFound(
            "The kernel with key %s of kernel `%s` is not registered and "
            "fail to fallback to CPU one. %s",
            kernel_key,
            kernel_name,
            KernelSelectionErrorMessage(kernel_name, kernel_key)));

    VLOG(3) << "missing " << kernel_key.backend() << " kernel: " << kernel_name
            << ", expected_kernel_key:" << kernel_key
            << ", fallbacking to CPU one!";

    return {kernel_iter->second, true};
  }

  PADDLE_ENFORCE_NE(
      kernel_iter,
      iter->second.end(),
      phi::errors::NotFound(
          "The kernel with key %s of kernel `%s` is not registered. %s "
          "The current value of FLAGS_enable_api_kernel_fallback(bool,"
          " default true) is false. If you want to fallback this kernel"
          " to CPU one, please set the flag true before run again.",
          kernel_key,
          kernel_name,
          KernelSelectionErrorMessage(kernel_name, kernel_key)));

  return {kernel_iter->second, false};
}

const KernelArgsDef& KernelFactory::GetFirstKernelArgsDef(
    const std::string& kernel_name) const {
  auto iter = kernels_.find(kernel_name);
  PADDLE_ENFORCE_NE(
      iter,
      kernels_.end(),
      phi::errors::NotFound("The kernel `%s` is not registered.", kernel_name));
  return iter->second.cbegin()->second.args_def();
}

std::ostream& operator<<(std::ostream& os, AttributeType attr_type) {
  switch (attr_type) {
    case AttributeType::BOOL:
      os << "bool";
      break;
    case AttributeType::INT32:
      os << "int";
      break;
    case AttributeType::INT64:
      os << "int64_t";
      break;
    case AttributeType::FLOAT32:
      os << "float";
      break;
    case AttributeType::FLOAT64:
      os << "double";
      break;
    case AttributeType::STRING:
      os << "string";
      break;
    case AttributeType::BOOLS:
      os << "vector<bool>";
      break;
    case AttributeType::INT32S:
      os << "vector<int>";
      break;
    case AttributeType::INT64S:
      os << "vector<int64_t>";
      break;
    case AttributeType::FLOAT32S:
      os << "vector<float>";
      break;
    case AttributeType::FLOAT64S:
      os << "vector<double>";
      break;
    case AttributeType::STRINGS:
      os << "vector<string>";
      break;
    case AttributeType::SCALAR:
      os << "Scalar";
      break;
    case AttributeType::SCALARS:
      os << "vector<Scalar>";
      break;
    case AttributeType::INT_ARRAY:
      os << "IntArray";
      break;
    case AttributeType::DATA_TYPE:
      os << "DataType";
      break;
    case AttributeType::DATA_LAYOUT:
      os << "DataLayout";
      break;
    case AttributeType::PLACE:
      os << "Place";
      break;
    default:
      os << "Undefined";
  }
  return os;
}

// print kernel info with json format:
// {
//   "(CPU, Undefined(AnyLayout), complex64)": {
//   "input": ["CPU, NCHW, complex64", "CPU, NCHW, complex64"],
//   "output": ["CPU, NCHW, complex64"],
//   "attribute": ["i"]
// }
std::ostream& operator<<(std::ostream& os, const Kernel& kernel) {
  // input
  os << "{\"input\":[";
  bool need_comma = false;
  for (auto& in_def : kernel.args_def().input_defs()) {
    if (need_comma) os << ",";
    os << "\"" << in_def.backend << ", " << in_def.layout << ", "
       << in_def.dtype << "\"";
    need_comma = true;
  }
  os << "],";

  // output
  os << "\"output\":[";
  need_comma = false;
  for (auto& out_def : kernel.args_def().output_defs()) {
    if (need_comma) os << ",";
    os << "\"" << out_def.backend << ", " << out_def.layout << ", "
       << out_def.dtype << "\"";
    need_comma = true;
  }
  os << "],";

  // attr
  os << "\"attribute\":[";
  need_comma = false;
  for (auto& arg_def : kernel.args_def().attribute_defs()) {
    if (need_comma) os << ",";
    os << "\"" << arg_def.type_index << "\"";
    need_comma = true;
  }
  os << "]}";

  return os;
}

// print all kernels info with json format:
// {
//  "kernel_name1":
//      [
//        {
//          "(CPU, Undefined(AnyLayout), complex64)": {
//          "input": ["CPU, NCHW, complex64", "CPU, NCHW, complex64"],
//          "output": ["CPU, NCHW, complex64"],
//          "attribute": ["i"]
//        },
//        ...
//      ],
//    "kernel_name2": []
//    ...
// }
std::ostream& operator<<(std::ostream& os, KernelFactory& kernel_factory) {
  os << "{";
  bool need_comma_kernels = false;
  for (const auto& op_kernel_pair : kernel_factory.kernels()) {
    if (need_comma_kernels) {
      os << ",";
      os << std::endl;
    }
    os << "\"" << op_kernel_pair.first << " \":[" << std::endl;
    bool need_comma_per_kernel = false;
    for (const auto& kernel_pair : op_kernel_pair.second) {
      if (need_comma_per_kernel) {
        os << ",";
        os << std::endl;
      }
      os << "{\"" << kernel_pair.first << "\":" << kernel_pair.second << "}";
      need_comma_per_kernel = true;
    }
    os << "]";
    need_comma_kernels = true;
  }
  os << "}";

  return os;
}

// return all kernel selection error message of specific kernel_name:
// 1. If target_key not supports target backend, output "Selected wrong Backend
// ..."
// 2. If target_key not supports target datatype, output "Selected wrong
// DataType ..."
// 3. `target_key` is still not supported, output all kernel keys of
// corresponding kernel_name:
// {
//   (CPU, NCHW, [int8, int16, ...]);
//   (GPU, Undefined(AnyLayout), [float32, float64, ...]);
//   ...
// }
std::string KernelSelectionErrorMessage(const std::string& kernel_name,
                                        const KernelKey& target_key) {
  PADDLE_ENFORCE_NE(
      KernelFactory::Instance().kernels().find(kernel_name),
      KernelFactory::Instance().kernels().end(),
      phi::errors::NotFound("The kernel `%s` is not registered.", kernel_name));

  // Init data structure
  bool support_backend = false;
  bool support_dtype = false;
  std::unordered_map<std::string, std::vector<std::string>> all_kernel_key;
  std::unordered_set<std::string> backend_set;
  std::unordered_set<std::string> dtype_set;

  // Record all kernel information of kernel_name
  for (auto iter : KernelFactory::Instance().kernels()[kernel_name]) {
    KernelKey kernel_key = iter.first;
    if (kernel_key.backend() == target_key.backend()) {
      support_backend = true;
      if (kernel_key.dtype() == target_key.dtype()) {
        support_dtype = true;
      }
      dtype_set.insert(DataTypeToString(kernel_key.dtype()));
    }
    backend_set.insert(
        paddle::experimental::BackendToString(kernel_key.backend()));
    all_kernel_key[paddle::experimental::BackendToString(kernel_key.backend()) +
                   ", " + phi::DataLayoutToString(kernel_key.layout())]
        .push_back(DataTypeToString(kernel_key.dtype()));
  }
  // 1. If target_key not supports target backend, output "Selected wrong
  // Backend ..."
  if (!support_backend) {
    std::string error_message = paddle::string::join_strings(backend_set, ", ");
    return "Selected wrong Backend `" +
           paddle::experimental::BackendToString(target_key.backend()) +
           "`. Paddle support following Backends: " + error_message + ".";
  }
  // 2. If target_key not supports target datatype, output "Selected wrong
  // DataType ..."
  if (!support_dtype) {
    std::string error_message = paddle::string::join_strings(dtype_set, ", ");
    return "Selected wrong DataType `" + DataTypeToString(target_key.dtype()) +
           "`. Paddle support following DataTypes: " + error_message + ".";
  }
  // 3. `target_key` is still not supported, output all kernel keys of
  // corresponding kernel_name
  std::string message = "Currently, paddle support following kernel keys of `" +
                        kernel_name + "`: { ";
  for (auto iter = all_kernel_key.begin(); iter != all_kernel_key.end();
       ++iter) {
    std::vector<std::string>& dtype_vec = iter->second;
    message += "(" + iter->first + ", [";
    message += paddle::string::join_strings(dtype_vec, ", ");
    message += "]); ";
  }
  message += "}.";
  return message;
}

}  // namespace phi<|MERGE_RESOLUTION|>--- conflicted
+++ resolved
@@ -82,14 +82,12 @@
   return false;
 }
 
-const Kernel& KernelFactory::SelectKernel(
-    const std::string& kernel_name, const KernelKey& const_kernel_key) const {
+const Kernel& KernelFactory::SelectKernel(const std::string& kernel_name,
+                                          const KernelKey& kernel_key) const {
   auto iter = kernels_.find(kernel_name);
   if (iter == kernels_.end()) {
     return empty_kernel;
   }
-<<<<<<< HEAD
-=======
 
   auto kernel_iter = iter->second.find(kernel_key);
   if (kernel_iter == iter->second.end() &&
@@ -121,7 +119,6 @@
   if (iter == kernels_.end()) {
     return empty_kernel;
   }
->>>>>>> f99f550e
   KernelKey kernel_key = KernelKey(const_kernel_key);
 #if defined(PADDLE_WITH_CUDA) || defined(PADDLE_WITH_HIP)
   if (kernel_key.backend() == Backend::GPUDNN) {
