--- conflicted
+++ resolved
@@ -31,1342 +31,4 @@
 PHI_DEFINE_EXPORTED_int64(conv_workspace_size_limit,
                           phi::backends::gpu::kDefaultConvWorkspaceSizeLimitMB,
                           "cuDNN convolution workspace limit in MB unit.");
-<<<<<<< HEAD
-
-/**
- * CUDNN related FLAG
- * Name: FLAGS_cudnn_exhaustive_search
- * Since Version: 1.2.0
- * Value Range: bool, default=false
- * Example:
- * Note: Represents whether an exhaustive search method is used to
- *       select a convolution algorithm. There are two search methods in cuDNN,
- *       heuristic search and exhaustive search. Exhaustive search attempts
- *       all cuDNN algorithms to select the fastest. This method is very
- *       time-consuming, and the selected algorithm will be cached for a given
- *       layer specification. Once you change the layer specifications
- *       (such as batch size, feature map size), it will search again.
- */
-PHI_DEFINE_EXPORTED_bool(
-    cudnn_exhaustive_search,
-    false,
-    "Whether enable exhaustive search for cuDNN convolution or "
-    "not, default is False.");
-
-/**
- * CUDNN related FLAG
- * Name: FLAGS_cudnn_exhaustive_search_times
- * Since Version:
- * Value Range:
- * Example:
- * Note: only used to predict for advanced developer
- */
-PHI_DEFINE_EXPORTED_int64(cudnn_exhaustive_search_times,
-                          -1,
-                          "Exhaustive search times for cuDNN convolution, "
-                          "default is -1, not exhaustive search");
-
-/**
- * CUDNN related FLAG
- * Name: FLAGS_cudnn_batchnorm_spatial_persistent
- * Since Version: 1.4.0
- * Value Range: bool, default=false
- * Example:
- * Note: CUDNN_BATCHNORM_SPATIAL_PERSISTENT in batchnorm. This mode can be
- * faster in
- *       some tasks because an optimized path may be selected for
- * CUDNN_DATA_FLOAT
- *       and CUDNN_DATA_HALF data types, compute capability 6.0 or higher. The
- *       reason we set it to false by default is that this mode may use scaled
- *       atomic integer reduction that may cause a numerical overflow for
- * certain
- *       input data range.
- */
-PHI_DEFINE_EXPORTED_bool(
-    cudnn_batchnorm_spatial_persistent,
-    false,
-    "Whether enable CUDNN_BATCHNORM_SPATIAL_PERSISTENT mode for cudnn "
-    "batch_norm, default is False.");
-#endif
-
-#if defined(PADDLE_WITH_CUDA) || defined(PADDLE_WITH_HIP)
-
-/**
- * NCCL related FLAG
- * Name: FLAGS_sync_nccl_allreduce
- * Since Version: 1.3
- * Value Range: bool, default=true
- * Example:
- * Note: asynchronous nccl allreduce or synchronous issue:
- *       https://github.com/PaddlePaddle/Paddle/issues/15049
- *       If you want to change this default value, why?(gongwb)
- */
-PHI_DEFINE_EXPORTED_bool(
-    sync_nccl_allreduce,
-    true,
-    "If set true, will call `cudaStreamSynchronize(nccl_stream)`"
-    "after allreduce, this mode can get better performance in some scenarios.");
-#endif
-
-#ifdef PADDLE_WITH_DISTRIBUTE
-/**
- * Distributed related FLAG
- * Name: FLAGS_communicator_max_merge_var_num
- * Since Version: 1.5.0
- * Value Range: int32, default=20
- * Example:
- * Note: The maximum number of gradients to be merged into a gradient and
- *       sent through the communicator. The trainer puts all the gradients
- *       into the queue, and then the communicator takes the gradients out
- *       of the queue and sends them after merging.
- */
-PHI_DEFINE_EXPORTED_int32(communicator_max_merge_var_num,
-                          20,
-                          "max var num to merge and send");
-PHI_DEFINE_EXPORTED_bool(
-    communicator_is_sgd_optimizer,
-    true,
-    "gradient sent to the server is the sum of the gradients "
-    "calculated by each thread if optimizer is sgd");
-/**
- * Distributed related FLAG
- * Name: FLAGS_communicator_send_queue_size
- * Since Version: 1.5.0
- * Value Range: int32, default=20
- * Example:
- * Note: Size for each gradient queue. The trainer puts the gradient into
- *       the queue, and then the communicator takes it out of the queue and
- *       sends it out. When the communicator is slow, the queue may be full,
- *       and the trainer will be continuously blocked before the queue has
- *       space. It is used to avoid training much faster than communication,
- *       so that too many gradients are not sent out in time.
- */
-PHI_DEFINE_EXPORTED_int32(communicator_send_queue_size,
-                          20,
-                          "queue size to recv gradient before send");
-#endif
-
-/**
- * Distributed related FLAG
- * Name: FLAGS_dist_threadpool_size
- * Since Version: 1.0.0
- * Value Range: int32, default=0
- * Example:
- * Note: Control the number of threads used for distributed modules.
- *       If it is not set, it is set to a hard thread.
- */
-PHI_DEFINE_EXPORTED_int32(dist_threadpool_size,
-                          0,
-                          "number of threads used for distributed executed.");
-
-/**
- * Garbage collector related FLAG
- * Name: FLAGS_eager_delete_tensor_gb
- * Since Version: 1.0.0
- * Value Range: double, default=kDefaultEagerDeleteTensorGB
- * Example: FLAGS_eager_delete_tensor_gb=0.0, Release memory garbage once it is
- * no longer used.
- *          FLAGS_eager_delete_tensor_gb=1.0, Release memory garbage when
- * garbage occupies 1.0GB of memory.
- *          FLAGS_eager_delete_tensor_gb=-1.0, Disable garbage collection
- * policy.
- * Note: Represents whether a garbage collection strategy is used to optimize
- * network memory usage.
- *       It is recommended that users set FLAGS_eager_delete_tensor_gb=0.0 to
- *       enable garbage collection strategy when training large networks.
- */
-// Disable gc by default when inference library is built
-static const double kDefaultEagerDeleteTensorGB = 0;
-
-PHI_DEFINE_EXPORTED_double(
-    eager_delete_tensor_gb,
-    kDefaultEagerDeleteTensorGB,
-    "Memory size threshold (GB) when the garbage collector clear tensors."
-    "Disabled when this value is less than 0");
-
-/**
- * Memory related FLAG
- * Name: FLAGS_fast_eager_deletion_mode
- * Since Version: 1.3.0
- * Value Range: bool, default=true
- * Example:
- * Note: Whether to use fast garbage collection strategy.
- *       If not set, the GPU memory is released at the end of the CUDA kernel.
- *       Otherwise, the GPU memory will be released before the CUDA kernel
- *       has finished, which will make the garbage collection strategy faster.
- *       Only works when garbage collection strategy is enabled.
- */
-PHI_DEFINE_EXPORTED_bool(
-    fast_eager_deletion_mode,
-    true,
-    "Fast eager deletion mode. If enabled, memory would release "
-    "immediately without waiting GPU kernel ends.");
-
-/**
- * Memory related FLAG
- * Name: FLAGS_memory_fraction_of_eager_deletion
- * Since Version: 1.4
- * Value Range: double [0.0, 1.0], default=1.0
- * Example:
- * Note: The percentage of memory size of garbage collection policy
- *       to release variables.
- *       If FLAGS_memory_fraction_of_eager_deletion = 1.0,
- *       all temporary variables in the network will be released.
- *       If FLAGS_memory_fraction_of_eager_deletion = 0.0,
- *       no temporary variables in the network are released.
- *       If 0.0 < FLAGS_memory_fraction_of_eager_deletion < 1.0,
- *       all temporary variables will be sorted in descending order
- *       according to their memory size, and only variables with the
- *       largest FLAGS_memory_fraction_of_eager_deletion ratio will be released.
- *       The flag is only valid when running parallel data compilers.
- */
-PHI_DEFINE_EXPORTED_double(
-    memory_fraction_of_eager_deletion,
-    1.0,
-    "Fraction of eager deletion. If less than 1.0, all variables in "
-    "the program would be sorted according to its memory size, and "
-    "only the FLAGS_memory_fraction_of_eager_deletion of the largest "
-    "variables would be deleted.");
-
-/**
- * Allocator related FLAG
- * Name: FLAGS_allocator_strategy
- * Since Version: 1.2
- * Value Range: string, {naive_best_fit, auto_growth, thread_local},
- * default=auto_growth
- * Example:
- * Note: For selecting allocator policy of PaddlePaddle.
- */
-static constexpr char kDefaultAllocatorStrategy[] = "auto_growth";  // NOLINT
-PHI_DEFINE_EXPORTED_string(
-    allocator_strategy,
-    kDefaultAllocatorStrategy,
-    "The allocation strategy, enum in [naive_best_fit, auto_growth]. "
-    "naive_best_fit means the original pre-allocated allocator of Paddle. "
-    "auto_growth means the auto-growth allocator. "
-    "These two strategies differ in GPU memory allocation. "
-    "naive_best_fit strategy would occupy almost all GPU memory by default, "
-    "which prevents users from starting several Paddle jobs on the same GPU "
-    "card but leads to less memory fragmentation (i.e., maximum batch "
-    "size of models may be larger). auto_growth strategy would allocate "
-    "GPU memory on demand, which allows users to start several Paddle jobs "
-    "on the same GPU card but may lead to more memory fragmentation "
-    "(i.e., maximum batch size of models may be smaller).");
-
-/**
- * Memory related FLAG
- * Name: FLAGS_fraction_of_cpu_memory_to_use
- * Since Version: 0.12.0
- * Value Range: double, [0.0, 1.0], default=1
- * Example:
- * Note: Represents the proportion of allocated CPU memory blocks
- *       to the total memory size of the CPU. Future CPU memory usage
- *       will be allocated from this memory block. If the memory block does
- *       not have enough CUDA pinned memory, new memory blocks of the same
- *       size as the memory block will be allocated from the CUDA pinned
- *       request util the CPU does not have enough memory.
- */
-PHI_DEFINE_EXPORTED_double(fraction_of_cpu_memory_to_use,
-                           1,
-                           "Default use 100% of CPU memory for PaddlePaddle,"
-                           "reserve the rest for page tables, etc");
-
-/**
- * Memory related FLAG
- * Name: FLAGS_initial_cpu_memory_in_mb
- * Since Version: 0.14.0
- * Value Range: uint64, default=500 (MB)
- * Example:
- * Note: The CPU memory block size of the initial allocator in MB.
- *       The allocator takes the minimum values of
- *       FLAGS_initial_cpu_memory_in_mb and
- *       FLAGS_fraction_of_cpu_memory_to_use*(total physical memory)
- *       as memory block sizes.
- */
-PHI_DEFINE_EXPORTED_uint64(initial_cpu_memory_in_mb,
-                           500ul,
-                           "Initial CPU memory for PaddlePaddle, in MD unit.");
-
-/**
- * Memory related FLAG
- * Name: FLAGS_fraction_of_cuda_pinned_memory_to_use
- * Since Version: 0.12.0
- * Value Range: double, [0.0, 1.0], default=0.5
- * Example:
- * Note: Represents the proportion of allocated CUDA pinned memory blocks
- *       to the total memory size of the CPU. Future CUDA pinned memory usage
- *       will be allocated from this memory block. If the memory block does
- *       not have enough CPU memory, new memory blocks of the same
- *       size as the memory block will be allocated from the CPU
- *       request util the CPU does not have enough memory.
- */
-PHI_DEFINE_EXPORTED_double(
-    fraction_of_cuda_pinned_memory_to_use,
-    0.5,
-    "Default use 50% of CPU memory as the pinned_memory for PaddlePaddle,"
-    "reserve the rest for page tables, etc");
-
-// NOTE(zhiqiu): better to share the flags, otherwise we will have too many
-// flags.
-#if defined(PADDLE_WITH_CUDA) || defined(PADDLE_WITH_HIP) || \
-    defined(PADDLE_WITH_CUSTOM_DEVICE) || defined(PADDLE_WITH_XPU)
-
-/**
- * Memory related FLAG
- * Name: FLAGS_fraction_of_gpu_memory_to_use
- * Since Version: 1.2.0
- * Value Range: double, default=0.5 if win32, 0.92 else
- * Example:
- * Note: Represents the proportion of allocated memory blocks to the total
- * memory size
- *       of the GPU. Future memory usage will be allocated from this memory
- * block.
- *       If the memory block does not have enough GPU memory, new memory blocks
- * of
- *       the same size as the memory block will be allocated from the GPU
- * request
- *       until the GPU does not have enough memory.
- */
-
-#ifndef _WIN32
-constexpr static float fraction_of_gpu_memory_to_use = 0.92f;
-#else
-// fraction_of_gpu_memory_to_use cannot be too high on windows,
-// since the win32 graphic sub-system can occupy some GPU memory
-// which may lead to insufficient memory left for paddle
-constexpr static float fraction_of_gpu_memory_to_use = 0.5f;
-#endif
-PHI_DEFINE_EXPORTED_double(
-    fraction_of_gpu_memory_to_use,
-    fraction_of_gpu_memory_to_use,
-    "Allocate a trunk of gpu memory that is this fraction of the "
-    "total gpu memory size. Future memory usage will be allocated "
-    "from the trunk. If the trunk doesn't have enough gpu memory, "
-    "additional trunks of the same size will be requested from gpu "
-    "until the gpu has no memory left for another trunk.");
-
-/**
- * Memory related FLAG
- * Name: FLAGS_initial_gpu_memory_in_mb
- * Since Version: 1.4.0
- * Value Range: uint64, default=0 (MB)
- * Example:
- * Note: Allocate a specified size of GPU memory block. Later memory usage
- *       will be allocated from that memory block. If the memory block does not
- *       have enough GPU memory, the memory block with the size
- *       FLAGS_reallocate_gpu_memory_in_mb will be requested from the GPU until
- *       the GPU has no remaining memory.
- */
-PHI_DEFINE_EXPORTED_uint64(
-    initial_gpu_memory_in_mb,
-    0ul,
-    "Allocate a trunk of gpu memory whose byte size is specified by "
-    "the flag. Future memory usage will be allocated from the "
-    "trunk. If the trunk doesn't have enough gpu memory, additional "
-    "trunks of the gpu memory will be requested from gpu with size "
-    "specified by FLAGS_reallocate_gpu_memory_in_mb until the gpu has "
-    "no memory left for the additional trunk. Note: if you set this "
-    "flag, the memory size set by "
-    "FLAGS_fraction_of_gpu_memory_to_use will be overrided by this "
-    "flag. If you don't set this flag, PaddlePaddle will use "
-    "FLAGS_fraction_of_gpu_memory_to_use to allocate gpu memory");
-
-/**
- * Memory related FLAG
- * Name: FLAGS_reallocate_gpu_memory_in_mb
- * Since Version: 1.4.0
- * Value Range: uint64, default=0 (MB)
- * Example:
- * Note: If the allocated GPU memory blocks are exhausted,
- *       additional GPU memory blocks are reallocated
- */
-PHI_DEFINE_EXPORTED_uint64(
-    reallocate_gpu_memory_in_mb,
-    0ul,
-    "If this flag is set, Paddle will reallocate the gpu memory with "
-    "size specified by this flag. Else Paddle will reallocate by "
-    "FLAGS_fraction_of_gpu_memory_to_use");
-
-PHI_DEFINE_EXPORTED_uint64(
-    gpu_memory_limit_mb,
-    0UL,
-    "The maximum gpu memory limit that the process can allocate. "
-    "If it is equal to 0, there would be no limit and all gpu memory "
-    "would be available to the process. If it is larger than 0, "
-    "the process would raise out of memory error if the allocated "
-    "memory exceeds the limit even though there is available "
-    "memory on the gpu card. The unit is MB and default value is 0.");
-
-/**
- * Memory related FLAG
- * Name: FLAGS_auto_growth_chunk_size_in_mb
- * Since Version: 2.5.0
- * Value Range: uint64, default=0 (MB)
- * Example:
- * Note: The minimal chunk size of GPU memory block in auto_growth allocator.
- *       The real chunk size is max(request_size,
- *       FLAGS_auto_growth_chunk_size_in_mb).
- */
-PHI_DEFINE_EXPORTED_uint64(
-    auto_growth_chunk_size_in_mb,
-    0ul,
-    "The minimal chunk size of GPU memory block in auto_growth allocator.  "
-    "The real chunk size is max(request_size, "
-    "FLAGS_auto_growth_chunk_size_in_mb).");
-
-#endif
-
-/**
- * Scope related FLAG
- * Name: local_exe_sub_scope_limit
- * Since Version: 1.6.0
- * Value Range: double, default=256 (MB)
- * Example:
- * Note:
- */
-PHI_DEFINE_EXPORTED_double(
-    local_exe_sub_scope_limit,
-    256.0,  // MBytes
-    "The memory up limit of sub-scopes of local execution scope for "
-    "each CUDAPlace. If you don't need to limit the memory, "
-    "you should set FLAGS_local_exe_sub_scope_limit=-1. "
-    "The default value is 256 MBytes.");
-
-PHI_DEFINE_EXPORTED_bool(
-    reader_queue_speed_test_mode,
-    false,
-    "If set true, the queue.pop will only get data from queue but not "
-    "remove the data from queue for speed testing");
-
-/**
- * MKLDNN related FLAG
- * Name: use_mkldnn
- * Since Version:
- * Value Range: bool, default=false
- * Example:
- * Note:
- */
-PHI_DEFINE_EXPORTED_bool(use_mkldnn, false, "Use MKLDNN to run");
-
-/**
- * Debug related FLAG
- * Name: FLAGS_call_stack_level
- * Since Version: 2.0.0
- * Value Range: int, default=2
- * Example:
- * Note: Used to debug. Determine the call stack to print when error or
- * exeception happens.
- * If FLAGS_call_stack_level == 0, only the error message summary will be shown.
- * If FLAGS_call_stack_level == 1, the python stack and  error message summary
- * will be shown.
- * If FLAGS_call_stack_level == 2, the python stack, c++ stack, and error
- * message summary will be shown.
- */
-#ifdef PADDLE_NO_PYTHON
-static const int32_t kDefaultCallStackLevel = 2;
-#else
-static const int32_t kDefaultCallStackLevel = 1;
-#endif
-
-PHI_DEFINE_EXPORTED_int32(
-    call_stack_level,
-    kDefaultCallStackLevel,
-    "Determine the call stack to print when error or exeception happens."
-    // TODO(zhiqiu): implement logic of FLAGS_call_stack_level==0
-    // "If FLAGS_call_stack_level == 0, only the error message summary will be "
-    // "shown. "
-    "If FLAGS_call_stack_level == 1, the python stack and error message "
-    "summary will be shown."
-    "If FLAGS_call_stack_level == 2, the python stack, c++ stack, and "
-    "error message summary will be shown.");
-
-/**
- * Debug related FLAG
- * Name: sort_sum_gradient
- * Since Version: 2.0.0
- * Value Range: bool, default=false
- * Example:
- * Note: If True, gradients are summed by the reverse order of
- * the forward execution sequence.
- */
-PHI_DEFINE_EXPORTED_bool(sort_sum_gradient,
-                         false,
-                         "Sum gradients by the reverse order of "
-                         "the forward execution sequence.");
-
-/**
- * Performance related FLAG
- * Name: max_inplace_grad_add
- * Since Version: 2.0.0
- * Value Range: int32, default=0
- * Example:
- * Note: The maximum number of inplace grad_add.
- */
-PHI_DEFINE_EXPORTED_int32(
-    max_inplace_grad_add,
-    0,
-    "The maximum number of inplace grad_add. When doing "
-    "gradient accumulation, if the number of gradients need to that "
-    "less FLAGS_max_inplace_grad_add, than it will be use several grad_add"
-    "instead of sum. Default is 0.");
-
-/**
- * Debug related FLAG
- * Name: tracer_mkldnn_ops_on
- * Since Version: 2.0.0
- * Value Range: string, default=empty
- * Example:
- * Note: Holds list of operation types with OneDNN kernels to be enabled.
- */
-PHI_DEFINE_EXPORTED_string(tracer_mkldnn_ops_on,
-                           "",
-                           "List of OneDNN operation types to be turned on");
-
-/**
- * Debug related FLAG
- * Name: static_runtime_data_save_path
- * Since Version: 2.6.0
- * Value Range: string, default=./
- * Example:
- * Note: set the static runtime tensor save path.
- */
-PHI_DEFINE_EXPORTED_string(static_runtime_data_save_path,
-                           "./",
-                           "set the static runtime tensor save path");
-
-/**
- * Debug related FLAG
- * Name: tracer_mkldnn_ops_off
- * Since Version: 2.0.0
- * Value Range: string, default=empty
- * Example:
- * Note: Holds list of operation types with OneDNN kernels to be disabled.
- */
-PHI_DEFINE_EXPORTED_string(tracer_mkldnn_ops_off,
-                           "",
-                           "List of OneDNN operation types to be turned off");
-
-/**
- * Debug related FLAG
- * Name: check_kernel_launch
- * Since Version: 2.1.0
- * Value Range: bool, default=false
- * Example:
- * Note: Check kernel launch status after every kernel compute.
- */
-#if defined(PADDLE_WITH_CUDA) || defined(PADDLE_WITH_HIP)
-PHI_DEFINE_EXPORTED_bool(
-    check_kernel_launch,
-    false,
-    "Check kernel launch status after every kernel compute");
-#endif
-
-/**
- * CUDNN related FLAG
- * Name: conv2d_disable_cudnn
- * Since Version:
- * Value Range: bool, default=false
- * Example:
- * Note: Disable cudnn in conv2d.
- */
-#if defined(PADDLE_WITH_CUDA) || defined(PADDLE_WITH_HIP)
-PHI_DEFINE_EXPORTED_bool(conv2d_disable_cudnn,
-                         false,
-                         "Disable cudnn in conv2d");
-
-PHI_DEFINE_EXPORTED_bool(use_fast_math,
-                         false,
-                         "Whether to use fast math GPU functions.");
-#endif
-
-/**
- * Distributed related FLAG
- * Name: FLAGS_get_host_by_name_time
- * Since Version: 2.2.0
- * Value Range: int32, default=120
- * Example:
- * Note: Get host by name time.
- */
-#if defined(PADDLE_WITH_CUDA) || defined(PADDLE_WITH_XPU) || \
-    defined(PADDLE_WITH_HIP) || defined(PADDLE_WITH_CUSTOM_DEVICE)
-PHI_DEFINE_EXPORTED_int32(get_host_by_name_time,
-                          120,
-                          "The maximum time for get host by name time");
-#endif
-
-/**
- * Distributed related FLAG
- * Name: FLAGS_apply_pass_to_program
- * Since Version: 2.2.0
- * Value Range: bool, default=false
- * Example: FLAGS_apply_pass_to_program=true would apply IR Pass to
- *          program when using Fleet APIs.
- * Note: Apply IR pass to program. Be only useful when using Fleet APIs.
- */
-PHI_DEFINE_EXPORTED_bool(
-    apply_pass_to_program,
-    false,
-    "It controls whether to apply IR pass to program when using Fleet APIs");
-
-/**
- * Debug related FLAG
- * Name: FLAGS_save_static_runtime_data
- * Since Version: 2.6.0
- * Value Range: bool, default=false
- * Example:
- * Note: It controls whether to save runtime tensor in static mode.
- */
-PHI_DEFINE_EXPORTED_bool(
-    save_static_runtime_data,
-    false,
-    "It controls whether to save runtime tensor in static mode");
-
-/**
- * Distributed related FLAG
- * Name: FLAGS_graph_load_in_parallel
- * Since Version: 2.2.0
- * Value Range: bool, default=false
- * Example:
- * Note: Control whether load graph node and edge with multi threads parallely
- *       If it is not set, load graph data with one thread
- */
-PHI_DEFINE_EXPORTED_bool(graph_load_in_parallel,
-                         false,
-                         "It controls whether load graph node and edge with "
-                         "mutli threads parallely.");
-
-/**
- * Distributed related FLAG
- * Name: FLAGS_enable_neighbor_list_use_uva
- * Since Version: 2.5.0
- * Value Range: bool, default=false
- * Example:
- * Note: Control whether store neighbor_list with UVA in gpu graph mode
- */
-PHI_DEFINE_EXPORTED_bool(enable_neighbor_list_use_uva,
-                         false,
-                         "It controls whether store neighbor_list with UVA");
-
-/**
- * Distributed related FLAG
- * Name: FLAGS_graph_neighbor_size_percent
- * Since Version: 2.5.0
- * Value Range: double, default=1.0
- * Example:
- * Note: Control whether load graph node and edge with multi threads parallely
- *       If it is not set, load graph data with one thread
- */
-PHI_DEFINE_EXPORTED_double(graph_neighbor_size_percent,
-                           1.0,
-                           "It controls whether precent of neighbor_size.");
-
-/**
- * Distributed related FLAG
- * Name: FLAGS_graph_metapath_split_opt
- * Since Version: 2.2.0
- * Value Range: bool, default=false
- * Example:
- * Note: Control whether load graph node and edge with multi threads parallely
- *       If it is not set, load graph data with one thread
- */
-PHI_DEFINE_EXPORTED_bool(graph_metapath_split_opt,
-                         false,
-                         "It controls whether load graph node and edge with "
-                         "mutli threads parallely.");
-
-/**
- * Distributed related FLAG
- * Name: FLAGS_graph_get_neighbor_id
- * Since Version: 2.2.0
- * Value Range: bool, default=false
- * Example:
- * Note: Control get all neighbor id when running sub part graph
- *       If it is not set, do not need get neighbor id when run all part graph
- */
-PHI_DEFINE_EXPORTED_bool(
-    graph_get_neighbor_id,
-    false,
-    "It controls get all neighbor id when running sub part graph.");
-
-/**
- * Distributed related FLAG
- * Name: enable_exit_when_partial_worker
- * Since Version: 2.2.0
- * Value Range: bool, default=false
- * Example:
- * Note: Control  whether exit trainer when an worker has no ins.
- *       If it is not set, trainer will exit until all worker finish train.
- */
-PHI_DEFINE_EXPORTED_bool(
-    enable_exit_when_partial_worker,
-    false,
-    "It controls whether exit trainer when an worker has no ins.");
-
-/**
- * Distributed related FLAG
- * Name: enable_adjust_op_order
- * Since Version: 2.5.0
- * Value Range: int32, default=0
- * Example:
- * Note: Control  whether adjust op order in worker to reduce hbm cost in gpu
- * graph mode.
- */
-PHI_DEFINE_EXPORTED_int32(
-    enable_adjust_op_order,
-    0,
-    "It controls whether adjust op order in worker to reduce hbm cost");
-
-/**
- * Distributed related FLAG
- * Name: enable_exit_when_partial_worker
- * Since Version: 2.2.0
- * Value Range: bool, default=false
- * Example:
- * Note: represent gpugraph storage mode, 1 for full hbm, 2 for hbm + mem + ssd.
- */
-PHI_DEFINE_EXPORTED_int32(gpugraph_storage_mode,
-                          1,
-                          "gpugraph storage mode, default 1");
-
-/**
- * KP kernel related FLAG
- * Name: FLAGS_run_kp_kernel
- * Since Version: 2.3.0
- * Value Range: bool, default=false
- * Example: FLAGS_run_kp_kernel=true would use the kp kernel to compute in the
- * Op.
- * Note:
- */
-PHI_DEFINE_EXPORTED_bool(run_kp_kernel,
-                         false,
-                         "It controls whether to run PaddlePaddle using KP");
-
-/**
- * Distributed related FLAG
- * Name: FLAGS_allreduce_record_one_event
- * Since Version: 2.2.0
- * Value Range: bool, default=false
- * Example: FLAGS_allreduce_record_one_event=true makes the allreduce
- *          operations would only wait one event instead of multiple events.
- * Note: Make the allreduce operations would only wait one event instead of
- *       multiple events. Currently, only fuse allreduce supports this.
- *       Otherwise, the precision may be wrong.
- */
-PHI_DEFINE_EXPORTED_bool(allreduce_record_one_event,
-                         false,
-                         "It controls whether the allreduce operations "
-                         "would only wait one event instead of multiple "
-                         "events. Currently, only fuse allreduce supports "
-                         "this. Otherwise, the precision may be wrong.");
-
-#ifdef PADDLE_WITH_CINN
-/*
- * CINN related FLAG
- * Name: FLAGS_use_cinn
- * Since Version: 2.3
- * Value Range: bool, default=false
- * Example: FLAGS_use_cinn=true would run PaddlePaddle using CINN
- */
-PHI_DEFINE_EXPORTED_bool(use_cinn,
-                         false,
-                         "It controls whether to run PaddlePaddle using CINN");
-
-/*
- * CINN related FLAG
- * Name: FLAGS_allow_cinn_ops
- * Since Version: 2.3
- * Value Range: string, default=""
- * Example: FLAGS_allow_cinn_ops="mul;relu" would only cover `mul` and `relu`
- * when using CINN
- */
-PHI_DEFINE_EXPORTED_string(allow_cinn_ops,
-                           "",
-                           "It controls the cinn op subset to be used, "
-                           "which has the highest priority.");
-
-/*
- * CINN related FLAG
- * Name: FLAGS_deny_cinn_ops
- * Since Version: 2.3
- * Value Range: string, default=""
- * Example: FLAGS_deny_cinn_ops="mul;relu" would block `mul` and `relu` two ops
- * when using CINN
- */
-PHI_DEFINE_EXPORTED_string(deny_cinn_ops,
-                           "",
-                           "It controls the cinn op subset to be not used.");
-
-/*
- * CINN related FLAG
- * Name: FLAGS_enable_pe_launch_cinn
- * Since Version: 2.3
- * Value Range: bool, default=true
- * Example: FLAGS_enable_pe_launch_cinn=true would execute the CINN compiled
- * instructions of a paddle graph with ParallelExecutor, otherwise with the
- * CINN compiled runtime program in sequential order.
- */
-PHI_DEFINE_EXPORTED_bool(enable_pe_launch_cinn,
-                         true,
-                         "It controls whether to execute cinn compiled "
-                         "program with ParallelExecutor");
-
-/*
- * CINN related FLAG
- * Name: FLAGS_enable_interpretercore_launch_cinn
- * Since Version: 2.4
- * Value Range: bool, default=true
- * Example: FLAGS_enable_interpretercore_launch_cinn=true would execute the CINN
- * compiled instructions of a paddle graph with InterpreterCore, otherwise with
- * the CINN compiled runtime program in sequential order.
- */
-PHI_DEFINE_EXPORTED_bool(enable_interpretercore_launch_cinn,
-                         true,
-                         "It controls whether to execute cinn compiled "
-                         "program with InterpreterCore");
-
-/*
- * CINN related FLAG
- * Name: FLAGS_enable_cinn_auto_tune
- * Since Version: 2.3
- * Value Range: bool, default=false
- * Example: FLAGS_enable_cinn_auto_tune=true would use CINN with its
- * auto-tune feature enabled
- */
-PHI_DEFINE_EXPORTED_bool(enable_cinn_auto_tune,
-                         false,
-                         "It controls whether to use cinn with "
-                         "its auto-tune feature enabled");
-
-/*
- * CINN related FLAG
- * Name: FLAGS_cinn_subgraph_graphviz_dir
- * Since Version: 2.3
- * Value Range: string, default=""
- * Example: FLAGS_cinn_subgraph_graphviz_dir="./cinn_graph/" will save the
- * CINN sub-graph into "./cinn_graph/", and each sub-graph will save into
- * "fusion_groups_*"" directory
- */
-PHI_DEFINE_EXPORTED_string(cinn_subgraph_graphviz_dir,
-                           "",
-                           "Specify the directory path of dot file of "
-                           "graph, which is used for debug.");
-
-#endif
-
-/*
- * CUDA Graph related FLAG
- * Name: FLAGS_new_executor_use_cuda_graph
- * Since Version: 2.4
- * Value Range: bool, default=false
- * Example: FLAGS_new_executor_use_cuda_graph=true would allow
- * new executor to use CUDA Graph.
- */
-PHI_DEFINE_EXPORTED_bool(new_executor_use_cuda_graph,
-                         false,
-                         "Use CUDA Graph in new executor");
-
-/*
- * Executor related FLAG
- * Name: FLAGS_executor_log_deps_every_microseconds
- * Since Version: 2.5
- * Value Range: uint64, default=0
- * Example: FLAGS_executor_log_deps_every_microseconds=n (n>0) would
- * allow new executor log deps every n microseconds.
- */
-PHI_DEFINE_EXPORTED_uint64(executor_log_deps_every_microseconds,
-                           0,
-                           "Enable new executor log deps every n microseconds");
-
-PD_DEFINE_int32(record_pool_max_size,
-                2000000,
-                "SlotRecordDataset slot record pool max size");
-PD_DEFINE_int32(slotpool_thread_num,
-                1,
-                "SlotRecordDataset slot pool thread num");
-PD_DEFINE_bool(enable_slotpool_wait_release,  // NOLINT
-               false,
-               "enable slotrecord object wait release, default false");
-PD_DEFINE_bool(enable_slotrecord_reset_shrink,  // NOLINT
-               false,
-               "enable slotrecord object reset shrink memory, default false");
-PD_DEFINE_bool(enable_ins_parser_file,  // NOLINT
-               false,
-               "enable parser ins file, default false");
-PHI_DEFINE_EXPORTED_bool(
-    gpugraph_enable_hbm_table_collision_stat,
-    false,
-    "enable hash collisions stat for hbm table, default false");
-PHI_DEFINE_EXPORTED_bool(
-    cache_inference_while_scope,
-    false,
-    "Cache the scope of the while op to avoid repeated creation of the scope "
-    "for each iteration and improve inference performance.");
-PHI_DEFINE_EXPORTED_double(gpugraph_hbm_table_load_factor,
-                           0.75,
-                           "the load factor of hbm table, default 0.75");
-PHI_DEFINE_EXPORTED_bool(
-    gpugraph_enable_gpu_direct_access,
-    false,
-    "enable direct access between multi gpu cards, default false");
-PHI_DEFINE_EXPORTED_bool(
-    gpugraph_enable_segment_merge_grads,
-    false,
-    "enable segment merge gradients while push sparse, default false");
-PHI_DEFINE_EXPORTED_uint64(
-    gpugraph_merge_grads_segment_size,
-    128,
-    "segment size with segment gradient merge, default 128");
-PHI_DEFINE_EXPORTED_uint64(gpugraph_slot_feasign_max_num,
-                           5,
-                           "max feasign number in one slot, default 5");
-PHI_DEFINE_EXPORTED_int32(
-    gpugraph_dedup_pull_push_mode,
-    0,
-    "enable dedup keys while pull push sparse, default 0");
-PHI_DEFINE_EXPORTED_bool(gpugraph_load_node_list_into_hbm,
-                         true,
-                         "enable load_node_list_into_hbm, default true");
-PHI_DEFINE_EXPORTED_int32(gpugraph_sparse_table_storage_mode,
-                          0,
-                          "parse_table_storage_mode, default 0");
-PHI_DEFINE_EXPORTED_bool(enable_auto_detect_gpu_topo,
-                         true,
-                         "enable auto detect gpu topo, default true");
-PHI_DEFINE_EXPORTED_bool(enable_auto_rdma_trans,
-                         true,
-                         "enable auto gpu rdma trans, default true");
-PHI_DEFINE_EXPORTED_bool(enable_tracker_all2all,
-                         false,
-                         "enable tracker all2all log, default false");
-PHI_DEFINE_EXPORTED_bool(enable_all2all_use_fp16,
-                         false,
-                         "enable all2all use fp16, default false");
-PHI_DEFINE_EXPORTED_bool(enable_sparse_inner_gather,
-                         false,
-                         "enable sparse inner gather, default false");
-PHI_DEFINE_EXPORTED_bool(gpugraph_debug_gpu_memory,
-                         false,
-                         "enable debug gpu memory, default false");
-PHI_DEFINE_EXPORTED_bool(
-    graph_embedding_split_infer_mode,
-    true,
-    "graph embedding split infer mode not need nccl barrier in gpu graph mode");
-PHI_DEFINE_EXPORTED_bool(enable_graph_multi_node_sampling,
-                         false,
-                         "control multi-node sample in gpu graph mode");
-PHI_DEFINE_EXPORTED_bool(
-    query_dest_rank_by_multi_node,
-    false,
-    "Control whether to query dest rank by multi machine in gpu graph mode");
-PHI_DEFINE_EXPORTED_bool(multi_node_sample_use_gpu_table,
-                         true,
-                         "Control whether to use gpu table in sample multi "
-                         "machine in gpu graph mode");
-
-/**
- * ProcessGroupNCCL related FLAG
- * Name: nccl_blocking_wait
- * Since Version:
- * Value Range: bool, default=false
- * Example:
- * Note: nccl blocking wait.
- */
-
-#if defined(PADDLE_WITH_CUDA) || defined(PADDLE_WITH_HIP)
-PHI_DEFINE_EXPORTED_bool(nccl_blocking_wait, false, "nccl blocking wait");
-#endif
-
-#if defined(PADDLE_WITH_CUDA) || defined(PADDLE_WITH_HIP)
-PHI_DEFINE_EXPORTED_bool(benchmark_nccl,
-                         false,
-                         "enable nccl debug mode to synchronize nccl comm");
-#endif
-
-/**
- * Autotune related FLAG
- * Name: FLAGS_use_autotune
- * Since Version: 2.3.0
- * Value Range: bool, default=false
- * Example:
- */
-PHI_DEFINE_EXPORTED_bool(use_autotune, false, "Whether enable autotune.");
-
-/**
- * Conv Search cache max number related FLAG
- * Name: FLAGS_search_cache_max_number
- * Since Version: 2.3.0
- * Value Range: int32, default=1000000
- * Example:
- */
-PHI_DEFINE_EXPORTED_int32(search_cache_max_number,
-                          1000000,
-                          "search_cache_max_number.");
-
-/**
- * Performance related FLAG
- * Name: einsum_opt
- * Since Version: 2.3.0
- * Value Range: bool, default=false
- * Example:
- * Note: If True, EinsumOp will be optimized by innercache reuse, which
- * uses more gpu memory.
- */
-PHI_DEFINE_EXPORTED_bool(
-    einsum_opt,
-    false,
-    "EinsumOp backward will be speedup at the expense of more gpu memory.");
-
-/**
- * JitLayer related FLAG
- * Name: FLAGS_jit_engine_type
- * Since Version: 2.3.0
- * Value Range: string, {Executor, PE},
- * default=Predictor
- * Example:
- * Note:
- * FLAGS_jit_engine_type == New, using InterpreterEngine by default
- * FLAGS_jit_engine_type == Predictor, using inference Predictor by default
- */
-PHI_DEFINE_EXPORTED_string(jit_engine_type,
-                           "Predictor",
-                           "Choose default function type in JitLayer.");
-
-/**
- * Custom Device NPU related FLAG
- * Name: FLAGS_npu_storage_format
- * Since Version: 2.5.0
- * Value Range: bool, default=false
- * Example:
- * Note: Enable NPU Storage Format for Ascend910 performance improvement.
- */
-PHI_DEFINE_EXPORTED_bool(npu_storage_format, false, "");
-
-#ifdef PADDLE_WITH_CUDNN_FRONTEND
-/**
- * CUDNNv8 related FLAG
- * Name: enable_cudnn_frontend
- * Since Version: 2.5.0
- * Value Range: bool, default=false
- * Example:
- * Note: Enable CUDNNv8 Frontend API for CUDNN kernels.
- */
-PHI_DEFINE_EXPORTED_bool(enable_cudnn_frontend, false, "");
-
-/**
- * CUDNNv8 related FLAG
- * Name: cudnn_cache_saturation_count
- * Since Version: 2.5.0
- * Value Range: int64_t, default=1
- * Example:
- * Note: Set saturation count for CUDNNv8 cache. A candidate execution
- * plan need to be considered as the fastest plan by exhaustive search
- * N times before it is actually added in the cache. It is useful when
- * the result of exhaustive search is unstable.
- */
-PHI_DEFINE_EXPORTED_int32(cudnn_cache_saturation_count, 1, "");
-#endif  // PADDLE_WITH_CUDNN_FRONTEND
-
-/**
- * CI related FLAG
- * Name: trt_ibuilder_cache
- * Since Version: 2.5.0
- * Value Range: bool, default=false
- * Example:
- * Note: This FLAG is only enabled when CI is running. If True, a persistent
- * IBuilder is added to avoid TensorRT unload/reload kernels.
- */
-PHI_DEFINE_EXPORTED_bool(trt_ibuilder_cache,
-                         false,
-                         "Add a persistent ibuilder.");
-
-/**
- * mmap_allocator related FLAG
- * Name: use_shm_cache
- * Since Version: 2.5.0
- * Value Range: bool, default=false
- * Example:
- * Note: . If True, mmap_allocator will cache shm file to decrease munmap
- * operation.
- */
-PHI_DEFINE_EXPORTED_bool(use_shm_cache,
-                         false,
-                         "Use shm cache in mmap_allocator.");
-
-/**
- * Tensor operants related FLAG
- * Name: tensor_operants_mode
- * Since Version: 2.5.0
- * Value Range: string, {eager, phi, static}
- * default=eager
- * Example:
- * Note: For switching tensor operants mode of PaddlePaddle.
- *       - eager mode: tensor operants with dygraph autograd;
- *       - phi mode: tensor operants with only phi forward API;
- *       - static mode: tensor operants within static graph.
- */
-PHI_DEFINE_EXPORTED_string(tensor_operants_mode,
-                           "eager",
-                           "Tensor operants mode");
-
-/**
- * Using PIR in executor  FLAG
- * Name: enable_pir_in_executor
- * Since Version: 2.6.0
- * Value Range: bool, default=false
- * Example:
- * Note: If Ture, executor will use new IR
- */
-PHI_DEFINE_EXPORTED_bool(enable_pir_in_executor,
-                         false,
-                         "Enable new IR in executor");
-
-/**
- * Using PIR by translating legacy program to pir program
- * for dy2st mode  FLAG
- * Name: enable_pir_in_executor
- * Since Version: 2.6.0
- * Value Range: bool, default=true
- * Example:
- * Note: If Ture, program will be translated to pir program
- * and then run in executor for dy2st mode.
- */
-PHI_DEFINE_EXPORTED_bool(enable_pir_with_pt_in_dy2st,
-                         true,
-                         "Enable new IR in executor");
-
-/**
- * Using PIR API in Python
- * Name: enable_pir_api
- * Since Version: 2.6.0
- * Value Range: bool, default=false
- * Example:
- * Note: If Ture, New IR API will be used in Python
- */
-PHI_DEFINE_EXPORTED_bool(enable_pir_api, false, "Enable new IR API in Python");
-
-/**
- * Using PIR in executor FLAG
- * Name: enable_pir_in_executor_trace_run
- * Since Version: 2.6.0
- * Value Range: bool, default=false
- * Example:
- * Note: If Ture, executor will use new IR and run in beta version by for trace
- * version.
- */
-PHI_DEFINE_EXPORTED_bool(enable_pir_in_executor_trace_run,
-                         false,
-                         "Enable new IR in executor");
-
-/**
- * Apply inplace pass to new IR FLAG
- * Name: pir_apply_inplace_pass
- * Since Version: 2.6.0
- * Value Range: bool, default=true
- * Example:
- * Note: If Ture, will apply inplace pass to new IR.
- */
-PHI_DEFINE_EXPORTED_bool(pir_apply_inplace_pass,
-                         true,
-                         "Whether to apply inplace pass on lowering "
-                         "::pir::Program to Kernel Dialect");
-
-/**
- * Apply check infer symbolic pass FLAG
- * Name: check_infer_symbolic_pass
- * Since Version: 3.0.0
- * Value Range: bool, default=false
- * Example:
- * Note: If Ture, will apply check_infer_symbolic pass.
- */
-PHI_DEFINE_EXPORTED_bool(
-    check_infer_symbolic,
-    false,
-    "Whether to use check_infer_symbolic_pass. This pass can check "
-    "the symbolic inference accuracy by comparing the the value "
-    "shape between dynamic shape and static shape.");
-
-/**
- * Apply shape optimization pass to new IR FLAG
- * Name: pir_apply_shape_optimization_pass
- * Since Version: 3.0.0
- * Value Range: bool, default=false
- * Example:
- * Note: If Ture, will apply shape_optimization pass to new IR.
- */
-PHI_DEFINE_EXPORTED_bool(pir_apply_shape_optimization_pass,
-                         false,
-                         "Whether to apply shape_optimization pass "
-                         "to infer symbolic shape");
-
-PHI_DEFINE_EXPORTED_string(
-    ir_inplace_kernel_blacklist,
-    "",
-    "It controls the ir inplace kernel subset do not use.");
-/**
- * Specify the directory of saving PIR sugraph from @to_static
- * Name: pir_subgraph_saving_dir
- * Since Version: 2.6.0
- * Value Range: str, default=""
- * Example:
- * Note: "/workspace/my_path", it will save into my_path dir;
- */
-PHI_DEFINE_EXPORTED_string(
-    pir_subgraph_saving_dir,
-    "",
-    "Specify the directory of saving PIR sugraph from @to_static.");
-
-/**
- * PIR use OneDNN kernel black list FLAG
- * Name: pir_onednn_kernel_blacklist
- * Since Version: 2.7.0
- * Value Range: str, default=""
- * Example:
- * Note: This environment variable controls the partial operators not using
- * onednn.
- */
-PHI_DEFINE_EXPORTED_string(pir_onednn_kernel_blacklist,
-                           "",
-                           "This environment variable controls the partial "
-                           "operators not using onednn.");
-
-PHI_DEFINE_EXPORTED_bool(enable_record_memory, false, "Enable memory recorder");
-
-PHI_DEFINE_EXPORTED_bool(
-    eager_delete_scope,
-    true,
-    "Delete local scope eagerly. It will reduce GPU memory usage but "
-    "slow down the destruction of variables.(around 1% performance harm)");
-
-// Used to filter events, works like glog VLOG(level).
-// RecordEvent will works if host_trace_level >= level.
-PHI_DEFINE_EXPORTED_int64(host_trace_level,
-                          1,
-                          "RecordEvent will works "
-                          "if host_trace_level >= level.");
-
-PHI_DEFINE_EXPORTED_int32(
-    multiple_of_cupti_buffer_size,
-    1,
-    "Multiple of the CUPTI device buffer size. If the timestamps have "
-    "been dropped when you are profiling, try increasing this value.");
-
-PHI_DEFINE_EXPORTED_bool(print_ir, false, "Whether print ir debug str.");
-PHI_DEFINE_EXPORTED_bool(prim_skip_dynamic,
-                         false,
-                         "Whether to skip decomping op with dynamic shape.");
-
-#if defined(PADDLE_WITH_NCCL) || defined(PADDLE_WITH_RCCL) || \
-    defined(PADDLE_WITH_XPU_BKCL)
-/**
- * Communication library related FLAG
- * Name: FLAGS_dynamic_static_unified_comm
- * Since Version: 2.5
- * Value Range: bool, default=true
- * Example:
- * Note: Whether to use new communication library in auto parallel and static
- * mode. If true, it will use unified CommContextManager for communication.
- */
-PHI_DEFINE_EXPORTED_bool(dynamic_static_unified_comm,
-                         true,
-                         "Whether to use new communication library in auto "
-                         "parallel and static mode.");
-#endif  // FLAGS_dynamic_static_unified_comm
-
-/**
- * ProcessGroupNCCL related FLAG
- * Name: enable_async_trace
- * Since Version:
- * Value Range: bool, default=false
- * Example:
- * Note: enable nccl async trace.
- */
-
-PHI_DEFINE_EXPORTED_bool(enable_async_trace,
-                         false,
-                         "enable collective async trace");
-
-PHI_DEFINE_EXPORTED_int32(async_trace_count, 5, "collective async trace count");
-
-PHI_DEFINE_EXPORTED_bool(
-    use_auto_growth_pinned_allocator,
-    false,
-    "Whether to use the auto_growth CUDA pinned allocator.");
-
-PHI_DEFINE_EXPORTED_bool(
-    sync_after_alloc,
-    false,
-    "Whether to perform device synchronization after allocation.");
-PHI_DEFINE_EXPORTED_int64(alloc_fill_value,
-                          -1,
-                          "Whether to fill fixed value after allocation. "
-                          "This is usefull for debugging.");
-
-PHI_DEFINE_EXPORTED_string(
-    cudnn_dir,  // NOLINT
-    "",
-    "Specify path for loading libcudnn.so. For instance, "
-    "/usr/local/cudnn/lib. If empty [default], dlopen "
-    "will search cudnn from LD_LIBRARY_PATH");
-
-PHI_DEFINE_EXPORTED_string(  // NOLINT
-    cuda_dir,
-    "",
-    "Specify path for loading cuda library, such as libcublas, libcublasLt "
-    "libcurand, libcusolver. For instance, /usr/local/cuda/lib64. "
-    "If default, dlopen will search cuda from LD_LIBRARY_PATH");
-
-PHI_DEFINE_EXPORTED_string(cublas_dir,  // NOLINT
-                           "",
-                           "Specify path for loading libcublas.so.");
-PHI_DEFINE_EXPORTED_string(
-    nccl_dir,  // NOLINT
-    "",
-    "Specify path for loading nccl library, such as libnccl.so. "
-    "For instance, /usr/local/cuda/lib64. If default, "
-    "dlopen will search cuda from LD_LIBRARY_PATH");
-
-PHI_DEFINE_EXPORTED_string(cupti_dir,
-                           "",
-                           "Specify path for loading cupti.so.");  // NOLINT
-
-PHI_DEFINE_EXPORTED_string(  // NOLINT
-    tensorrt_dir,
-    "",
-    "Specify path for loading tensorrt library, such as libnvinfer.so.");
-
-PHI_DEFINE_EXPORTED_string(
-    mklml_dir,
-    "",
-    "Specify path for loading libmklml_intel.so.");  // NOLINT
-
-PHI_DEFINE_EXPORTED_string(lapack_dir,
-                           "",
-                           "Specify path for loading liblapack.so.");  // NOLINT
-
-PHI_DEFINE_EXPORTED_string(
-    mkl_dir,  // NOLINT
-    "",
-    "Specify path for loading libmkl_rt.so. "
-    "For insrance, /opt/intel/oneapi/mkl/latest/lib/intel64/."
-    "If default, "
-    "dlopen will search mkl from LD_LIBRARY_PATH");
-
-PHI_DEFINE_EXPORTED_string(op_dir,  // NOLINT
-                           "",
-                           "Specify path for loading user-defined op library.");
-
-PHI_DEFINE_EXPORTED_string(cusparselt_dir,  // NOLINT
-                           "",
-                           "Specify path for loading libcusparseLt.so.");
-PHI_DEFINE_EXPORTED_string(curand_dir,  // NOLINT
-                           "",
-                           "Specify path for loading libcurand.so.10.");
-PHI_DEFINE_EXPORTED_string(cusolver_dir,  // NOLINT
-                           "",
-                           "Specify path for loading libcusolver.so.*.");
-PHI_DEFINE_EXPORTED_string(cusparse_dir,  // NOLINT
-                           "",
-                           "Specify path for loading libcusparse.so.*.");
-=======
-#endif
->>>>>>> 68143607
+#endif