--- conflicted
+++ resolved
@@ -359,13 +359,9 @@
   meta_.dtype = src.meta_.dtype;
   meta_.layout = src.meta_.layout;
   meta_.offset = src.meta_.offset;
-<<<<<<< HEAD
+  meta_.use_gpudnn = src.meta_.use_gpudnn;
   storage_properties_ = CopyStorageProperties(src.storage_properties_);
-=======
-  meta_.use_gpudnn = src.meta_.use_gpudnn;
-  storage_properties_ =
-      std::move(CopyStorageProperties(src.storage_properties_));
->>>>>>> 737fbdba
+
 #ifdef PADDLE_WITH_MKLDNN
   mem_desc_ = src.mem_desc_;
 #endif
