/* Copyright (c) 2022 PaddlePaddle Authors. All Rights Reserved.

Licensed under the Apache License, Version 2.0 (the "License");
you may not use this file except in compliance with the License.
You may obtain a copy of the License at

    http://www.apache.org/licenses/LICENSE-2.0

Unless required by applicable law or agreed to in writing, software
distributed under the License is distributed on an "AS IS" BASIS,
WITHOUT WARRANTIES OR CONDITIONS OF ANY KIND, either express or implied.
See the License for the specific language governing permissions and
limitations under the License. */

#pragma once

#include <string>
#include <unordered_set>

#include "paddle/phi/core/compat/arg_map_context.h"
#include "paddle/phi/core/enforce.h"
#include "paddle/phi/core/infermeta_utils.h"
#include "paddle/phi/core/macros.h"
#include "paddle/phi/core/type_defs.h"
#include "paddle/utils/flat_hash_map.h"

namespace phi {

const std::unordered_set<std::string> standard_kernel_suffixs({
    "sr",  // SelectedRows kernel
    "raw"  // fallback kernel of origfinal fluid op
});

/**
 * Some fluid ops are no longer used under the corresponding official API
 * system of 2.0. These names need to correspond to the official API names
 * after 2.0, and can no longer be occupied by the previously abandoned ops.
 * They are marked here uniformly.
 */
<<<<<<< HEAD
const std::unordered_set<std::string> deprecated_op_names({
    "flatten",
    "flatten_grad",
    "matmul",
    "matmul_grad",
    "matmul_grad_grad",
    "mean",
    "reshape",
    "reshape_grad",
    "expand",
    "expand_grad",
    "sum",
});
=======
const std::unordered_set<std::string> deprecated_op_names({"diag",
                                                           "flatten",
                                                           "flatten_grad",
                                                           "matmul",
                                                           "matmul_grad",
                                                           "matmul_grad_grad",
                                                           "mean",
                                                           "reshape",
                                                           "reshape_grad",
                                                           "expand",
                                                           "expand_grad",
                                                           "sum"});
>>>>>>> 584844ec

class DefaultKernelSignatureMap {
 public:
  static DefaultKernelSignatureMap& Instance();

  bool Has(const std::string& op_type) const { return map_.count(op_type) > 0; }

  const KernelSignature& Get(const std::string& op_type) const {
    auto it = map_.find(op_type);
    PADDLE_ENFORCE_NE(
        it,
        map_.end(),
        phi::errors::NotFound(
            "Operator `%s`'s kernel signature is not registered.", op_type));
    return it->second;
  }

  void Insert(std::string op_type, KernelSignature signature) {
    PADDLE_ENFORCE_NE(
        Has(op_type),
        true,
        phi::errors::AlreadyExists(
            "Operator (%s)'s Kernel Siginature has been registered.", op_type));
    map_.insert({std::move(op_type), std::move(signature)});
  }

 private:
  DefaultKernelSignatureMap() = default;

  paddle::flat_hash_map<std::string, KernelSignature> map_;

  DISABLE_COPY_AND_ASSIGN(DefaultKernelSignatureMap);
};

class OpUtilsMap {
 public:
  static OpUtilsMap& Instance();

  bool Contains(const std::string& op_type) const {
    return base_kernel_name_map_.count(op_type) ||
           arg_mapping_fn_map_.count(op_type);
  }

  void InsertBaseKernelName(std::string op_type, std::string base_kernel_name) {
    PADDLE_ENFORCE_EQ(
        base_kernel_name_map_.count(op_type),
        0UL,
        phi::errors::AlreadyExists(
            "Operator (%s)'s api name has been registered.", op_type));
    base_kernel_name_map_.insert(
        {std::move(op_type), std::move(base_kernel_name)});
  }

  void InsertArgumentMappingFn(std::string op_type, ArgumentMappingFn fn) {
    PADDLE_ENFORCE_EQ(
        arg_mapping_fn_map_.count(op_type),
        0UL,
        phi::errors::AlreadyExists(
            "Operator (%s)'s argu,emt mapping function has been registered.",
            op_type));
    arg_mapping_fn_map_.insert({std::move(op_type), std::move(fn)});
  }

  std::string GetBaseKernelName(const std::string& op_type) const {
    if (deprecated_op_names.find(op_type) != deprecated_op_names.end()) {
      return "deprecated";
    }
    auto it = base_kernel_name_map_.find(op_type);
    if (it == base_kernel_name_map_.end()) {
      return op_type;
    } else {
      return it->second;
    }
  }

  ArgumentMappingFn GetArgumentMappingFn(const std::string& op_type) const {
    auto it = arg_mapping_fn_map_.find(op_type);
    if (it == arg_mapping_fn_map_.end()) {
      auto func =
          [op_type](const ArgumentMappingContext& ctx) -> KernelSignature {
        return DefaultKernelSignatureMap::Instance().Get(op_type);
      };
      return func;
    } else {
      return it->second;
    }
  }

  const paddle::flat_hash_map<std::string, std::string>& base_kernel_name_map()
      const {
    return base_kernel_name_map_;
  }

 private:
  OpUtilsMap() = default;

  paddle::flat_hash_map<std::string, std::string> base_kernel_name_map_;
  paddle::flat_hash_map<std::string, ArgumentMappingFn> arg_mapping_fn_map_;

  DISABLE_COPY_AND_ASSIGN(OpUtilsMap);
};

struct BaseKernelNameRegistrar {
  BaseKernelNameRegistrar(const char* op_type, const char* base_kernel_name) {
    OpUtilsMap::Instance().InsertBaseKernelName(op_type, base_kernel_name);
  }
};

struct ArgumentMappingFnRegistrar {
  ArgumentMappingFnRegistrar(const char* op_type,
                             ArgumentMappingFn arg_mapping_fn) {
    OpUtilsMap::Instance().InsertArgumentMappingFn(op_type,
                                                   std::move(arg_mapping_fn));
  }
};

#define PD_REGISTER_BASE_KERNEL_NAME(op_type, base_kernel_name)                \
  PT_STATIC_ASSERT_GLOBAL_NAMESPACE(                                           \
      PD_REGISTER_base_kernel_name_ns_check_##op_type,                         \
      "PD_REGISTER_BASE_KERNEL_NAME must be called in global namespace.");     \
  static const ::phi::BaseKernelNameRegistrar                                  \
      __registrar_base_kernel_name_for_##op_type(#op_type, #base_kernel_name); \
  int TouchBaseKernelNameSymbol_##op_type() { return 0; }

#define PD_DECLARE_BASE_KERNEL_NAME(op_type)                              \
  PT_STATIC_ASSERT_GLOBAL_NAMESPACE(                                      \
      PD_DECLARE_ai_name_ns_check_##op_type,                              \
      "PD_DECLARE_BASE_KERNEL_NAME must be called in global namespace."); \
  extern int TouchBaseKernelNameSymbol_##op_type();                       \
  UNUSED static int __declare_base_kernel_name_symbol_for_##op_type =     \
      TouchBaseKernelNameSymbol_##op_type()

#define PD_REGISTER_ARG_MAPPING_FN(op_type, arg_mapping_fn)              \
  PT_STATIC_ASSERT_GLOBAL_NAMESPACE(                                     \
      PD_REGISTER_arg_map_fn_ns_check_##op_type,                         \
      "PD_REGISTER_ARG_MAPPING_FN must be called in global namespace."); \
  static const ::phi::ArgumentMappingFnRegistrar                         \
      __registrar_arg_map_fn_for_##op_type(#op_type, arg_mapping_fn);    \
  int TouchArgumentMappingFnSymbol_##op_type() { return 0; }

#define PD_DECLARE_ARG_MAPPING_FN(op_type)                              \
  PT_STATIC_ASSERT_GLOBAL_NAMESPACE(                                    \
      PD_DECLARE_arg_map_fn_ns_check_##op_type,                         \
      "PD_DECLARE_ARG_MAPPING_FN must be called in global namespace."); \
  extern int TouchArgumentMappingFnSymbol_##op_type();                  \
  UNUSED static int __declare_arg_map_fn_symbol_for_##op_type =         \
      TouchArgumentMappingFnSymbol_##op_type()

}  // namespace phi<|MERGE_RESOLUTION|>--- conflicted
+++ resolved
@@ -37,21 +37,6 @@
  * after 2.0, and can no longer be occupied by the previously abandoned ops.
  * They are marked here uniformly.
  */
-<<<<<<< HEAD
-const std::unordered_set<std::string> deprecated_op_names({
-    "flatten",
-    "flatten_grad",
-    "matmul",
-    "matmul_grad",
-    "matmul_grad_grad",
-    "mean",
-    "reshape",
-    "reshape_grad",
-    "expand",
-    "expand_grad",
-    "sum",
-});
-=======
 const std::unordered_set<std::string> deprecated_op_names({"diag",
                                                            "flatten",
                                                            "flatten_grad",
@@ -64,7 +49,6 @@
                                                            "expand",
                                                            "expand_grad",
                                                            "sum"});
->>>>>>> 584844ec
 
 class DefaultKernelSignatureMap {
  public:
