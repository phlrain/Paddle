--- conflicted
+++ resolved
@@ -79,7 +79,6 @@
 DECLARE_ACTIVATION_KERNEL_WITH_TWO_ATTRS(HardSigmoid, slope, offset)
 
 template <typename T, typename Context>
-<<<<<<< HEAD
 void LogitKernel(const Context& dev_ctx,
                  const DenseTensor& x,
                  float eps,
@@ -90,7 +89,6 @@
                 const DenseTensor& x,
                 float threshold,
                 DenseTensor* out);
-=======
 void HardSwishKernel(const Context& dev_ctx,
                      const DenseTensor& x,
                      float threshold,
@@ -103,6 +101,5 @@
                const DenseTensor& x,
                const Scalar& factor,
                DenseTensor* out);
->>>>>>> be5918e0
 
 }  // namespace phi