/* Copyright (c) 2022 PaddlePaddle Authors. All Rights Reserved.

Licensed under the Apache License, Version 2.0 (the "License");
you may not use this file except in compliance with the License.
You may obtain a copy of the License at

    http://www.apache.org/licenses/LICENSE-2.0

Unless required by applicable law or agreed to in writing, software
distributed under the License is distributed on an "AS IS" BASIS,
WITHOUT WARRANTIES OR CONDITIONS OF ANY KIND, either express or implied.
See the License for the specific language governing permissions and
limitations under the License. */

#include "paddle/phi/kernels/activation_grad_kernel.h"

#include "paddle/phi/backends/cpu/cpu_context.h"
#include "paddle/phi/common/float16.h"
#include "paddle/phi/core/kernel_registry.h"
#include "paddle/phi/kernels/impl/activation_grad_impl.h"

namespace phi {

#define DEFINE_CPU_ACTIVATION_GRAD_KERNEL_DEPX(name, functor_class) \
  template <typename T, typename Context>                           \
  void name##GradKernel(const Context& dev_ctx,                     \
                        const DenseTensor& x,                       \
                        const DenseTensor& dout,                    \
                        DenseTensor* dx) {                          \
    funcs::functor_class<T> functor;                                \
    ActivationGradImpl<T, Context, funcs::functor_class<T>>(        \
        dev_ctx, &x, nullptr, &dout, dx, functor);                  \
  }

#define DEFINE_CPU_ACT_GRAD_KERNEL_WITH_ONE_ATTRS_DEPX(      \
    name, functor_class, attr)                               \
  template <typename T, typename Context>                    \
  void name##GradKernel(const Context& dev_ctx,              \
                        const DenseTensor& x,                \
                        const DenseTensor& dout,             \
                        float attr,                          \
                        DenseTensor* dx) {                   \
    funcs::functor_class<T> functor;                         \
    auto attrs = functor.GetAttrs();                         \
    *(attrs[0].second) = attr;                               \
    ActivationGradImpl<T, Context, funcs::functor_class<T>>( \
        dev_ctx, &x, nullptr, &dout, dx, functor);           \
  }

#define DEFINE_CPU_ACT_GRAD_KERNEL_WITH_TWO_ATTRS_DEPX(      \
    name, functor_class, attr1, attr2)                       \
  template <typename T, typename Context>                    \
  void name##GradKernel(const Context& dev_ctx,              \
                        const DenseTensor& x,                \
                        const DenseTensor& dout,             \
                        float attr1,                         \
                        float attr2,                         \
                        DenseTensor* dx) {                   \
    funcs::functor_class<T> functor;                         \
    auto attrs = functor.GetAttrs();                         \
    *(attrs[0].second) = attr1;                              \
    *(attrs[1].second) = attr2;                              \
    ActivationGradImpl<T, Context, funcs::functor_class<T>>( \
        dev_ctx, &x, nullptr, &dout, dx, functor);           \
  }

#define DEFINE_CPU_ACTIVATION_GRAD_KERNEL_DEPOUT(name, functor_class) \
  template <typename T, typename Context>                             \
  void name##GradKernel(const Context& dev_ctx,                       \
                        const DenseTensor& out,                       \
                        const DenseTensor& dout,                      \
                        DenseTensor* dx) {                            \
    funcs::functor_class<T> functor;                                  \
    ActivationGradImpl<T, Context, funcs::functor_class<T>>(          \
        dev_ctx, nullptr, &out, &dout, dx, functor);                  \
  }

#define DEFINE_CPU_ACT_GRAD_KERNEL_WITH_ONE_ATTRS_DEPOUT(    \
    name, functor_class, attr)                               \
  template <typename T, typename Context>                    \
  void name##GradKernel(const Context& dev_ctx,              \
                        const DenseTensor& out,              \
                        const DenseTensor& dout,             \
                        float attr,                          \
                        DenseTensor* dx) {                   \
    funcs::functor_class<T> functor;                         \
    auto attrs = functor.GetAttrs();                         \
    *(attrs[0].second) = attr;                               \
    ActivationGradImpl<T, Context, funcs::functor_class<T>>( \
        dev_ctx, nullptr, &out, &dout, dx, functor);         \
  }

#define DEFINE_CPU_ACT_GRAD_KERNEL_WITH_TWO_ATTRS_DEPOUT(    \
    name, functor_class, attr1, attr2)                       \
  template <typename T, typename Context>                    \
  void name##GradKernel(const Context& dev_ctx,              \
                        const DenseTensor& out,              \
                        const DenseTensor& dout,             \
                        float attr1,                         \
                        float attr2,                         \
                        DenseTensor* dx) {                   \
    funcs::functor_class<T> functor;                         \
    auto attrs = functor.GetAttrs();                         \
    *(attrs[0].second) = attr1;                              \
    *(attrs[1].second) = attr2;                              \
    ActivationGradImpl<T, Context, funcs::functor_class<T>>( \
        dev_ctx, nullptr, &out, &dout, dx, functor);         \
  }

DEFINE_CPU_ACTIVATION_GRAD_KERNEL_DEPX(Cos, CosGradFunctor);
DEFINE_CPU_ACTIVATION_GRAD_KERNEL_DEPX(Tan, TanGradFunctor);
DEFINE_CPU_ACTIVATION_GRAD_KERNEL_DEPX(Acos, AcosGradFunctor);
DEFINE_CPU_ACTIVATION_GRAD_KERNEL_DEPX(Sin, SinGradFunctor);
DEFINE_CPU_ACTIVATION_GRAD_KERNEL_DEPX(Asin, AsinGradFunctor);
DEFINE_CPU_ACTIVATION_GRAD_KERNEL_DEPX(Atan, AtanGradFunctor);
DEFINE_CPU_ACTIVATION_GRAD_KERNEL_DEPX(Sinh, SinhGradFunctor);
DEFINE_CPU_ACTIVATION_GRAD_KERNEL_DEPX(Cosh, CoshGradFunctor);
DEFINE_CPU_ACTIVATION_GRAD_KERNEL_DEPX(Asinh, AsinhGradFunctor);
DEFINE_CPU_ACTIVATION_GRAD_KERNEL_DEPX(Acosh, AcoshGradFunctor);
DEFINE_CPU_ACTIVATION_GRAD_KERNEL_DEPX(Atanh, AtanhGradFunctor);
DEFINE_CPU_ACTIVATION_GRAD_KERNEL_DEPX(TanhShrink, TanhShrinkGradFunctor);
DEFINE_CPU_ACTIVATION_GRAD_KERNEL_DEPX(Silu, SiluGradFunctor);
DEFINE_CPU_ACTIVATION_GRAD_KERNEL_DEPX(Square, SquareGradFunctor);
DEFINE_CPU_ACTIVATION_GRAD_KERNEL_DEPX(Softsign, SoftsignGradFunctor);

DEFINE_CPU_ACTIVATION_GRAD_KERNEL_DEPOUT(Exp, ExpGradFunctor);
DEFINE_CPU_ACTIVATION_GRAD_KERNEL_DEPOUT(Expm1, Expm1GradFunctor);
DEFINE_CPU_ACTIVATION_GRAD_KERNEL_DEPOUT(Reciprocal, ReciprocalGradFunctor);
DEFINE_CPU_ACTIVATION_GRAD_KERNEL_DEPOUT(Sqrt, SqrtGradFunctor);
DEFINE_CPU_ACTIVATION_GRAD_KERNEL_DEPOUT(Rsqrt, RsqrtGradFunctor);
DEFINE_CPU_ACTIVATION_GRAD_KERNEL_DEPX(LogSigmoid, LogSigmoidGradFunctor);
DEFINE_CPU_ACTIVATION_GRAD_KERNEL_DEPX(Log, LogGradFunctor);
DEFINE_CPU_ACTIVATION_GRAD_KERNEL_DEPX(Log2, Log2GradFunctor);
DEFINE_CPU_ACTIVATION_GRAD_KERNEL_DEPX(Log10, Log10GradFunctor);
DEFINE_CPU_ACTIVATION_GRAD_KERNEL_DEPX(Log1p, Log1pGradFunctor);

DEFINE_CPU_ACTIVATION_GRAD_KERNEL_DEPOUT(Relu, ReluGradFunctor);
DEFINE_CPU_ACTIVATION_GRAD_KERNEL_DEPOUT(Tanh, TanhGradFunctor);
DEFINE_CPU_ACTIVATION_GRAD_KERNEL_DEPOUT(Sigmoid, SigmoidGradFunctor);

DEFINE_CPU_ACT_GRAD_KERNEL_WITH_ONE_ATTRS_DEPX(LeakyRelu,
                                               LeakyReluGradFunctor,
                                               alpha);
DEFINE_CPU_ACT_GRAD_KERNEL_WITH_ONE_ATTRS_DEPX(ThresholdedRelu,
                                               ThresholdedReluGradFunctor,
                                               threshold);
DEFINE_CPU_ACT_GRAD_KERNEL_WITH_ONE_ATTRS_DEPX(SoftShrink,
                                               SoftShrinkGradFunctor,
                                               lambda);
DEFINE_CPU_ACT_GRAD_KERNEL_WITH_ONE_ATTRS_DEPX(HardShrink,
                                               HardShrinkGradFunctor,
                                               threshold);

DEFINE_CPU_ACT_GRAD_KERNEL_WITH_ONE_ATTRS_DEPX(Mish,
                                               MishGradFunctor,
                                               threshold);

DEFINE_CPU_ACT_GRAD_KERNEL_WITH_TWO_ATTRS_DEPX(BRelu,
                                               BReluGradFunctor,
                                               t_min,
                                               t_max);

DEFINE_CPU_ACT_GRAD_KERNEL_WITH_TWO_ATTRS_DEPX(STanh,
                                               STanhGradFunctor,
                                               scale_a,
                                               scale_b);

DEFINE_CPU_ACT_GRAD_KERNEL_WITH_TWO_ATTRS_DEPX(Softplus,
                                               SoftplusGradFunctor,
                                               beta,
                                               threshold);
DEFINE_CPU_ACT_GRAD_KERNEL_WITH_TWO_ATTRS_DEPOUT(HardSigmoid,
                                                 HardSigmoidGradFunctor,
                                                 slope,
                                                 offset);

template <typename T, typename Context>
void EluGradKernel(const Context& dev_ctx,
                   const DenseTensor& x,
                   const DenseTensor& out,
                   const DenseTensor& dout,
                   float alpha,
                   DenseTensor* dx) {
  dev_ctx.template Alloc<T>(dx);

  auto x_flatten =
      EigenVector<T>::Flatten(GET_DATA_SAFELY(&x, "Input", "X", "elu_grad"));
  auto out_flatten = EigenVector<T>::Flatten(
      GET_DATA_SAFELY(&out, "Input", "Out", "elu_grad"));
  auto dout_flatten = EigenVector<T>::Flatten(
      GET_DATA_SAFELY(&dout, "Input", "dOut", "elu_grad"));
  auto dx_flatten =
      EigenVector<T>::Flatten(GET_DATA_SAFELY(dx, "Output", "dX", "elu_grad"));
  auto* place = dev_ctx.eigen_device();

  if (alpha > 0) {
    funcs::ELUGradFunctor<T> functor;
    functor.alpha = alpha;
    functor(*place, x_flatten, out_flatten, dout_flatten, dx_flatten);
  } else {
    funcs::ELUGradNegativeAlphaFunctor<T> functor;
    functor.alpha = alpha;
    functor(*place, x_flatten, out_flatten, dout_flatten, dx_flatten);
  }
}

}  // namespace phi

PD_REGISTER_KERNEL(
    relu_grad, CPU, ALL_LAYOUT, phi::ReluGradKernel, float, double) {}

#define PD_REGISTER_ACTIVATION_GRAD_KERNEL(name, func) \
  PD_REGISTER_KERNEL(name, CPU, ALL_LAYOUT, phi::func, float, double) {}

#define PD_REGISTER_ACTIVATION_DOUBLE_GRAD_KERNEL(name, func) \
  PD_REGISTER_KERNEL(                                         \
      name, CPU, ALL_LAYOUT, phi::func, float, double, phi::dtype::float16) {}

PD_REGISTER_ACTIVATION_GRAD_KERNEL(sin_grad, SinGradKernel)
PD_REGISTER_ACTIVATION_GRAD_KERNEL(cos_grad, CosGradKernel)
PD_REGISTER_ACTIVATION_GRAD_KERNEL(tan_grad, TanGradKernel)
PD_REGISTER_ACTIVATION_GRAD_KERNEL(acos_grad, AcosGradKernel)
PD_REGISTER_ACTIVATION_GRAD_KERNEL(asin_grad, AsinGradKernel)
PD_REGISTER_ACTIVATION_GRAD_KERNEL(atan_grad, AtanGradKernel)
PD_REGISTER_ACTIVATION_GRAD_KERNEL(sinh_grad, SinhGradKernel)
PD_REGISTER_ACTIVATION_GRAD_KERNEL(cosh_grad, CoshGradKernel)
PD_REGISTER_ACTIVATION_GRAD_KERNEL(asinh_grad, AsinhGradKernel)
PD_REGISTER_ACTIVATION_GRAD_KERNEL(acosh_grad, AcoshGradKernel)
PD_REGISTER_ACTIVATION_GRAD_KERNEL(atanh_grad, AtanhGradKernel)
PD_REGISTER_ACTIVATION_GRAD_KERNEL(tanh_grad, TanhGradKernel)
PD_REGISTER_ACTIVATION_GRAD_KERNEL(brelu_grad, BReluGradKernel)
PD_REGISTER_ACTIVATION_GRAD_KERNEL(leaky_relu_grad, LeakyReluGradKernel)
PD_REGISTER_ACTIVATION_GRAD_KERNEL(thresholded_relu_grad,
                                   ThresholdedReluGradKernel)
PD_REGISTER_ACTIVATION_GRAD_KERNEL(soft_shrink_grad, SoftShrinkGradKernel)
PD_REGISTER_ACTIVATION_GRAD_KERNEL(hard_shrink_grad, HardShrinkGradKernel)
PD_REGISTER_ACTIVATION_GRAD_KERNEL(tanh_shrink_grad, TanhShrinkGradKernel)
PD_REGISTER_ACTIVATION_GRAD_KERNEL(elu_grad, EluGradKernel)
PD_REGISTER_ACTIVATION_GRAD_KERNEL(silu_grad, SiluGradKernel)
PD_REGISTER_ACTIVATION_GRAD_KERNEL(mish_grad, MishGradKernel)
PD_REGISTER_ACTIVATION_GRAD_KERNEL(stanh_grad, STanhGradKernel)
PD_REGISTER_ACTIVATION_GRAD_KERNEL(reciprocal_grad, ReciprocalGradKernel)
PD_REGISTER_ACTIVATION_GRAD_KERNEL(sqrt_grad, SqrtGradKernel)
PD_REGISTER_ACTIVATION_GRAD_KERNEL(rsqrt_grad, RsqrtGradKernel)
PD_REGISTER_ACTIVATION_GRAD_KERNEL(softplus_grad, SoftplusGradKernel)
PD_REGISTER_ACTIVATION_GRAD_KERNEL(softsign_grad, SoftsignGradKernel)

PD_REGISTER_ACTIVATION_DOUBLE_GRAD_KERNEL(relu_double_grad,
                                          ReluDoubleGradKernel)
PD_REGISTER_ACTIVATION_DOUBLE_GRAD_KERNEL(tanh_double_grad,
                                          TanhDoubleGradKernel)
PD_REGISTER_ACTIVATION_DOUBLE_GRAD_KERNEL(leaky_relu_double_grad,
                                          LeakyReluDoubleGradKernel)
PD_REGISTER_ACTIVATION_DOUBLE_GRAD_KERNEL(elu_double_grad, EluDoubleGradKernel)

PD_REGISTER_ACTIVATION_GRAD_KERNEL(sigmoid_grad, SigmoidGradKernel)
PD_REGISTER_ACTIVATION_GRAD_KERNEL(sigmoid_double_grad, SigmoidDoubleGradKernel)
PD_REGISTER_ACTIVATION_GRAD_KERNEL(sigmoid_triple_grad, SigmoidTripleGradKernel)
PD_REGISTER_ACTIVATION_GRAD_KERNEL(hard_sigmoid_grad, HardSigmoidGradKernel)
PD_REGISTER_ACTIVATION_GRAD_KERNEL(logsigmoid_grad, LogSigmoidGradKernel)

PD_REGISTER_KERNEL(tanh_triple_grad,
                   CPU,
                   ALL_LAYOUT,
                   phi::TanhTripleGradKernel,
                   float,
                   double,
                   phi::dtype::float16) {}
<<<<<<< HEAD

PD_REGISTER_KERNEL(exp_grad,
                   CPU,
                   ALL_LAYOUT,
                   phi::ExpGradKernel,
                   float,
                   double,
                   int,
                   int64_t) {}

PD_REGISTER_KERNEL(expm1_grad,
                   CPU,
                   ALL_LAYOUT,
                   phi::Expm1GradKernel,
                   float,
                   double,
                   phi::dtype::float16) {}

PD_REGISTER_KERNEL(
    logit_grad, CPU, ALL_LAYOUT, phi::LogitGradKernel, float, double) {}
PD_REGISTER_KERNEL(square_grad,
                   CPU,
                   ALL_LAYOUT,
                   phi::SquareGradKernel,
                   float,
                   double,
                   int,
                   int64_t) {}
=======
PD_REGISTER_ACTIVATION_GRAD_KERNEL(sigmoid_grad, SigmoidGradKernel)
PD_REGISTER_ACTIVATION_GRAD_KERNEL(sigmoid_double_grad, SigmoidDoubleGradKernel)
PD_REGISTER_ACTIVATION_GRAD_KERNEL(sigmoid_triple_grad, SigmoidTripleGradKernel)
PD_REGISTER_ACTIVATION_GRAD_KERNEL(hard_sigmoid_grad, HardSigmoidGradKernel)
PD_REGISTER_ACTIVATION_GRAD_KERNEL(logsigmoid_grad, LogSigmoidGradKernel)
PD_REGISTER_ACTIVATION_GRAD_KERNEL(log_grad, LogGradKernel)
PD_REGISTER_ACTIVATION_GRAD_KERNEL(log2_grad, Log2GradKernel)
PD_REGISTER_ACTIVATION_GRAD_KERNEL(log10_grad, Log10GradKernel)
PD_REGISTER_ACTIVATION_GRAD_KERNEL(log1p_grad, Log1pGradKernel)
PD_REGISTER_ACTIVATION_DOUBLE_GRAD_KERNEL(log_double_grad, LogDoubleGradKernel)
>>>>>>> 3980e222
<|MERGE_RESOLUTION|>--- conflicted
+++ resolved
@@ -266,7 +266,6 @@
                    float,
                    double,
                    phi::dtype::float16) {}
-<<<<<<< HEAD
 
 PD_REGISTER_KERNEL(exp_grad,
                    CPU,
@@ -295,7 +294,6 @@
                    double,
                    int,
                    int64_t) {}
-=======
 PD_REGISTER_ACTIVATION_GRAD_KERNEL(sigmoid_grad, SigmoidGradKernel)
 PD_REGISTER_ACTIVATION_GRAD_KERNEL(sigmoid_double_grad, SigmoidDoubleGradKernel)
 PD_REGISTER_ACTIVATION_GRAD_KERNEL(sigmoid_triple_grad, SigmoidTripleGradKernel)
@@ -305,5 +303,4 @@
 PD_REGISTER_ACTIVATION_GRAD_KERNEL(log2_grad, Log2GradKernel)
 PD_REGISTER_ACTIVATION_GRAD_KERNEL(log10_grad, Log10GradKernel)
 PD_REGISTER_ACTIVATION_GRAD_KERNEL(log1p_grad, Log1pGradKernel)
-PD_REGISTER_ACTIVATION_DOUBLE_GRAD_KERNEL(log_double_grad, LogDoubleGradKernel)
->>>>>>> 3980e222
+PD_REGISTER_ACTIVATION_DOUBLE_GRAD_KERNEL(log_double_grad, LogDoubleGradKernel)