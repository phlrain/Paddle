--- conflicted
+++ resolved
@@ -90,26 +90,6 @@
         dev_ctx, nullptr, &out, &dout, dx, functor);         \
   }
 
-<<<<<<< HEAD
-DEFINE_CPU_ACTIVATION_GRAD_KERNEL_DepX(Cos, funcs::CosGradFunctor);
-DEFINE_CPU_ACTIVATION_GRAD_KERNEL_DepX(Tan, funcs::TanGradFunctor);
-DEFINE_CPU_ACTIVATION_GRAD_KERNEL_DepX(Acos, funcs::AcosGradFunctor);
-DEFINE_CPU_ACTIVATION_GRAD_KERNEL_DepX(Sin, funcs::SinGradFunctor);
-DEFINE_CPU_ACTIVATION_GRAD_KERNEL_DepX(Asin, funcs::AsinGradFunctor);
-DEFINE_CPU_ACTIVATION_GRAD_KERNEL_DepX(Atan, funcs::AtanGradFunctor);
-DEFINE_CPU_ACTIVATION_GRAD_KERNEL_DepX(Sinh, funcs::SinhGradFunctor);
-DEFINE_CPU_ACTIVATION_GRAD_KERNEL_DepX(Cosh, funcs::CoshGradFunctor);
-DEFINE_CPU_ACTIVATION_GRAD_KERNEL_DepX(Asinh, funcs::AsinhGradFunctor);
-DEFINE_CPU_ACTIVATION_GRAD_KERNEL_DepX(Acosh, funcs::AcoshGradFunctor);
-DEFINE_CPU_ACTIVATION_GRAD_KERNEL_DepX(Atanh, funcs::AtanhGradFunctor);
-
-DEFINE_CPU_ACTIVATION_GRAD_KERNEL_DepOut(Relu, funcs::ReluGradFunctor);
-DEFINE_CPU_ACTIVATION_GRAD_KERNEL_DepOut(Tanh, funcs::TanhGradFunctor);
-DEFINE_CPU_ACTIVATION_GRAD_KERNEL_DepOut(Exp, funcs::ExpGradFunctor);
-
-DEFINE_CPU_ACT_GRAD_KERNEL_WITH_ONE_ATTRS_DepX(LeakyRelu,
-                                               funcs::LeakyReluGradFunctor,
-=======
 DEFINE_CPU_ACTIVATION_GRAD_KERNEL_DEPX(Cos, CosGradFunctor);
 DEFINE_CPU_ACTIVATION_GRAD_KERNEL_DEPX(Tan, TanGradFunctor);
 DEFINE_CPU_ACTIVATION_GRAD_KERNEL_DEPX(Acos, AcosGradFunctor);
@@ -123,13 +103,13 @@
 DEFINE_CPU_ACTIVATION_GRAD_KERNEL_DEPX(Atanh, AtanhGradFunctor);
 DEFINE_CPU_ACTIVATION_GRAD_KERNEL_DEPX(TanhShrink, TanhShrinkGradFunctor);
 DEFINE_CPU_ACTIVATION_GRAD_KERNEL_DEPX(Silu, SiluGradFunctor);
+DEFINE_CPU_ACTIVATION_GRAD_KERNEL_DepOut(Exp, ExpGradFunctor);
 
 DEFINE_CPU_ACTIVATION_GRAD_KERNEL_DEPOUT(Relu, ReluGradFunctor);
 DEFINE_CPU_ACTIVATION_GRAD_KERNEL_DEPOUT(Tanh, TanhGradFunctor);
 
 DEFINE_CPU_ACT_GRAD_KERNEL_WITH_ONE_ATTRS_DEPX(LeakyRelu,
                                                LeakyReluGradFunctor,
->>>>>>> 6849d33b
                                                alpha);
 DEFINE_CPU_ACT_GRAD_KERNEL_WITH_ONE_ATTRS_DEPX(ThresholdedRelu,
                                                ThresholdedReluGradFunctor,
