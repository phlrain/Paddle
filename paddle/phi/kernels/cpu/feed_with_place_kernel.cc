--- conflicted
+++ resolved
@@ -57,10 +57,9 @@
                    phi::complex64,
                    phi::complex128) {}
 
-<<<<<<< HEAD
 PD_REGISTER_KERNEL(
     shaddow_output, CPU, ALL_LAYOUT, phi::ShaddowOutputKernel, float) {}
-=======
+
 PD_REGISTER_KERNEL(print_kernel,
                    CPU,
                    ALL_LAYOUT,
@@ -73,5 +72,4 @@
                    phi::float16,
                    phi::bfloat16,
                    phi::complex64,
-                   phi::complex128) {}
->>>>>>> 394bc5e2
+                   phi::complex128) {}