// Copyright (c) 2023 PaddlePaddle Authors. All Rights Reserved.
//
// Licensed under the Apache License, Version 2.0 (the "License");
// you may not use this file except in compliance with the License.
// You may obtain a copy of the License at
//
//     http://www.apache.org/licenses/LICENSE-2.0
//
// Unless required by applicable law or agreed to in writing, software
// distributed under the License is distributed on an "AS IS" BASIS,
// WITHOUT WARRANTIES OR CONDITIONS OF ANY KIND, either express or implied.
// See the License for the specific language governing permissions and
// limitations under the License.

#include "paddle/phi/kernels/feed_with_place_kernel.h"

#include "paddle/phi/backends/cpu/cpu_context.h"
#include "paddle/phi/core/kernel_registry.h"
#include "paddle/phi/kernels/impl/feed_with_place_impl.h"

namespace phi {

template <typename T, typename Context>
void FeedWithPlaceKernel(const Context& ctx,
                         int64_t index,
                         phi::DataType data_type,
                         // std::string name,
                         DenseTensor* out) {}

template <typename T, typename Context>
void ShaddowOutputKernel(const Context& ctx,
                         const DenseTensor& x,
                         DenseTensor* out) {}

}  // namespace phi

<<<<<<< HEAD
PD_REGISTER_KERNEL(feed_with_place,
=======
PD_REGISTER_KERNEL(
    feed_with_place, CPU, ALL_LAYOUT, phi::FeedWithPlaceKernel, float) {}

PD_REGISTER_KERNEL(shaddow_feed,
>>>>>>> d8be6ecd
                   CPU,
                   ALL_LAYOUT,
                   phi::ShaddowFeedKernel,
                   bool,
                   float,
                   int32_t,
                   int64_t,
<<<<<<< HEAD
                   double) {}

PD_REGISTER_KERNEL(
    shaddow_output, CPU, ALL_LAYOUT, phi::ShaddowOutputKernel, float) {}
=======
                   double,
                   phi::float16,
                   phi::bfloat16,
                   phi::complex64,
                   phi::complex128) {}
>>>>>>> d8be6ecd
<|MERGE_RESOLUTION|>--- conflicted
+++ resolved
@@ -34,14 +34,10 @@
 
 }  // namespace phi
 
-<<<<<<< HEAD
-PD_REGISTER_KERNEL(feed_with_place,
-=======
 PD_REGISTER_KERNEL(
     feed_with_place, CPU, ALL_LAYOUT, phi::FeedWithPlaceKernel, float) {}
 
 PD_REGISTER_KERNEL(shaddow_feed,
->>>>>>> d8be6ecd
                    CPU,
                    ALL_LAYOUT,
                    phi::ShaddowFeedKernel,
@@ -49,15 +45,11 @@
                    float,
                    int32_t,
                    int64_t,
-<<<<<<< HEAD
-                   double) {}
-
-PD_REGISTER_KERNEL(
-    shaddow_output, CPU, ALL_LAYOUT, phi::ShaddowOutputKernel, float) {}
-=======
                    double,
                    phi::float16,
                    phi::bfloat16,
                    phi::complex64,
                    phi::complex128) {}
->>>>>>> d8be6ecd
+
+PD_REGISTER_KERNEL(
+    shaddow_output, CPU, ALL_LAYOUT, phi::ShaddowOutputKernel, float) {}