--- conflicted
+++ resolved
@@ -48,7 +48,6 @@
 }
 
 template <typename T, typename Context>
-<<<<<<< HEAD
 void LogitKernel(const Context& dev_ctx,
                  const DenseTensor& x,
                  float eps,
@@ -62,7 +61,8 @@
 
   funcs::LogitFunctor<T> functor;
   functor(place, eigen_in, eigen_out, eigen_p, eps);
-=======
+}
+
 void PowKernel(const Context& dev_ctx,
                const DenseTensor& x,
                const Scalar& factor,
@@ -79,7 +79,6 @@
   auto attrs = functor.GetAttrs();
   *(attrs[0].second) = factor.to<float>();
   functor(*place, x_flatten, out_flatten);
->>>>>>> be5918e0
 }
 
 }  // namespace phi