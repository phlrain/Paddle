// Copyright (c) 2022 PaddlePaddle Authors. All Rights Reserved.
//
// Licensed under the Apache License, Version 2.0 (the "License");
// you may not use this file except in compliance with the License.
// You may obtain a copy of the License at
//
//     http://www.apache.org/licenses/LICENSE-2.0
//
// Unless required by applicable law or agreed to in writing, software
// distributed under the License is distributed on an "AS IS" BASIS,
// WITHOUT WARRANTIES OR CONDITIONS OF ANY KIND, either express or implied.
// See the License for the specific language governing permissions and
// limitations under the License.

#pragma once

#include "paddle/phi/core/dense_tensor.h"
#include "paddle/phi/kernels/funcs/activation_functor.h"

#include "paddle/fluid/platform/device_context.h"

namespace phi {

template <typename T, typename Context, typename Functor>
void ActivationGradImpl(const Context& dev_ctx,
                        const DenseTensor* X,
                        const DenseTensor* Out,
                        const DenseTensor* dOut,
                        DenseTensor* dX,
                        const Functor& functor) {
  if (static_cast<int>(Functor::FwdDeps()) &
      static_cast<int>(funcs::ActBwdOpFwdDeps::kDepOut)) {
    PADDLE_ENFORCE_NOT_NULL(
        Out, errors::NotFound("The input DenseTensor Out can not be nullptr"));
  }
  PADDLE_ENFORCE_NOT_NULL(
      dOut, errors::NotFound("The input DenseTensor dOut can not be nullptr"));
  PADDLE_ENFORCE_NOT_NULL(
      dX, errors::NotFound("The output DenseTensor dX can not be nullptr"));
  if (!Out) {
    Out = dOut;  // fake out
  }
  if (static_cast<int>(Functor::FwdDeps()) &
      static_cast<int>(funcs::ActBwdOpFwdDeps::kDepX)) {
    PADDLE_ENFORCE_NOT_NULL(
        X, errors::NotFound("The input DenseTensor X can not be nullptr"));
  } else {
    VLOG(10) << "Inplace activation of Op Functor: " << typeid(Functor).name();
    X = dX;
  }

  dev_ctx.template Alloc<T>(dX);
  auto dout = phi::EigenVector<T>::Flatten(
      GET_DATA_SAFELY(dOut, "Input", "Out@GRAD", "ActivationGrad"));
  auto out = phi::EigenVector<T>::Flatten(
      GET_DATA_SAFELY(Out, "Input", "Out", "ActivationGrad"));
  auto dx = phi::EigenVector<T>::Flatten(
      GET_DATA_SAFELY(dX, "Input", "X@GRAD", "ActivationGrad"));
  auto x = phi::EigenVector<T>::Flatten(
      GET_DATA_SAFELY(X, "Input", "X", "ActivationGrad"));
  auto* place = dev_ctx.eigen_device();
  // use 32bit index to speed up computation
  bool use_32bit_index = out.size() < Eigen::NumTraits<int>::highest();
  bool is_gpu_place = paddle::platform::is_gpu_place(dev_ctx.GetPlace());
  if (use_32bit_index && is_gpu_place) {
    functor(*place,
            To32BitIndex(x),
            To32BitIndex(out),
            To32BitIndex(dout),
            To32BitIndex(dx));
  } else {
    functor(*place, x, out, dout, dx);
  }
}

template <typename T, typename Context, typename Functor>
void ActivationDoubleGradImpl(const Context& dev_ctx,
                              const DenseTensor* X,
                              const DenseTensor* Out,
                              const DenseTensor* ddX,
                              DenseTensor* dX,
                              DenseTensor* dOut,
                              DenseTensor* ddOut,
                              const Functor& functor) {
  if (static_cast<int>(Functor::FwdDeps()) &
      static_cast<int>(funcs::ActBwdOpFwdDeps::kDepX)) {
    PADDLE_ENFORCE_NOT_NULL(
        X, errors::NotFound("The input DenseTensor X can not be nullptr"));
  } else {
    VLOG(10) << "Inplace activation of Op Functor: " << typeid(Functor).name();
    X = ddX;
  }
  if (static_cast<int>(Functor::FwdDeps()) &
      static_cast<int>(funcs::ActBwdOpFwdDeps::kDepOut)) {
    PADDLE_ENFORCE_NOT_NULL(
        Out, errors::NotFound("The input DenseTensor Out can not be nullptr"));
  } else {
    VLOG(10) << "Inplace activation of Op Functor: " << typeid(Functor).name();
    Out = ddX;
  }

  if (ddOut) {
    dev_ctx.template Alloc<T>(ddOut);
  }
  if (dOut) {
    dev_ctx.template Alloc<T>(dOut);
  }
  if (dX) {
    dX->Resize(Out->dims());
    dev_ctx.template Alloc<T>(dX);
  }

  functor(dev_ctx, X, Out, ddX, ddOut, dOut, dX);
}

template <typename T, typename Context>
void ReluDoubleGradKernel(const Context& dev_ctx,
                          const DenseTensor& out,
                          const DenseTensor& ddx,
                          DenseTensor* ddout) {
  funcs::ReluGradGradFunctor<T> relu_double_grad_functor;
  ActivationDoubleGradImpl<T, Context, funcs::ReluGradGradFunctor<T>>(
      dev_ctx,
      nullptr,
      &out,
      &ddx,
      nullptr,
      nullptr,
      ddout,
      relu_double_grad_functor);
}

template <typename T, typename Context>
void LeakyReluDoubleGradKernel(const Context& dev_ctx,
                               const DenseTensor& x,
                               const DenseTensor& ddx,
                               float alpha,
                               DenseTensor* ddout) {
  funcs::LeakyReluGradGradFunctor<T> leaky_relu_double_grad_functor;
  leaky_relu_double_grad_functor.alpha = alpha;
  ActivationDoubleGradImpl<T, Context, funcs::LeakyReluGradGradFunctor<T>>(
      dev_ctx,
      &x,
      nullptr,
      &ddx,
      nullptr,
      nullptr,
      ddout,
      leaky_relu_double_grad_functor);
}

template <typename T, typename Context>
void TanhDoubleGradKernel(const Context& dev_ctx,
                          const DenseTensor& out,
                          const DenseTensor& ddx,
                          const DenseTensor& dout,
                          DenseTensor* dout_new,
                          DenseTensor* ddout) {
  if (dout_new) {
    dout_new->Resize(out.dims());
    dev_ctx.template Alloc<T>(dout_new);
  }
  if (ddout) {
    ddout->Resize(out.dims());
    dev_ctx.template Alloc<T>(ddout);
  }
  funcs::TanhGradGradFunctor<T> functor;
  functor(dev_ctx, &out, &ddx, &dout, dout_new, ddout);
}

template <typename T, typename Context>
void TanhTripleGradKernel(const Context& dev_ctx,
                          const DenseTensor& out,
                          const DenseTensor& ddx,
                          const DenseTensor& dout,
                          const DenseTensor& d_ddout,
                          const DenseTensor& d_dout_new,
                          DenseTensor* d_out_new,
                          DenseTensor* d_dout,
                          DenseTensor* d_ddx) {
  if (d_dout) {
    d_dout->Resize(out.dims());
    dev_ctx.template Alloc<T>(d_dout);
  }
  if (d_out_new) {
    d_dout->Resize(out.dims());
    dev_ctx.template Alloc<T>(d_out_new);
  }
  if (d_ddx) {
    d_dout->Resize(ddx.dims());
    dev_ctx.template Alloc<T>(d_ddx);
  }
  funcs::TanhTripleGradFunctor<T> functor;
  functor(dev_ctx,
          &out,
          &ddx,
          &dout,
          &d_ddout,
          &d_dout_new,  // input
          d_dout,
          d_out_new,
          d_ddx);  // output
}

template <typename T, typename Context>
void EluDoubleGradKernel(const Context& dev_ctx,
                         const DenseTensor& x,
                         const DenseTensor& dout,
                         const DenseTensor& ddx,
                         float alpha,
                         DenseTensor* dx,
                         DenseTensor* ddout) {
  if (dx) {
    dx->Resize(x.dims());
    dev_ctx.template Alloc<T>(dx);
  }
  if (ddout) {
    dev_ctx.template Alloc<T>(ddout);
  }
  funcs::ELUGradGradFunctor<T> functor;
  functor.alpha = alpha;
  functor(dev_ctx, &x, &ddx, ddout, &dout, dx);
}

template <typename T, typename Context>
<<<<<<< HEAD
void LogitGradKernel(const Context& dev_ctx,
                     const DenseTensor& x,
                     const DenseTensor& out_grad,
                     float eps,
                     DenseTensor* x_grad) {
  dev_ctx.template Alloc<T>(x_grad);

  auto eigen_x = EigenVector<T>::Flatten(x);
  auto eigen_dout = EigenVector<T>::Flatten(out_grad);
  auto eigen_dx = EigenVector<T>::Flatten(*x_grad);
  auto& place = *dev_ctx.eigen_device();
  auto eigen_p = EigenVector<T>::Flatten(x);

  funcs::LogitGradFunctor<T> functor;
  functor(place, eigen_x, eigen_dout, eigen_dx, eigen_p, eps);
=======
void SigmoidDoubleGradKernel(const Context& dev_ctx,
                             const DenseTensor& out,
                             const DenseTensor& ddx,
                             const DenseTensor& dout,
                             DenseTensor* dout_new,
                             DenseTensor* ddout) {
  if (dout_new) {
    dout_new->Resize(out.dims());
    dev_ctx.template Alloc<T>(dout_new);
  }
  if (ddout) {
    ddout->Resize(out.dims());
    dev_ctx.template Alloc<T>(ddout);
  }
  funcs::SigmoidGradGradFunctor<T> functor;
  functor(dev_ctx, &out, &ddx, &dout, dout_new, ddout);
}

template <typename T, typename Context>
void SigmoidTripleGradKernel(const Context& dev_ctx,
                             const DenseTensor& out,
                             const DenseTensor& ddx,
                             const DenseTensor& dout,
                             const DenseTensor& d_ddout,
                             const DenseTensor& d_dout_new,
                             DenseTensor* d_out_new,
                             DenseTensor* d_dout,
                             DenseTensor* d_ddx) {
  if (d_dout) {
    d_dout->Resize(out.dims());
    dev_ctx.template Alloc<T>(d_dout);
  }
  if (d_out_new) {
    d_dout->Resize(out.dims());
    dev_ctx.template Alloc<T>(d_out_new);
  }
  if (d_ddx) {
    d_dout->Resize(ddx.dims());
    dev_ctx.template Alloc<T>(d_ddx);
  }
  funcs::SigmoidTripleGradFunctor<T> functor;
  functor(dev_ctx,
          &out,
          &ddx,
          &dout,
          &d_ddout,
          &d_dout_new,
          d_dout,
          d_out_new,
          d_ddx);
>>>>>>> 1904572a
}

}  // namespace phi<|MERGE_RESOLUTION|>--- conflicted
+++ resolved
@@ -223,7 +223,6 @@
 }
 
 template <typename T, typename Context>
-<<<<<<< HEAD
 void LogitGradKernel(const Context& dev_ctx,
                      const DenseTensor& x,
                      const DenseTensor& out_grad,
@@ -239,7 +238,8 @@
 
   funcs::LogitGradFunctor<T> functor;
   functor(place, eigen_x, eigen_dout, eigen_dx, eigen_p, eps);
-=======
+}
+
 void SigmoidDoubleGradKernel(const Context& dev_ctx,
                              const DenseTensor& out,
                              const DenseTensor& ddx,
@@ -290,7 +290,6 @@
           d_dout,
           d_out_new,
           d_ddx);
->>>>>>> 1904572a
 }
 
 }  // namespace phi