--- conflicted
+++ resolved
@@ -59,18 +59,10 @@
       auto index_value = indices[indices_i * end_size + j];
       PADDLE_ENFORCE(index_value >= 0 && index_value < input_dims[j],
                      "The index is out of bounds, "
-<<<<<<< HEAD
-                     "please check whether the dimensions of [%ld] index and "
-                     "input meet the requirements. It should "
-                     "be less than [%ld] and greater than or equal to 0, but "
-                     "received [%ld]",
-                     indices_i * end_size + j,
-=======
                      "please check whether the dimensions of index and "
                      "input meet the requirements. It should "
                      "be less than [%ld] and greater than or equal to 0, but "
                      "received [%ld]",
->>>>>>> 4eb98137
                      input_dims[j],
                      index_value);
       gather_i += (index_value * temp);
