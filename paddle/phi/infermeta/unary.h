--- conflicted
+++ resolved
@@ -204,7 +204,6 @@
                      MetaTensor* out,
                      MetaConfig config = MetaConfig());
 
-<<<<<<< HEAD
 void OneHotRawInferMeta(const MetaTensor& x,
                         int32_t depth,
                         DataType dtype,
@@ -253,8 +252,6 @@
                    MetaTensor* out_w,
                    MetaTensor* out_v);
 
-=======
->>>>>>> 1b0cecb7
 void WhereIndexInferMeta(const MetaTensor& condition, MetaTensor* out);
 
 }  // namespace phi