/* Copyright (c) 2021 PaddlePaddle Authors. All Rights Reserved.

Licensed under the Apache License, Version 2.0 (the "License");
you may not use this file except in compliance with the License.
You may obtain a copy of the License at

    http://www.apache.org/licenses/LICENSE-2.0

Unless required by applicable law or agreed to in writing, software
distributed under the License is distributed on an "AS IS" BASIS,
WITHOUT WARRANTIES OR CONDITIONS OF ANY KIND, either express or implied.
See the License for the specific language governing permissions and
limitations under the License. */

#pragma once

// See Note [ Why still include the fluid headers? ]
#include "paddle/phi/common/scalar.h"
#include "paddle/phi/common/scalar_array.h"
#include "paddle/phi/core/meta_tensor.h"

namespace phi {

class MetaConfig;

// Common InferMeta Functions for unary operators, The format like:
//
//   void [FunctionDesc|OpName]InferMeta(const MetaTensor& x, ..., MetaTensor*
//   out) {}
//
// NOTE: The name "InferShape" may be not appropriate. "InferMeta" may be good.
// Because functions in this file not only can infer shape, but also need
// infer lod or other useful data.

void UnchangedInferMeta(const MetaTensor& x, MetaTensor* out);

// meta x -> out without change, check if axis in range [-Rank(x), Rank(x)-1]
void UnchangedInferMetaCheckAxis(const MetaTensor& x,
                                 int axis,
                                 MetaTensor* out);

void FlattenInferMeta(const MetaTensor& x,
                      int start_axis,
                      int stop_axis,
                      MetaTensor* out);

void GumbelSoftmaxInferMeta(const MetaTensor& x,
                            float temperature,
                            bool hard,
                            int axis,
                            MetaTensor* out);

void CastInferMeta(const MetaTensor& x, DataType out_dtype, MetaTensor* out);

void CholeskyInferMeta(const MetaTensor& x, bool upper, MetaTensor* out);

void CopyToInferMeta(const MetaTensor& x,
                     Backend backend,
                     bool blocking,
                     MetaTensor* out);

void CreateLikeInferMeta(const MetaTensor& x, DataType dtype, MetaTensor* out);

void IncrementInferMeta(const MetaTensor& x, float value, MetaTensor* out);

void InferMetaFromVecValue(const MetaTensor& x,
                           const std::vector<int64_t>& shape,
                           MetaTensor* out);

void MultinomialInferMeta(const MetaTensor& x,
                          int num_samples,
                          bool replacement,
                          MetaTensor* out);

void ReshapeInferMeta(const MetaTensor& x,
                      const ScalarArray& shape,
                      MetaTensor* out,
                      MetaConfig config = MetaConfig());

void ReshapeWithXShapeInferMeta(const MetaTensor& x,
                                const ScalarArray& shape,
                                MetaTensor* xshape,
                                MetaTensor* out,
                                MetaConfig config = MetaConfig());

void ReduceInferMetaBase(const MetaTensor& x,
                         const std::vector<int64_t>& axis,
                         bool keep_dim,
                         DataType dtype,
                         MetaTensor* out);

void ReduceInferMeta(const MetaTensor& x,
                     const std::vector<int64_t>& axis,
                     bool keep_dim,
                     MetaTensor* out);

void SumInferMeta(const MetaTensor& x,
                  const std::vector<int64_t>& axis,
                  DataType dtype,
                  bool keep_dim,
                  MetaTensor* out);

void TransferLayoutInferMeta(const MetaTensor& x,
                             DataLayout layout,
                             MetaTensor* out);

void SplitInferMeta(const MetaTensor& x_meta,
                    const ScalarArray& num_or_sections,
                    const Scalar& axis,
                    std::vector<MetaTensor>* out,
                    MetaConfig config = MetaConfig());

void UnbindInferMeta(const MetaTensor& x,
                     int axis,
                     std::vector<MetaTensor>* outs);
void TraceInferMeta(
    const MetaTensor& x, int offset, int axis1, int axis2, MetaTensor* out);

void UnfoldInferMeta(const MetaTensor& x,
                     const std::vector<int>& kernel_sizes,
                     const std::vector<int>& strides,
                     const std::vector<int>& paddings,
                     const std::vector<int>& dilations,
                     MetaTensor* out,
                     MetaConfig config = MetaConfig());

<<<<<<< HEAD
void OneHotInferMeta(const MetaTensor& x,
                     int32_t depth,
                     int dtype,
                     bool allow_out_of_range,
                     MetaTensor* out);
=======
void DiagInferMeta(const MetaTensor& x,
                   int offset,
                   float padding_value,
                   MetaTensor* out);

void SizeInferMeta(const MetaTensor& input, MetaTensor* out);

void PixelShuffleInferMeta(const MetaTensor& x,
                           int upscale_factor,
                           const std::string& data_format,
                           MetaTensor* out);
>>>>>>> a0cb3203

}  // namespace phi<|MERGE_RESOLUTION|>--- conflicted
+++ resolved
@@ -124,13 +124,11 @@
                      MetaTensor* out,
                      MetaConfig config = MetaConfig());
 
-<<<<<<< HEAD
 void OneHotInferMeta(const MetaTensor& x,
                      int32_t depth,
                      int dtype,
                      bool allow_out_of_range,
                      MetaTensor* out);
-=======
 void DiagInferMeta(const MetaTensor& x,
                    int offset,
                    float padding_value,
@@ -142,6 +140,5 @@
                            int upscale_factor,
                            const std::string& data_format,
                            MetaTensor* out);
->>>>>>> a0cb3203
 
 }  // namespace phi