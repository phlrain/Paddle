--- conflicted
+++ resolved
@@ -163,15 +163,13 @@
                         const std::vector<int>& axis,
                         MetaTensor* out);
 
-<<<<<<< HEAD
 void TransposeGradInferMeta(const MetaTensor& x,
                             const std::vector<int>& axis,
                             MetaTensor* out);
-=======
+                            
 void EighInferMeta(const MetaTensor& x,
                    const std::string& uplo,
                    MetaTensor* out_w,
                    MetaTensor* out_v);
->>>>>>> b97e6d13
 
 }  // namespace phi