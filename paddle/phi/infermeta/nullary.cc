/* Copyright (c) 2021 PaddlePaddle Authors. All Rights Reserved.

Licensed under the Apache License, Version 2.0 (the "License");
you may not use this file except in compliance with the License.
You may obtain a copy of the License at

    http://www.apache.org/licenses/LICENSE-2.0

Unless required by applicable law or agreed to in writing, software
distributed under the License is distributed on an "AS IS" BASIS,
WITHOUT WARRANTIES OR CONDITIONS OF ANY KIND, either express or implied.
See the License for the specific language governing permissions and
limitations under the License. */

#include "paddle/phi/infermeta/nullary.h"

namespace phi {

void AssignValueInferMeta(const std::vector<int>& shape,
                          DataType dtype,
                          MetaTensor* out) {
  out->set_dims(phi::make_ddim(shape));
  out->set_dtype(dtype);
}

void CreateInferMeta(const IntArray& shape, DataType dtype, MetaTensor* out) {
  if (!shape.FromTensor()) {
    const auto& data = shape.GetData();
    for (size_t i = 0; i < data.size(); ++i) {
      PADDLE_ENFORCE_GE(
          data[i],
          0,
          phi::errors::InvalidArgument(
              "Each value of attribute 'shape' is expected to be no less "
              "than 0. But received: shape[%u] = %d; shape = [%s].",
              i,
              data[i],
              phi::make_ddim(data)));
    }
  }
  CreateInferMetaBase(shape.GetData(), dtype, DataLayout::NCHW, out);
}

<<<<<<< HEAD
void CreateIntArrayInferMeta(const std::vector<int64_t>& shape,
                             DataType dtype,
                             MetaTensor* out) {
  CreateInferMetaBase(shape, dtype, DataLayout::NCHW, out);
=======
void CreateVecShapeInferMeta(const std::vector<int64_t>& shape,
                             DataType dtype,
                             MetaTensor* out) {
  CreateInferMetaBase(
      {static_cast<int64_t>(shape.size())}, dtype, DataLayout::NCHW, out);
>>>>>>> e7ee536e
}

void CreateInferMetaBase(const std::vector<int64_t>& shape,
                         DataType dtype,
                         DataLayout layout,
                         MetaTensor* out) {
  auto out_dims = phi::make_ddim(shape);
  out->set_dims(out_dims);
  out->set_dtype(dtype);
  out->set_layout(layout);
}

void DataInferMeta(const std::string& name,
                   const phi::IntArray& shape,
                   phi::DataType data_type,
                   MetaTensor* out) {
  auto out_dims = phi::make_ddim(shape.GetData());
  out->set_dims(out_dims);
  out->set_dtype(data_type);
}

void EyeInferMeta(const Scalar& num_rows,
                  const Scalar& num_columns,
                  DataType dtype,
                  MetaTensor* out,
                  MetaConfig config) {
  int64_t rows = 0, columns = 0;
  if (!config.is_runtime && num_rows.FromTensor()) {
    rows = -1;
  } else {
    rows = num_rows.to<int64_t>();
  }

  if (!config.is_runtime && num_columns.FromTensor()) {
    columns = -1;
  } else {
    columns = num_columns.to<int64_t>();
    if (columns == -1) columns = rows;
  }
  out->set_dims({rows, columns});
  out->set_dtype(dtype);
}

void GaussianInferMeta(const IntArray& shape,
                       float mean,
                       float std,
                       int seed,
                       DataType dtype,
                       MetaTensor* out) {
  auto out_dims = phi::make_ddim(shape.GetData());
  out->set_dims(out_dims);
  out->set_dtype(dtype);
  out->set_layout(DataLayout::NCHW);
}

void RandpermInferMeta(int n, DataType dtype, MetaTensor* out) {
  out->set_dims(phi::make_ddim({n}));
  out->set_dtype(dtype);
}

void UniformRandomInferMeta(const IntArray& shape,
                            DataType dtype,
                            MetaTensor* out) {
  auto out_dims = phi::make_ddim(shape.GetData());
  out->set_dims(out_dims);
  out->set_dtype(dtype);
  out->set_layout(DataLayout::NCHW);
}

void RandintInferMeta(
    int low, int high, const IntArray& shape, DataType dtype, MetaTensor* out) {
  PADDLE_ENFORCE_NOT_NULL(
      out, errors::InvalidArgument("Output(Out) of RandintOp is null."));
  PADDLE_ENFORCE_LT(
      low,
      high,
      errors::InvalidArgument("randint's low must less then high, "
                              "but received: low = %d, high = %d.",
                              low,
                              high));

  auto& shape_vector = shape.GetData();

  std::vector<int64_t> tensor_shape;
  tensor_shape.reserve(shape_vector.size());
  for (auto dim : shape_vector) {
    tensor_shape.push_back(static_cast<int64_t>(dim));
  }
  out->set_dims(make_ddim(tensor_shape));
  out->set_dtype(dtype);
}

void PRecvInferMeta(int peer, DataType dtype, MetaTensor* out) {
  PADDLE_ENFORCE_GE(
      peer,
      0,
      errors::InvalidArgument(
          "The peer (%d) for p_recv op must be non-negative.", peer));
  // auto data_type = phi::TransToPhiDataType(dtype);
  out->set_dtype(dtype);
}

void PRecvArrayInferMeta(int peer,
                         DataType dtype,
                         const std::vector<int>& out_shape,
                         MetaTensor* out) {
  PADDLE_ENFORCE_GE(
      peer,
      0,
      errors::InvalidArgument(
          "The peer (%d) for p_recv op must be non-negative.", peer));

  PADDLE_ENFORCE_GE(out_shape.size(),
                    1,
                    errors::InvalidArgument(
                        "The size of the output shape must be greater than 0 "
                        "but the value given is %d.",
                        out_shape.size()));

  for (size_t i = 0; i < out_shape.size(); ++i) {
    PADDLE_ENFORCE_GE(
        out_shape[i],
        1,
        errors::InvalidArgument("The shape attribute for recv must be set "
                                "explicitly, but the %dth element is %d which "
                                "is less than 1. Or dynamic_shape should be "
                                "set to True for both send_v2 and recv_v2.",
                                i,
                                out_shape[i]));
  }
  out->set_dtype(dtype);
}

void RecvV2InferMeta(const int ring_id,
                     const bool dynamic_shape,
                     const int peer,
                     const std::vector<int>& out_shape,
                     DataType dtype,
                     MetaTensor* out) {
  PADDLE_ENFORCE_GE(
      peer,
      0,
      errors::InvalidArgument(
          "The peer (%d) for recv_v2 op must be non-negative.", peer));

  PADDLE_ENFORCE_GE(
      ring_id,
      0,
      errors::InvalidArgument(
          "The ring_id (%d) for recv_v2 op must be non-negative.", ring_id));

  PADDLE_ENFORCE_GE(out_shape.size(),
                    1,
                    errors::InvalidArgument(
                        "The size of the output shape must be greater than 0 "
                        "but the value given is %d.",
                        out_shape.size()));

  if (!dynamic_shape) {
    for (size_t i = 0; i < out_shape.size(); ++i) {
      PADDLE_ENFORCE_GE(out_shape[i],
                        1,
                        errors::InvalidArgument(
                            "The shape attribute for recv_v2 must be set "
                            "explicitly, but the %dth element is %d which "
                            "is less than 1. Or dynamic_shape should be "
                            "set to True for both send_v2 and recv_v2.",
                            i,
                            out_shape[i]));
    }
    out->set_dims(phi::make_ddim(out_shape));
  }
  out->set_dtype(dtype);
}

void SeedInferMeta(int seed, MetaTensor* out) {
  out->set_dims(phi::make_ddim({1}));
  out->set_dtype(DataType::INT32);
}

void TruncatedGaussianRandomInferMeta(const std::vector<int>& shape,
                                      float mean,
                                      float std,
                                      int seed,
                                      DataType dtype,
                                      MetaTensor* out) {
  auto out_dims = phi::make_ddim(shape);
  out->set_dims(out_dims);
  out->set_dtype(dtype);
  out->set_layout(DataLayout::NCHW);
}

void TrilIndicesInferMeta(
    int rows, int cols, int offset, DataType dtype, MetaTensor* out) {
  // number of elements in the first row of the tril,bounded by [0, cols]
  auto n_first_row =
      offset > 0 ? std::min<int64_t>(cols, 1 + offset) : rows + offset > 0;
  // number of elements in the last row of the tril, bounded by [0, cols]
  auto n_last_row =
      std::max<int64_t>(0, std::min<int64_t>(cols, rows + offset));
  // number of rows, bounded by [0, rows]
  auto n_row_all = std::max<int64_t>(0, std::min<int64_t>(rows, rows + offset));
  auto n_row_trapezoid = (n_last_row - n_first_row + 1);
  // calculate # of elements in the top trapezoid
  auto tril_size = (n_first_row + n_last_row) * n_row_trapezoid >> 1;
  // calculate # of elements in the bottom rectangle if there is any
  auto diff_row = n_row_all - n_row_trapezoid;
  if (diff_row > 0) {
    tril_size += diff_row * cols;
  }
  std::vector<int64_t> tmp = {2, tril_size};
  auto out_dims = phi::make_ddim(tmp);
  out->set_dims(out_dims);
  out->set_dtype(dtype);
}

void TriuIndicesInferMeta(
    int row, int col, int offset, DataType dtype, MetaTensor* out) {
  // number of elements in the first row of the tril,bounded by [0, cols]
  // use total item number minus bottom rectangle item number to get
  // the above rectangle item number
  //     triu_size = rows * cols - tril_size
  // so the `offset` need to be set as `offset-1` in order to include
  // the item on the diagonal line
  offset = offset - 1;
  auto n_first_row =
      offset > 0 ? std::min<int64_t>(col, 1 + offset) : row + offset > 0;
  // number of elements in the last row of the tril, bounded by [0, cols]
  auto n_last_row = std::max<int64_t>(0, std::min<int64_t>(col, row + offset));
  // number of rows, bounded by [0, rows]
  auto n_row_all = std::max<int64_t>(0, std::min<int64_t>(row, row + offset));
  auto n_row_trapezoid = (n_last_row - n_first_row + 1);
  // calculate # of elements in the top trapezoid
  auto tril_size = (n_first_row + n_last_row) * n_row_trapezoid >> 1;
  // calculate # of elements in the bottom rectangle if there is any
  auto diff_row = n_row_all - n_row_trapezoid;
  if (diff_row > 0) {
    tril_size += diff_row * col;
  }
  std::vector<int64_t> tmp = {2, row * col - tril_size};
  auto out_dims = phi::make_ddim(tmp);
  out->set_dims(out_dims);
  out->set_dtype(dtype);
}
}  // namespace phi<|MERGE_RESOLUTION|>--- conflicted
+++ resolved
@@ -41,18 +41,11 @@
   CreateInferMetaBase(shape.GetData(), dtype, DataLayout::NCHW, out);
 }
 
-<<<<<<< HEAD
-void CreateIntArrayInferMeta(const std::vector<int64_t>& shape,
-                             DataType dtype,
-                             MetaTensor* out) {
-  CreateInferMetaBase(shape, dtype, DataLayout::NCHW, out);
-=======
 void CreateVecShapeInferMeta(const std::vector<int64_t>& shape,
                              DataType dtype,
                              MetaTensor* out) {
   CreateInferMetaBase(
       {static_cast<int64_t>(shape.size())}, dtype, DataLayout::NCHW, out);
->>>>>>> e7ee536e
 }
 
 void CreateInferMetaBase(const std::vector<int64_t>& shape,
