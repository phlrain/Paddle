/* Copyright (c) 2021 PaddlePaddle Authors. All Rights Reserved.

Licensed under the Apache License, Version 2.0 (the "License");
you may not use this file except in compliance with the License.
You may obtain a copy of the License at

    http://www.apache.org/licenses/LICENSE-2.0

Unless required by applicable law or agreed to in writing, software
distributed under the License is distributed on an "AS IS" BASIS,
WITHOUT WARRANTIES OR CONDITIONS OF ANY KIND, either express or implied.
See the License for the specific language governing permissions and
limitations under the License. */

#include "paddle/phi/infermeta/unary.h"

#include <algorithm>
#include <set>

#include "paddle/fluid/framework/convert_utils.h"
#include "paddle/phi/common/data_type.h"
#include "paddle/phi/common/type_traits.h"
#include "paddle/phi/core/enforce.h"
#include "paddle/phi/core/infermeta_utils.h"
#include "paddle/phi/kernels/funcs/unfold_functor.h"

namespace phi {

void ArgMinMaxInferMeta(const MetaTensor& x,
                        int64_t axis,
                        bool keepdims,
                        bool flatten,
                        int dtype,
                        MetaTensor* out,
                        MetaConfig config) {
  const auto& x_dims = x.dims();

  PADDLE_ENFORCE_GE(
      axis,
      -x_dims.size(),
      phi::errors::InvalidArgument("'axis'(%d) must be greater than or equal to"
                                   " -Rank(X)(%d).",
                                   axis,
                                   -x_dims.size()));
  PADDLE_ENFORCE_LT(axis,
                    x_dims.size(),
                    phi::errors::InvalidArgument(
                        "'axis'(%d) must be less than Rank(X)(%d) of Input(X).",
                        axis,
                        x_dims.size()));

  PADDLE_ENFORCE_EQ(
      (dtype < 0 || dtype == 2 || dtype == 3),
      true,
      phi::errors::InvalidArgument(
          "The attribute of dtype in argmin/argmax must be [%s] or [%s], but "
          "received [%s]",
          paddle::framework::DataTypeToString(
              paddle::framework::proto::VarType::INT32),
          paddle::framework::DataTypeToString(
              paddle::framework::proto::VarType::INT64),
          paddle::framework::DataTypeToString(
              static_cast<paddle::framework::proto::VarType::Type>(dtype))));

  auto x_rank = x_dims.size();
  if (axis < 0) axis += x_rank;
  if (config.is_runtime) {
    if (dtype == paddle::framework::proto::VarType::INT32) {
      int64_t all_element_num = 0;
      if (flatten) {
        all_element_num = phi::product(x_dims);

      } else {
        all_element_num = x_dims[axis];
      }
      PADDLE_ENFORCE_LE(
          all_element_num,
          INT_MAX,
          phi::errors::InvalidArgument(
              "The element num of the argmin/argmax input at axis is "
              "%d, is larger than int32 maximum value:%d, you must "
              "set the dtype of argmin/argmax to 'int64'.",
              all_element_num,
              INT_MAX));
    }
  }
  std::vector<int64_t> vec;
  if (flatten) {
    vec.emplace_back(static_cast<int64_t>(1));
  } else {
    for (int64_t i = 0; i < axis; i++) vec.emplace_back(x_dims[i]);
    if (keepdims) {
      vec.emplace_back(static_cast<int64_t>(1));
    }
    for (int64_t i = axis + 1; i < x_rank; i++) vec.emplace_back(x_dims[i]);
  }
  out->set_dims(phi::make_ddim(vec));
  if (dtype == 2) {
    out->set_dtype(DataType::INT32);
  } else if (dtype == 3) {
    out->set_dtype(DataType::INT64);
  }
}

void ArgsortInferMeta(const MetaTensor& input,
                      int axis,
                      bool descending,
                      MetaTensor* output,
                      MetaTensor* indices) {
  auto in_dims = input.dims();
  auto num_dims = in_dims.size();
  PADDLE_ENFORCE_GE(
      axis,
      -num_dims,
      phi::errors::InvalidArgument("'axis'(%d) must be greater than or equal to"
                                   " -num_dims(%d).",
                                   axis,
                                   -num_dims));
  PADDLE_ENFORCE_LT(
      axis,
      num_dims,
      phi::errors::InvalidArgument(
          "'axis'(%d) must be less than num_dims(%d).", axis, num_dims));

  output->share_dims(input);
  output->set_dtype(input.dtype());
  indices->share_dims(input);
  indices->set_dtype(DataType::INT64);
  output->share_lod(input);
  indices->share_lod(input);
}

void CastInferMeta(const MetaTensor& x, DataType out_dtype, MetaTensor* out) {
  out->set_dims(x.dims());
  out->set_dtype(out_dtype);
  out->set_layout(x.layout());
}

void CholeskyInferMeta(const MetaTensor& x, bool upper, MetaTensor* out) {
  auto dims = x.dims();
  auto rank = dims.size();
  PADDLE_ENFORCE_GE(rank,
                    2,
                    errors::InvalidArgument(
                        "The Input(X) should have at least 2 dimensions. But "
                        "received a %d dimension tensor.",
                        rank));
  PADDLE_ENFORCE_EQ(
      dims[rank - 2],
      dims[rank - 1],
      errors::InvalidArgument(
          "The inner-most 2 dimensions of Input(X) all should be symmetric "
          "positive-definite matrices and have the same size. But received "
          "X's shape[-2] = %d and shape[-1] = %d.",
          dims[rank - 2],
          dims[rank - 1]));
  out->set_dims(x.dims());
  out->set_dtype(x.dtype());
}

void CopyToInferMeta(const MetaTensor& x,
                     Backend backend,
                     bool blocking,
                     MetaTensor* out) {
  UnchangedInferMeta(x, out);
}

void CreateLikeInferMeta(const MetaTensor& x, DataType dtype, MetaTensor* out) {
  out->set_dims(x.dims());
  out->set_dtype(dtype == DataType::UNDEFINED ? x.dtype() : dtype);
  out->set_layout(x.layout());
}

void CumsumInferMeta(const MetaTensor& x,
                     int axis,
                     bool flatten,
                     bool exclusive,
                     bool reverse,
                     MetaTensor* out) {
  auto x_dims = x.dims();
  if (flatten) {
    out->set_dims(phi::make_ddim({phi::product(x_dims)}));
    out->set_dtype(x.dtype());
  } else {
    out->set_dims(x_dims);
    out->set_dtype(x.dtype());
  }

  out->share_lod(x);
}

void DiagInferMeta(const MetaTensor& x,
                   int offset,
                   float padding_value,
                   MetaTensor* out) {
  auto x_dims = x.dims();

  if (x_dims.size() == 1UL) {
    int64_t size_ = x_dims[0] + std::abs(offset);
    out->set_dims({size_, size_});
    out->set_dtype(x.dtype());
  } else if (x_dims.size() == 2UL) {
    int64_t size_ = 0;
    if (offset >= 0) {
      // Note(LutaoChu): Do not use std::min here, otherwise the calculation
      // of `size_` will have unexpected result on Windows Python3.8
      if (x_dims[0] < x_dims[1] - offset) {
        size_ = x_dims[0];
      } else {
        size_ = x_dims[1] - offset;
      }
    } else {
      // Note(LutaoChu): Do not use std::min here, otherwise the calculation
      // of `size_` will have unexpected result on Windows Python3.8
      if (x_dims[0] + offset < x_dims[1]) {
        size_ = x_dims[0] + offset;
      } else {
        size_ = x_dims[1];
      }
    }
    out->set_dims({size_});
    out->set_dtype(x.dtype());
  } else {
    PADDLE_THROW(phi::errors::InvalidArgument(
        "The input tensor X's dimensions of DiagV2Op should be either 1 or "
        "2, but received %d.",
        x_dims.size()));
  }
}

void DiagonalInferMeta(const MetaTensor& input,
                       int offset,
                       int axis1,
                       int axis2,
                       MetaTensor* out) {
  auto x_dims = input.dims();
  int offset_ = offset;
  int axis1_ = axis1 < 0 ? x_dims.size() + axis1 : axis1;
  int axis2_ = axis2 < 0 ? x_dims.size() + axis2 : axis2;

  PADDLE_ENFORCE_GE(
      x_dims.size(),
      2,
      phi::errors::OutOfRange("Input's dim is out of range (expected at "
                              "least 2 dimensions, but got %ld).",
                              x_dims.size()));
  PADDLE_ENFORCE_LT(
      axis1_,
      x_dims.size(),
      phi::errors::OutOfRange(
          "Attr(axis1) is out of range (expected to be in range of [%ld, "
          "%ld], but got %ld).",
          -(x_dims.size()),
          (x_dims.size() - 1),
          axis1));
  PADDLE_ENFORCE_LT(
      axis2_,
      x_dims.size(),
      phi::errors::OutOfRange(
          "Attr(axis2) is out of range (expected to be in range of [%ld, "
          "%ld], but got %ld).",
          -(x_dims.size()),
          (x_dims.size() - 1),
          axis2));
  PADDLE_ENFORCE_NE(
      axis1_,
      axis2_,
      phi::errors::InvalidArgument("The dimensions should not be identical "
                                   "%d vs %d.",
                                   axis1,
                                   axis2));

  auto out_dims = vectorize(x_dims);
  // from out_dims get the dim size of axis1_.
  auto axis1_size = out_dims[axis1_];
  auto axis2_size = out_dims[axis2_];
  // delete two dims by attr axis1 and axis2 from out_dims.
  /* example:
     out_dim = [2, 3, 4];
     axis1 = 0;
     axis2 = 1;
     according to the attr of axis1 and axis2, we get:
     out_dim = [4].
  */
  out_dims.erase(out_dims.begin() + std::max(axis1_, axis2_));
  out_dims.erase(out_dims.begin() + std::min(axis1_, axis2_));

  if (offset_ == 0) {
    out_dims.push_back(std::min(axis1_size, axis2_size));
  } else if (offset_ > 0) {
    if ((axis2_size - offset_) > 0) {
      out_dims.push_back(std::min(axis1_size, axis2_size - offset_));
    } else {
      out_dims.push_back(0);
    }
  } else {
    if ((axis1_size + offset_) > 0) {
      out_dims.push_back(std::min(axis1_size + offset_, axis2_size));
    } else {
      out_dims.push_back(0);
    }
  }
  out->set_dims(phi::make_ddim(out_dims));
}

void EighInferMeta(const MetaTensor& x,
                   const std::string& uplo,
                   MetaTensor* out_w,
                   MetaTensor* out_v) {
  auto input_dim = x.dims();
  auto rank = input_dim.size();

  PADDLE_ENFORCE_GE(rank,
                    2,
                    phi::errors::InvalidArgument(
                        "The Input(X) should have at least 2 dimensions."
                        "But received a %d dimension tensor.",
                        rank));
  PADDLE_ENFORCE_EQ(
      input_dim[rank - 2],
      input_dim[rank - 1],
      phi::errors::InvalidArgument(
          "Eigh op is designed for square matrix, consequently"
          "inner-most 2 dimensions of Input(X) should be symmetric."
          "But received X's shape[-2] = %d and shape[-1] = %d.",
          input_dim[rank - 2],
          input_dim[rank - 1]));

  std::vector<int64_t> values_dim;

  for (auto i = 0; i < rank - 1; i++) {
    values_dim.emplace_back(input_dim[i]);
  }
  out_w->set_dims(phi::make_ddim(values_dim));
  out_v->set_dims(input_dim);
}

void FlattenInferMeta(const MetaTensor& x,
                      int start_axis,
                      int stop_axis,
                      MetaTensor* out) {
  auto x_dims = x.dims();
  int in_dims_size = x_dims.size();
  if (start_axis < 0) {
    start_axis = start_axis + in_dims_size;
  }
  if (stop_axis < 0) {
    stop_axis = stop_axis + in_dims_size;
  }
  PADDLE_ENFORCE_GE(
      stop_axis,
      start_axis,
      phi::errors::InvalidArgument("The stop_axis should be greater"
                                   "than or equal to start_axis."));

  int64_t outer = 1;
  std::vector<int32_t> out_shape;
  out_shape.reserve(in_dims_size - stop_axis + start_axis);

  for (int i = 0; i < start_axis; ++i) {
    out_shape.push_back(x_dims[i]);
  }
  for (int i = start_axis; i <= stop_axis; i++) {
    if (x_dims[i] == -1 || outer == -1) {
      outer = -1;
    } else {
      outer *= x_dims[i];
    }
  }
  out_shape.push_back(outer);
  for (int i = stop_axis + 1; i < in_dims_size; i++) {
    out_shape.push_back(x_dims[i]);
  }
  const auto& out_dims = phi::make_ddim(out_shape);
  out->set_dims(out_dims);
  out->set_dtype(x.dtype());
  out->set_layout(x.layout());

  if (x_dims[0] == out_dims[0]) {
    // Only pass LoD when the first dimension of output and Input(X)
    // are the same.
    out->share_lod(x);
  }
}

void GumbelSoftmaxInferMeta(const MetaTensor& x,
                            float temperature,
                            bool hard,
                            int axis,
                            MetaTensor* out) {
  UnchangedInferMetaCheckAxis(x, axis, out);
}

void IncrementInferMeta(const MetaTensor& x, float value, MetaTensor* out) {
  PADDLE_ENFORCE_EQ(
      product(x.dims()),
      1UL,
      errors::InvalidArgument("The number of elements in Input(X) should be 1."
                              "Now the number is %d.",
                              product(x.dims())));
  out->set_dims(x.dims());
  out->share_lod(x);
  out->set_dtype(x.dtype());
}

static phi::DDim ValidateShape(const std::vector<int64_t> shape,
                               const phi::DDim& in_dims) {
  const int64_t in_size = phi::product(in_dims);
  auto in_dims_vec = phi::vectorize(in_dims);
  bool all_positive = std::all_of(in_dims_vec.cbegin(),
                                  in_dims_vec.cend(),
                                  [](int64_t i) { return i > 0; });
  // only one dimension can be set to -1, whose size will be automatically
  // infered.
  const int64_t unk_dim_val = -1;
  const int64_t copy_dim_val = 0;

  std::vector<int64_t> output_shape(shape.size(), 0);
  int64_t capacity = 1;
  int unk_dim_idx = -1;
  for (size_t i = 0; i < shape.size(); ++i) {
    if (shape[i] == unk_dim_val) {
      PADDLE_ENFORCE_EQ(
          unk_dim_idx,
          -1,
          phi::errors::InvalidArgument(
              "Only one dimension value of 'shape' in ReshapeOp can "
              "be -1. But received shape = [%s], shape[%d] is also -1.",
              phi::make_ddim(shape),
              i));
      unk_dim_idx = i;
    } else if (shape[i] == copy_dim_val) {
      PADDLE_ENFORCE_LT(
          static_cast<int>(i),
          in_dims.size(),
          phi::errors::InvalidArgument(
              "The index of 0 in `shape` must be less than "
              "the input tensor X's dimensions. "
              "But received shape = [%s], shape[%d] = 0, X's shape = [%s], "
              "X's dimensions = %d.",
              phi::make_ddim(shape),
              i,
              in_dims,
              in_dims.size()));
    } else {
      PADDLE_ENFORCE_GT(
          shape[i],
          0,
          phi::errors::InvalidArgument(
              "Each dimension value of 'shape' in ReshapeOp must not "
              "be negative except one unknown dimension. "
              "But received  shape = [%s], shape[%d] = %d.",
              phi::make_ddim(shape),
              i,
              shape[i]));
    }

    // NOTE all non-zero values will be converted to True (include negative
    // value)
    capacity *= (shape[i] ? shape[i] : in_dims[i]);
    output_shape[i] = (shape[i] ? static_cast<int64_t>(shape[i]) : in_dims[i]);
  }

  if (unk_dim_idx != -1) {
    if (all_positive) {
      // in_size < 0 and is un-determinate in compile time, skip the check,
      // for example, in_dims = [-1, 8, 1, 1], shape = [-1, 3, 8],
      // capacity = -24, in_size = -8, output_shape[0] = 0
      // the following check will fail.
      output_shape[unk_dim_idx] = -in_size / capacity;
      PADDLE_ENFORCE_EQ(
          output_shape[unk_dim_idx] * capacity,
          -in_size,
          phi::errors::InvalidArgument(
              "The 'shape' attribute in ReshapeOp is invalid. "
              "The input tensor X'size must be divisible by known "
              "capacity of 'shape'. "
              "But received X's shape = [%s], X's size = %d, "
              "'shape' is [%s], known capacity of 'shape' is %d.",
              in_dims,
              in_size,
              phi::make_ddim(shape),
              capacity));
    } else {
      output_shape[unk_dim_idx] = -1;
    }
  } else {
    if (all_positive) {
      PADDLE_ENFORCE_EQ(
          capacity,
          in_size,
          phi::errors::InvalidArgument(
              "The 'shape' in ReshapeOp is invalid. "
              "The input tensor X'size must be equal to the capacity of "
              "'shape'. "
              "But received X's shape = [%s], X's size = %d, 'shape' is "
              "[%s], the capacity of 'shape' is %d.",
              in_dims,
              in_size,
              phi::make_ddim(shape),
              capacity));
    }
  }

  // support reshape with zero-input(input tensor with product(shape) == 0)
  // by now we require that if the input tensor is zero shape, the target
  // shape of output must be zero
  if (in_size == 0) {
    PADDLE_ENFORCE_LE(
        capacity,
        in_size,
        phi::errors::InvalidArgument(
            "The 'shape' in ReshapeOp is invalid. "
            "The input tensor X's shape = [%s], X's capacity = %d."
            "But the target shape of Out is [%s],  the "
            "capacity of 'Out' is %d.",
            in_dims,
            in_size,
            phi::make_ddim(shape),
            capacity));
  }

  return phi::make_ddim(output_shape);
}

void InferMetaFromVecValue(const MetaTensor& x,
                           const std::vector<int64_t>& shape,
                           MetaTensor* out) {
  PADDLE_ENFORCE_EQ(!shape.empty(),
                    true,
                    phi::errors::InvalidArgument(
                        "The parameter 'shape' in ReshapeOp must be set. "
                        "But received 'shape' is empty."));
  auto x_dims = x.dims();
  auto out_dims = ValidateShape(shape, x_dims);
  out->set_dims(out_dims);
  out->set_dtype(x.dtype());
  out->set_layout(x.layout());
  if (x_dims[0] == out_dims[0]) {
    // Only pass LoD when the first dimension of output and Input(X)
    // are the same.
    out->share_lod(x);
  }
}

void IsEmptyInferMeta(const MetaTensor& x, MetaTensor* out) {
  out->set_dims(phi::make_ddim({1}));
  out->set_dtype(DataType::BOOL);
}

void IsfiniteInferMeta(const MetaTensor& x, MetaTensor* out) {
  out->set_dims(x.dims());
  out->set_dtype(DataType::BOOL);
}

void MultinomialInferMeta(const MetaTensor& x,
                          int num_samples,
                          bool replacement,
                          MetaTensor* out) {
  auto x_dim = x.dims();
  int64_t x_rank = x_dim.size();
  PADDLE_ENFORCE_GT(x_rank,
                    0,
                    errors::InvalidArgument(
                        "The number of dimensions of the input probability "
                        "distribution should be > 0, but got %d.",
                        x_rank));
  PADDLE_ENFORCE_LE(x_rank,
                    2,
                    errors::InvalidArgument(
                        "The number of dimensions of the input probability "
                        "distribution should be <= 2, but got %d.",
                        x_rank));

  std::vector<int64_t> out_dims(x_rank);
  for (int64_t i = 0; i < x_rank - 1; i++) {
    out_dims[i] = x_dim[i];
  }

  PADDLE_ENFORCE_GT(
      num_samples,
      0,
      errors::InvalidArgument(
          "The number of samples should be > 0, but got %d.", num_samples));
  out_dims[x_rank - 1] = num_samples;

  out->set_dims(make_ddim(out_dims));
  out->set_dtype(DataType::INT64);
}

void PadInferMeta(const MetaTensor& input,
                  const std::vector<int>& paddings,
                  float pad_value,
                  MetaTensor* out,
                  MetaConfig config) {
  auto x_dim = input.dims();
  PADDLE_ENFORCE_EQ(
      static_cast<int>(paddings.size()),
      x_dim.size() * 2,
      phi::errors::InvalidArgument(
          "Size of 'paddings' dimension should be equal to 2 * size of "
          "Input(X)'s dimension, but received (size of 'paddings' dimension "
          "is) %d vs (2 * size of Input(X)'s dimension is) %d.",
          static_cast<int>(paddings.size()),
          x_dim.size() * 2));
  for (size_t i = 0; i < paddings.size(); ++i) {
    PADDLE_ENFORCE_GE(paddings[i],
                      0,
                      phi::errors::InvalidArgument(
                          "The element of 'paddings' should >= 0, but "
                          "received %d for index %d.",
                          paddings[i],
                          static_cast<int>(i)));
  }
  std::vector<int64_t> out_dims(x_dim.size());
  for (int i = 0; i < x_dim.size(); ++i) {
    if ((!config.is_runtime) && (x_dim[i] == -1)) {
      out_dims[i] = -1;
    } else {
      out_dims[i] = x_dim[i] + paddings[i * 2] + paddings[i * 2 + 1];
    }
  }
  out->set_dims(phi::make_ddim(out_dims));
  if (out_dims[0] == x_dim[0]) {
    // Only pass LoD when the first dimension is equal between
    // output and input.
    out->share_lod(input);
  }
  out->set_dtype(input.dtype());
}

void PixelShuffleInferMeta(const MetaTensor& x,
                           int upscale_factor,
                           const std::string& data_format,
                           MetaTensor* out) {
  auto input_dims = x.dims();
  PADDLE_ENFORCE_EQ(input_dims.size(),
                    4,
                    phi::errors::InvalidArgument(
                        "Input should be a 4-D tensor of format [N, C, H, W] "
                        "or [N, H, W, C], but got %u.",
                        input_dims.size()));

  const bool channel_last = (data_format == "NHWC");

  if (!channel_last) {
    PADDLE_ENFORCE_EQ(input_dims[1] % (upscale_factor * upscale_factor),
                      0,
                      phi::errors::InvalidArgument(
                          "The square of upscale_factor[%u] should divide the "
                          "number of channel[%u]",
                          upscale_factor * upscale_factor,
                          input_dims[1]));
  } else {
    PADDLE_ENFORCE_EQ(input_dims[3] % (upscale_factor * upscale_factor),
                      0,
                      phi::errors::InvalidArgument(
                          "The square of upscale_factor[%u] should divide the "
                          "number of channel[%u]",
                          upscale_factor * upscale_factor,
                          input_dims[3]));
  }
  auto output_dims = input_dims;
  output_dims[0] = input_dims[0];
  if (!channel_last) {
    output_dims[1] = input_dims[1] / (upscale_factor * upscale_factor);
    output_dims[2] = input_dims[2] * upscale_factor;
    output_dims[3] = input_dims[3] * upscale_factor;
  } else {
    output_dims[1] = input_dims[1] * upscale_factor;
    output_dims[2] = input_dims[2] * upscale_factor;
    output_dims[3] = input_dims[3] / (upscale_factor * upscale_factor);
  }
  out->set_dtype(x.dtype());
  out->set_dims(output_dims);
}

void RealAndImagInferMeta(const MetaTensor& x, MetaTensor* out) {
  out->set_dims(x.dims());
  out->set_dtype(dtype::ToReal(x.dtype()));
  out->set_layout(x.layout());
}

DDim ReduceInferDim(const MetaTensor& x,
                    const std::vector<int64_t>& axis,
                    bool keep_dim,
                    bool reduce_all) {
  auto x_rank = x.dims().size();

  std::vector<int64_t> formated_axis = axis;
  for (size_t i = 0; i < axis.size(); ++i) {
    PADDLE_ENFORCE_LT(axis[i],
                      x_rank,
                      errors::InvalidArgument(
                          "The reduce dim index %d should be in the "
                          "range [-dimension(X), dimension(X)] "
                          "which dimesion = %d. But received dim index = %d.",
                          i,
                          x_rank,
                          axis[i]));
    PADDLE_ENFORCE_GE(axis[i],
                      -x_rank,
                      errors::InvalidArgument(
                          "The reduce dim index %d should be in the "
                          "range [-dimension(X), dimension(X)] "
                          "which dimesion = %d. But received dim index = %d.",
                          i,
                          x_rank,
                          axis[i]));

    if (axis[i] < 0) {
      formated_axis[i] = axis[i] + x_rank;
    }
  }

  bool full_dim = true;
  std::set<int64_t> dims_set(formated_axis.begin(), formated_axis.end());
  for (int64_t i = 0; i < x.dims().size(); ++i) {
    if (dims_set.find(i) == dims_set.end()) {
      full_dim = false;
      break;
    }
  }
  reduce_all = reduce_all || full_dim;

  std::vector<int64_t> out_dim_vector;
  if (keep_dim) {
    for (int64_t i = 0; i < x.dims().size(); ++i) {
      if (reduce_all || dims_set.find(i) != dims_set.end()) {
        out_dim_vector.push_back(1);
      } else {
        out_dim_vector.push_back(x.dims().at(i));
      }
    }
  } else {
    for (int64_t i = 0; i < x.dims().size(); ++i) {
      if (reduce_all || dims_set.find(i) != dims_set.end()) {
        continue;
      } else {
        out_dim_vector.push_back(x.dims().at(i));
      }
    }

    if (out_dim_vector.size() == 0) {
      out_dim_vector.push_back(1);
    }
  }
  DDim out_dim = phi::make_ddim(out_dim_vector);

  return out_dim;
}

void ReduceInferMeta(const MetaTensor& x,
                     const std::vector<int64_t>& axis,
                     bool keep_dim,
                     MetaTensor* out) {
  bool reduce_all = false;
  ReduceInferMetaBase(x, axis, keep_dim, reduce_all, out);
}

void ReduceInferMetaBase(const MetaTensor& x,
                         const std::vector<int64_t>& axis,
                         bool keep_dim,
                         bool reduce_all,
                         MetaTensor* out) {
  DDim out_dim = ReduceInferDim(x, axis, keep_dim, reduce_all);
  out->set_dims(out_dim);
  out->set_dtype(x.dtype());
  out->set_layout(x.layout());
}

void ReshapeInferMeta(const MetaTensor& x,
                      const ScalarArray& shape,
                      MetaTensor* out,
                      MetaConfig config) {
  auto& shape_data = shape.GetData();
  PADDLE_ENFORCE_NOT_NULL(out,
                          phi::errors::InvalidArgument(
                              "Output(Out) of ReshapeOp should not be null."));
  if (!config.is_runtime && shape.FromTensor()) {
    out->set_dims(phi::make_ddim(shape_data));
    out->share_lod(x);
    return;
  }
  PADDLE_ENFORCE_GT(shape_data.size(),
                    0,
                    phi::errors::InvalidArgument(
                        "The shape's size in ReshapeOp can't be zero."));
  InferMetaFromVecValue(x, shape_data, out);
}

void ReshapeWithXShapeInferMeta(const MetaTensor& x,
                                const ScalarArray& shape,
                                MetaTensor* xshape,
                                MetaTensor* out,
                                MetaConfig config) {
  PADDLE_ENFORCE_NOT_NULL(
      xshape,
      phi::errors::InvalidArgument(
          "Output(XShape) of ReshapeOp should not be null."));
  const auto& x_dims = x.dims();
  std::vector<int64_t> xshape_dims(x_dims.size() + 1);
  xshape_dims[0] = 0;
  for (int i = 0; i < x_dims.size(); ++i) {
    xshape_dims[i + 1] = x_dims[i];
  }
  xshape->set_dims(phi::make_ddim(xshape_dims));
  xshape->share_lod(x);
  ReshapeInferMeta(x, shape, out, config);
}

void ShardIndexInferMeta(const MetaTensor& in,
                         int index_num,
                         int nshards,
                         int shard_id,
                         int ignore_value,
                         MetaTensor* out,
                         MetaConfig config) {
  auto x_dims = in.dims();
  PADDLE_ENFORCE_GE(
      x_dims.size(),
      2,
      phi::errors::InvalidArgument("Rank of Input(X) should be at least 2, "
                                   "but the value given is %d.",
                                   x_dims.size()));
  if (config.is_runtime || x_dims[x_dims.size() - 1] > 0) {
    PADDLE_ENFORCE_EQ(x_dims[x_dims.size() - 1],
                      1U,
                      phi::errors::InvalidArgument(
                          "The last dimension of Input(X) should be 1, "
                          "but the value given is %d.",
                          x_dims[x_dims.size() - 1]));
  }

  out->set_dims(x_dims);
  out->share_lod(in);
  out->set_dtype(in.dtype());
}

void SizeInferMeta(const MetaTensor& input, MetaTensor* out) {
  out->set_dtype(DataType::INT64);
  out->set_dims({1});
}

void SoftmaxInferMeta(const MetaTensor& x, int axis, MetaTensor* out) {
  auto dim_x = x.dims();
  auto rank_x = dim_x.size();
  PADDLE_ENFORCE_GE(axis,
                    -rank_x,
                    phi::errors::InvalidArgument(
                        "Attr(axis) value should be in range [-R, R-1], "
                        "R is the rank of Input(X)."));
  PADDLE_ENFORCE_LT(axis,
                    rank_x,
                    phi::errors::InvalidArgument(
                        "Attr(axis) value should be in range [-R, R-1], "
                        "R is the rank of Input(X)."));

  out->set_dims(x.dims());
  out->set_dtype(x.dtype());
  out->share_lod(x);
}

void SplitInferMeta(const MetaTensor& x,
                    const ScalarArray& num_or_sections,
                    const Scalar& axis,
                    std::vector<MetaTensor*> out,
                    MetaConfig config) {
  int axis_value = axis.to<int>();
  int rank = x.dims().size();
  PADDLE_ENFORCE_EQ(
      axis_value >= -rank && axis_value < rank,
      true,
      phi::errors::InvalidArgument(
          "The axis is expected to be in range of [%d, %d), but got %d",
          -rank,
          rank,
          axis_value));
  if (axis_value < 0) {
    axis_value = axis_value + rank;
  }

  auto input_axis_dim = x.dims().at(axis_value);
  auto num_or_sections_data = num_or_sections.GetData();
  // step1: get formated sections
  std::vector<int64_t> sections;
  // num_or_sections is a number
  if (num_or_sections_data.size() == 1) {
    int num = num_or_sections_data.at(0);

    PADDLE_ENFORCE_EQ(input_axis_dim % num,
                      0,
                      phi::errors::InvalidArgument(
                          "The input's size along the split dimension "
                          "must be evenly divisible by Attr(num_or_sections). "
                          "But received Attr(num_or_sections) "
                          "= %d, input(X)'s shape = [%s], Attr(dim) = %d.",
                          num,
                          x.dims(),
                          axis_value));

    for (int i = 0; i < num; ++i) {
      sections.push_back(input_axis_dim / num);
    }
  } else {
    // num_or_sections is a sections
    const int unknow_dim_val = -1;
    int unknow_dim_idx = -1;
    int num_of_unknow = 0;
    int sum_of_section = 0;

    for (size_t i = 0; i < num_or_sections_data.size(); ++i) {
      sections.push_back(num_or_sections_data[i]);

      if (num_or_sections_data[i] == unknow_dim_val) {
        num_of_unknow++;
        unknow_dim_idx = i;
      } else {
        sum_of_section += num_or_sections_data[i];
      }
    }

    if (config.is_runtime) {
      PADDLE_ENFORCE_LE(num_of_unknow,
                        1,
                        phi::errors::InvalidArgument(
                            "Only one dimension value of Attr(num_or_sections) "
                            "in SplitOp can be -1. "
                            "But received Attr(num_or_sections) = [%s].",
                            phi::make_ddim(num_or_sections_data)));
    }

    if (unknow_dim_idx != -1) {
      // for example, input shape = [4 ,5], axis = 1, sections = [2, 3, -1].
      // input_axis_dim = 5, sum_of_sections = 5.
      // the following check will fail.
      PADDLE_ENFORCE_LT(
          sum_of_section,
          input_axis_dim,
          phi::errors::InvalidArgument(
              "Sum of Attr(num_or_sections) other than unknown section "
              "must be less than the input's "
              "size "
              "along the split dimension. But received Attr(num_or_sections) "
              "= [%s], input(X)'s shape = [%s], Attr(dim) = %d.",
              phi::make_ddim(num_or_sections_data),
              x.dims(),
              axis_value));

      if (config.is_runtime) {
        sections[unknow_dim_idx] = input_axis_dim - sum_of_section;
      }
    } else {
      PADDLE_ENFORCE_EQ(
          sum_of_section,
          input_axis_dim,
          phi::errors::InvalidArgument(
              "Sum of Attr(num_or_sections) must be equal to the input's "
              "size "
              "along the split dimension. But received Attr(num_or_sections)"
              " = [%s], input(X)'s shape = [%s], Attr(dim) = %d.",
              phi::make_ddim(num_or_sections_data),
              x.dims(),
              axis_value));
    }
  }

  // setp2: fill out dims
  std::vector<phi::DDim> out_dims(sections.size(), x.dims());
  if (config.is_runtime || input_axis_dim > 0) {
    for (size_t i = 0; i < sections.size(); ++i) {
      out_dims[i][axis_value] = sections[i];
    }
  } else {
    for (size_t i = 0; i < sections.size(); ++i) {
      out_dims[i][axis_value] = -1;
    }
  }

  for (size_t i = 0; i < sections.size(); ++i) {
    if (axis_value != 0) {
      // Only pass LoD when not spliting along the first dim.
      out[i]->set_dtype(x.dtype());
      out[i]->set_dims(out_dims[i]);
      out[i]->set_layout(x.layout());
    } else {
      out[i]->set_dtype(x.dtype());
      out[i]->set_dims(out_dims[i]);
      out[i]->set_layout(x.layout());
      out[i]->share_lod(x);
    }
  }
}

/*  Why not use SumRawInferMeta directly?
    Because we need make InferMetaFunction's args follow the design of api.yaml
*/
void SumInferMeta(const MetaTensor& x,
                  const std::vector<int64_t>& axis,
                  DataType dtype,
                  bool keep_dim,
                  MetaTensor* out) {
  bool reduce_all = false;
  SumRawInferMeta(x, axis, keep_dim, reduce_all, dtype, out);
}

void SumRawInferMeta(const MetaTensor& x,
                     const std::vector<int64_t>& axis,
                     bool keep_dim,
                     bool reduce_all,
                     DataType dtype,
                     MetaTensor* out) {
  DDim out_dim = ReduceInferDim(x, axis, keep_dim, reduce_all);

  DataType out_dtype;
  if (dtype != DataType::UNDEFINED) {
    out_dtype = dtype;
  } else {
    if (x.dtype() == DataType::BOOL || x.dtype() == DataType::INT32 ||
        x.dtype() == DataType::INT64) {
      out_dtype = DataType::INT64;
    } else {
      out_dtype = x.dtype();
    }
  }

  out->set_dims(out_dim);
  out->set_dtype(out_dtype);
  out->set_layout(x.layout());
}

void TileInferMeta(const MetaTensor& x,
                   const ScalarArray& repeat_times,
                   MetaTensor* out,
                   MetaConfig config) {
#define MAX_RANK_SUPPORTED 6

  auto repeat_times_data = repeat_times.GetData();
  auto x_dims = x.dims();
  if (repeat_times_data.size() == 0) {
    repeat_times_data = std::vector<int64_t>(x_dims.size(), -1);
  }

  PADDLE_ENFORCE_LE(
      x_dims.size(),
      MAX_RANK_SUPPORTED,
      errors::InvalidArgument(
          "The rank of the input 'x' for tile op "
          "must not be greater than %d, but the value received is %d.",
          MAX_RANK_SUPPORTED,
          x_dims.size()));
  PADDLE_ENFORCE_LE(
      repeat_times_data.size(),
      MAX_RANK_SUPPORTED,
      errors::InvalidArgument(
          "The size of the shape of input 'repeat_times' for tile op "
          "must not be greater than %d, but the value received is %d.",
          MAX_RANK_SUPPORTED,
          repeat_times_data.size()));
  PADDLE_ENFORCE_GE(
      repeat_times_data.size(),
      1,
      errors::InvalidArgument(
          "The size of the shape of input 'repeat_times' for tile op "
          "must be positive integers, but the value received is %d.",
          repeat_times_data.size()));

  auto out_rank =
      std::max(static_cast<size_t>(x_dims.size()), repeat_times_data.size());
  std::vector<int64_t> out_shape(out_rank);
  auto x_dim_vec = phi::vectorize<int>(x_dims);
  if (x_dim_vec.size() > repeat_times_data.size()) {
    auto diff = x_dim_vec.size() - repeat_times_data.size();
    repeat_times_data.insert(repeat_times_data.begin(), diff, -1);
  } else {
    auto diff = repeat_times_data.size() - x_dim_vec.size();
    x_dim_vec.insert(x_dim_vec.begin(), diff, -1);
  }
  for (size_t i = 0; i < repeat_times_data.size(); ++i) {
    if (x_dim_vec[i] == -1 || repeat_times_data[i] == -1) {
      out_shape[i] = -1;
    } else {
      PADDLE_ENFORCE_GT(
          repeat_times_data[i],
          0,
          errors::InvalidArgument(
              "Every element of the input 'repeat_times' for tile op must be "
              "greater than 0, but the value given is %d.",
              repeat_times_data[i]));
      out_shape[i] = x_dim_vec[i] * repeat_times_data[i];
    }
  }

  out->set_dims(phi::make_ddim(out_shape));
  if (out_shape[0] == x_dims[0]) {
    out->share_lod(x);
  }
}

void TraceInferMeta(
    const MetaTensor& x, int offset, int axis1, int axis2, MetaTensor* out) {
  int dim1 = axis1;
  int dim2 = axis2;

  auto x_dims = x.dims();

  int dim1_ = dim1 < 0 ? x_dims.size() + dim1 : dim1;
  int dim2_ = dim2 < 0 ? x_dims.size() + dim2 : dim2;

  PADDLE_ENFORCE_GE(
      x_dims.size(),
      2,
      phi::errors::OutOfRange(
          "Input's dim is out of range (expected at least 2, but got %ld).",
          x_dims.size()));
  PADDLE_ENFORCE_LT(
      dim1_,
      x_dims.size(),
      phi::errors::OutOfRange(
          "Attr(dim1) is out of range (expected to be in range of [%ld, "
          "%ld], but got %ld).",
          -(x_dims.size()),
          (x_dims.size() - 1),
          dim1));
  PADDLE_ENFORCE_LT(
      dim2_,
      x_dims.size(),
      phi::errors::OutOfRange(
          "Attr(dim2) is out of range (expected to be in range of [%ld, "
          "%ld], but got %ld).",
          -(x_dims.size()),
          (x_dims.size() - 1),
          dim2));
  PADDLE_ENFORCE_NE(
      dim1_,
      dim2_,
      phi::errors::InvalidArgument("The dimensions should not be identical "
                                   "%ld vs %ld.",
                                   dim1,
                                   dim2));

  auto sizes = vectorize(x_dims);
  if (x_dims.size() == 2) {
    sizes.clear();
    sizes.push_back(1);
  } else {
    sizes.erase(sizes.begin() + std::max(dim1_, dim2_));
    sizes.erase(sizes.begin() + std::min(dim1_, dim2_));
  }
  out->set_dims(phi::make_ddim(sizes));
  out->set_dtype(x.dtype());
}

void TransferLayoutInferMeta(const MetaTensor& x,
                             DataLayout layout,
                             MetaTensor* out) {
  out->set_dims(x.dims());
  out->set_dtype(x.dtype());
  out->set_layout(layout);
}

void TransposeInferMeta(const MetaTensor& x,
                        const std::vector<int>& axis,
                        MetaTensor* out) {
  auto x_dims = x.dims();
  size_t x_rank = x_dims.size();
  size_t axis_size = axis.size();

  PADDLE_ENFORCE_EQ(
      x_rank,
      axis_size,
      errors::InvalidArgument("The input tensor's dimension "
                              "should be equal to the axis's size. "
                              "But received input tensor's dimension is %d, "
                              "axis's size is %d",
                              x_rank,
                              axis_size));

  std::vector<int> count(axis_size, 0);
  for (size_t i = 0; i < axis_size; i++) {
    PADDLE_ENFORCE_GE(
        axis[i],
        0,
        errors::InvalidArgument("The axis should be greater than or equal to 0."
                                "But received %d of axis[%d]",
                                axis[i],
                                i));

    PADDLE_ENFORCE_EQ(
        axis[i] < static_cast<int>(axis_size) && ++count[axis[i]] == 1,
        true,
        errors::InvalidArgument(
            "Each element of Attribute axis should "
            "be a unique value range from 0 to (dims - 1), "
            "where the dims is the axis's size, "
            "unique value means this axis value can appear only once. "
            "But received axis[%d] is %d, axis_size is %d, "
            "count[axis[%d]] is %d",
            i,
            axis[i],
            axis_size,
            i,
            count[axis[i]]));
  }

  phi::DDim out_dims(x_dims);
  for (size_t i = 0; i < axis_size; ++i) {
    out_dims[i] = x_dims[axis[i]];
  }

  out->set_dims(out_dims);
  out->set_dtype(x.dtype());
}

void UnbindInferMeta(const MetaTensor& x,
                     int axis,
                     std::vector<MetaTensor>* outs) {
  auto in_dims = x.dims();
  std::vector<int> out_dim;
  axis = axis < 0 ? in_dims.size() + axis : axis;
  for (int i = 0; i < in_dims.size(); ++i) {
    if (i != axis) out_dim.push_back(in_dims[i]);
  }
  auto out_dims = phi::make_ddim(out_dim);

  for (size_t i = 0; i < outs->size(); ++i) {
    (*outs)[i].set_dtype(x.dtype());
    (*outs)[i].set_dims(out_dims);
    (*outs)[i].set_layout(x.layout());
    (*outs)[i].share_lod(x);
  }
}

void UnchangedInferMeta(const MetaTensor& x, MetaTensor* out) {
  out->share_meta(x);
}

// meta x -> out without change, check if axis in range [-Rank(x), Rank(x)-1]
void UnchangedInferMetaCheckAxis(const MetaTensor& x,
                                 int axis,
                                 MetaTensor* out) {
  auto rank = x.dims().size();
  PADDLE_ENFORCE_GE(
      axis,
      -rank,
      errors::InvalidArgument(
          "Attr(axis) value should be in range [-R, R-1], "
          "R is the rank of Input(X). But received axis: %d, R: %d.",
          axis,
          rank));
  PADDLE_ENFORCE_LT(
      axis,
      rank,
      phi::errors::InvalidArgument(
          "Attr(axis) value should be in range [-R, R-1], "
          "R is the rank of Input(X). But received axis: %d, R: %d.",
          axis,
          rank));
  out->share_meta(x);
}

void UnfoldInferMeta(const MetaTensor& x,
                     const std::vector<int>& kernel_sizes,
                     const std::vector<int>& strides,
                     const std::vector<int>& paddings,
                     const std::vector<int>& dilations,
                     MetaTensor* out,
                     MetaConfig config) {
  auto in_dims = x.dims();
  // Only [N, C, H, W] input supported now
  PADDLE_ENFORCE_EQ(
      in_dims.size(),
      4,
      phi::errors::InvalidArgument(
          "Input should be 4-D tensor of format [N, C, H, W], but get %u",
          in_dims.size()));
  PADDLE_ENFORCE_EQ(
      in_dims.size() - kernel_sizes.size(),
      2U,
      phi::errors::InvalidArgument(
          "The dims of X should be larger than that of kernel_sizes "
          "by a number of 2, due to the batch size and input channel dim. "
          "But recieved dims(X:%u) - dims(kernel_sizes:%u) != 2",
          in_dims.size(),
          kernel_sizes.size()));
  PADDLE_ENFORCE_EQ(
      strides.size(),
      kernel_sizes.size(),
      phi::errors::InvalidArgument(
          "The dims of strides should be the same with that of kernel_sizes. "
          "But recieved dims(strides: %u) != dims(kernel_sizes: %u).",
          strides.size(),
          kernel_sizes.size()));
  PADDLE_ENFORCE_EQ(
      paddings.size(),
      2 * strides.size(),
      phi::errors::InvalidArgument(
          "The dims of paddings should be 2 times of that of strides. "
          "But recieved dims(paddings: %u) != 2*dims(strides: %u).",
          paddings.size(),
          strides.size()));
  PADDLE_ENFORCE_EQ(
      strides.size(),
      dilations.size(),
      phi::errors::InvalidArgument(
          "The dims of strides should be the same with that of dilations. "
          "But recieved dims(strides: %u) != dims(dilations: %u).",
          strides.size(),
          dilations.size()));

  // check kernel_sizes
  PADDLE_ENFORCE_GT(kernel_sizes[0],
                    0,
                    phi::errors::InvalidArgument(
                        "The `kernel_sizes` should be greater than zero, "
                        "but recieved kernel_height: %d kernel_width: %d.",
                        kernel_sizes[0],
                        kernel_sizes[1]));
  PADDLE_ENFORCE_GT(kernel_sizes[1],
                    0,
                    phi::errors::InvalidArgument(
                        "The `kernel_sizes` should be greater than zero, "
                        "but recieved kernel_height: %d kernel_width: %d.",
                        kernel_sizes[0],
                        kernel_sizes[1]));
  // check strides
  PADDLE_ENFORCE_GT(strides[0],
                    0,
                    phi::errors::InvalidArgument(
                        "The `strides` should be greater than zero, "
                        "but recieved strides_height: %d strides_width: %d.",
                        strides[0],
                        strides[1]));
  PADDLE_ENFORCE_GT(strides[1],
                    0,
                    phi::errors::InvalidArgument(
                        "The `strides` should be greater than zero, "
                        "but recieved strides_height: %d strides_width: %d.",
                        strides[0],
                        strides[1]));
  // check dilations
  PADDLE_ENFORCE_GT(
      dilations[0],
      0,
      phi::errors::InvalidArgument(
          "The `dilations` should be greater than zero, "
          "but recieved dilations_height: %d dilations_width: %d.",
          dilations[0],
          dilations[1]));
  PADDLE_ENFORCE_GT(
      dilations[1],
      0,
      phi::errors::InvalidArgument(
          "The `dilations` should be greater than zero, "
          "but recieved dilations_height: %d dilations_width: %d.",
          dilations[0],
          dilations[1]));

  std::vector<int> out_dims;
  out_dims.push_back(in_dims[0]);
  int output_channels = in_dims[1] * kernel_sizes[0] * kernel_sizes[1];
  out_dims.push_back(output_channels);

  int output_height = phi::funcs::CalcOutputSize(in_dims[2],
                                                 kernel_sizes[0],
                                                 dilations[0],
                                                 paddings[0],
                                                 paddings[2],
                                                 strides[0]);
  int output_width = phi::funcs::CalcOutputSize(in_dims[3],
                                                kernel_sizes[1],
                                                dilations[1],
                                                paddings[1],
                                                paddings[3],
                                                strides[1]);
  if (config.is_runtime) {
    // only check output height and width in runtime
    PADDLE_ENFORCE_GT(
        output_height,
        0,
        phi::errors::InvalidArgument(
            "The sliding blocks calculated from input spatial size "
            "(%d, %d), kernel_sizes (%d, %d), strides (%d, %d), "
            "dilations (%d, %d), is (%d, %d), which should be a "
            "positive integer.",
            in_dims[2],
            in_dims[3],
            kernel_sizes[0],
            kernel_sizes[1],
            strides[0],
            strides[1],
            dilations[0],
            dilations[1],
            output_height,
            output_width));
    PADDLE_ENFORCE_GT(
        output_width,
        0,
        phi::errors::InvalidArgument(
            "The sliding blocks calculated from input spatial size "
            "(%d, %d), kernel_sizes (%d, %d), strides (%d, %d), "
            "dilations (%d, %d), is (%d, %d), which should be a "
            "positive integer.",
            in_dims[2],
            in_dims[3],
            kernel_sizes[0],
            kernel_sizes[1],
            strides[0],
            strides[1],
            dilations[0],
            dilations[1],
            output_height,
            output_width));
  }
  int output_col_length = output_height * output_width;
  out_dims.push_back(output_col_length);
  out->set_dims(phi::make_ddim(out_dims));
}

<<<<<<< HEAD
void DiagInferMeta(const MetaTensor& x,
                   int offset,
                   float padding_value,
                   MetaTensor* out) {
  auto x_dims = x.dims();

  if (x_dims.size() == 1UL) {
    int64_t size_ = x_dims[0] + std::abs(offset);
    out->set_dims({size_, size_});
    out->set_dtype(x.dtype());
  } else if (x_dims.size() == 2UL) {
    int64_t size_ = 0;
    if (offset >= 0) {
      // Note(LutaoChu): Do not use std::min here, otherwise the calculation
      // of `size_` will have unexpected result on Windows Python3.8
      if (x_dims[0] < x_dims[1] - offset) {
        size_ = x_dims[0];
      } else {
        size_ = x_dims[1] - offset;
      }
    } else {
      // Note(LutaoChu): Do not use std::min here, otherwise the calculation
      // of `size_` will have unexpected result on Windows Python3.8
      if (x_dims[0] + offset < x_dims[1]) {
        size_ = x_dims[0] + offset;
      } else {
        size_ = x_dims[1];
      }
    }
    out->set_dims({size_});
    out->set_dtype(x.dtype());
  } else {
    PADDLE_THROW(phi::errors::InvalidArgument(
        "The input tensor X's dimensions of DiagV2Op should be either 1 or "
        "2, but received %d.",
        x_dims.size()));
  }
}

void ArgMinMaxInferMeta(const MetaTensor& x,
                        int64_t axis,
                        bool keepdims,
                        bool flatten,
                        int dtype,
                        MetaTensor* out,
                        MetaConfig config) {
  const auto& x_dims = x.dims();

  PADDLE_ENFORCE_GE(
      axis,
      -x_dims.size(),
      phi::errors::InvalidArgument("'axis'(%d) must be greater than or equal to"
                                   " -Rank(X)(%d).",
                                   axis,
                                   -x_dims.size()));
  PADDLE_ENFORCE_LT(axis,
                    x_dims.size(),
                    phi::errors::InvalidArgument(
                        "'axis'(%d) must be less than Rank(X)(%d) of Input(X).",
                        axis,
                        x_dims.size()));

  PADDLE_ENFORCE_EQ(
      (dtype < 0 || dtype == 2 || dtype == 3),
      true,
      phi::errors::InvalidArgument(
          "The attribute of dtype in argmin/argmax must be [%s] or [%s], but "
          "received [%s]",
          paddle::framework::DataTypeToString(
              paddle::framework::proto::VarType::INT32),
          paddle::framework::DataTypeToString(
              paddle::framework::proto::VarType::INT64),
          paddle::framework::DataTypeToString(
              static_cast<paddle::framework::proto::VarType::Type>(dtype))));

  auto x_rank = x_dims.size();
  if (axis < 0) axis += x_rank;
  if (config.is_runtime) {
    if (dtype == paddle::framework::proto::VarType::INT32) {
      int64_t all_element_num = 0;
      if (flatten) {
        all_element_num = phi::product(x_dims);

      } else {
        all_element_num = x_dims[axis];
      }
      PADDLE_ENFORCE_LE(
          all_element_num,
          INT_MAX,
          phi::errors::InvalidArgument(
              "The element num of the argmin/argmax input at axis is "
              "%d, is larger than int32 maximum value:%d, you must "
              "set the dtype of argmin/argmax to 'int64'.",
              all_element_num,
              INT_MAX));
    }
  }
  std::vector<int64_t> vec;
  if (flatten) {
    vec.emplace_back(static_cast<int64_t>(1));
  } else {
    for (int64_t i = 0; i < axis; i++) vec.emplace_back(x_dims[i]);
    if (keepdims) {
      vec.emplace_back(static_cast<int64_t>(1));
    }
    for (int64_t i = axis + 1; i < x_rank; i++) vec.emplace_back(x_dims[i]);
  }
  out->set_dims(phi::make_ddim(vec));
  if (dtype == 2) {
    out->set_dtype(DataType::INT32);
  } else if (dtype == 3) {
    out->set_dtype(DataType::INT64);
  }
}

void SizeInferMeta(const MetaTensor& input, MetaTensor* out) {
  out->set_dtype(DataType::INT64);
  out->set_dims({1});
}

void IsfiniteInferMeta(const MetaTensor& x, MetaTensor* out) {
  out->set_dims(x.dims());
  out->set_dtype(DataType::BOOL);
}

void PixelShuffleInferMeta(const MetaTensor& x,
                           int upscale_factor,
                           const std::string& data_format,
                           MetaTensor* out) {
  auto input_dims = x.dims();
  PADDLE_ENFORCE_EQ(input_dims.size(),
                    4,
                    phi::errors::InvalidArgument(
                        "Input should be a 4-D tensor of format [N, C, H, W] "
                        "or [N, H, W, C], but got %u.",
                        input_dims.size()));

  const bool channel_last = (data_format == "NHWC");

  if (!channel_last) {
    PADDLE_ENFORCE_EQ(input_dims[1] % (upscale_factor * upscale_factor),
                      0,
                      phi::errors::InvalidArgument(
                          "The square of upscale_factor[%u] should divide the "
                          "number of channel[%u]",
                          upscale_factor * upscale_factor,
                          input_dims[1]));
  } else {
    PADDLE_ENFORCE_EQ(input_dims[3] % (upscale_factor * upscale_factor),
                      0,
                      phi::errors::InvalidArgument(
                          "The square of upscale_factor[%u] should divide the "
                          "number of channel[%u]",
                          upscale_factor * upscale_factor,
                          input_dims[3]));
  }
  auto output_dims = input_dims;
  output_dims[0] = input_dims[0];
  if (!channel_last) {
    output_dims[1] = input_dims[1] / (upscale_factor * upscale_factor);
    output_dims[2] = input_dims[2] * upscale_factor;
    output_dims[3] = input_dims[3] * upscale_factor;
  } else {
    output_dims[1] = input_dims[1] * upscale_factor;
    output_dims[2] = input_dims[2] * upscale_factor;
    output_dims[3] = input_dims[3] / (upscale_factor * upscale_factor);
  }
  out->set_dtype(x.dtype());
  out->set_dims(output_dims);
}

void TransposeInferMeta(const MetaTensor& x,
                        const std::vector<int>& axis,
                        MetaTensor* out) {
  auto x_dims = x.dims();
  size_t x_rank = x_dims.size();
  size_t axis_size = axis.size();

  PADDLE_ENFORCE_EQ(
      x_rank,
      axis_size,
      errors::InvalidArgument("The input tensor's dimension "
                              "should be equal to the axis's size. "
                              "But received input tensor's dimension is %d, "
                              "axis's size is %d",
                              x_rank,
                              axis_size));

  std::vector<int> count(axis_size, 0);
  for (size_t i = 0; i < axis_size; i++) {
    PADDLE_ENFORCE_GE(
        axis[i],
        0,
        errors::InvalidArgument("The axis should be greater than or equal to 0."
                                "But received %d of axis[%d]",
                                axis[i],
                                i));

    PADDLE_ENFORCE_EQ(
        axis[i] < static_cast<int>(axis_size) && ++count[axis[i]] == 1,
        true,
        errors::InvalidArgument(
            "Each element of Attribute axis should "
            "be a unique value range from 0 to (dims - 1), "
            "where the dims is the axis's size, "
            "unique value means this axis value can appear only once. "
            "But received axis[%d] is %d, axis_size is %d, "
            "count[axis[%d]] is %d",
            i,
            axis[i],
            axis_size,
            i,
            count[axis[i]]));
  }

  phi::DDim out_dims(x_dims);
  for (size_t i = 0; i < axis_size; ++i) {
    out_dims[i] = x_dims[axis[i]];
  }

  out->set_dims(out_dims);
  out->set_dtype(x.dtype());
}

void TransposeGradInferMeta(const MetaTensor& x,
                            const std::vector<int>& axis,
                            MetaTensor* out) {
  std::vector<int> reversed_axis(axis);
  for (size_t i = 0; i < axis.size(); i++) {
    reversed_axis[axis[i]] = i;
  }

  TransposeInferMeta(x, reversed_axis, out);
}

void EighInferMeta(const MetaTensor& x,
                   const std::string& uplo,
                   MetaTensor* out_w,
                   MetaTensor* out_v) {
  auto input_dim = x.dims();
  auto rank = input_dim.size();

  PADDLE_ENFORCE_GE(rank,
                    2,
                    phi::errors::InvalidArgument(
                        "The Input(X) should have at least 2 dimensions."
                        "But received a %d dimension tensor.",
                        rank));
  PADDLE_ENFORCE_EQ(
      input_dim[rank - 2],
      input_dim[rank - 1],
      phi::errors::InvalidArgument(
          "Eigh op is designed for square matrix, consequently"
          "inner-most 2 dimensions of Input(X) should be symmetric."
          "But received X's shape[-2] = %d and shape[-1] = %d.",
          input_dim[rank - 2],
          input_dim[rank - 1]));

  std::vector<int64_t> values_dim;

  for (auto i = 0; i < rank - 1; i++) {
    values_dim.emplace_back(input_dim[i]);
  }
  out_w->set_dims(phi::make_ddim(values_dim));
  out_v->set_dims(input_dim);
}

=======
>>>>>>> 1b0cecb7
void WhereIndexInferMeta(const MetaTensor& condition, MetaTensor* out) {
  auto rank = condition.dims().size();
  PADDLE_ENFORCE_GE(
      rank,
      1UL,
      phi::errors::InvalidArgument(
          "Input(Condition) should have number of dimension at least 1"));
  out->set_dims(phi::make_ddim({-1, rank}));
  out->set_dtype(DataType::INT64);
}

}  // namespace phi

PD_REGISTER_INFER_META_FN(copy_to, phi::CopyToInferMeta);
PD_REGISTER_INFER_META_FN(split, phi::SplitInferMeta);<|MERGE_RESOLUTION|>--- conflicted
+++ resolved
@@ -1417,7 +1417,6 @@
   out->set_dims(phi::make_ddim(out_dims));
 }
 
-<<<<<<< HEAD
 void DiagInferMeta(const MetaTensor& x,
                    int offset,
                    float padding_value,
@@ -1685,8 +1684,6 @@
   out_v->set_dims(input_dim);
 }
 
-=======
->>>>>>> 1b0cecb7
 void WhereIndexInferMeta(const MetaTensor& condition, MetaTensor* out) {
   auto rank = condition.dims().size();
   PADDLE_ENFORCE_GE(
