--- conflicted
+++ resolved
@@ -35,11 +35,7 @@
                           DataType dtype,
                           MetaTensor* out);
 
-<<<<<<< HEAD
-void CreateIntArrayInferMeta(const std::vector<int64_t>& shape,
-=======
 void CreateVecShapeInferMeta(const std::vector<int64_t>& shape,
->>>>>>> e7ee536e
                              DataType dtype,
                              MetaTensor* out);
 
