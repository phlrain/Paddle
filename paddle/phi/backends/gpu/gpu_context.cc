/* Copyright (c) 2022 PaddlePaddle Authors. All Rights Reserved.
Copyright (c) 2022 NVIDIA Corporation. All rights reserved.

Licensed under the Apache License, Version 2.0 (the "License");
you may not use this file except in compliance with the License.
You may obtain a copy of the License at

    http://www.apache.org/licenses/LICENSE-2.0

Unless required by applicable law or agreed to in writing, software
distributed under the License is distributed on an "AS IS" BASIS,
WITHOUT WARRANTIES OR CONDITIONS OF ANY KIND, either express or implied.
See the License for the specific language governing permissions and
limitations under the License. */

#include "paddle/phi/backends/gpu/gpu_context.h"

#include <algorithm>
#include <array>
#include <functional>
#include <future>
#include <memory>
#include <mutex>
#include <unordered_map>

#include "glog/logging.h"
#include "paddle/phi/api/ext/exception.h"
#include "paddle/phi/backends/gpu/gpu_decls.h"
#include "paddle/phi/backends/gpu/gpu_info.h"
#include "paddle/phi/backends/gpu/gpu_resources.h"
#include "paddle/phi/common/float16.h"
#include "paddle/phi/common/place.h"
#include "paddle/phi/core/allocator.h"
#include "paddle/phi/core/cuda_stream.h"

#ifdef PADDLE_WITH_CUDA
#include "paddle/phi/backends/dynload/cublas.h"
#include "paddle/phi/backends/dynload/cudnn.h"
#include "paddle/phi/backends/dynload/cusolver.h"
#include "paddle/phi/backends/dynload/cusparse.h"
#if !defined(__APPLE__) && defined(PADDLE_WITH_NCCL)
#include "paddle/phi/backends/dynload/nccl.h"
#endif  // !defined(__APPLE__) && defined(PADDLE_WITH_NCCL)
#endif  // PADDLE_WITH_CUDA

#ifdef PADDLE_WITH_HIP
#include "paddle/phi/backends/dynload/miopen.h"
#include "paddle/phi/backends/dynload/rocblas.h"
#if !defined(__APPLE__) && defined(PADDLE_WITH_RCCL)
#include "paddle/phi/backends/dynload/rccl.h"
#endif  // !defined(__APPLE__) && defined(PADDLE_WITH_RCCL)
#endif  // PADDLE_WITH_HIP

// NOTE: The paddle framework should add WITH_EIGEN option to support compile
// without eigen.
#include "unsupported/Eigen/CXX11/Tensor"

#include "paddle/phi/core/enforce.h"

namespace phi {

namespace internal {

class EigenGpuStreamDevice : public Eigen::StreamInterface {
 public:
  EigenGpuStreamDevice() : scratch_(nullptr), semaphore_(nullptr) {
    Eigen::initializeDeviceProp();
  }
  ~EigenGpuStreamDevice() override {}

  void Reinitialize(gpuStream_t cuda_stream,
                    Allocator* allocator,
                    GPUPlace place) {
    stream_ = cuda_stream;
    place_ = place;
    allocator_ = allocator;
    device_prop_ = &Eigen::m_deviceProperties[place.device];
  }

  const gpuStream_t& stream() const override { return stream_; }

  const gpuDeviceProp& deviceProperties() const override {
    return *device_prop_;
  }

  void* allocate(size_t num_bytes) const override {
    if (UNLIKELY(num_bytes == 0)) {
      return nullptr;
    }
    auto buf = allocator_->Allocate(num_bytes);
    VLOG(4) << "Eigen allocated at " << buf->ptr() << " requested "
            << num_bytes;
    void* retv = buf->ptr();
    {
      std::lock_guard<std::mutex> lock(mtx_);
      allocations_.emplace(retv, std::move(buf));
    }
    return retv;
  }

  void deallocate(void* buffer) const override {
    if (LIKELY(buffer)) {
      std::lock_guard<std::mutex> lock(mtx_);
      allocations_.erase(buffer);
    }
  }

  void* scratchpad() const override {
    if (scratch_ == NULL) {
      scratch_ = allocate(Eigen::kGpuScratchSize + sizeof(unsigned int));
    }
    return scratch_;
  }

  unsigned int* semaphore() const override {
    if (semaphore_ == NULL) {
      char* scratch = static_cast<char*>(scratchpad()) + Eigen::kGpuScratchSize;
      semaphore_ = reinterpret_cast<unsigned int*>(scratch);
#ifdef PADDLE_WITH_HIP
      PADDLE_ENFORCE_GPU_SUCCESS(
          hipMemsetAsync(semaphore_, 0, sizeof(unsigned int), stream()));
#else
      PADDLE_ENFORCE_GPU_SUCCESS(
          cudaMemsetAsync(semaphore_, 0, sizeof(unsigned int), stream()));
#endif
    }
    return semaphore_;
  }

 private:
  GPUPlace place_;
  gpuStream_t stream_;                // not owned;
  Allocator* allocator_;              // not owned;
  const gpuDeviceProp* device_prop_;  // not owned;
  mutable void* scratch_;
  mutable unsigned int* semaphore_;
  mutable std::mutex mtx_;  // to protect allocations_
  mutable std::unordered_map<void*, Allocator::AllocationPtr> allocations_;
};

#ifdef PADDLE_WITH_HIP
static void StreamCallbackFunc(gpuStream_t stream,
                               gpuError_t status,
                               void* user_data)
#endif
#ifdef PADDLE_WITH_CUDA
#if CUDA_VERSION >= 10000
    static void CUDART_CB StreamCallbackFunc(void* user_data)
#else
    static void CUDART_CB
    StreamCallbackFunc(cudaStream_t stream, cudaError_t status, void* user_data)
#endif
#endif
{
  std::unique_ptr<std::function<void()>> func(
      reinterpret_cast<std::function<void()>*>(user_data));
  (*func)();
}

}  // namespace internal

void DnnWorkspaceHandle::RunFuncSync(
    const std::function<void(void*)>& cudnn_func,
    size_t required_workspace_bytes,
    bool use_cached_allocation) {
  bool need_realloc = required_workspace_bytes > WorkspaceSize();
  if (need_realloc && !use_cached_allocation) {
    void* workspace_ptr = nullptr;
    size_t size = ((required_workspace_bytes + 255) >> 8) << 8;
    std::lock_guard<std::mutex> guard(*mtx_);
#ifdef PADDLE_WITH_HIP
    auto status = hipMalloc(&workspace_ptr, size);
#else
    auto status = cudaMalloc(&workspace_ptr, size);
#endif
    if (status == gpuSuccess) {
      cudnn_func(workspace_ptr);
      phi::backends::gpu::GpuStreamSync(stream_);
#ifdef PADDLE_WITH_HIP
      PADDLE_ENFORCE_GPU_SUCCESS(hipFree(workspace_ptr));
#else
      PADDLE_ENFORCE_GPU_SUCCESS(cudaFree(workspace_ptr));
#endif
      return;
    }
  }

  RunFunc(cudnn_func, required_workspace_bytes);
  if (need_realloc) {
    // Release the workspace allocated in this running.
    ResetWorkspace();
  }
}

void DnnWorkspaceHandle::ResetWorkspace() { allocation_ = nullptr; }

void DnnWorkspaceHandle::ReallocWorkspace(size_t required_workspace_bytes) {
  if (required_workspace_bytes <= WorkspaceSize()) return;
  // reset allocation first before re-allocate to save memory
  allocation_.reset();
  allocation_ = allocator_->Allocate(required_workspace_bytes);
}

struct GPUContext::Impl {
  void Init() {
    owned_ = true;
    backends::gpu::GPUDeviceGuard guard(place_.device);
    phi::InitGpuProperties(place_,
                           &compute_capability_,
                           &runtime_version_,
                           &driver_version_,
                           &multi_process_,
                           &max_threads_per_mp_,
                           &max_threads_per_block_,
                           &max_grid_dim_size_);
    stream_ = new CUDAStream(place_);
    InitEigenDevice();
    InitDnnWorkspace();
  }

  void PartialInitWithoutAllocator() {
    owned_ = true;
    stream_owned_ = true;
    backends::gpu::GPUDeviceGuard guard(place_.device);
    phi::InitGpuProperties(place_,
                           &compute_capability_,
                           &runtime_version_,
                           &driver_version_,
                           &multi_process_,
                           &max_threads_per_mp_,
                           &max_threads_per_block_,
                           &max_grid_dim_size_);
    stream_ = new CUDAStream(place_);
  }

  void PartialInitWithAllocator() {
    owned_ = true;
    stream_owned_ = true;
    backends::gpu::GPUDeviceGuard guard(place_.device);
    InitDnnWorkspace();
  }

  explicit Impl(const GPUPlace& place) : place_(place) {}

  ~Impl() {
    backends::gpu::GPUDeviceGuard guard(place_.device);
    if (owned_) {
      DestoryInternalWorkspace();
      DestoryInternalEigenDevice();
      phi::DestroySparseHandle(sparse_handle_);
      phi::DestroySolverHandle(solver_handle_);
      phi::DestroyDnnHandle(dnn_handle_);
#if defined(PADDLE_WITH_NCCL) || defined(PADDLE_WITH_RCCL)
      if (nccl_comm_) {
<<<<<<< HEAD
        dynload::ncclCommDestroy(nccl_comm_);
=======
        // NOTE(liyurui): It is not recommend calling CUDA runtime API
        // in destructor. Since we can not ensure the release order of
        // static object, calling ncclCommDestroy in static object destructor
        // is a undefined behavior, CUDA driver may be already unloaded
        // from process.
        // If you really need to release the resource of nccl_comm,
        // try to get the nccl_comm out and use ncclCommDestroy outside.
>>>>>>> 737fbdba
      }
#endif
      phi::DestroyBlasHandle(blas_handle_);
      phi::DestroyBlasHandle(blas_tensor_core_handle_);
      phi::DestroyBlasHandle(blas_tf32_tensor_core_handle_);
      phi::DestroyBlasLtHandle(blaslt_handle_);
    }
    if (stream_owned_ && stream_) {
      delete stream_;
    }
  }

  const Place& GetPlace() const { return place_; }

  bool IsTensorCoreAvailable() const {
    return blas_tensor_core_handle_ != nullptr;
  }

  void InitDnnWorkspace() {
    PD_CHECK(allocator_ != nullptr,
             "the device allocator for gpu context is nullptr.");
    workspace_ = new DnnWorkspaceHandle(allocator_, stream());
  }

  void DestoryInternalWorkspace() {
    if (owned_ && workspace_ != nullptr) {
      delete workspace_;
      workspace_ = nullptr;
    }
  }

  // TODO(wilber): The return type is a pointer, to be modified later.
  // DnnWorkspaceHandle* GetDnnWorkspace() {
  //   PD_CHECK(workspace_ != nullptr, "the gpu cudnn workspace is nullptr.");
  //   return workspace_;
  // }
  DnnWorkspaceHandle GetDnnWorkspace() {
    PD_CHECK(allocator_ != nullptr,
             "the device allocator for gpu context is nullptr.");
    return DnnWorkspaceHandle(allocator_, stream());
  }

  void SetStream(gpuStream_t stream) {
    if (stream_ == nullptr) {
      auto s = Stream(reinterpret_cast<StreamId>(stream));
      stream_ = new CUDAStream(place_, s);
      stream_owned_ = true;
    }
    stream_->set_raw_stream(stream);
  }

  void SetCUDAStream(CUDAStream* stream, bool clear = true) {
    if (clear && stream_owned_ && stream_) {
      delete stream_;
    }
    stream_owned_ = false;
    stream_ = stream;
    // TODO(phi): reset related handles?
  }

  gpuStream_t stream() const {
    auto s = stream_->raw_stream();
    PD_CHECK(s != nullptr, "the gpu stream is nullptr.");
    return s;
  }

  CUDAStream* cuda_stream() const {
    PD_CHECK(stream_ != nullptr, "the gpu stream is nullptr.");
    return stream_;
  }

  void InitEigenDevice() {
    PD_CHECK(allocator_ != nullptr,
             "the allocator for eigen device is nullptr.");
    eigen_stream_.reset(new internal::EigenGpuStreamDevice());
    eigen_stream_->Reinitialize(stream(), allocator_, place_);
    eigen_device_ = new Eigen::GpuDevice(eigen_stream_.get());
  }

  void DestoryInternalEigenDevice() {
    if (owned_ && eigen_device_ != nullptr) {
      delete eigen_device_;
      eigen_device_ = nullptr;
    }
  }

  void SetEigenDevice(Eigen::GpuDevice* device) { eigen_device_ = device; }

  void SetEigenDevice(std::function<Eigen::GpuDevice*()>&& creator) {
    eigen_device_creator_ = std::move(creator);
  }

  Eigen::GpuDevice* eigen_device() {
    std::call_once(flag_eigen_device_, [&]() {
      if (!eigen_device_) {
        if (!eigen_device_creator_)
          InitEigenDevice();
        else
          eigen_device_ = eigen_device_creator_();
      }
    });
    PD_CHECK(eigen_device_ != nullptr, "the gpu eigen_device is nullptr.");
    return eigen_device_;
  }

  blasHandle_t GetBlasHandle() {
    std::call_once(flag_blas_, [&]() {
      if (!blas_handle_) {
        if (!blas_handle_creator_) {
          phi::InitBlasHandle(&blas_handle_, stream());
        } else {
          blas_handle_ = blas_handle_creator_();
        }
      }
#ifdef PADDLE_WITH_CUDA
#if CUDA_VERSION >= 9000
      if (!blas_tensor_core_handle_) {
        if (!blas_tensor_core_handle_creator_) {
          phi::InitBlasHandle(&blas_tensor_core_handle_, stream());
        } else {
          blas_tensor_core_handle_ = blas_tensor_core_handle_creator_();
        }
        PADDLE_RETRY_CUDA_SUCCESS(phi::dynload::cublasSetMathMode(
            blas_tensor_core_handle_, CUBLAS_TENSOR_OP_MATH));
      }
#endif
#if CUDA_VERSION >= 11000
      if (!blas_tf32_tensor_core_handle_) {
        if (!blas_tf32_tensor_core_handle_creator_) {
          phi::InitBlasHandle(&blas_tf32_tensor_core_handle_, stream());
        } else {
          blas_tf32_tensor_core_handle_ =
              blas_tf32_tensor_core_handle_creator_();
        }
        PADDLE_RETRY_CUDA_SUCCESS(phi::dynload::cublasSetMathMode(
            blas_tf32_tensor_core_handle_, CUBLAS_TF32_TENSOR_OP_MATH));
      }
#endif
#endif
    });
    PD_CHECK(blas_handle_ != nullptr, "the gpu blas handle is nullptr.");
    return blas_handle_;
  }

  void SetBlasHandle(blasHandle_t blas) { blas_handle_ = blas; }

  void SetBlasHandle(std::function<blasHandle_t()>&& handle_creator) {
    blas_handle_creator_ = std::move(handle_creator);
  }

  void SetBlasTensorCoreHandle(blasHandle_t handle) {
    blas_tensor_core_handle_ = handle;
  }

  void SetBlasTensorCoreHandle(std::function<blasHandle_t()>&& handle_creator) {
    blas_tensor_core_handle_creator_ = std::move(handle_creator);
  }

  void SetBlasTF32Handle(blasHandle_t handle) {
    blas_tf32_tensor_core_handle_ = handle;
  }

  void SetBlasTF32Handle(std::function<blasHandle_t()>&& handle_creator) {
    blas_tf32_tensor_core_handle_creator_ = std::move(handle_creator);
  }

  void SetBlasLtHandle(blasLtHandle_t blaslt) { blaslt_handle_ = blaslt; }

  void SetBlasLtHandle(std::function<blasLtHandle_t()>&& handle_creator) {
    blaslt_handle_creator_ = std::move(handle_creator);
  }

  blasLtHandle_t GetBlasLtHandle() {
    std::call_once(flag_blaslt_, [&]() {
      if (!blaslt_handle_) {
        if (!blaslt_handle_creator_)
          phi::InitBlasLtHandle(&blaslt_handle_);
        else
          blaslt_handle_ = blaslt_handle_creator_();
      }
    });
    PD_CHECK(blaslt_handle_ != nullptr, "the gpu blasLt handle is nullptr.");
    return blaslt_handle_;
  }

  dnnHandle_t GetDnnHandle() {
    std::call_once(flag_dnn_, [&]() {
      if (!dnn_handle_) {
        if (!dnn_handle_creator_) {
          phi::InitDnnHandle(&dnn_handle_, stream(), place_);
        } else {
          dnn_handle_ = dnn_handle_creator_();
        }
      }
    });
    PD_CHECK(dnn_handle_ != nullptr, "the gpu dnn handle is nullptr.");
    return dnn_handle_;
  }

  void DestroyInternalDnnHandle() {
#ifdef PADDLE_WITH_HIP
    if (owned_ && dnn_handle_ != nullptr) {
      PADDLE_ENFORCE_GPU_SUCCESS(phi::dynload::miopenDestroy(dnn_handle_));
      dnn_handle_ = nullptr;
    }
#else
    if (owned_ && dnn_handle_ != nullptr) {
      PADDLE_ENFORCE_GPU_SUCCESS(phi::dynload::cudnnDestroy(dnn_handle_));
      dnn_handle_ = nullptr;
    }
#endif  // PADDLE_WITH_HIP
  }

  void SetDnnHandle(dnnHandle_t handle) { dnn_handle_ = handle; }

  void SetDnnHandle(std::function<dnnHandle_t()>&& handle_creator) {
    dnn_handle_creator_ = std::move(handle_creator);
  }

  solverHandle_t GetSolverHandle() {
    std::call_once(flag_slover_, [&]() {
      if (!solver_handle_) {
        if (!solver_handle_creator_) {
          phi::InitSolverHandle(&solver_handle_, stream());
        } else {
          solver_handle_ = solver_handle_creator_();
        }
      }
    });
    PD_CHECK(solver_handle_ != nullptr, "the gpu solver handle is nullptr.");
    return solver_handle_;
  }

  void SetSolverHandle(solverHandle_t handle) { solver_handle_ = handle; }

  void SetSolverHandle(std::function<solverHandle_t()>&& handle_creator) {
    solver_handle_creator_ = std::move(handle_creator);
  }

  sparseHandle_t GetSparseHandle() {
    std::call_once(flag_sparse_, [&]() {
      if (!sparse_handle_) {
        if (!sparse_handle_creator_) {
          phi::InitSparseHandle(&sparse_handle_, stream());
        } else {
          sparse_handle_ = sparse_handle_creator_();
        }
      }
    });
    PD_CHECK(sparse_handle_ != nullptr, "the gpu sparse handle is nullptr.");
    return sparse_handle_;
  }

  void SetSparseHandle(sparseHandle_t handle) { sparse_handle_ = handle; }

  void SetSparseHandle(std::function<sparseHandle_t()>&& handle_creator) {
    sparse_handle_creator_ = std::move(handle_creator);
  }

  void Wait() const {
#ifdef PADDLE_WITH_HIP
    hipError_t e_sync = hipSuccess;
#if !defined(_WIN32)
    e_sync = hipStreamSynchronize(stream());
#else
    while (e_sync = hipStreamQuery(stream())) {
      if (e_sync == hipErrorNotReady) continue;
      break;
    }
#endif  // !defined(_WIN32)
#else   // PADDLE_WITH_HIP
    cudaError_t e_sync = cudaSuccess;
#if !defined(_WIN32)
    e_sync = cudaStreamSynchronize(stream());
#else
    while (e_sync = cudaStreamQuery(stream())) {
      if (e_sync == cudaErrorNotReady) continue;
      break;
    }
#endif  // !defined(_WIN32)
#endif  // PADDLE_WITH_HIP

    PADDLE_ENFORCE_GPU_SUCCESS(e_sync);
  }

  void WaitEvent(gpuEvent_t ev) const {
#ifdef PADDLE_WITH_HIP
    PADDLE_ENFORCE_GPU_SUCCESS(hipStreamWaitEvent(stream(), ev, 0));
#else
    PADDLE_ENFORCE_GPU_SUCCESS(cudaStreamWaitEvent(stream(), ev, 0));
#endif
  }

  ncclComm_t GetNcclComm() const {
#if defined(PADDLE_WITH_NCCL) || defined(PADDLE_WITH_RCCL)
    // PD_CHECK(nccl_comm_ != nullptr, "the gpu nccl_comm is nullptr.");
    return nccl_comm_;
#endif
    return nullptr;
  }

  void SetNcclComm(ncclComm_t comm) {
#if defined(PADDLE_WITH_NCCL) || defined(PADDLE_WITH_RCCL)
    nccl_comm_ = comm;
#endif
  }

  inline void CublasCall(const std::function<void(blasHandle_t)>& callback) {
    std::call_once(flag_cublas_, [&]() {
      if (!blas_handle_) {
        if (!blas_handle_creator_) {
          phi::InitBlasHandle(&blas_handle_, stream());
        } else {
          blas_handle_ = blas_handle_creator_();
        }
      }
#ifdef PADDLE_WITH_CUDA
#if CUDA_VERSION >= 9000
      if (!blas_tensor_core_handle_) {
        if (!blas_tensor_core_handle_creator_) {
          phi::InitBlasHandle(&blas_tensor_core_handle_, stream());
        } else {
          blas_tensor_core_handle_ = blas_tensor_core_handle_creator_();
        }
        PADDLE_RETRY_CUDA_SUCCESS(phi::dynload::cublasSetMathMode(
            blas_tensor_core_handle_, CUBLAS_TENSOR_OP_MATH));
      }
#endif
#if CUDA_VERSION >= 11000
      if (!blas_tf32_tensor_core_handle_) {
        if (!blas_tf32_tensor_core_handle_creator_) {
          phi::InitBlasHandle(&blas_tf32_tensor_core_handle_, stream());
        } else {
          blas_tf32_tensor_core_handle_ =
              blas_tf32_tensor_core_handle_creator_();
        }
        PADDLE_RETRY_CUDA_SUCCESS(phi::dynload::cublasSetMathMode(
            blas_tf32_tensor_core_handle_, CUBLAS_TF32_TENSOR_OP_MATH));
      }
#endif
#endif
    });
    if (blas_tf32_tensor_core_handle_ != nullptr) {
      std::lock_guard<std::mutex> guard(blas_tf32_mtx_);
      callback(blas_tf32_tensor_core_handle_);
    } else {
      std::lock_guard<std::mutex> guard(blas_mtx_);
      callback(blas_handle_);
    }
  }

  inline void TensorCoreCublasCallIfAvailable(
      const std::function<void(blasHandle_t)>& callback) {
    std::call_once(flag_tensorcore_cublas_, [&]() {
      if (!blas_handle_) {
        if (!blas_handle_creator_) {
          phi::InitBlasHandle(&blas_handle_, stream());
        } else {
          blas_handle_ = blas_handle_creator_();
        }
      }
#ifdef PADDLE_WITH_CUDA
#if CUDA_VERSION >= 9000
      if (!blas_tensor_core_handle_) {
        if (!blas_tensor_core_handle_creator_) {
          phi::InitBlasHandle(&blas_tensor_core_handle_, stream());
        } else {
          blas_tensor_core_handle_ = blas_tensor_core_handle_creator_();
        }
        PADDLE_RETRY_CUDA_SUCCESS(phi::dynload::cublasSetMathMode(
            blas_tensor_core_handle_, CUBLAS_TENSOR_OP_MATH));
      }
#endif
#if CUDA_VERSION >= 11000
      if (!blas_tf32_tensor_core_handle_) {
        if (!blas_tf32_tensor_core_handle_creator_) {
          phi::InitBlasHandle(&blas_tf32_tensor_core_handle_, stream());
        } else {
          blas_tf32_tensor_core_handle_ =
              blas_tf32_tensor_core_handle_creator_();
        }
        PADDLE_RETRY_CUDA_SUCCESS(phi::dynload::cublasSetMathMode(
            blas_tf32_tensor_core_handle_, CUBLAS_TF32_TENSOR_OP_MATH));
      }
#endif
#endif
    });
    if (blas_tensor_core_handle_ != nullptr) {
      std::lock_guard<std::mutex> guard(blas_tensor_core_mtx_);
      callback(blas_tensor_core_handle_);
    } else {
      std::lock_guard<std::mutex> guard(blas_mtx_);
      callback(blas_handle_);
    }
  }

  inline void CusparseCall(
      const std::function<void(sparseHandle_t)>& callback) {
    std::call_once(flag_sparse_, [&]() {
      if (!sparse_handle_) {
        if (!sparse_handle_creator_) {
          phi::InitSparseHandle(&sparse_handle_, stream());
        } else {
          sparse_handle_ = sparse_handle_creator_();
        }
      }
    });
    std::lock_guard<std::mutex> guard(sparse_mtx_);
    callback(sparse_handle_);
  }

  void RecordEvent(gpuEvent_t ev, const std::function<void()>& callback) const {
    callback();
    RecordEvent(ev);
  }

  void RecordEvent(gpuEvent_t ev) const {
#ifdef PADDLE_WITH_HIP
    PADDLE_ENFORCE_GPU_SUCCESS(hipEventRecord(ev, stream()));
#else
    PADDLE_ENFORCE_GPU_SUCCESS(cudaEventRecord(ev, stream()));
#endif
  }

  void AddStreamCallback(const std::function<void()>& callback) const {
    // NOTE(zhiqiu): better use threadpool here, otherwise "std::async" may
    // launch too many threads and result in thread oversubscription.
    auto* callback_func = new std::function<void()>(std::move(callback));
    auto* func = new std::function<void()>([this, callback_func] {
      std::lock_guard<std::mutex> lock(stream_call_back_mtx_);
      VLOG(4) << "Stream callback";
      last_future_ = std::async(std::launch::async, [callback_func]() {
        std::unique_ptr<std::function<void()>> releaser(callback_func);
        (*callback_func)();
      });
    });

#ifdef PADDLE_WITH_HIP
    PADDLE_ENFORCE_GPU_SUCCESS(
        hipStreamAddCallback(stream(), internal::StreamCallbackFunc, func, 0));
#endif
#ifdef PADDLE_WITH_CUDA
#if CUDA_VERSION >= 10000
    PADDLE_ENFORCE_GPU_SUCCESS(
        cudaLaunchHostFunc(stream(), internal::StreamCallbackFunc, func));
#else
    PADDLE_ENFORCE_GPU_SUCCESS(
        cudaStreamAddCallback(stream(), internal::StreamCallbackFunc, func, 0));
#endif
#endif
  }

  void WaitStreamCallback() const {
#if defined(PADDLE_WITH_HIP) || defined(PADDLE_WITH_CUDA)
    phi::backends::gpu::GpuStreamSync(stream());
#endif
    {
      std::lock_guard<std::mutex> lock(stream_call_back_mtx_);
      if (last_future_.valid()) {
        last_future_.wait();
      }
    }
  }

  bool HasDnnAttr(const std::string& attr_name) const {
    return dnn_attrs_.count(attr_name) != 0UL;
  }

  const Attribute& GetDnnAttr(const std::string& attr_name) const {
    auto iter = dnn_attrs_.find(attr_name);
    PADDLE_ENFORCE_NE(
        iter,
        dnn_attrs_.end(),
        phi::errors::NotFound("Attribute `%s` is not found in OneDNNContext."));
    return iter->second;
  }

  void SetDnnAttr(const std::string& attr_name, Attribute attr) {
    dnn_attrs_[attr_name] = attr;
  }

  void ClearDnnAttr() { dnn_attrs_.clear(); }

  // use one flag for all handles?
  // they should be accessed consistently
  bool owned_{false};
  bool stream_owned_{false};
  Place place_;
  int compute_capability_;
  int runtime_version_;
  int driver_version_;
  int multi_process_;
  int max_threads_per_mp_;
  int max_threads_per_block_;
  std::array<int, 3> max_grid_dim_size_;

  CUDAStream* stream_{nullptr};
  Eigen::GpuDevice* eigen_device_{nullptr};
  std::function<Eigen::GpuDevice*()> eigen_device_creator_{nullptr};
  blasHandle_t blas_handle_{nullptr};
  std::function<blasHandle_t()> blas_handle_creator_{nullptr};
  blasHandle_t blas_tensor_core_handle_{nullptr};
  std::function<blasHandle_t()> blas_tensor_core_handle_creator_{nullptr};
  blasHandle_t blas_tf32_tensor_core_handle_{nullptr};
  std::function<blasHandle_t()> blas_tf32_tensor_core_handle_creator_{nullptr};
  blasLtHandle_t blaslt_handle_{nullptr};
  std::function<blasLtHandle_t()> blaslt_handle_creator_{nullptr};
  dnnHandle_t dnn_handle_{nullptr};
  std::function<dnnHandle_t()> dnn_handle_creator_{nullptr};
  solverHandle_t solver_handle_{nullptr};
  std::function<solverHandle_t()> solver_handle_creator_{nullptr};
  sparseHandle_t sparse_handle_{nullptr};
  std::function<sparseHandle_t()> sparse_handle_creator_{nullptr};
  DnnWorkspaceHandle* workspace_{nullptr};

  std::once_flag flag_sparse_;
  std::once_flag flag_blas_;
  std::once_flag flag_blaslt_;
  std::once_flag flag_dnn_;
  std::once_flag flag_slover_;
  std::once_flag flag_cublas_;
  std::once_flag flag_tensorcore_cublas_;
  std::once_flag flag_eigen_device_;

#if defined(PADDLE_WITH_NCCL) || defined(PADDLE_WITH_RCCL)
  // NCCL communicator (single process version) for NCCL collective operations.
  // NCCL collective operations provides fast collectives over multiple GPUs
  // both within and across nodes.
  // But, this collectives is used for collectives over multiple GPUs within
  // nodes.

  // NOTE: Distributed communicator, distributed framework manages its
  // resources.
  ncclComm_t nccl_comm_{nullptr};
#endif

  mutable std::mutex blas_mtx_;
  mutable std::mutex blas_tensor_core_mtx_;
  mutable std::mutex blas_tf32_mtx_;
  mutable std::mutex sparse_mtx_;
  mutable std::mutex stream_call_back_mtx_;
  mutable std::future<void> last_future_;

  Allocator* allocator_{nullptr};  // external resource.
  // A internal resouce to initinalize eigen_device.
  std::unique_ptr<internal::EigenGpuStreamDevice> eigen_stream_{nullptr};

  // Holds some attributes only used by the gpudnn kernel calculation
  // Because DeviceContext is a global singleton, you need to ensure thread
  // safety, use the thread_local variable
  static thread_local AttributeMap dnn_attrs_;
};

thread_local AttributeMap GPUContext::Impl::dnn_attrs_ = {};

GPUContext::GPUContext(GPUContext&&) = default;

GPUContext& GPUContext::operator=(GPUContext&&) = default;

GPUContext::GPUContext(const GPUPlace& place, bool init)
    : DeviceContext(), impl_(std::make_unique<Impl>(place)) {
  if (init) {
    impl_->PartialInitWithoutAllocator();
  }
}

GPUContext::~GPUContext() = default;

const Place& GPUContext::GetPlace() const { return impl_->GetPlace(); }

gpuStream_t GPUContext::stream() const { return impl_->stream(); }

CUDAStream* GPUContext::cuda_stream() const { return impl_->cuda_stream(); }

dnnHandle_t GPUContext::cudnn_handle() const { return impl_->GetDnnHandle(); }

blasHandle_t GPUContext::cublas_handle() const {
  return impl_->GetBlasHandle();
}

blasLtHandle_t GPUContext::cublaslt_handle() const {
  return impl_->GetBlasLtHandle();
}

solverHandle_t GPUContext::cusolver_dn_handle() const {
  return impl_->GetSolverHandle();
}

sparseHandle_t GPUContext::cusparse_handle() const {
  return impl_->GetSparseHandle();
}

void GPUContext::Wait() const { impl_->Wait(); }

void GPUContext::WaitEvent(gpuEvent_t ev) const { impl_->WaitEvent(ev); }

bool GPUContext::tensor_core_available() const {
  return impl_->IsTensorCoreAvailable();
}

int GPUContext::GetComputeCapability() const {
  return impl_->compute_capability_;
}

int GPUContext::GetMaxPhysicalThreadCount() const {
  return impl_->multi_process_ * impl_->max_threads_per_mp_;
}

int GPUContext::GetSMCount() const { return impl_->multi_process_; }

int GPUContext::GetMaxThreadsPerBlock() const {
  return impl_->max_threads_per_block_;
}

std::array<int, 3> GPUContext::GetCUDAMaxGridDimSize() const {
  return impl_->max_grid_dim_size_;
}

Eigen::GpuDevice* GPUContext::eigen_device() const {
  return impl_->eigen_device();
}

DnnWorkspaceHandle GPUContext::cudnn_workspace_handle() const {
  return impl_->GetDnnWorkspace();
}

void GPUContext::CublasCall(
    const std::function<void(blasHandle_t)>& callback) const {
  impl_->CublasCall(callback);
}

void GPUContext::TensorCoreCublasCallIfAvailable(
    const std::function<void(blasHandle_t)>& callback) const {
  impl_->TensorCoreCublasCallIfAvailable(callback);
}

void GPUContext::CusparseCall(
    const std::function<void(sparseHandle_t)>& callback) const {
  impl_->CusparseCall(callback);
}

void GPUContext::RecordEvent(gpuEvent_t ev,
                             const std::function<void()>& callback) const {
  impl_->RecordEvent(ev, callback);
}

void GPUContext::RecordEvent(gpuEvent_t ev) const { impl_->RecordEvent(ev); }

void GPUContext::AddStreamCallback(
    const std::function<void()>& callback) const {
  impl_->AddStreamCallback(callback);
}

void GPUContext::WaitStreamCallback() const { impl_->WaitStreamCallback(); }

ncclComm_t GPUContext::nccl_comm() const { return impl_->GetNcclComm(); }

void GPUContext::set_nccl_comm(ncclComm_t comm) { impl_->SetNcclComm(comm); }

void GPUContext::Init() {
  impl_->allocator_ = const_cast<Allocator*>(&this->GetAllocator());
  impl_->Init();
}

void GPUContext::SetStream(gpuStream_t stream) {
  impl_->allocator_ = const_cast<Allocator*>(&this->GetAllocator());
  impl_->SetStream(stream);
}

void GPUContext::SetCUDAStream(CUDAStream* stream, bool clear) {
  impl_->allocator_ = const_cast<Allocator*>(&this->GetAllocator());
  impl_->SetCUDAStream(stream, clear);
}

void GPUContext::SetEigenDevice(Eigen::GpuDevice* device) {
  impl_->SetEigenDevice(device);
}

void GPUContext::SetEigenDevice(std::function<Eigen::GpuDevice*()>&& creator) {
  impl_->SetEigenDevice(std::move(creator));
}

void GPUContext::SetBlasHandle(blasHandle_t blas) {
  impl_->SetBlasHandle(blas);
}

void GPUContext::SetBlasHandle(std::function<blasHandle_t()>&& func) {
  impl_->SetBlasHandle(std::move(func));
}

void GPUContext::SetBlasTensorCoreHandle(blasHandle_t handle) {
  impl_->SetBlasTensorCoreHandle(handle);
}

void GPUContext::SetBlasTensorCoreHandle(std::function<blasHandle_t()>&& func) {
  impl_->SetBlasTensorCoreHandle(std::move(func));
}

void GPUContext::SetBlasTF32Handle(blasHandle_t handle) {
  impl_->SetBlasTF32Handle(handle);
}

void GPUContext::SetBlasTF32Handle(std::function<blasHandle_t()>&& func) {
  impl_->SetBlasTF32Handle(std::move(func));
}

void GPUContext::SetBlasLtHandle(blasLtHandle_t blaslt) {
  impl_->SetBlasLtHandle(blaslt);
}

void GPUContext::SetBlasLtHandle(std::function<blasLtHandle_t()>&& func) {
  impl_->SetBlasLtHandle(std::move(func));
}

void GPUContext::SetDnnHandle(dnnHandle_t handle) {
  impl_->SetDnnHandle(handle);
}

void GPUContext::SetDnnHandle(std::function<dnnHandle_t()>&& func) {
  impl_->SetDnnHandle(std::move(func));
}

void GPUContext::SetSolverHandle(solverHandle_t handle) {
  impl_->SetSolverHandle(handle);
}

void GPUContext::SetSolverHandle(std::function<solverHandle_t()>&& func) {
  impl_->SetSolverHandle(std::move(func));
}

void GPUContext::SetSparseHandle(sparseHandle_t handle) {
  impl_->SetSparseHandle(handle);
}

void GPUContext::SetSparseHandle(std::function<sparseHandle_t()>&& func) {
  impl_->SetSparseHandle(std::move(func));
}

void GPUContext::SetDnnWorkspaceHandle(DnnWorkspaceHandle* handle) {
  impl_->workspace_ = handle;
}

void GPUContext::PartialInitWithoutAllocator() {
  impl_->PartialInitWithoutAllocator();
}

void GPUContext::PartialInitWithAllocator() {
  impl_->allocator_ = const_cast<Allocator*>(&this->GetAllocator());
  impl_->PartialInitWithAllocator();
}

void GPUContext::SetComputeCapability(int val) {
  impl_->compute_capability_ = val;
}

void GPUContext::SetMaxThreadsPerMultiProcessor(int val) {
  impl_->max_threads_per_mp_ = val;
}

void GPUContext::SetMultiProcessors(int val) { impl_->multi_process_ = val; }

void GPUContext::SetMaxThreadsPerBlock(int val) {
  impl_->max_threads_per_block_ = val;
}

void GPUContext::SetMaxGridDimSize(const std::array<int, 3>& val) {
  impl_->max_grid_dim_size_ = val;
}

void GPUContext::SetDriverVersion(int val) { impl_->driver_version_ = val; }

void GPUContext::SetRuntimeVersion(int val) { impl_->runtime_version_ = val; }

bool GPUContext::HasDnnAttr(const std::string& attr_name) const {
  return impl_->HasDnnAttr(attr_name);
}

const Attribute& GPUContext::GetDnnAttr(const std::string& attr_name) const {
  return impl_->GetDnnAttr(attr_name);
}

void GPUContext::SetDnnAttr(const std::string& attr_name, Attribute attr) {
  return impl_->SetDnnAttr(attr_name, std::move(attr));
}

void GPUContext::ClearDnnAttr() { return impl_->ClearDnnAttr(); }

}  // namespace phi<|MERGE_RESOLUTION|>--- conflicted
+++ resolved
@@ -252,9 +252,6 @@
       phi::DestroyDnnHandle(dnn_handle_);
 #if defined(PADDLE_WITH_NCCL) || defined(PADDLE_WITH_RCCL)
       if (nccl_comm_) {
-<<<<<<< HEAD
-        dynload::ncclCommDestroy(nccl_comm_);
-=======
         // NOTE(liyurui): It is not recommend calling CUDA runtime API
         // in destructor. Since we can not ensure the release order of
         // static object, calling ncclCommDestroy in static object destructor
@@ -262,7 +259,6 @@
         // from process.
         // If you really need to release the resource of nccl_comm,
         // try to get the nccl_comm out and use ncclCommDestroy outside.
->>>>>>> 737fbdba
       }
 #endif
       phi::DestroyBlasHandle(blas_handle_);
