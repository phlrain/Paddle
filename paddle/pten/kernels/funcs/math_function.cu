--- conflicted
+++ resolved
@@ -99,11 +99,7 @@
                             pten::dtype::complex<float>,                       \
                             RANK>;                                             \
   template struct Transpose<paddle::platform::CUDADeviceContext,               \
-<<<<<<< HEAD
-                            paddle::platform::complex<double>,                 \
-=======
                             pten::dtype::complex<double>,                      \
->>>>>>> 7d6d3848
                             RANK>;                                             \
   template struct Transpose<pten::GPUContext, bool, RANK>;                     \
   template struct Transpose<pten::GPUContext, float, RANK>;                    \
@@ -114,17 +110,10 @@
   template struct Transpose<pten::GPUContext, int32_t, RANK>;                  \
   template struct Transpose<pten::GPUContext, int64_t, RANK>;                  \
   template struct Transpose<pten::GPUContext,                                  \
-<<<<<<< HEAD
-                            paddle::platform::complex<float>,                  \
-                            RANK>;                                             \
-  template struct Transpose<pten::GPUContext,                                  \
-                            paddle::platform::complex<double>,                 \
-=======
                             pten::dtype::complex<float>,                       \
                             RANK>;                                             \
   template struct Transpose<pten::GPUContext,                                  \
                             pten::dtype::complex<double>,                      \
->>>>>>> 7d6d3848
                             RANK>;
 
 DEFINE_GPU_TRANS(1);
