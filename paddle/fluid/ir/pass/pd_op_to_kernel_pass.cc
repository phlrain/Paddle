--- conflicted
+++ resolved
@@ -162,7 +162,7 @@
   ir::OpInfo op1_info = ctx->GetRegisteredOpInfo(op1_name);
 
   for (auto it = block->begin(); it != block->end(); ++it) {
-<<<<<<< HEAD
+    VLOG(6) << "op name " << (*it)->name();
     phi::KernelKey kernel_key;
     if ((*it)->name() == "builtin.get_parameter" ||
         (*it)->name() == "builtin.set_parameter") {
@@ -171,10 +171,6 @@
     } else {
       kernel_key = GetKernelKey(*it, cpu_place, map_value_pair);
     }
-=======
-    VLOG(6) << "op name " << (*it)->name();
-    auto kernel_key = GetKernelKey(*it, cpu_place, map_value_pair);
->>>>>>> 1375b3f7
 
     // create new Op
 
