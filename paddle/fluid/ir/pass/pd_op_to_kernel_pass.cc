--- conflicted
+++ resolved
@@ -25,10 +25,7 @@
 #include "paddle/fluid/ir/dialect/pd_dialect.h"
 #include "paddle/fluid/ir/dialect/utils.h"
 #include "paddle/fluid/ir/interface/op_yaml_info.h"
-<<<<<<< HEAD
 #include "paddle/fluid/ir/interface/op_yaml_info_parser.h"
-=======
->>>>>>> b58869fa
 #include "paddle/phi/api/lib/data_transform.h"
 #include "paddle/phi/api/lib/kernel_dispatch.h"
 #include "paddle/phi/common/place.h"
@@ -246,21 +243,9 @@
     // constuct input
     std::vector<ir::OpResult> vec_inputs;
 
-<<<<<<< HEAD
     std::string kernel_fn_str;
     if (op_info_parser != nullptr) {
       kernel_fn_str = op_info_parser->OpRuntimeInfo().kernel_func[0];
-=======
-    paddle::dialect::OpYamlInfoInterface op_info_interface =
-        (*it)->dyn_cast<paddle::dialect::OpYamlInfoInterface>();
-    std::string kernel_fn_str;
-    std::vector<paddle::dialect::OpInputInfo> input_info;
-    if (op_info_interface) {
-      auto op_info_res = op_info_interface.GetOpInfo();
-      auto runtime_info = std::get<3>(op_info_res);
-      kernel_fn_str = runtime_info.kernel_func[0];
-      input_info = std::get<0>(op_info_res);
->>>>>>> b58869fa
     }
 
     if ((*it)->num_operands() > 0) {
@@ -280,14 +265,11 @@
                 new_in_type.dyn_cast<dialect::AllocatedDenseTensorType>()
                     .place();
 
-<<<<<<< HEAD
-            if ((op_info_parser != nullptr &&
+            bool need_trans =
+                (op_info_parser != nullptr &&
                  !op_info_parser->IsTensorAttribute(i)) &&
-=======
-            if ((i < input_info.size()) &&
-                (!input_info[i].is_mutable_attribute) &&
->>>>>>> b58869fa
-                (place != phi::TransToPhiPlace(kernel_key.backend()))) {
+                (place != phi::TransToPhiPlace(kernel_key.backend()));
+            if (need_trans) {
               if (paddle::experimental::NeedTransformPlace(
                       place, kernel.InputAt(i).backend, {})) {
                 VLOG(6) << "need trans from " << place << " to "
