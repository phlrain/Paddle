--- conflicted
+++ resolved
@@ -162,7 +162,7 @@
 
     // only for single output
     // need update new kernel key layout and data tyep
-<<<<<<< HEAD
+
     std::vector<ir::Type> op_output_types;
     if ((*it)->num_results() > 0) {
       auto allocated_dense_tensor_dtype =
@@ -172,14 +172,6 @@
               (*it)->result(0).type().dyn_cast<dialect::DenseTensorType>());
       op_output_types.push_back(allocated_dense_tensor_dtype);
     }
-=======
-    auto allocated_dense_tensor_dtype =
-        paddle::dialect::AllocatedDenseTensorType::get(
-            ctx,
-            phi::TransToPhiPlace(kernel_key.backend()),
-            (*it)->result(0).type().dyn_cast<dialect::DenseTensorType>());
-
->>>>>>> 9857bfc7
     // constuct input
     std::vector<ir::OpResult> vec_inputs;
     if ((*it)->name() != "pd.full_" && (*it)->num_operands() > 0) {
@@ -212,15 +204,11 @@
         vec_inputs, op1_attribute, op_output_types, op1_info);
 
     map_op_pair[*it] = op1;
-<<<<<<< HEAD
 
     // only deal with single output
     if ((*it)->num_results() > 0) {
       map_value_pair[(*it)->result(0)] = op1->result(0);
     }
-=======
-    map_value_pair[(*it)->result(0)] = op1->result(0);
->>>>>>> 9857bfc7
 
     program->block()->push_back(op1);
   }
