--- conflicted
+++ resolved
@@ -43,29 +43,19 @@
   if (op_info_interface) {
     auto op_info_res = op_info_interface.GetOpInfo();
 
-<<<<<<< HEAD
     auto input_info = std::get<0>(op_info_res);
-=======
-  // only suppurt non vector input for now
-  std::map<std::string, int> input_map;
-  int index = 0;
-  int tensor_input_number = 0;
-  for (auto& t : input_info) {
-    // todo filter attribute tensor
-    input_map[t.name] = index++;
-
-    if (!t.is_mutable_attribute) {
-      tensor_input_number += 1;
-    }
-  }
->>>>>>> 93f7a02a
 
     // only suppurt non vector input for now
     std::map<std::string, int> input_map;
     int index = 0;
+    int tensor_input_number = 0;
     for (auto& t : input_info) {
       // todo filter attribute tensor
       input_map[t.name] = index++;
+
+      if (!t.is_mutable_attribute) {
+        tensor_input_number += 1;
+      }
     }
 
     std::map<std::string, std::string> attr_type_map;
@@ -76,7 +66,6 @@
     }
     auto runtime_info = std::get<3>(op_info_res);
 
-<<<<<<< HEAD
     auto attr_map = op->attributes();
     auto data_type_info = runtime_info.kernel_key_dtype;
     if (data_type_info.size() > 0 && data_type_info[0] != "") {
@@ -86,12 +75,12 @@
         // parse from input
         int in_index = input_map.at(slot_name);
 
-        dialect::AllocatedDenseTensorType type =
+        dialect::DenseTensorType type =
             op->operand(in_index)
                 .source()
                 .type()
-                .dyn_cast<paddle::dialect::AllocatedDenseTensorType>();
-        kernel_data_type = type.dyn_cast<dialect::DataTypeAttribute>().data();
+                .dyn_cast<paddle::dialect::DenseTensorType>();
+        kernel_data_type = TransToPhiDataType(type.dtype());
       } else {
         PADDLE_ENFORCE_EQ(attr_type_map.count(slot_name),
                           true,
@@ -101,46 +90,14 @@
                                .dyn_cast<paddle::dialect::DataTypeAttribute>()
                                .data();
       }
-=======
-  auto attr_map = op->attributes();
-  auto data_type_info = runtime_info.kernel_key_dtype;
-  if (data_type_info.size() > 0 && data_type_info[0] != "") {
-    // only support single input and attribute
-    auto slot_name = data_type_info[0];
-    if (input_map.count(slot_name)) {
-      // parse from input
-      int in_index = input_map.at(slot_name);
-
-      dialect::DenseTensorType type =
-          op->operand(in_index)
-              .source()
-              .type()
-              .dyn_cast<paddle::dialect::DenseTensorType>();
-      kernel_data_type = TransToPhiDataType(type.dtype());
-    } else {
-      PADDLE_ENFORCE_EQ(
-          attr_type_map.count(slot_name),
-          true,
-          phi::errors::PreconditionNotMet("[%s] MUST in attr map", slot_name));
-      kernel_data_type = attr_map.at(slot_name)
-                             .dyn_cast<paddle::dialect::DataTypeAttribute>()
-                             .data();
->>>>>>> 93f7a02a
     }
 
     // parse all the input tensor
-
-<<<<<<< HEAD
-    if (input_map.size() == 0 || op->name() == "pd.full_") {
+    if (tensor_input_number == 0 || op->name() == "pd.full_") {
       // all the information have to get from attribute and context
       kernel_backend = paddle::experimental::ParseBackend(place);
     }
   }
-=======
-  if (tensor_input_number == 0 || op->name() == "pd.full_") {
-    // all the information have to get from attribute and context
-    kernel_backend = paddle::experimental::ParseBackend(place);
->>>>>>> 93f7a02a
 
   if (op->num_operands() > 0) {
     paddle::experimental::detail::KernelKeyParser kernel_key_parser;
@@ -212,11 +169,7 @@
   ir::OpInfo op1_info = ctx->GetRegisteredOpInfo(op1_name);
 
   for (auto it = block->begin(); it != block->end(); ++it) {
-<<<<<<< HEAD
-    std::cerr << "op name " << (*it)->name() << std::endl;
-=======
     VLOG(6) << "op name " << (*it)->name();
->>>>>>> 93f7a02a
     auto kernel_key = GetKernelKey(*it, cpu_place, map_value_pair);
     std::cerr << "kernel type " << kernel_key << std::endl;
     // create new Op
@@ -226,7 +179,6 @@
 
     std::vector<ir::Type> op_output_types;
     if ((*it)->num_results() > 0) {
-<<<<<<< HEAD
       auto result_type = (*it)->result(0).type();
       if (result_type.isa<dialect::DenseTensorType>()) {
         auto allocated_dense_tensor_dtype =
@@ -254,15 +206,6 @@
         op_output_types.clear();
         op_output_types.push_back(t1);
       }
-=======
-      // filter tensor attribute
-      auto allocated_dense_tensor_dtype =
-          paddle::dialect::AllocatedDenseTensorType::get(
-              ctx,
-              phi::TransToPhiPlace(kernel_key.backend()),
-              (*it)->result(0).type().dyn_cast<dialect::DenseTensorType>());
-      op_output_types.push_back(allocated_dense_tensor_dtype);
->>>>>>> 93f7a02a
     }
 
     // constuct input
