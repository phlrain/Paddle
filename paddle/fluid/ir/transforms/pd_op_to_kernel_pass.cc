// Copyright (c) 2023 PaddlePaddle Authors. All Rights Reserved.
//
// Licensed under the Apache License, Version 2.0 (the "License");
// you may not use this file except in compliance with the License.
// You may obtain a copy of the License at
//
//     http://www.apache.org/licenses/LICENSE-2.0
//
// Unless required by applicable law or agreed to in writing, software
// distributed under the License is distributed on an "AS IS" BASIS,
// WITHOUT WARRANTIES OR CONDITIONS OF ANY KIND, either express or implied.
// See the License for the specific language governing permissions and
// limitations under the License.

#include <iostream>

#include "paddle/fluid/ir/transforms/pd_op_to_kernel_pass.h"

#include "paddle/fluid/ir/dialect/paddle_dialect/interface/op_yaml_info.h"
#include "paddle/fluid/ir/dialect/paddle_dialect/ir/pd_attribute.h"
#include "paddle/fluid/ir/dialect/paddle_dialect/ir/pd_dialect.h"
#include "paddle/fluid/ir/dialect/paddle_dialect/trait/inplace.h"
#include "paddle/fluid/ir/dialect/paddle_dialect/utils/op_yaml_info_parser.h"
#include "paddle/fluid/ir/dialect/paddle_dialect/utils/op_yaml_info_util.h"
#include "paddle/fluid/ir/dialect/paddle_dialect/utils/utils.h"
#include "paddle/fluid/ir/dialect/paddle_kernel_dialect/ir/kernel_attribute.h"
#include "paddle/fluid/ir/dialect/paddle_kernel_dialect/ir/kernel_dialect.h"
#include "paddle/fluid/ir/dialect/paddle_kernel_dialect/ir/kernel_op.h"
#include "paddle/fluid/ir/dialect/paddle_kernel_dialect/ir/kernel_type.h"
#include "paddle/fluid/platform/place.h"
#include "paddle/phi/api/lib/data_transform.h"
#include "paddle/phi/api/lib/kernel_dispatch.h"
#include "paddle/phi/common/place.h"
#include "paddle/phi/core/compat/convert_utils.h"
#include "paddle/phi/core/kernel_factory.h"
namespace paddle {
namespace dialect {

const int init_on_gpu_threashold = 1000;

std::unordered_map<std::string, phi::DataType> Str2PhiDataType = {
    {"DataType::FLOAT16", phi::DataType::FLOAT16},
    {"DataType::BFLOAT16", phi::DataType::BFLOAT16},
    {"DataType::FLOAT32", phi::DataType::FLOAT32},
    {"DataType::FLOAT64", phi::DataType::FLOAT64},
    {"DataType::INT16", phi::DataType::INT16},
    {"DataType::INT32", phi::DataType::INT32},
    {"DataType::INT64", phi::DataType::INT64},
    {"DataType::INT8", phi::DataType::INT8},
    {"DataType::BOOL", phi::DataType::BOOL},
};

const std::unordered_set<std::string> UnchangeOutputOps = {
    "pd.data",
    "builtin.combine",
    "builtin.slice",
    "builtin.split",
    "pd.feed",
    "pd.fetch",
    "builtin.set_parameter",
    "builtin.get_parameter",
    "pd.shadow_output"};

bool NeedFallBackCpu(const ir::Operation* op,
                     const std::string& kernel_fn_name,
                     const phi::KernelKey& kernel_key) {
  if (UnchangeOutputOps.count(op->name())) {
    return false;
  }
  if (kernel_fn_name == "") {
    return false;
  }
  if (phi::KernelFactory::Instance().HasKernel(kernel_fn_name, kernel_key)) {
    return false;
  }

  phi::KernelKey copy_kernel_key = kernel_key;
  if (copy_kernel_key.backend() == phi::Backend::GPUDNN) {
    copy_kernel_key.set_backend(phi::Backend::GPU);

    if (phi::KernelFactory::Instance().HasKernel(kernel_fn_name,
                                                 copy_kernel_key)) {
      return false;
    }
  }

  copy_kernel_key.set_backend(phi::Backend::CPU);
  if (phi::KernelFactory::Instance().HasKernel(kernel_fn_name,
                                               copy_kernel_key)) {
    return true;
  }

  return false;
}

bool NeedFallBackFromGPUDNN2GPU(ir::Operation* op,
                                const phi::KernelKey kernel_key) {
  // NOTE(phlrain): keep the same kernel select strategy with
  // GetExepectKernelKey
  if (op->name() == "pd.pool2d" || op->name() == "pd.pool2d_grad") {
    if (kernel_key.backend() == phi::Backend::GPUDNN &&
        (op->attributes().at("adaptive").dyn_cast<ir::BoolAttribute>().data() ==
         true)) {
      return true;
    }
  }

  return false;
}

std::set<std::string> GetSkipFeedNames(ir::Block* block) {
  std::set<std::string> data_op_names;
  for (auto op_item : *block) {
    if (op_item->name() == "pd.data") {
      data_op_names.insert(op_item->attributes()
                               .at("name")
                               .dyn_cast<ir::StrAttribute>()
                               .AsString());
    }
  }
  return data_op_names;
}

bool SkipFeedOp(ir::Operation* op, const std::set<std::string>& feed_names) {
  return feed_names.count(
      op->attributes().at("name").dyn_cast<ir::StrAttribute>().AsString());
}

std::vector<phi::DenseTensor> GetFakeTensorList(ir::Value new_input_tmp) {
  std::vector<phi::DenseTensor> vec_res;
  auto input_type = new_input_tmp.type();
  std::vector<dialect::AllocatedDenseTensorType> types;
  if (input_type.isa<dialect::AllocatedDenseTensorType>()) {
    types.push_back(input_type.dyn_cast<dialect::AllocatedDenseTensorType>());
  } else if (input_type.isa<ir::VectorType>()) {
    auto vec_inner_types = input_type.dyn_cast<ir::VectorType>().data();
    for (size_t i = 0; i < vec_inner_types.size(); ++i) {
      types.push_back(
          vec_inner_types[0].dyn_cast<dialect::AllocatedDenseTensorType>());
    }
  }

  for (auto& type : types) {
    auto ptr = new phi::Allocation(nullptr, 0, type.place());

    std::shared_ptr<phi::Allocation> holder(ptr);

    auto dtype = TransToPhiDataType(type.dtype());

    phi::DenseTensorMeta meta(
        dtype, type.dims(), type.data_layout(), type.lod(), type.offset());

    phi::DenseTensor fake_tensor(holder, meta);

    vec_res.push_back(fake_tensor);
  }
  return vec_res;
}

ir::OpResult AddPlaceTransferOp(ir::OpResult in,
                                ir::Type out_type,
                                const phi::Place& src_place,
                                const phi::Place& dst_place,
                                const phi::KernelKey& kernel_key,
                                ir::Program* program) {
  ir::IrContext* ctx = ir::IrContext::Instance();
  std::string op_name = paddle::dialect::PhiKernelOp::name();

  ir::OpInfo op_info = ctx->GetRegisteredOpInfo(op_name);

  if ((src_place.GetType() == phi::AllocationType::CPU) &&
      (dst_place.GetType() == phi::AllocationType::GPU)) {
    auto copy_kernel_key = kernel_key;
    copy_kernel_key.set_backend(phi::Backend::GPU);
    std::unordered_map<std::string, ir::Attribute> op_attribute{
        {"op_name", ir::StrAttribute::get(ctx, "pd.memcpy_h2d")},
        {"kernel_name", ir::StrAttribute::get(ctx, "memcpy_h2d")},
        {"kernel_key", dialect::KernelAttribute::get(ctx, copy_kernel_key)},
        {"dst_place_type", ir::Int32Attribute::get(ctx, 1)}};

    ir::Operation* op =
        ir::Operation::Create({in}, op_attribute, {out_type}, op_info);

    program->block()->push_back(op);

    auto new_in = op->result(0);

    return new_in;
  } else if ((src_place.GetType() == phi::AllocationType::GPU) &&
             (dst_place.GetType() == phi::AllocationType::CPU)) {
    auto copy_kernel_key = kernel_key;
    copy_kernel_key.set_backend(phi::Backend::GPU);
    std::unordered_map<std::string, ir::Attribute> op_attribute{
        {"op_name", ir::StrAttribute::get(ctx, "pd.memcpy_d2h")},
        {"kernel_name", ir::StrAttribute::get(ctx, "memcpy_d2h")},
        {"kernel_key", dialect::KernelAttribute::get(ctx, copy_kernel_key)},
        {"dst_place_type", ir::Int32Attribute::get(ctx, 0)}};

    ir::Operation* op =
        ir::Operation::Create({in}, op_attribute, {out_type}, op_info);

    program->block()->push_back(op);

    auto new_in = op->result(0);
    return new_in;
  } else {
    PADDLE_THROW(
        phi::errors::Unimplemented("Only support cpu to gpu and gpu to cpu"));
  }
}

phi::DataType GetKernelDataTypeByYamlInfo(
    const ir::Operation* op,
    const std::unordered_map<ir::Value, ir::OpResult>& map_value_pair,
    const dialect::OpYamlInfoParser* op_info_parser) {
  auto& attr_map = op->attributes();
  auto& data_type_info = op_info_parser->OpRuntimeInfo().kernel_key_dtype;
  phi::DataType kernel_data_type = phi::DataType::UNDEFINED;

  for (size_t i = 0; i < data_type_info.size(); ++i) {
    auto slot_name = data_type_info[i];
    auto& input_map = op_info_parser->InputName2Id();

    auto find_it = Str2PhiDataType.find(slot_name);
    if (find_it != Str2PhiDataType.end()) {
      kernel_data_type = find_it->second;
    } else if (input_map.count(slot_name)) {
      // parse from input
      int in_index = input_map.at(slot_name);
      auto type = map_value_pair.at(op->operand_source(in_index)).type();

      if (type.isa<paddle::dialect::AllocatedDenseTensorType>()) {
        kernel_data_type = TransToPhiDataType(
            type.dyn_cast<paddle::dialect::AllocatedDenseTensorType>().dtype());
      } else if (type.isa<ir::VectorType>()) {
        auto vec_data = type.dyn_cast<ir::VectorType>().data();
        if (vec_data.empty()) {
          kernel_data_type = phi::DataType::UNDEFINED;
        } else {
          if (vec_data[0].isa<paddle::dialect::AllocatedDenseTensorType>()) {
            kernel_data_type = TransToPhiDataType(
                vec_data[0]
                    .dyn_cast<paddle::dialect::AllocatedDenseTensorType>()
                    .dtype());
          } else {
            PADDLE_THROW(phi::errors::Unimplemented(
                "Only support DenseTensorType in vector"));
          }
        }
      } else if (type.isa<paddle::dialect::AllocatedSelectedRowsType>()) {
        kernel_data_type = TransToPhiDataType(
            type.dyn_cast<paddle::dialect::AllocatedSelectedRowsType>()
                .dtype());
      } else {
        PADDLE_THROW(phi::errors::Unimplemented(
            "Only support DenseTensorType, SelectedRows, VectorType"));
      }

    } else {
      PADDLE_ENFORCE_EQ(attr_map.count(slot_name),
                        true,
                        phi::errors::PreconditionNotMet(
                            "[%s] MUST in attribute map", slot_name));

      auto attr_type = op_info_parser->AttrTypeName(slot_name);
      PADDLE_ENFORCE_EQ(attr_type,
                        "paddle::dialect::DataTypeAttribute",
                        phi::errors::PreconditionNotMet(
                            "Type of [%s] should be DataType", slot_name));
      kernel_data_type = attr_map.at(slot_name)
                             .dyn_cast<paddle::dialect::DataTypeAttribute>()
                             .data();
    }

    if (kernel_data_type != phi::DataType::UNDEFINED) {
      // In yaml definition, data type have an order
      // like: data_type : dtype > x
      // Should break when found a defined data type
      break;
    }
  }

  return kernel_data_type;
}

phi::Backend GetKernelBackendByYamlInfo(
    const ir::Operation* op,
    const std::unordered_map<ir::Value, ir::OpResult>& map_value_pair,
    const dialect::OpYamlInfoParser* op_info_parser) {
  auto& attr_map = op->attributes();
  auto& backend_info = op_info_parser->OpRuntimeInfo().kernel_key_backend;
  phi::Backend kernel_backend = phi::Backend::UNDEFINED;
  for (size_t i = 0; i < backend_info.size(); ++i) {
    auto slot_name = backend_info[i];
    auto& input_map = op_info_parser->InputName2Id();

    if (input_map.count(slot_name)) {
      // parse from input
      int in_index = input_map.at(slot_name);
      auto type = map_value_pair.at(op->operand_source(in_index)).type();

      if (type.isa<paddle::dialect::AllocatedDenseTensorType>()) {
        kernel_backend = paddle::experimental::ParseBackend(
            type.dyn_cast<paddle::dialect::AllocatedDenseTensorType>().place());
      } else if (type.isa<ir::VectorType>()) {
        auto vec_data = type.dyn_cast<ir::VectorType>().data();
        if (vec_data.empty()) {
          kernel_backend = phi::Backend::UNDEFINED;
        } else {
          if (vec_data[0].isa<paddle::dialect::AllocatedDenseTensorType>()) {
            kernel_backend = paddle::experimental::ParseBackend(
                vec_data[0]
                    .dyn_cast<paddle::dialect::AllocatedDenseTensorType>()
                    .place());
          } else {
            PADDLE_THROW(phi::errors::Unimplemented(
                "Only support DenseTensorType in vector"));
          }
        }
      } else if (type.isa<paddle::dialect::AllocatedSelectedRowsType>()) {
        kernel_backend = paddle::experimental::ParseBackend(
            type.dyn_cast<paddle::dialect::AllocatedSelectedRowsType>()
                .place());
      } else {
        PADDLE_THROW(phi::errors::Unimplemented(
            "Only support DenseTensorType, SelectedRows, VectorType"));
      }

    } else {
      PADDLE_ENFORCE_EQ(attr_map.count(slot_name),
                        true,
                        phi::errors::PreconditionNotMet(
                            "[%s] MUST in attribute map", slot_name));

      auto attr_type = op_info_parser->AttrTypeName(slot_name);
      PADDLE_ENFORCE_EQ(attr_type,
                        "paddle::dialect::PlaceAttribute",
                        phi::errors::PreconditionNotMet(
                            "Type of [%s] should be DataType", slot_name));
      kernel_backend = paddle::experimental::ParseBackend(
          attr_map.at(slot_name)
              .dyn_cast<paddle::dialect::PlaceAttribute>()
              .data());
    }
    if (kernel_backend != phi::Backend::UNDEFINED) {
      // In yaml definition, backend have an order
      // like: backend : place > x
      // Should break when found a defined data type
      break;
    }
  }

  return kernel_backend;
}

phi::KernelKey GetKernelKey(
    ir::Operation* op,
    const phi::Place& place,
    const std::unordered_map<ir::Value, ir::OpResult>& map_value_pair,
    dialect::OpYamlInfoParser* op_info_parser = nullptr) {
  if (op->name() == "pd.feed") {
    // NOTE, for now feed op don't need a kernel, so the data type from Op
    // Result the next op use base program datatype
    return {phi::Backend::CPU,
            phi::DataLayout::ANY,
            TransToPhiDataType(
                op->result(0).type().dyn_cast<DenseTensorType>().dtype())};
  }

  if (op->name() == "pd.data") {
    // NOTE, for now feed op don't need a kernel, so the data type from Op
    // Result the next op use base program datatype
    auto data_place =
        op->attributes().at("place").dyn_cast<dialect::PlaceAttribute>().data();

    auto backend = paddle::experimental::ParseBackend(data_place);

    return {backend,
            phi::DataLayout::ANY,
            TransToPhiDataType(
                op->result(0).type().dyn_cast<DenseTensorType>().dtype())};
  }

  phi::Backend kernel_backend = phi::Backend::UNDEFINED;
  phi::DataLayout kernel_layout = phi::DataLayout::UNDEFINED;
  phi::DataType kernel_data_type = phi::DataType::UNDEFINED;

  if (op_info_parser != nullptr) {
    // only suppurt non vector input for now
    int tensor_input_number = op_info_parser->InputTensorNumber();

<<<<<<< HEAD
    // get datatype info
    kernel_data_type =
        GetKernelDataTypeByYamlInfo(op, map_value_pair, op_info_parser);
    kernel_backend =
        GetKernelBackendByYamlInfo(op, map_value_pair, op_info_parser);
=======
    auto attr_map = op->attributes();
    auto& data_type_info = op_info_parser->OpRuntimeInfo().kernel_key_dtype;

    if (!data_type_info.empty()) {
      // only support single input and attribute
      auto slot_name = data_type_info[0];
      auto& input_map = op_info_parser->InputName2Id();

      auto find_it = Str2PhiDataType.find(slot_name);
      if (find_it != Str2PhiDataType.end()) {
        kernel_data_type = find_it->second;
      } else if (input_map.count(slot_name)) {
        // parse from input
        int in_index = input_map.at(slot_name);
        auto type = map_value_pair.at(op->operand_source(in_index)).type();

        if (type.isa<paddle::dialect::AllocatedDenseTensorType>()) {
          kernel_data_type = TransToPhiDataType(
              type.dyn_cast<paddle::dialect::AllocatedDenseTensorType>()
                  .dtype());
        } else if (type.isa<ir::VectorType>()) {
          auto vec_data = type.dyn_cast<ir::VectorType>().data();
          if (vec_data.empty()) {
            kernel_data_type = phi::DataType::UNDEFINED;
          } else {
            if (vec_data[0].isa<paddle::dialect::AllocatedDenseTensorType>()) {
              kernel_data_type = TransToPhiDataType(
                  vec_data[0]
                      .dyn_cast<paddle::dialect::AllocatedDenseTensorType>()
                      .dtype());
            } else {
              PADDLE_THROW(phi::errors::Unimplemented(
                  "Only support DenseTensorType in vector"));
            }
          }
        } else if (type.isa<paddle::dialect::AllocatedSelectedRowsType>()) {
          kernel_data_type = TransToPhiDataType(
              type.dyn_cast<paddle::dialect::AllocatedSelectedRowsType>()
                  .dtype());
        } else {
          PADDLE_THROW(phi::errors::Unimplemented(
              "Only support DenseTensorType, SelectedRows, VectorType"));
        }

      } else {
        PADDLE_ENFORCE_EQ(attr_map.count(slot_name),
                          true,
                          phi::errors::PreconditionNotMet(
                              "[%s] MUST in attribute map", slot_name));

        auto attr_type = op_info_parser->AttrTypeName(slot_name);
        PADDLE_ENFORCE_EQ(attr_type,
                          "paddle::dialect::DataTypeAttribute",
                          phi::errors::PreconditionNotMet(
                              "Type of [%s] should be DataType", slot_name));
        kernel_data_type = attr_map.at(slot_name)
                               .dyn_cast<paddle::dialect::DataTypeAttribute>()
                               .data();
      }
    }
>>>>>>> 1c0db09a

    // parse all the input tensor
    if (tensor_input_number == 0 || op->name() == "pd.full_") {
      // all the information have to get from attribute and context

      if (op->name() == "pd.uniform") {
        // try to process uniform, use shape to determin backend
        // TODO(phlrain): shuold support other initilize op
        auto define_op = op->operand_source(0).GetDefiningOp();
        if (define_op->name() == "pd.full_int_array") {
          auto shape = define_op->attributes()
                           .at("value")
                           .dyn_cast<dialect::IntArrayAttribute>()
                           .data()
                           .GetData();

          size_t numel = 1;
          for (auto& s : shape) {
            numel *= s;
          }
          if (numel > init_on_gpu_threashold) {
            kernel_backend = phi::Backend::GPU;
          }
        }
      }

      if (kernel_backend == phi::Backend::UNDEFINED) {
        kernel_backend = paddle::experimental::ParseBackend(place);
      }
    }
  }

  if (op->num_operands() > 0) {
    paddle::experimental::detail::KernelKeyParser kernel_key_parser;

    for (size_t i = 0; i < op->num_operands(); ++i) {
      // NOTE, only op with OpYamlInfo can have TensorArr
      if (op_info_parser != nullptr && op_info_parser->IsTensorAttribute(i)) {
        continue;
      }
      auto input_tmp = op->operand_source(i);
      // NOTE: if not input_tmp, it's an optional input
      if (!input_tmp) {
        continue;
      }
      auto new_input_tmp = map_value_pair.at(input_tmp);

      auto fake_tensors = GetFakeTensorList(new_input_tmp);
      for (auto& fake_tensor : fake_tensors) {
        kernel_key_parser.AssignKernelKeySet(fake_tensor);
      }

      // Because we can't make sure the place when build data op
      // and the output place of data op is undefined. It means we
      // don't know how to select the kernel in the next of op that
      // uses data op outout as inputs. So, we need set kernel backend
      // manually.
      if (op->operand_source(i).GetDefiningOp()->name() == "pd.data") {
        auto data_op = op->operand_source(i).GetDefiningOp();
        auto data_place = data_op->attributes()
                              .at("place")
                              .dyn_cast<dialect::PlaceAttribute>()
                              .data();

        auto data_op_backend = paddle::experimental::ParseBackend(data_place);
        if (data_op_backend == phi::Backend::UNDEFINED) {
          data_op_backend = paddle::experimental::ParseBackend(place);
        }
        kernel_key_parser.key_set.backend_set =
            kernel_key_parser.key_set.backend_set |
            paddle::experimental::BackendSet(data_op_backend);
      }
    }

    auto kernel_key_set = kernel_key_parser.key_set;

    auto kernel_key = kernel_key_set.GetHighestPriorityKernelKey();

    if (kernel_backend == phi::Backend::UNDEFINED) {
      kernel_backend = kernel_key.backend();
    }
    if (kernel_layout == phi::DataLayout::UNDEFINED) {
      kernel_layout = kernel_key.layout();
    }
    if (kernel_data_type == phi::DataType::UNDEFINED) {
      kernel_data_type = kernel_key.dtype();
    }
  }

  if (kernel_backend == phi::Backend::UNDEFINED) {
    kernel_backend = paddle::experimental::ParseBackend(place);
  }

  phi::KernelKey res(kernel_backend, kernel_layout, kernel_data_type);
  return res;
}

std::unique_ptr<ir::Program> PdOpLowerToKernelPass(ir::Program* prog,
                                                   phi::Place place) {
  auto program = std::make_unique<ir::Program>(ir::IrContext::Instance());

  auto block = prog->block();

  ir::IrContext* ctx = ir::IrContext::Instance();
  ctx->GetOrRegisterDialect<paddle::dialect::PaddleDialect>();
  ctx->GetOrRegisterDialect<paddle::dialect::PaddleKernelDialect>();

  std::unordered_map<ir::Operation*, ir::Operation*> map_op_pair;
  std::unordered_map<ir::Value, ir::OpResult> map_value_pair;

  std::string phi_kernel_op_name = paddle::dialect::PhiKernelOp::name();
  ir::OpInfo phi_kernel_op_info = ctx->GetRegisteredOpInfo(phi_kernel_op_name);

  auto skip_feed_names = GetSkipFeedNames(block);

  for (auto op_item : *block) {
    VLOG(6) << "op name " << op_item->name();
    if ((op_item->name() == "pd.feed") &&
        SkipFeedOp(op_item, skip_feed_names)) {
      continue;
    }

    if (op_item->name() == "builtin.combine") {
      std::vector<phi::Place> out_places;
      // Copy op inputs
      std::vector<ir::OpResult> vec_inputs;
      if (op_item->num_operands() > 0) {
        for (size_t i = 0; i < op_item->num_operands(); ++i) {
          auto cur_in = op_item->operand_source(i);
          if (!cur_in) {
            vec_inputs.emplace_back();
            continue;
          }
          PADDLE_ENFORCE_EQ(map_value_pair.count(cur_in),
                            true,
                            phi::errors::PreconditionNotMet(
                                "[%d]'s input of [%s] op MUST in map pair",
                                i,
                                op_item->name()));
          auto new_in = map_value_pair.at(cur_in);
          vec_inputs.push_back(new_in);
          if (new_in.type().isa<paddle::dialect::AllocatedDenseTensorType>()) {
            out_places.push_back(
                new_in.type()
                    .dyn_cast<paddle::dialect::AllocatedDenseTensorType>()
                    .place());
          } else {
            PADDLE_THROW(phi::errors::Unimplemented(
                "only support dense tensor type for now"));
          }
        }
      }
      // Copy op output type
      std::vector<ir::Type> op_output_types;
      if (op_item->num_results() > 0) {
        for (size_t i = 0; i < op_item->num_results(); ++i) {
          auto result_type = op_item->result(i).type();
          if (!result_type) {
            op_output_types.push_back(result_type);
          } else if (result_type.isa<ir::VectorType>()) {
            std::vector<ir::Type> vec_inner_types;
            auto base_types = result_type.dyn_cast<ir::VectorType>().data();
            for (size_t idx = 0; idx < base_types.size(); idx++) {
              auto& base_type = base_types[idx];
              if (base_type) {
                if (base_type.isa<dialect::DenseTensorType>()) {
                  auto allocated_dense_tensor_dtype =
                      paddle::dialect::AllocatedDenseTensorType::get(
                          ctx,
                          out_places[idx],
                          base_type.dyn_cast<dialect::DenseTensorType>());
                  vec_inner_types.push_back(allocated_dense_tensor_dtype);
                } else {
                  PADDLE_THROW(phi::errors::Unimplemented(
                      "only support dense tensor in vector type for now"));
                }
              } else {
                // NOTE(phlrain), kernel not support a nullptr in output
                ir::Type fp32_dtype = ir::Float32Type::get(ctx);
                phi::DDim dims = {};
                phi::DataLayout data_layout = phi::DataLayout::NCHW;
                phi::LoD lod = {{}};
                size_t offset = 0;
                auto dense_tensor_dtype = paddle::dialect::DenseTensorType::get(
                    ctx, fp32_dtype, dims, data_layout, lod, offset);
                vec_inner_types.push_back(dense_tensor_dtype);
              }
            }
            ir::Type t1 = ir::VectorType::get(ctx, vec_inner_types);
            op_output_types.push_back(t1);
          } else {
            PADDLE_THROW(phi::errors::Unimplemented(
                "builtin.combine Result type only support "
                "VectorType<DenseTensorType>"));
          }
        }
      }
      // Get op info
      ir::OpInfo op_info = ctx->GetRegisteredOpInfo(op_item->name());
      // Generate new op
      ir::Operation* op = ir::Operation::Create(
          vec_inputs, op_item->attributes(), op_output_types, op_info);
      program->block()->push_back(op);
      map_op_pair[op_item] = op;
      // only deal with single output
      if (op_item->num_results() > 0) {
        for (size_t i = 0; i < op_item->num_results(); ++i) {
          map_value_pair[op_item->result(i)] = op->result(i);
        }
      }
      VLOG(6) << "Deep copy a new builtin op: " << op_item->name();
      continue;
    }

    if (op_item->name() == "builtin.slice") {
      phi::Place out_place = place;
      // Copy op inputs
      std::vector<ir::OpResult> vec_inputs;
      if (op_item->num_operands() > 0) {
        for (size_t i = 0; i < op_item->num_operands(); ++i) {
          auto cur_in = op_item->operand_source(i);
          if (!cur_in) {
            vec_inputs.emplace_back();
            continue;
          }
          PADDLE_ENFORCE_EQ(map_value_pair.count(cur_in),
                            true,
                            phi::errors::PreconditionNotMet(
                                "[%d]'s input of [%s] op MUST in map pair",
                                i,
                                op_item->name()));
          auto new_in = map_value_pair.at(cur_in);
          vec_inputs.push_back(new_in);

          if (new_in.type().isa<ir::VectorType>()) {
            auto vec_types = new_in.type().dyn_cast<ir::VectorType>().data();
            out_place =
                vec_types[op_item->attributes()
                              .at("index")
                              .dyn_cast<ir::Int32Attribute>()
                              .data()]
                    .dyn_cast<paddle::dialect::AllocatedDenseTensorType>()
                    .place();
          } else {
            PADDLE_THROW(
                phi::errors::Unimplemented("only support vector type for now"));
          }
        }
      }
      // Copy op output type
      std::vector<ir::Type> op_output_types;
      if (op_item->num_results() > 0) {
        for (size_t i = 0; i < op_item->num_results(); ++i) {
          auto result_type = op_item->result(i).type();
          if (!result_type) {
            op_output_types.push_back(result_type);
          } else if (result_type.isa<dialect::DenseTensorType>()) {
            auto allocated_dense_tensor_dtype =
                paddle::dialect::AllocatedDenseTensorType::get(
                    ctx,
                    out_place,
                    result_type.dyn_cast<dialect::DenseTensorType>());
            op_output_types.push_back(allocated_dense_tensor_dtype);
          } else {
            PADDLE_THROW(phi::errors::Unimplemented(
                "builtin.slice Result type only support DenseTensorType"));
          }
        }
      }
      // Get op info
      ir::OpInfo op_info = ctx->GetRegisteredOpInfo(op_item->name());
      // Generate new op
      ir::Operation* op = ir::Operation::Create(
          vec_inputs, op_item->attributes(), op_output_types, op_info);
      program->block()->push_back(op);
      map_op_pair[op_item] = op;
      // only deal with single output
      if (op_item->num_results() > 0) {
        for (size_t i = 0; i < op_item->num_results(); ++i) {
          map_value_pair[op_item->result(i)] = op->result(i);
        }
      }
      VLOG(6) << "Deep copy a new builtin op: " << op_item->name();
      continue;
    }

    if (op_item->name() == "builtin.split") {
      std::vector<phi::Place> out_places(op_item->num_results());
      // Copy op inputs
      std::vector<ir::OpResult> vec_inputs;
      if (op_item->num_operands() > 0) {
        for (size_t i = 0; i < op_item->num_operands(); ++i) {
          auto cur_in = op_item->operand_source(i);
          if (!cur_in) {
            vec_inputs.emplace_back();
            continue;
          }
          PADDLE_ENFORCE_EQ(map_value_pair.count(cur_in),
                            true,
                            phi::errors::PreconditionNotMet(
                                "[%d]'s input of [%s] op MUST in map pair",
                                i,
                                op_item->name()));
          auto new_in = map_value_pair.at(cur_in);
          vec_inputs.push_back(new_in);

          if (new_in.type().isa<ir::VectorType>()) {
            auto vec_types = new_in.type().dyn_cast<ir::VectorType>().data();
            for (uint64_t idx = 0; idx < vec_types.size(); idx++) {
              out_places[idx] =
                  vec_types[idx]
                      .dyn_cast<paddle::dialect::AllocatedDenseTensorType>()
                      .place();
            }
          } else {
            PADDLE_THROW(
                phi::errors::Unimplemented("only support vector type for now"));
          }
        }
      }
      // Copy op output type
      std::vector<ir::Type> op_output_types;
      if (op_item->num_results() > 0) {
        for (size_t i = 0; i < op_item->num_results(); ++i) {
          auto result_type = op_item->result(i).type();
          if (!result_type) {
            op_output_types.push_back(result_type);
          } else if (result_type.isa<dialect::DenseTensorType>()) {
            auto allocated_dense_tensor_dtype =
                paddle::dialect::AllocatedDenseTensorType::get(
                    ctx,
                    out_places[i],
                    result_type.dyn_cast<dialect::DenseTensorType>());
            op_output_types.push_back(allocated_dense_tensor_dtype);
          } else {
            PADDLE_THROW(phi::errors::Unimplemented(
                "builtin.split Result type only support DenseTensorType"));
          }
        }
      }
      // Get op info
      ir::OpInfo op_info = ctx->GetRegisteredOpInfo(op_item->name());
      // Generate new op
      ir::Operation* op = ir::Operation::Create(
          vec_inputs, op_item->attributes(), op_output_types, op_info);
      program->block()->push_back(op);
      map_op_pair[op_item] = op;
      // only deal with single output
      if (op_item->num_results() > 0) {
        for (size_t i = 0; i < op_item->num_results(); ++i) {
          map_value_pair[op_item->result(i)] = op->result(i);
        }
      }
      VLOG(6) << "Deep copy a new builtin op: " << op_item->name();
      continue;
    }

    // Lower from PaddleDialect to KernelDialect
    paddle::dialect::OpYamlInfoInterface op_info_interface =
        op_item->dyn_cast<paddle::dialect::OpYamlInfoInterface>();

    std::unique_ptr<OpYamlInfoParser> op_info_parser(nullptr);
    if (op_info_interface) {
      op_info_parser =
          std::make_unique<OpYamlInfoParser>(op_info_interface.GetOpInfo());
    }

    std::string kernel_fn_str;
    if (op_info_parser != nullptr) {
      kernel_fn_str = op_info_parser->OpRuntimeInfo().kernel_func[0];
    }
    auto kernel_key =
        GetKernelKey(op_item, place, map_value_pair, op_info_parser.get());
    VLOG(6) << "kernel type " << kernel_key;

    if (op_item->name() == "pd.load_combine") {
      kernel_key.set_dtype(phi::DataType::FLOAT32);
    }
    if (NeedFallBackCpu((op_item), kernel_fn_str, kernel_key)) {
      kernel_key.set_backend(phi::Backend::CPU);
    }

    if (NeedFallBackFromGPUDNN2GPU(op_item, kernel_key)) {
      kernel_key.set_backend(phi::Backend::GPU);
    }

    // only for single output
    // need update new kernel key layout and data tyep

    std::vector<ir::Type> op_output_types;
    if (op_item->num_results() > 0) {
      auto phi_kernel = phi::KernelFactory::Instance().SelectKernelWithGPUDNN(
          kernel_fn_str, kernel_key);
      auto args_def = phi_kernel.args_def();
      auto output_defs = args_def.output_defs();
      if (!UnchangeOutputOps.count(op_item->name()) &&
          !IsLegacyOp(op_item->name())) {
        PADDLE_ENFORCE_EQ(
            op_item->num_results(),
            output_defs.size(),
            phi::errors::PreconditionNotMet(
                "op [%s] kernel output args defs should equal op outputs",
                op_item->name()));
      }

      for (size_t i = 0; i < op_item->num_results(); ++i) {
        phi::Place out_place;
        if ((!UnchangeOutputOps.count(op_item->name())) &&
            (!IsLegacyOp(op_item->name())) && phi_kernel.IsValid()) {
          out_place = phi::TransToPhiPlace(output_defs[i].backend);
        } else {
          out_place = phi::TransToPhiPlace(kernel_key.backend());
        }

        auto result_type = op_item->result(i).type();
        if (!result_type) {
          op_output_types.push_back(result_type);
        } else if (result_type.isa<dialect::DenseTensorType>()) {
          auto allocated_dense_tensor_dtype =
              paddle::dialect::AllocatedDenseTensorType::get(
                  ctx,
                  out_place,
                  result_type.dyn_cast<dialect::DenseTensorType>());
          op_output_types.push_back(allocated_dense_tensor_dtype);
        } else if (result_type.isa<ir::VectorType>()) {
          std::vector<ir::Type> vec_inner_types;
          auto base_types = result_type.dyn_cast<ir::VectorType>().data();
          for (auto& base_type : base_types) {
            if (base_type) {
              if (base_type.isa<dialect::DenseTensorType>()) {
                auto allocated_dense_tensor_dtype =
                    paddle::dialect::AllocatedDenseTensorType::get(
                        ctx,
                        out_place,
                        base_type.dyn_cast<dialect::DenseTensorType>());
                vec_inner_types.push_back(allocated_dense_tensor_dtype);
              } else {
                PADDLE_THROW(phi::errors::Unimplemented(
                    "only support dense tensor in vector type for now"));
              }
            } else {
              // NOTE(phlrain), kernel not support a nullptr in output
              ir::Type fp32_dtype = ir::Float32Type::get(ctx);
              phi::DDim dims = {};
              phi::DataLayout data_layout = phi::DataLayout::NCHW;
              phi::LoD lod = {{}};
              size_t offset = 0;
              auto dense_tensor_dtype = paddle::dialect::DenseTensorType::get(
                  ctx, fp32_dtype, dims, data_layout, lod, offset);
              auto allocated_dense_tensor_dtype =
                  paddle::dialect::AllocatedDenseTensorType::get(
                      ctx, out_place, dense_tensor_dtype);
              vec_inner_types.push_back(allocated_dense_tensor_dtype);
            }
          }

          ir::Type t1 = ir::VectorType::get(ctx, vec_inner_types);
          op_output_types.push_back(t1);
        } else if (result_type.isa<dialect::SelectedRowsType>()) {
          auto allocated_selected_rows_dtype =
              paddle::dialect::AllocatedSelectedRowsType::get(
                  ctx,
                  out_place,
                  result_type.dyn_cast<dialect::SelectedRowsType>());
          op_output_types.emplace_back(allocated_selected_rows_dtype);
        } else {
          PADDLE_THROW(phi::errors::Unimplemented(
              "Result type only support DenseTensorType and VectorType"));
        }
      }
    }

    // constuct input
    std::vector<ir::OpResult> vec_inputs;
    if (op_item->num_operands() > 0) {
      for (size_t i = 0; i < op_item->num_operands(); ++i) {
        auto cur_in = op_item->operand_source(i);
        if (!cur_in) {
          vec_inputs.emplace_back();
          continue;
        }
        PADDLE_ENFORCE_EQ(map_value_pair.count(cur_in),
                          true,
                          phi::errors::PreconditionNotMet(
                              "[%d]'s input of [%s] op MUST in map pair",
                              i,
                              op_item->name()));
        auto new_in = map_value_pair.at(cur_in);

        auto new_in_type = new_in.type();

        auto& kernel = phi::KernelFactory::Instance().SelectKernelWithGPUDNN(
            kernel_fn_str, kernel_key);

        if (kernel.IsValid() && (!UnchangeOutputOps.count(op_item->name()))) {
          if (new_in_type.isa<dialect::AllocatedDenseTensorType>()) {
            // allocated type
            auto place =
                new_in_type.dyn_cast<dialect::AllocatedDenseTensorType>()
                    .place();

            // get input args def type
            auto args_def = kernel.args_def();
            auto input_defs = args_def.input_defs();

            bool need_trans =
                (place.GetType() != phi::AllocationType::UNDEFINED) &&
                (op_info_parser != nullptr &&
                 !op_info_parser->IsTensorAttribute(i)) &&
                (paddle::experimental::NeedTransformPlace(
                    place, kernel.InputAt(i).backend, {}));
            if (need_trans) {
              VLOG(6) << "need trans from " << place << " to "
                      << kernel_key.backend();
              // build memcopy op
              auto out_place = phi::TransToPhiPlace(kernel.InputAt(i).backend);
              auto new_in_alloc_type =
                  new_in_type.dyn_cast<dialect::AllocatedDenseTensorType>();
              auto out_type = dialect::AllocatedDenseTensorType::get(
                  ctx,
                  out_place,
                  new_in_alloc_type.dtype(),
                  new_in_alloc_type.dims(),
                  new_in_alloc_type.data_layout(),
                  new_in_alloc_type.lod(),
                  new_in_alloc_type.offset());
              new_in = AddPlaceTransferOp(new_in,
                                          out_type,
                                          place,
                                          out_place,
                                          kernel_key,
                                          program.get());
            }
          } else if (new_in_type.isa<ir::VectorType>()) {
            // [ todo need update here, support combine data transfomer]
            // deal with pre combine op
            auto pre_define_op = cur_in.GetDefiningOp();

            if (pre_define_op->name() == "builtin.combine") {
              std::vector<ir::OpResult> inner_inputs;
              std::vector<ir::Type> types_in_vec;
              bool is_trans = false;
              for (size_t j = 0; j < pre_define_op->num_operands(); ++j) {
                auto in_i = map_value_pair.at(pre_define_op->operand_source(j));
                auto in_i_type = in_i.type();
                auto place =
                    in_i_type.dyn_cast<dialect::AllocatedDenseTensorType>()
                        .place();

                // get input args def type
                auto args_def = kernel.args_def();
                auto input_defs = args_def.input_defs();

                bool need_trans =
                    (place.GetType() != phi::AllocationType::UNDEFINED) &&
                    (op_info_parser != nullptr &&
                     !op_info_parser->IsTensorAttribute(i)) &&
                    (paddle::experimental::NeedTransformPlace(
                        place, kernel.InputAt(i).backend, {}));
                if (need_trans) {
                  VLOG(6) << "need trans from " << place << " to "
                          << kernel_key.backend();
                  // build memcopy op
                  auto out_place =
                      phi::TransToPhiPlace(kernel.InputAt(i).backend);
                  auto out_type = dialect::AllocatedDenseTensorType::get(
                      ctx,
                      out_place,
                      pre_define_op->operand_source(j)
                          .type()
                          .dyn_cast<dialect::DenseTensorType>());
                  in_i = AddPlaceTransferOp(in_i,
                                            out_type,
                                            place,
                                            out_place,
                                            kernel_key,
                                            program.get());

                  is_trans = true;
                }

                inner_inputs.push_back(in_i);
                types_in_vec.push_back(in_i.type());
              }
              if (is_trans) {
                // Add combine op
                std::string combine_op_name(ir::CombineOp::name());
                ir::OpInfo op_info = ctx->GetRegisteredOpInfo(combine_op_name);

                ir::Type target_vec_type =
                    ir::VectorType::get(ctx, types_in_vec);
                ir::Operation* operation = ir::Operation::Create(
                    inner_inputs, {}, {target_vec_type}, op_info);

                new_in = operation->result(0);
                program->block()->push_back(operation);
              }
            }

          } else if (new_in_type.isa<dialect::AllocatedSelectedRowsType>()) {
            // do nothing here
          } else {
            PADDLE_THROW(phi::errors::Unimplemented(
                "only support allocated dense tensor type for now"));
          }
        }
        vec_inputs.push_back(new_in);
      }
    }

    std::unordered_map<std::string, ir::Attribute> op_attribute{
        {"op_name", ir::StrAttribute::get(ctx, op_item->name())},
        {"kernel_name", ir::StrAttribute::get(ctx, kernel_fn_str)},
        {"kernel_key", dialect::KernelAttribute::get(ctx, kernel_key)}};

    auto op_attr_map = op_item->attributes();

    for (auto& map_item : op_attr_map) {
      op_attribute.emplace(map_item.first, map_item.second);
    }

    if (op_item->HasTrait<paddle::dialect::InplaceTrait>()) {
      op_attribute.emplace("is_inplace", ir::BoolAttribute::get(ctx, true));
    }

    ir::Operation* op = ir::Operation::Create(
        vec_inputs, op_attribute, op_output_types, phi_kernel_op_info);

    map_op_pair[op_item] = op;

    // only deal with single output
    if (op_item->num_results() > 0) {
      for (size_t i = 0; i < op_item->num_results(); ++i) {
        map_value_pair[op_item->result(i)] = op->result(i);
      }
    }

    program->block()->push_back(op);
    bool feed_op_add_shadow_feed =
        (op_item->name() == "pd.feed") && platform::is_gpu_place(place);
    bool data_op_add_shadow_feed = (op_item->name() == "pd.data") &&
                                   platform::is_gpu_place(place) &&
                                   (op->attributes()
                                        .at("place")
                                        .dyn_cast<dialect::PlaceAttribute>()
                                        .data()
                                        .GetType() != phi::AllocationType::GPU);
    bool add_shadow_feed = feed_op_add_shadow_feed || data_op_add_shadow_feed;
    if (add_shadow_feed) {
      // if shadow data op place not gpu,add shadow feed op
      phi::KernelKey shadow_key{
          phi::Backend::GPU,
          phi::DataLayout::ANY,
          TransToPhiDataType(
              op_item->result(0).type().dyn_cast<DenseTensorType>().dtype())};
      std::unordered_map<std::string, ir::Attribute> attr_map{
          {"op_name", ir::StrAttribute::get(ctx, "pd.shadow_feed")},
          {"kernel_name", ir::StrAttribute::get(ctx, "shadow_feed")},
          {"kernel_key", dialect::KernelAttribute::get(ctx, shadow_key)}};

      auto out_type = paddle::dialect::AllocatedDenseTensorType::get(
          ctx,
          phi::TransToPhiPlace(shadow_key.backend()),
          op_item->result(0).type().dyn_cast<dialect::DenseTensorType>());

      ir::Operation* shadow_op = ir::Operation::Create(
          {op->result(0)}, attr_map, {out_type}, phi_kernel_op_info);

      map_op_pair[op_item] = shadow_op;
      program->block()->push_back(shadow_op);
      if (op_item->num_results() > 0) {
        for (size_t i = 0; i < shadow_op->num_results(); ++i) {
          map_value_pair[op_item->result(i)] = shadow_op->result(i);
        }
      }
    }
  }

  return program;
}

}  // namespace dialect
}  // namespace paddle<|MERGE_RESOLUTION|>--- conflicted
+++ resolved
@@ -389,74 +389,11 @@
     // only suppurt non vector input for now
     int tensor_input_number = op_info_parser->InputTensorNumber();
 
-<<<<<<< HEAD
     // get datatype info
     kernel_data_type =
         GetKernelDataTypeByYamlInfo(op, map_value_pair, op_info_parser);
     kernel_backend =
         GetKernelBackendByYamlInfo(op, map_value_pair, op_info_parser);
-=======
-    auto attr_map = op->attributes();
-    auto& data_type_info = op_info_parser->OpRuntimeInfo().kernel_key_dtype;
-
-    if (!data_type_info.empty()) {
-      // only support single input and attribute
-      auto slot_name = data_type_info[0];
-      auto& input_map = op_info_parser->InputName2Id();
-
-      auto find_it = Str2PhiDataType.find(slot_name);
-      if (find_it != Str2PhiDataType.end()) {
-        kernel_data_type = find_it->second;
-      } else if (input_map.count(slot_name)) {
-        // parse from input
-        int in_index = input_map.at(slot_name);
-        auto type = map_value_pair.at(op->operand_source(in_index)).type();
-
-        if (type.isa<paddle::dialect::AllocatedDenseTensorType>()) {
-          kernel_data_type = TransToPhiDataType(
-              type.dyn_cast<paddle::dialect::AllocatedDenseTensorType>()
-                  .dtype());
-        } else if (type.isa<ir::VectorType>()) {
-          auto vec_data = type.dyn_cast<ir::VectorType>().data();
-          if (vec_data.empty()) {
-            kernel_data_type = phi::DataType::UNDEFINED;
-          } else {
-            if (vec_data[0].isa<paddle::dialect::AllocatedDenseTensorType>()) {
-              kernel_data_type = TransToPhiDataType(
-                  vec_data[0]
-                      .dyn_cast<paddle::dialect::AllocatedDenseTensorType>()
-                      .dtype());
-            } else {
-              PADDLE_THROW(phi::errors::Unimplemented(
-                  "Only support DenseTensorType in vector"));
-            }
-          }
-        } else if (type.isa<paddle::dialect::AllocatedSelectedRowsType>()) {
-          kernel_data_type = TransToPhiDataType(
-              type.dyn_cast<paddle::dialect::AllocatedSelectedRowsType>()
-                  .dtype());
-        } else {
-          PADDLE_THROW(phi::errors::Unimplemented(
-              "Only support DenseTensorType, SelectedRows, VectorType"));
-        }
-
-      } else {
-        PADDLE_ENFORCE_EQ(attr_map.count(slot_name),
-                          true,
-                          phi::errors::PreconditionNotMet(
-                              "[%s] MUST in attribute map", slot_name));
-
-        auto attr_type = op_info_parser->AttrTypeName(slot_name);
-        PADDLE_ENFORCE_EQ(attr_type,
-                          "paddle::dialect::DataTypeAttribute",
-                          phi::errors::PreconditionNotMet(
-                              "Type of [%s] should be DataType", slot_name));
-        kernel_data_type = attr_map.at(slot_name)
-                               .dyn_cast<paddle::dialect::DataTypeAttribute>()
-                               .data();
-      }
-    }
->>>>>>> 1c0db09a
 
     // parse all the input tensor
     if (tensor_input_number == 0 || op->name() == "pd.full_") {
