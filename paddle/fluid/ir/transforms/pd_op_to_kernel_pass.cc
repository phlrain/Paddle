--- conflicted
+++ resolved
@@ -59,16 +59,6 @@
     "builtin.get_parameter",
     "pd.shadow_output"};
 
-<<<<<<< HEAD
-const std::unordered_set<std::string> LegacyOpList = {
-    "pd.fused_softmax_mask_upper_triangle",
-    "pd.fused_softmax_mask_upper_triangle_grad",
-    "pd.fused_bn_add_activation_",
-    "pd.fused_bn_add_activation_grad",
-    "pd.load_combine"};
-
-=======
->>>>>>> c2b9a418
 bool NeedFallBackCpu(const ir::Operation* op,
                      const std::string& kernel_fn_name,
                      const phi::KernelKey& kernel_key) {
