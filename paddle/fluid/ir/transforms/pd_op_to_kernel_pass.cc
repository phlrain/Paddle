--- conflicted
+++ resolved
@@ -599,126 +599,6 @@
   }
 
   phi::KernelKey res(kernel_backend, kernel_layout, kernel_data_type);
-<<<<<<< HEAD
-
-  if (op->name() == "pd.load_combine") {
-    res.set_dtype(phi::DataType::FLOAT32);
-  }
-  if (NeedFallBackCpu((op), kernel_fn_str, res)) {
-    res.set_backend(phi::Backend::CPU);
-  }
-
-  if (NeedFallBackFromGPUDNN2GPU(op, res)) {
-    res.set_backend(phi::Backend::GPU);
-  }
-
-  return res;
-}
-
-void HandleForSpecialOp(
-    ir::Operation* op_item,
-    ir::Program* program,
-    ir::IrContext* ctx,
-    std::unordered_map<ir::Operation*, ir::Operation*>* map_op_pair,
-    std::unordered_map<ir::Value, ir::OpResult>* map_value_pair) {
-  std::vector<ir::OpResult> vec_inputs;
-  std::vector<ir::Type> op_output_types;
-  if (op_item->name() == "builtin.combine") {
-    std::vector<phi::Place> out_places;
-    // Copy op inputs
-    std::vector<ir::Type> vec_inner_types;
-    if (op_item->num_operands() > 0) {
-      for (size_t i = 0; i < op_item->num_operands(); ++i) {
-        auto cur_in = op_item->operand_source(i);
-        if (!cur_in) {
-          vec_inputs.emplace_back();
-          continue;
-        }
-        PADDLE_ENFORCE_EQ(map_value_pair->count(cur_in),
-                          true,
-                          phi::errors::PreconditionNotMet(
-                              "[%d]'s input of [%s] op MUST in map pair",
-                              i,
-                              op_item->name()));
-        auto new_in = map_value_pair->at(cur_in);
-        vec_inputs.push_back(new_in);
-        vec_inner_types.push_back(new_in.type());
-        if (new_in.type().isa<paddle::dialect::AllocatedDenseTensorType>()) {
-          out_places.push_back(
-              new_in.type()
-                  .dyn_cast<paddle::dialect::AllocatedDenseTensorType>()
-                  .place());
-        } else {
-          PADDLE_THROW(phi::errors::Unimplemented(
-              "only support dense tensor type for now"));
-        }
-      }
-    }
-    // Copy op output type
-
-    ir::Type t1 = ir::VectorType::get(ctx, vec_inner_types);
-    op_output_types.push_back(t1);
-  }
-
-  if (op_item->name() == "builtin.slice") {
-    if (op_item->num_operands() > 0) {
-      for (size_t i = 0; i < op_item->num_operands(); ++i) {
-        auto cur_in = op_item->operand_source(i);
-        if (!cur_in) {
-          vec_inputs.emplace_back();
-          continue;
-        }
-        PADDLE_ENFORCE_EQ(map_value_pair->count(cur_in),
-                          true,
-                          phi::errors::PreconditionNotMet(
-                              "[%d]'s input of [%s] op MUST in map pair",
-                              i,
-                              op_item->name()));
-        auto new_in = map_value_pair->at(cur_in);
-        vec_inputs.push_back(new_in);
-
-        if (new_in.type().isa<ir::VectorType>()) {
-          auto vec_types = new_in.type().dyn_cast<ir::VectorType>().data();
-          auto index = op_item->attributes()
-                           .at("index")
-                           .dyn_cast<ir::Int32Attribute>()
-                           .data();
-          op_output_types.push_back(vec_types[index]);
-        } else {
-          PADDLE_THROW(
-              phi::errors::Unimplemented("only support vector type for now"));
-        }
-      }
-    }
-  }
-
-  if (op_item->name() == "builtin.split") {
-    std::vector<phi::Place> out_places(op_item->num_results());
-    if (op_item->num_operands() > 0) {
-      for (size_t i = 0; i < op_item->num_operands(); ++i) {
-        auto cur_in = op_item->operand_source(i);
-        if (!cur_in) {
-          vec_inputs.emplace_back();
-          continue;
-        }
-        PADDLE_ENFORCE_EQ(map_value_pair->count(cur_in),
-                          true,
-                          phi::errors::PreconditionNotMet(
-                              "[%d]'s input of [%s] op MUST in map pair",
-                              i,
-                              op_item->name()));
-        auto new_in = map_value_pair->at(cur_in);
-        vec_inputs.push_back(new_in);
-
-        if (new_in.type().isa<ir::VectorType>()) {
-          auto vec_types = new_in.type().dyn_cast<ir::VectorType>().data();
-          for (uint64_t idx = 0; idx < vec_types.size(); idx++) {
-            op_output_types.push_back(vec_types[idx]);
-          }
-        } else {
-          PADDLE_THROW(
-              phi::errors::Unimplemented("only support vector type for now"));
-=======
 
   if (op->name() == "pd.load_combine") {
     res.set_dtype(phi::DataType::FLOAT32);
@@ -1084,7 +964,6 @@
             new_in = operation->result(0);
             program->block()->push_back(operation);
           }
->>>>>>> 31a9a054
         }
 
       } else if (new_in_type.isa<dialect::AllocatedSelectedRowsType>()) {
@@ -1094,194 +973,6 @@
             "only support allocated dense tensor type for now"));
       }
     }
-<<<<<<< HEAD
-  }
-
-  ir::OpInfo op_info = ctx->GetRegisteredOpInfo(op_item->name());
-  // Generate new op
-  ir::Operation* op = ir::Operation::Create(
-      vec_inputs, op_item->attributes(), op_output_types, op_info);
-  program->block()->push_back(op);
-  map_op_pair->emplace(op_item, op);
-  // only deal with single output
-  if (op_item->num_results() > 0) {
-    for (size_t i = 0; i < op_item->num_results(); ++i) {
-      map_value_pair->emplace(op_item->result(i), op->result(i));
-    }
-  }
-  VLOG(6) << "Deep copy a new builtin op: " << op_item->name();
-}
-
-std::vector<ir::Type> BuildOpOutputType(ir::Operation* op_item,
-                                        const std::string& kernel_fn_str,
-                                        const phi::KernelKey& kernel_key,
-                                        ir::IrContext* ctx) {
-  if (op_item->num_results() == 0) {
-    return {};
-  }
-  std::vector<ir::Type> op_output_types;
-  auto phi_kernel = phi::KernelFactory::Instance().SelectKernelWithGPUDNN(
-      kernel_fn_str, kernel_key);
-  auto args_def = phi_kernel.args_def();
-  auto output_defs = args_def.output_defs();
-  if (!UnchangeOutputOps.count(op_item->name()) &&
-      !IsLegacyOp(op_item->name())) {
-    PADDLE_ENFORCE_EQ(
-        op_item->num_results(),
-        output_defs.size(),
-        phi::errors::PreconditionNotMet(
-            "op [%s] kernel output args defs should equal op outputs",
-            op_item->name()));
-  }
-
-  for (size_t i = 0; i < op_item->num_results(); ++i) {
-    phi::Place out_place = phi::TransToPhiPlace(kernel_key.backend());
-
-    phi::DataType out_phi_dtype = phi::DataType::UNDEFINED;
-    if ((!UnchangeOutputOps.count(op_item->name())) &&
-        (!IsLegacyOp(op_item->name())) && phi_kernel.IsValid()) {
-      out_place = phi::TransToPhiPlace(output_defs[i].backend);
-      out_phi_dtype = output_defs[i].dtype;
-    }
-
-    auto result_type = op_item->result(i).type();
-    if (!result_type) {
-      op_output_types.push_back(result_type);
-    } else if (result_type.isa<dialect::DenseTensorType>() ||
-               result_type.isa<dialect::SelectedRowsType>()) {
-      op_output_types.push_back(
-          BuildOutputType(result_type, out_place, out_phi_dtype, ctx));
-    } else if (result_type.isa<ir::VectorType>()) {
-      std::vector<ir::Type> vec_inner_types;
-      auto base_types = result_type.dyn_cast<ir::VectorType>().data();
-      for (auto& base_type : base_types) {
-        if (base_type) {
-          if (base_type.isa<dialect::DenseTensorType>()) {
-            vec_inner_types.push_back(
-                BuildOutputType(base_type, out_place, out_phi_dtype, ctx));
-          } else {
-            PADDLE_THROW(phi::errors::Unimplemented(
-                "only support dense tensor in vector type for now"));
-          }
-        } else {
-          // NOTE(phlrain), kernel not support a nullptr in output
-          ir::Type fp32_dtype = ir::Float32Type::get(ctx);
-          phi::DDim dims = {};
-          phi::DataLayout data_layout = phi::DataLayout::NCHW;
-          phi::LoD lod = {{}};
-          size_t offset = 0;
-          auto dense_tensor_dtype = paddle::dialect::DenseTensorType::get(
-              ctx, fp32_dtype, dims, data_layout, lod, offset);
-          auto allocated_dense_tensor_dtype =
-              paddle::dialect::AllocatedDenseTensorType::get(
-                  ctx, out_place, dense_tensor_dtype);
-          vec_inner_types.push_back(allocated_dense_tensor_dtype);
-        }
-      }
-
-      ir::Type t1 = ir::VectorType::get(ctx, vec_inner_types);
-      op_output_types.push_back(t1);
-    } else {
-      PADDLE_THROW(phi::errors::Unimplemented(
-          "Result type only support DenseTensorType, SelectedRowType and "
-          "VectorType"));
-    }
-  }
-
-  return op_output_types;
-}
-
-std::vector<ir::OpResult> BuildOpInputList(
-    ir::Operation* op_item,
-    const std::string& kernel_fn_str,
-    const phi::KernelKey& kernel_key,
-    const phi::Place place,
-    const OpYamlInfoParser* op_info_parser,
-    ir::IrContext* ctx,
-    std::unordered_map<ir::Operation*, ir::Operation*>* map_op_pair,
-    std::unordered_map<ir::Value, ir::OpResult>* map_value_pair,
-    ir::Program* program) {
-  if (op_item->num_operands() == 0) {
-    return {};
-  }
-
-  std::vector<ir::OpResult> vec_inputs;
-
-  for (size_t i = 0; i < op_item->num_operands(); ++i) {
-    auto cur_in = op_item->operand_source(i);
-    if (!cur_in) {
-      vec_inputs.emplace_back();
-      continue;
-    }
-    PADDLE_ENFORCE_EQ(
-        map_value_pair->count(cur_in),
-        true,
-        phi::errors::PreconditionNotMet(
-            "[%d]'s input of [%s] op MUST in map pair", i, op_item->name()));
-    auto new_in = map_value_pair->at(cur_in);
-
-    auto new_in_type = new_in.type();
-
-    auto& kernel = phi::KernelFactory::Instance().SelectKernelWithGPUDNN(
-        kernel_fn_str, kernel_key);
-
-    bool check_place_transfer =
-        (op_item->name() == "builtin.set_parameter") ||
-        (kernel.IsValid() && (!UnchangeOutputOps.count(op_item->name())));
-
-    if (check_place_transfer) {
-      if (new_in_type.isa<dialect::AllocatedDenseTensorType>()) {
-        // allocated type
-        auto in_place =
-            new_in_type.dyn_cast<dialect::AllocatedDenseTensorType>().place();
-
-        // get input args def type
-        auto args_def = kernel.args_def();
-        auto input_defs = args_def.input_defs();
-
-        auto dst_backend = GetDstBackend(op_item->name(),
-                                         place,
-                                         op_info_parser,
-                                         kernel.InputAt(i).backend,
-                                         i);
-
-        bool need_trans =
-            (in_place.GetType() != phi::AllocationType::UNDEFINED) &&
-            (paddle::experimental::NeedTransformPlace(
-                in_place, dst_backend, {}));
-        if (need_trans) {
-          VLOG(6) << "need trans from " << in_place << " to "
-                  << kernel_key.backend();
-          // build memcopy op
-          auto out_place = phi::TransToPhiPlace(dst_backend);
-          auto new_in_alloc_type =
-              new_in_type.dyn_cast<dialect::AllocatedDenseTensorType>();
-          auto out_type = dialect::AllocatedDenseTensorType::get(
-              ctx,
-              out_place,
-              new_in_alloc_type.dtype(),
-              new_in_alloc_type.dims(),
-              new_in_alloc_type.data_layout(),
-              new_in_alloc_type.lod(),
-              new_in_alloc_type.offset());
-          new_in = AddPlaceTransferOp(
-              new_in, out_type, in_place, out_place, kernel_key, program);
-        }
-      } else if (new_in_type.isa<ir::VectorType>()) {
-        // [ todo need update here, support combine data transfomer]
-        // deal with pre combine op
-        auto pre_define_op = cur_in.GetDefiningOp();
-
-        if (pre_define_op->name() == "builtin.combine") {
-          std::vector<ir::OpResult> inner_inputs;
-          std::vector<ir::Type> types_in_vec;
-          bool is_trans = false;
-          for (size_t j = 0; j < pre_define_op->num_operands(); ++j) {
-            auto in_i = map_value_pair->at(pre_define_op->operand_source(j));
-            auto in_i_type = in_i.type();
-            auto place =
-                in_i_type.dyn_cast<dialect::AllocatedDenseTensorType>().place();
-=======
     vec_inputs.push_back(new_in);
   }
 
@@ -1411,207 +1102,6 @@
   return op;
 }
 
-std::unique_ptr<ir::Program> PdOpLowerToKernelPass(ir::Program* prog,
-                                                   phi::Place place) {
-  auto program = std::make_unique<ir::Program>(ir::IrContext::Instance());
-
-  auto block = prog->block();
->>>>>>> 31a9a054
-
-  ir::IrContext* ctx = ir::IrContext::Instance();
-  ctx->GetOrRegisterDialect<paddle::dialect::PaddleDialect>();
-  ctx->GetOrRegisterDialect<paddle::dialect::PaddleKernelDialect>();
-
-<<<<<<< HEAD
-            bool need_trans =
-                (place.GetType() != phi::AllocationType::UNDEFINED) &&
-                (op_info_parser != nullptr &&
-                 !op_info_parser->IsTensorAttribute(i)) &&
-                (paddle::experimental::NeedTransformPlace(
-                    place, kernel.InputAt(i).backend, {}));
-            if (need_trans) {
-              VLOG(6) << "need trans from " << place << " to "
-                      << kernel_key.backend();
-              // build memcopy op
-              auto out_place = phi::TransToPhiPlace(kernel.InputAt(i).backend);
-              auto out_type = dialect::AllocatedDenseTensorType::get(
-                  ctx,
-                  out_place,
-                  pre_define_op->operand_source(j)
-                      .type()
-                      .dyn_cast<dialect::DenseTensorType>());
-              in_i = AddPlaceTransferOp(
-                  in_i, out_type, place, out_place, kernel_key, program);
-
-              is_trans = true;
-            }
-
-            inner_inputs.push_back(in_i);
-            types_in_vec.push_back(in_i.type());
-          }
-          if (is_trans) {
-            // Add combine op
-            std::string combine_op_name(ir::CombineOp::name());
-            ir::OpInfo op_info = ctx->GetRegisteredOpInfo(combine_op_name);
-
-            ir::Type target_vec_type = ir::VectorType::get(ctx, types_in_vec);
-            ir::Operation* operation = ir::Operation::Create(
-                inner_inputs, {}, {target_vec_type}, op_info);
-
-            new_in = operation->result(0);
-            program->block()->push_back(operation);
-          }
-        }
-
-      } else if (new_in_type.isa<dialect::AllocatedSelectedRowsType>()) {
-        // do nothing here
-      } else {
-        PADDLE_THROW(phi::errors::Unimplemented(
-            "only support allocated dense tensor type for now"));
-      }
-=======
-  std::unordered_map<ir::Operation*, ir::Operation*> map_op_pair;
-  std::unordered_map<ir::Value, ir::OpResult> map_value_pair;
-
-  auto skip_feed_names = GetSkipFeedNames(block);
-
-  for (auto op_item : *block) {
-    VLOG(6) << "op name " << op_item->name();
-    if ((op_item->name() == "pd.feed") &&
-        SkipFeedOp(op_item, skip_feed_names)) {
-      continue;
->>>>>>> 31a9a054
-    }
-    vec_inputs.push_back(new_in);
-  }
-
-<<<<<<< HEAD
-  return vec_inputs;
-}
-
-void AddShadowFeed(
-    const phi::Place& place,
-    ir::Operation* op_item,
-    ir::Operation* kernel_op,
-    ir::Program* program,
-    ir::IrContext* ctx,
-    std::unordered_map<ir::Operation*, ir::Operation*>* map_op_pair,
-    std::unordered_map<ir::Value, ir::OpResult>* map_value_pair) {
-  bool feed_op_add_shadow_feed =
-      (op_item->name() == "pd.feed") && platform::is_gpu_place(place);
-  bool data_op_add_shadow_feed = (op_item->name() == "pd.data") &&
-                                 platform::is_gpu_place(place) &&
-                                 (kernel_op->attributes()
-                                      .at("place")
-                                      .dyn_cast<dialect::PlaceAttribute>()
-                                      .data()
-                                      .GetType() != phi::AllocationType::GPU);
-  bool add_shadow_feed = feed_op_add_shadow_feed || data_op_add_shadow_feed;
-  if (add_shadow_feed) {
-    // if shadow data op place not gpu,add shadow feed op
-    phi::KernelKey shadow_key{
-        phi::Backend::GPU,
-        phi::DataLayout::ANY,
-        TransToPhiDataType(
-            op_item->result(0).type().dyn_cast<DenseTensorType>().dtype())};
-    std::unordered_map<std::string, ir::Attribute> attr_map{
-        {"op_name", ir::StrAttribute::get(ctx, "pd.shadow_feed")},
-        {"kernel_name", ir::StrAttribute::get(ctx, "shadow_feed")},
-        {"kernel_key", dialect::KernelAttribute::get(ctx, shadow_key)}};
-
-    auto out_type = paddle::dialect::AllocatedDenseTensorType::get(
-        ctx,
-        phi::TransToPhiPlace(shadow_key.backend()),
-        op_item->result(0).type().dyn_cast<dialect::DenseTensorType>());
-
-    ir::OpInfo phi_kernel_op_info =
-        ctx->GetRegisteredOpInfo(paddle::dialect::PhiKernelOp::name());
-    ir::Operation* shadow_op = ir::Operation::Create(
-        {kernel_op->result(0)}, attr_map, {out_type}, phi_kernel_op_info);
-
-    map_op_pair->emplace(op_item, shadow_op);
-    program->block()->push_back(shadow_op);
-    if (op_item->num_results() > 0) {
-      for (size_t i = 0; i < shadow_op->num_results(); ++i) {
-        map_value_pair->emplace(op_item->result(i), shadow_op->result(i));
-      }
-    }
-  }
-}
-
-std::unique_ptr<OpYamlInfoParser> GetOpYamlInfoParser(ir::Operation* op) {
-  paddle::dialect::OpYamlInfoInterface op_info_interface =
-      op->dyn_cast<paddle::dialect::OpYamlInfoInterface>();
-
-  std::unique_ptr<OpYamlInfoParser> op_info_parser(nullptr);
-  if (op_info_interface) {
-    op_info_parser =
-        std::make_unique<OpYamlInfoParser>(op_info_interface.GetOpInfo());
-  }
-
-  return op_info_parser;
-}
-
-std::string GetKernelFnStr(const OpYamlInfoParser* op_info_parser) {
-  std::string kernel_fn_str;
-  if (op_info_parser != nullptr) {
-    kernel_fn_str = op_info_parser->OpRuntimeInfo().kernel_func[0];
-  }
-
-  return kernel_fn_str;
-}
-
-ir::Operation* BuildPhiKernelOp(
-    const std::string& kernel_fn_str,
-    const phi::KernelKey& kernel_key,
-    const std::vector<ir::OpResult>& vec_inputs,
-    const std::vector<ir::Type>& op_output_types,
-    ir::Operation* op_item,
-    ir::Program* program,
-    ir::IrContext* ctx,
-    std::unordered_map<ir::Operation*, ir::Operation*>* map_op_pair,
-    std::unordered_map<ir::Value, ir::OpResult>* map_value_pair) {
-  std::unordered_map<std::string, ir::Attribute> op_attribute{
-      {"op_name", ir::StrAttribute::get(ctx, op_item->name())},
-      {"kernel_name", ir::StrAttribute::get(ctx, kernel_fn_str)},
-      {"kernel_key", dialect::KernelAttribute::get(ctx, kernel_key)}};
-  auto op_attr_map = op_item->attributes();
-
-  for (auto& map_item : op_attr_map) {
-    op_attribute.emplace(map_item.first, map_item.second);
-  }
-
-  if (op_item->HasTrait<paddle::dialect::InplaceTrait>()) {
-    op_attribute.emplace("is_inplace", ir::BoolAttribute::get(ctx, true));
-  }
-
-  ir::OpInfo phi_kernel_op_info =
-      ctx->GetRegisteredOpInfo(paddle::dialect::PhiKernelOp::name());
-
-  ir::OpInfo legacy_kernel_op_info =
-      ctx->GetRegisteredOpInfo(paddle::dialect::LegacyKernelOp::name());
-  ir::Operation* op;
-  if (dialect::IsLegacyOp(op_item->name())) {
-    op = ir::Operation::Create(
-        vec_inputs, op_attribute, op_output_types, legacy_kernel_op_info);
-  } else {
-    op = ir::Operation::Create(
-        vec_inputs, op_attribute, op_output_types, phi_kernel_op_info);
-  }
-
-  map_op_pair->emplace(op_item, op);
-
-  // only deal with single output
-  if (op_item->num_results() > 0) {
-    for (size_t i = 0; i < op_item->num_results(); ++i) {
-      map_value_pair->emplace(op_item->result(i), op->result(i));
-    }
-  }
-  program->block()->push_back(op);
-
-  return op;
-}
-
 void ProcessBlock(
     const phi::Place& place,
     ir::Block* block,
@@ -1644,25 +1134,6 @@
         op_item, place, kernel_fn_str, *map_value_pair, op_info_parser.get());
     VLOG(6) << "kernel type " << kernel_key;
 
-=======
-    // HandleSpecialOp
-    if (SpecialLowerOps.count(op_item->name())) {
-      HandleForSpecialOp(
-          op_item, program.get(), ctx, &map_op_pair, &map_value_pair);
-      continue;
-    }
-
-    // Lower from PaddleDialect to KernelDialect
-
-    auto op_info_parser = GetOpYamlInfoParser(op_item);
-
-    auto kernel_fn_str = GetKernelFnStr(op_info_parser.get());
-
-    auto kernel_key = GetKernelKey(
-        op_item, place, kernel_fn_str, map_value_pair, op_info_parser.get());
-    VLOG(6) << "kernel type " << kernel_key;
-
->>>>>>> 31a9a054
     // build output type
     auto op_output_types =
         BuildOpOutputType(op_item, kernel_fn_str, kernel_key, ctx);
@@ -1674,15 +1145,9 @@
                                        place,
                                        op_info_parser.get(),
                                        ctx,
-<<<<<<< HEAD
                                        map_op_pair,
                                        map_value_pair,
                                        program);
-=======
-                                       &map_op_pair,
-                                       &map_value_pair,
-                                       program.get());
->>>>>>> 31a9a054
 
     // build op
     ir::Operation* op = BuildPhiKernelOp(kernel_fn_str,
@@ -1690,7 +1155,6 @@
                                          vec_inputs,
                                          op_output_types,
                                          op_item,
-<<<<<<< HEAD
                                          program,
                                          ctx,
                                          map_op_pair,
@@ -1698,15 +1162,6 @@
 
     AddShadowFeed(
         place, op_item, op, program, ctx, map_op_pair, map_value_pair);
-=======
-                                         program.get(),
-                                         ctx,
-                                         &map_op_pair,
-                                         &map_value_pair);
-
-    AddShadowFeed(
-        place, op_item, op, program.get(), ctx, &map_op_pair, &map_value_pair);
->>>>>>> 31a9a054
   }
 }
 
