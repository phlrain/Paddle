--- conflicted
+++ resolved
@@ -133,10 +133,6 @@
 
       auto input_tmp = op->operand(i);
       if (!input_tmp) {
-<<<<<<< HEAD
-        std::cerr << "null input " << std::endl;
-=======
->>>>>>> a2903920
         continue;
       }
       auto new_input_tmp = map_value_pair.at(input_tmp);
@@ -296,10 +292,6 @@
       for (size_t i = 0; i < (*it)->num_operands(); ++i) {
         auto cur_in = (*it)->operand(i);
         if (!cur_in) {
-<<<<<<< HEAD
-          std::cerr << "nullptr " << std::endl;
-=======
->>>>>>> a2903920
           vec_inputs.push_back(ir::OpResult());
           continue;
         }
