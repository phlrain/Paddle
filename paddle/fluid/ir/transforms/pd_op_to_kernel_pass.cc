--- conflicted
+++ resolved
@@ -375,7 +375,6 @@
     }
 
     auto kernel_key =
-<<<<<<< HEAD
         GetKernelKey(*it, place, map_value_pair, op_info_parser.get());
 
     VLOG(6) << "kernel type " << kernel_key;
@@ -390,11 +389,6 @@
 
     // only for single output
     // need update new kernel key layout and data tyep
-=======
-        GetKernelKey(*it, place, map_value_pair, std::move(op_info_parser));
-
-    VLOG(6) << "kernel type " << kernel_key;
->>>>>>> 75c29ac1
 
     std::vector<ir::Type> op_output_types;
 
