// Copyright (c) 2023 PaddlePaddle Authors. All Rights Reserved.
//
// Licensed under the Apache License, Version 2.0 (the "License");
// you may not use this file except in compliance with the License.
// You may obtain a copy of the License at
//
//     http://www.apache.org/licenses/LICENSE-2.0
//
// Unless required by applicable law or agreed to in writing, software
// distributed under the License is distributed on an "AS IS" BASIS,
// WITHOUT WARRANTIES OR CONDITIONS OF ANY KIND, either express or implied.
// See the License for the specific language governing permissions and
// limitations under the License.

#include <iostream>

#include "paddle/fluid/ir/transforms/pd_op_to_kernel_pass.h"

#include "paddle/fluid/ir/dialect/kernel_attribute.h"
#include "paddle/fluid/ir/dialect/kernel_dialect.h"
#include "paddle/fluid/ir/dialect/kernel_op.h"
#include "paddle/fluid/ir/dialect/kernel_type.h"
#include "paddle/fluid/ir/dialect/op_yaml_info_util.h"
#include "paddle/fluid/ir/dialect/pd_attribute.h"
#include "paddle/fluid/ir/dialect/pd_dialect.h"
#include "paddle/fluid/ir/dialect/utils.h"
#include "paddle/fluid/ir/interface/op_yaml_info.h"
#include "paddle/fluid/ir/interface/op_yaml_info_parser.h"
#include "paddle/fluid/ir/trait/inplace.h"
#include "paddle/phi/api/lib/data_transform.h"
#include "paddle/phi/api/lib/kernel_dispatch.h"
#include "paddle/phi/common/place.h"
#include "paddle/phi/core/compat/convert_utils.h"
#include "paddle/phi/core/kernel_factory.h"
namespace paddle {
namespace dialect {

const int init_on_gpu_threashold = 1000;

std::unordered_map<std::string, phi::DataType> Str2PhiDataType = {
    {"DataType::FLOAT16", phi::DataType::FLOAT16},
    {"DataType::BFLOAT16", phi::DataType::BFLOAT16},
    {"DataType::FLOAT32", phi::DataType::FLOAT32},
    {"DataType::FLOAT64", phi::DataType::FLOAT64},
    {"DataType::INT16", phi::DataType::INT16},
    {"DataType::INT32", phi::DataType::INT32},
    {"DataType::INT64", phi::DataType::INT64},
    {"DataType::INT8", phi::DataType::INT8},
    {"DataType::BOOL", phi::DataType::BOOL},
};

<<<<<<< HEAD
std::unordered_set<std::string> unchange_output_list = {"pd.feed_with_place",
                                                        "builtin.combine",
                                                        "builtin.slice",
                                                        "pd.feed",
                                                        "pd.fetch",
                                                        "builtin.set_parameter",
                                                        "builtin.get_parameter",
                                                        "pd.shadow_output"};

bool NeedFallBackCpu(const ir::Operation* op,
                     const std::string& kernel_fn_name,
                     phi::KernelKey kernel_key) {
  if (unchange_output_list.count(op->name())) {
=======
const std::unordered_set<std::string> UnchangeOutputOps = {
    "pd.feed_with_place",
    "builtin.combine",
    "builtin.slice",
    "pd.feed",
    "pd.fetch",
    "builtin.set_parameter",
    "builtin.get_parameter",
    "pd.shadow_output"};

bool NeedFallBackCpu(const ir::Operation* op,
                     const std::string& kernel_fn_name,
                     const phi::KernelKey& kernel_key) {
  if (UnchangeOutputOps.count(op->name())) {
>>>>>>> 9f988b67
    return false;
  }
  if (kernel_fn_name == "") {
    return false;
  }
  if (phi::KernelFactory::Instance().HasKernel(kernel_fn_name, kernel_key)) {
    return false;
  }

<<<<<<< HEAD
  if (kernel_key.backend() == phi::Backend::GPUDNN) {
    kernel_key.set_backend(phi::Backend::GPU);

    if (phi::KernelFactory::Instance().HasKernel(kernel_fn_name, kernel_key)) {
=======
  phi::KernelKey copy_kernel_key = kernel_key;
  if (copy_kernel_key.backend() == phi::Backend::GPUDNN) {
    copy_kernel_key.set_backend(phi::Backend::GPU);

    if (phi::KernelFactory::Instance().HasKernel(kernel_fn_name,
                                                 copy_kernel_key)) {
>>>>>>> 9f988b67
      return false;
    }
  }

<<<<<<< HEAD
  kernel_key.set_backend(phi::Backend::CPU);
  if (phi::KernelFactory::Instance().HasKernel(kernel_fn_name, kernel_key)) {
=======
  copy_kernel_key.set_backend(phi::Backend::CPU);
  if (phi::KernelFactory::Instance().HasKernel(kernel_fn_name,
                                               copy_kernel_key)) {
>>>>>>> 9f988b67
    return true;
  }

  return false;
}

bool NeedFallBackFromGPUDNN2GPU(ir::Operation* op,
                                const phi::KernelKey kernel_key) {
  // NOTE(phlrain): keep the same kernel select strategy with
  // GetExepectKernelKey
  if (op->name() == "pd.pool2d" || op->name() == "pd.pool2d_grad") {
    if (kernel_key.backend() == phi::Backend::GPUDNN &&
        (op->attributes().at("adaptive").dyn_cast<ir::BoolAttribute>().data() ==
         true)) {
      return true;
    }
  }

  return false;
}

ir::OpResult AddPlaceTransferOp(ir::OpResult in,
                                ir::Type out_type,
                                const phi::Place& src_place,
<<<<<<< HEAD
                                const phi::Place& tar_place,
=======
                                const phi::Place& dst_place,
>>>>>>> 9f988b67
                                const phi::KernelKey& kernel_key,
                                ir::Program* program) {
  ir::IrContext* ctx = ir::IrContext::Instance();
  std::string op_name = paddle::dialect::PhiKernelOp::name();

  ir::OpInfo op_info = ctx->GetRegisteredOpInfo(op_name);

  if ((src_place.GetType() == phi::AllocationType::CPU) &&
<<<<<<< HEAD
      (tar_place.GetType() == phi::AllocationType::GPU)) {
=======
      (dst_place.GetType() == phi::AllocationType::GPU)) {
>>>>>>> 9f988b67
    auto copy_kernel_key = kernel_key;
    copy_kernel_key.set_backend(phi::Backend::GPU);
    std::unordered_map<std::string, ir::Attribute> op_attribute{
        {"op_name", ir::StrAttribute::get(ctx, "pd.memcpy_h2d")},
        {"kernel_name", ir::StrAttribute::get(ctx, "memcpy_h2d")},
        {"kernel_key", dialect::KernelAttribute::get(ctx, copy_kernel_key)},
        {"dst_place_type", ir::Int32Attribute::get(ctx, 1)}};

    ir::Operation* op =
        ir::Operation::Create({in}, op_attribute, {out_type}, op_info);

    program->block()->push_back(op);

    auto new_in = op->result(0);

    return new_in;
  } else if ((src_place.GetType() == phi::AllocationType::GPU) &&
<<<<<<< HEAD
             (tar_place.GetType() == phi::AllocationType::CPU)) {
=======
             (dst_place.GetType() == phi::AllocationType::CPU)) {
>>>>>>> 9f988b67
    auto copy_kernel_key = kernel_key;
    copy_kernel_key.set_backend(phi::Backend::GPU);
    std::unordered_map<std::string, ir::Attribute> op_attribute{
        {"op_name", ir::StrAttribute::get(ctx, "pd.memcpy_d2h")},
        {"kernel_name", ir::StrAttribute::get(ctx, "memcpy_d2h")},
        {"kernel_key", dialect::KernelAttribute::get(ctx, copy_kernel_key)},
        {"dst_place_type", ir::Int32Attribute::get(ctx, 0)}};

    ir::Operation* op =
        ir::Operation::Create({in}, op_attribute, {out_type}, op_info);

    program->block()->push_back(op);

    auto new_in = op->result(0);
    return new_in;
  } else {
    PADDLE_THROW(
        phi::errors::Unimplemented("Only support cpu to gpu and gpu to cpu"));
  }
}

phi::KernelKey GetKernelKey(
    ir::Operation* op,
    const phi::Place& place,
    const std::unordered_map<ir::Value, ir::OpResult>& map_value_pair,
    dialect::OpYamlInfoParser* op_info_parser = nullptr) {
  if (op->name() == "pd.feed") {
    // NOTE, for now feed op don't need a kernel, so the data type from Op
    // Result the next op use base program datatype
    return {phi::Backend::CPU,
            phi::DataLayout::ANY,
            TransToPhiDataType(
                op->result(0).type().dyn_cast<DenseTensorType>().dtype())};
  }

  if (op->name() == "pd.feed_with_place") {
    // NOTE, for now feed op don't need a kernel, so the data type from Op
    // Result the next op use base program datatype
    auto t =
        op->attributes().at("place").dyn_cast<dialect::PlaceAttribute>().data();

    auto backend = paddle::experimental::ParseBackend(t);

    return {backend,
            phi::DataLayout::ANY,
            TransToPhiDataType(
                op->result(0).type().dyn_cast<DenseTensorType>().dtype())};
  }

  phi::Backend kernel_backend = phi::Backend::UNDEFINED;
  phi::DataLayout kernel_layout = phi::DataLayout::UNDEFINED;
  phi::DataType kernel_data_type = phi::DataType::UNDEFINED;
  if (op_info_parser != nullptr) {
    // only suppurt non vector input for now
    int tensor_input_number = op_info_parser->InputTensorNumber();

    auto attr_map = op->attributes();
    auto& data_type_info = op_info_parser->OpRuntimeInfo().kernel_key_dtype;

    if (!data_type_info.empty() && !data_type_info[0].empty()) {
      // only support single input and attribute
      auto slot_name = data_type_info[0];
      auto& input_map = op_info_parser->InputName2Id();

      auto find_it = Str2PhiDataType.find(slot_name);
      if (find_it != Str2PhiDataType.end()) {
        kernel_data_type = find_it->second;
      } else if (input_map.count(slot_name)) {
        // parse from input
        int in_index = input_map.at(slot_name);
        auto type = map_value_pair.at(op->operand_source(in_index)).type();

        if (type.isa<paddle::dialect::AllocatedDenseTensorType>()) {
          kernel_data_type = TransToPhiDataType(
              type.dyn_cast<paddle::dialect::AllocatedDenseTensorType>()
                  .dtype());
        } else if (type.isa<ir::VectorType>()) {
          auto vec_data = type.dyn_cast<ir::VectorType>().data();
          if (vec_data.size() == 0) {
            kernel_data_type = phi::DataType::UNDEFINED;
          } else {
            if (vec_data[0].isa<paddle::dialect::AllocatedDenseTensorType>()) {
              kernel_data_type = TransToPhiDataType(
                  vec_data[0]
                      .dyn_cast<paddle::dialect::AllocatedDenseTensorType>()
                      .dtype());
            } else {
              PADDLE_THROW(phi::errors::Unimplemented(
                  "Only support DenseTensorType in vector"));
            }
          }
        } else if (type.isa<paddle::dialect::AllocatedSelectedRowsType>()) {
          kernel_data_type = TransToPhiDataType(
              type.dyn_cast<paddle::dialect::AllocatedSelectedRowsType>()
                  .dtype());
        } else {
          PADDLE_THROW(phi::errors::Unimplemented(
              "Only support DenseTensorType, SelectedRows, VectorType"));
        }

      } else {
        PADDLE_ENFORCE_EQ(attr_map.count(slot_name),
                          true,
                          phi::errors::PreconditionNotMet(
                              "[%s] MUST in attribute map", slot_name));

        auto attr_type = op_info_parser->AttrTypeName(slot_name);
        PADDLE_ENFORCE_EQ(attr_type,
                          "paddle::dialect::DataTypeAttribute",
                          phi::errors::PreconditionNotMet(
                              "Type of [%s] should be DataType", slot_name));
        kernel_data_type = attr_map.at(slot_name)
                               .dyn_cast<paddle::dialect::DataTypeAttribute>()
                               .data();
      }
    }

    // parse all the input tensor
    if (tensor_input_number == 0 || op->name() == "pd.full_") {
      // all the information have to get from attribute and context

      if (op->name() == "pd.uniform") {
        // try to process uniform, use shape to determin backend
        // TODO(phlrain): shuold support other initilize op
        auto define_op = op->operand_source(0).GetDefiningOp();
        if (define_op->name() == "pd.full_int_array") {
          auto shape = define_op->attributes()
                           .at("value")
                           .dyn_cast<dialect::IntArrayAttribute>()
                           .data()
                           .GetData();

          size_t numel = 1;
          for (auto& s : shape) {
            numel *= s;
          }
          if (numel > init_on_gpu_threashold) {
            kernel_backend = phi::Backend::GPU;
          }
        }
      }

      if (kernel_backend == phi::Backend::UNDEFINED) {
        kernel_backend = paddle::experimental::ParseBackend(place);
      }
    }
  }

  if (op->num_operands() > 0) {
    paddle::experimental::detail::KernelKeyParser kernel_key_parser;

    for (size_t i = 0; i < op->num_operands(); ++i) {
      // NOTE, only op with OpYamlInfo can have TensorArr
      if (op_info_parser != nullptr && op_info_parser->IsTensorAttribute(i)) {
        continue;
      }
      auto input_tmp = op->operand_source(i);
      // NOTE: if not input_tmp, it's an optional input
      if (!input_tmp) {
        continue;
      }
      auto new_input_tmp = map_value_pair.at(input_tmp);

      auto input_type = new_input_tmp.type();
      dialect::AllocatedDenseTensorType type;
      if (input_type.isa<dialect::AllocatedDenseTensorType>()) {
        type = input_type.dyn_cast<dialect::AllocatedDenseTensorType>();
      } else if (input_type.isa<ir::VectorType>()) {
        type = input_type.dyn_cast<ir::VectorType>()[0]
                   .dyn_cast<dialect::AllocatedDenseTensorType>();
      }

      // fake tensor here
      auto ptr = new phi::Allocation(nullptr, 0, type.place());

      std::shared_ptr<phi::Allocation> holder(ptr);

      auto dtype = TransToPhiDataType(type.dtype());

      phi::DenseTensorMeta meta(
          dtype, type.dims(), type.data_layout(), type.lod(), type.offset());

      phi::DenseTensor fake_tensor(holder, meta);

      kernel_key_parser.AssignKernelKeySet(fake_tensor);
    }

    auto kernel_key_set = kernel_key_parser.key_set;

    auto kernel_key = kernel_key_set.GetHighestPriorityKernelKey();

    if (kernel_backend == phi::Backend::UNDEFINED) {
      kernel_backend = kernel_key.backend();
    }
    if (kernel_layout == phi::DataLayout::UNDEFINED) {
      kernel_layout = kernel_key.layout();
    }
    if (kernel_data_type == phi::DataType::UNDEFINED) {
      kernel_data_type = kernel_key.dtype();
    }
  }

  if (kernel_backend == phi::Backend::UNDEFINED) {
    kernel_backend = paddle::experimental::ParseBackend(place);
  }

  phi::KernelKey res(kernel_backend, kernel_layout, kernel_data_type);
  return res;
}

std::unique_ptr<ir::Program> PdOpLowerToKernelPass(ir::Program* prog,
                                                   phi::Place place) {
  auto program = std::make_unique<ir::Program>(ir::IrContext::Instance());

  auto block = prog->block();

  ir::IrContext* ctx = ir::IrContext::Instance();
  ctx->GetOrRegisterDialect<paddle::dialect::PaddleDialect>();
  ctx->GetOrRegisterDialect<paddle::dialect::PaddleKernelDialect>();

  std::unordered_map<ir::Operation*, ir::Operation*> map_op_pair;
  std::unordered_map<ir::Value, ir::OpResult> map_value_pair;

  std::string op_name = paddle::dialect::PhiKernelOp::name();

  ir::OpInfo op_info = ctx->GetRegisteredOpInfo(op_name);

  for (auto it = block->begin(); it != block->end(); ++it) {
    VLOG(6) << "op name " << (*it)->name();
    paddle::dialect::OpYamlInfoInterface op_info_interface =
        (*it)->dyn_cast<paddle::dialect::OpYamlInfoInterface>();
    std::unique_ptr<OpYamlInfoParser> op_info_parser(nullptr);
    if (op_info_interface) {
      op_info_parser.reset(new OpYamlInfoParser(op_info_interface.GetOpInfo()));
    }

    std::string kernel_fn_str;
    if (op_info_parser != nullptr) {
      kernel_fn_str = op_info_parser->OpRuntimeInfo().kernel_func[0];
    }

    auto kernel_key =
        GetKernelKey(*it, place, map_value_pair, op_info_parser.get());
<<<<<<< HEAD

=======
>>>>>>> 9f988b67
    VLOG(6) << "kernel type " << kernel_key;

    if (NeedFallBackCpu((*it), kernel_fn_str, kernel_key)) {
      kernel_key.set_backend(phi::Backend::CPU);
    }

    if (NeedFallBackFromGPUDNN2GPU(*it, kernel_key)) {
      kernel_key.set_backend(phi::Backend::GPU);
    }

    // only for single output
    // need update new kernel key layout and data tyep

    std::vector<ir::Type> op_output_types;

    if ((*it)->num_results() > 0) {
      auto phi_kernel = phi::KernelFactory::Instance().SelectKernelWithGPUDNN(
          kernel_fn_str, kernel_key);
      auto args_def = phi_kernel.args_def();
      auto output_defs = args_def.output_defs();
<<<<<<< HEAD
      if (!unchange_output_list.count((*it)->name())) {
=======
      if (!UnchangeOutputOps.count((*it)->name())) {
>>>>>>> 9f988b67
        PADDLE_ENFORCE_EQ(
            (*it)->num_results(),
            output_defs.size(),
            phi::errors::PreconditionNotMet(
                "op [%s] kernel output args defs should equal op outputs",
                (*it)->name()));
      }

      for (size_t i = 0; i < (*it)->num_results(); ++i) {
        phi::Place out_place;
<<<<<<< HEAD
        if ((!unchange_output_list.count((*it)->name())) &&
            phi_kernel.IsValid()) {
=======
        if ((!UnchangeOutputOps.count((*it)->name())) && phi_kernel.IsValid()) {
>>>>>>> 9f988b67
          out_place = phi::TransToPhiPlace(output_defs[i].backend);
        } else {
          out_place = phi::TransToPhiPlace(kernel_key.backend());
        }

        auto result_type = (*it)->result(i).type();
        if (!result_type) {
          op_output_types.push_back(result_type);
        } else if (result_type.isa<dialect::DenseTensorType>()) {
          auto allocated_dense_tensor_dtype =
              paddle::dialect::AllocatedDenseTensorType::get(
                  ctx,
                  out_place,
                  result_type.dyn_cast<dialect::DenseTensorType>());
          op_output_types.push_back(allocated_dense_tensor_dtype);
        } else if (result_type.isa<ir::VectorType>()) {
          std::vector<ir::Type> vec_inner_types;
          auto base_types = result_type.dyn_cast<ir::VectorType>().data();
          for (size_t j = 0; j < base_types.size(); ++j) {
            if (base_types[j]) {
              if (base_types[j].isa<dialect::DenseTensorType>()) {
                auto allocated_dense_tensor_dtype =
                    paddle::dialect::AllocatedDenseTensorType::get(
                        ctx,
                        out_place,
                        base_types[j].dyn_cast<dialect::DenseTensorType>());
                vec_inner_types.push_back(allocated_dense_tensor_dtype);
              } else {
                PADDLE_THROW(phi::errors::Unimplemented(
                    "only support dense tensor in vector type for now"));
              }
            } else {
              // NOTE(phlrain), kernel not support a nullptr in output
              ir::Type fp32_dtype = ir::Float32Type::get(ctx);
              phi::DDim dims = {};
              phi::DataLayout data_layout = phi::DataLayout::NCHW;
              phi::LoD lod = {{}};
              size_t offset = 0;
              auto dense_tensor_dtype = paddle::dialect::DenseTensorType::get(
                  ctx, fp32_dtype, dims, data_layout, lod, offset);
              auto allocated_dense_tensor_dtype =
                  paddle::dialect::AllocatedDenseTensorType::get(
                      ctx, out_place, dense_tensor_dtype);
              vec_inner_types.push_back(allocated_dense_tensor_dtype);
            }
          }

          ir::Type t1 = ir::VectorType::get(ctx, vec_inner_types);
          op_output_types.push_back(t1);
        } else if (result_type.isa<dialect::SelectedRowsType>()) {
          auto allocated_selected_rows_dtype =
              paddle::dialect::AllocatedSelectedRowsType::get(
                  ctx,
                  out_place,
                  result_type.dyn_cast<dialect::SelectedRowsType>());
          op_output_types.push_back(allocated_selected_rows_dtype);
        } else {
          PADDLE_THROW(phi::errors::Unimplemented(
              "Result type only support DenseTensorType and VectorType"));
        }
      }
    }

    // constuct input
    std::vector<ir::OpResult> vec_inputs;

    if ((*it)->num_operands() > 0) {
      for (size_t i = 0; i < (*it)->num_operands(); ++i) {
        auto cur_in = (*it)->operand_source(i);
        if (!cur_in) {
          vec_inputs.push_back(ir::OpResult());
          continue;
        }
        PADDLE_ENFORCE_EQ(
            map_value_pair.count(cur_in),
            true,
            phi::errors::PreconditionNotMet(
                "[%d]'s input of [%s] op MUST in map pair", i, (*it)->name()));
        auto new_in = map_value_pair.at(cur_in);

        auto new_in_type = new_in.type();

        auto& kernel = phi::KernelFactory::Instance().SelectKernelWithGPUDNN(
            kernel_fn_str, kernel_key);

<<<<<<< HEAD
        if (kernel.IsValid() && (!unchange_output_list.count((*it)->name()))) {
=======
        if (kernel.IsValid() && (!UnchangeOutputOps.count((*it)->name()))) {
>>>>>>> 9f988b67
          if (new_in_type.isa<dialect::AllocatedDenseTensorType>()) {
            // allocated type
            auto place =
                new_in_type.dyn_cast<dialect::AllocatedDenseTensorType>()
                    .place();

            // get input args def type
            auto args_def = kernel.args_def();
            auto input_defs = args_def.input_defs();

            bool need_trans =
                (place.GetType() != phi::AllocationType::UNDEFINED) &&
                (op_info_parser != nullptr &&
                 !op_info_parser->IsTensorAttribute(i)) &&
                (paddle::experimental::NeedTransformPlace(
                    place, kernel.InputAt(i).backend, {}));
            if (need_trans) {
              VLOG(6) << "need trans from " << place << " to "
                      << kernel_key.backend();
              // build memcopy op
              new_in = AddPlaceTransferOp(
                  new_in,
                  new_in_type,
                  place,
                  phi::TransToPhiPlace(kernel.InputAt(i).backend),
                  kernel_key,
                  program.get());
            }
          } else if (new_in_type.isa<ir::VectorType>()) {
            // [ todo need update here, support combine data transfomer]
          } else if (new_in_type.isa<dialect::AllocatedSelectedRowsType>()) {
            // do nothing here
          } else {
            PADDLE_THROW(phi::errors::Unimplemented(
                "only support allocated dense tensor type for now"));
          }
        }
        vec_inputs.push_back(new_in);
      }
    }

    std::unordered_map<std::string, ir::Attribute> op_attribute{
        {"op_name", ir::StrAttribute::get(ctx, (*it)->name())},
        {"kernel_name", ir::StrAttribute::get(ctx, kernel_fn_str)},
        {"kernel_key", dialect::KernelAttribute::get(ctx, kernel_key)}};

    auto op_attr_map = (*it)->attributes();

    for (auto it1 = op_attr_map.begin(); it1 != op_attr_map.end(); ++it1) {
      op_attribute.emplace(it1->first, it1->second);
    }

    if ((*it)->HasTrait<paddle::dialect::InplaceTrait>()) {
      op_attribute.emplace("is_inplace", ir::BoolAttribute::get(ctx, true));
    }

    ir::Operation* op = ir::Operation::Create(
        vec_inputs, op_attribute, op_output_types, op_info);

    map_op_pair[*it] = op;

    // only deal with single output
    if ((*it)->num_results() > 0) {
      for (size_t i = 0; i < (*it)->num_results(); ++i) {
        map_value_pair[(*it)->result(i)] = op->result(i);
      }
    }

    program->block()->push_back(op);

    if ((*it)->name() == "pd.feed" && platform::is_gpu_place(place)) {
      // add shadow feed op
      phi::KernelKey shadow_key{
          phi::Backend::GPU,
          phi::DataLayout::ANY,
          TransToPhiDataType(
              (*it)->result(0).type().dyn_cast<DenseTensorType>().dtype())};
      std::unordered_map<std::string, ir::Attribute> attr_map{
          {"op_name", ir::StrAttribute::get(ctx, "pd.shadow_feed")},
          {"kernel_name", ir::StrAttribute::get(ctx, "shadow_feed")},
          {"kernel_key", dialect::KernelAttribute::get(ctx, shadow_key)}};

      auto out_type = paddle::dialect::AllocatedDenseTensorType::get(
          ctx,
          phi::TransToPhiPlace(shadow_key.backend()),
          (*it)->result(0).type().dyn_cast<dialect::DenseTensorType>());

      ir::Operation* shadow_op =
          ir::Operation::Create({op->result(0)}, attr_map, {out_type}, op_info);

      map_op_pair[*it] = shadow_op;
      program->block()->push_back(shadow_op);
      if ((*it)->num_results() > 0) {
        for (size_t i = 0; i < shadow_op->num_results(); ++i) {
          map_value_pair[(*it)->result(i)] = shadow_op->result(i);
        }
      }
    }
  }

  return program;
}

}  // namespace dialect
}  // namespace paddle<|MERGE_RESOLUTION|>--- conflicted
+++ resolved
@@ -49,21 +49,6 @@
     {"DataType::BOOL", phi::DataType::BOOL},
 };
 
-<<<<<<< HEAD
-std::unordered_set<std::string> unchange_output_list = {"pd.feed_with_place",
-                                                        "builtin.combine",
-                                                        "builtin.slice",
-                                                        "pd.feed",
-                                                        "pd.fetch",
-                                                        "builtin.set_parameter",
-                                                        "builtin.get_parameter",
-                                                        "pd.shadow_output"};
-
-bool NeedFallBackCpu(const ir::Operation* op,
-                     const std::string& kernel_fn_name,
-                     phi::KernelKey kernel_key) {
-  if (unchange_output_list.count(op->name())) {
-=======
 const std::unordered_set<std::string> UnchangeOutputOps = {
     "pd.feed_with_place",
     "builtin.combine",
@@ -78,7 +63,6 @@
                      const std::string& kernel_fn_name,
                      const phi::KernelKey& kernel_key) {
   if (UnchangeOutputOps.count(op->name())) {
->>>>>>> 9f988b67
     return false;
   }
   if (kernel_fn_name == "") {
@@ -88,31 +72,19 @@
     return false;
   }
 
-<<<<<<< HEAD
-  if (kernel_key.backend() == phi::Backend::GPUDNN) {
-    kernel_key.set_backend(phi::Backend::GPU);
-
-    if (phi::KernelFactory::Instance().HasKernel(kernel_fn_name, kernel_key)) {
-=======
   phi::KernelKey copy_kernel_key = kernel_key;
   if (copy_kernel_key.backend() == phi::Backend::GPUDNN) {
     copy_kernel_key.set_backend(phi::Backend::GPU);
 
     if (phi::KernelFactory::Instance().HasKernel(kernel_fn_name,
                                                  copy_kernel_key)) {
->>>>>>> 9f988b67
       return false;
     }
   }
 
-<<<<<<< HEAD
-  kernel_key.set_backend(phi::Backend::CPU);
-  if (phi::KernelFactory::Instance().HasKernel(kernel_fn_name, kernel_key)) {
-=======
   copy_kernel_key.set_backend(phi::Backend::CPU);
   if (phi::KernelFactory::Instance().HasKernel(kernel_fn_name,
                                                copy_kernel_key)) {
->>>>>>> 9f988b67
     return true;
   }
 
@@ -137,11 +109,7 @@
 ir::OpResult AddPlaceTransferOp(ir::OpResult in,
                                 ir::Type out_type,
                                 const phi::Place& src_place,
-<<<<<<< HEAD
-                                const phi::Place& tar_place,
-=======
                                 const phi::Place& dst_place,
->>>>>>> 9f988b67
                                 const phi::KernelKey& kernel_key,
                                 ir::Program* program) {
   ir::IrContext* ctx = ir::IrContext::Instance();
@@ -150,11 +118,7 @@
   ir::OpInfo op_info = ctx->GetRegisteredOpInfo(op_name);
 
   if ((src_place.GetType() == phi::AllocationType::CPU) &&
-<<<<<<< HEAD
-      (tar_place.GetType() == phi::AllocationType::GPU)) {
-=======
       (dst_place.GetType() == phi::AllocationType::GPU)) {
->>>>>>> 9f988b67
     auto copy_kernel_key = kernel_key;
     copy_kernel_key.set_backend(phi::Backend::GPU);
     std::unordered_map<std::string, ir::Attribute> op_attribute{
@@ -172,11 +136,7 @@
 
     return new_in;
   } else if ((src_place.GetType() == phi::AllocationType::GPU) &&
-<<<<<<< HEAD
-             (tar_place.GetType() == phi::AllocationType::CPU)) {
-=======
              (dst_place.GetType() == phi::AllocationType::CPU)) {
->>>>>>> 9f988b67
     auto copy_kernel_key = kernel_key;
     copy_kernel_key.set_backend(phi::Backend::GPU);
     std::unordered_map<std::string, ir::Attribute> op_attribute{
@@ -420,10 +380,7 @@
 
     auto kernel_key =
         GetKernelKey(*it, place, map_value_pair, op_info_parser.get());
-<<<<<<< HEAD
-
-=======
->>>>>>> 9f988b67
+
     VLOG(6) << "kernel type " << kernel_key;
 
     if (NeedFallBackCpu((*it), kernel_fn_str, kernel_key)) {
@@ -444,11 +401,7 @@
           kernel_fn_str, kernel_key);
       auto args_def = phi_kernel.args_def();
       auto output_defs = args_def.output_defs();
-<<<<<<< HEAD
-      if (!unchange_output_list.count((*it)->name())) {
-=======
       if (!UnchangeOutputOps.count((*it)->name())) {
->>>>>>> 9f988b67
         PADDLE_ENFORCE_EQ(
             (*it)->num_results(),
             output_defs.size(),
@@ -459,12 +412,7 @@
 
       for (size_t i = 0; i < (*it)->num_results(); ++i) {
         phi::Place out_place;
-<<<<<<< HEAD
-        if ((!unchange_output_list.count((*it)->name())) &&
-            phi_kernel.IsValid()) {
-=======
         if ((!UnchangeOutputOps.count((*it)->name())) && phi_kernel.IsValid()) {
->>>>>>> 9f988b67
           out_place = phi::TransToPhiPlace(output_defs[i].backend);
         } else {
           out_place = phi::TransToPhiPlace(kernel_key.backend());
@@ -550,11 +498,7 @@
         auto& kernel = phi::KernelFactory::Instance().SelectKernelWithGPUDNN(
             kernel_fn_str, kernel_key);
 
-<<<<<<< HEAD
-        if (kernel.IsValid() && (!unchange_output_list.count((*it)->name()))) {
-=======
         if (kernel.IsValid() && (!UnchangeOutputOps.count((*it)->name()))) {
->>>>>>> 9f988b67
           if (new_in_type.isa<dialect::AllocatedDenseTensorType>()) {
             // allocated type
             auto place =
