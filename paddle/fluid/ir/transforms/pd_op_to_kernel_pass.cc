--- conflicted
+++ resolved
@@ -209,7 +209,6 @@
   }
 }
 
-<<<<<<< HEAD
 ir::Type BuildOutputType(ir::Type type,
                          phi::Place place,
                          phi::DataType data_type,
@@ -248,7 +247,8 @@
     PADDLE_THROW(phi::errors::Unimplemented(
         "BuildOutputType only support DenseTensorType and SelectedRowsType"));
   }
-=======
+}
+
 phi::DataType GetKernelDataTypeByYamlInfo(
     const ir::Operation* op,
     const std::unordered_map<ir::Value, ir::OpResult>& map_value_pair,
@@ -391,7 +391,6 @@
   }
 
   return kernel_backend;
->>>>>>> 700bc8cd
 }
 
 phi::KernelKey GetKernelKey(
