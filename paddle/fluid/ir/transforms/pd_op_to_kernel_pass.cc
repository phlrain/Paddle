--- conflicted
+++ resolved
@@ -62,12 +62,9 @@
 const std::unordered_set<std::string> LegacyOpList = {
     "pd.fused_softmax_mask_upper_triangle",
     "pd.fused_softmax_mask_upper_triangle_grad",
-<<<<<<< HEAD
     "pd.fused_bn_add_activation_",
-    "pd.fused_bn_add_activation_grad"};
-=======
+    "pd.fused_bn_add_activation_grad",
     "pd.load_combine"};
->>>>>>> 353f0b69
 
 bool NeedFallBackCpu(const ir::Operation* op,
                      const std::string& kernel_fn_name,
