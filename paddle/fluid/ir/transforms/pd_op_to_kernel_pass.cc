--- conflicted
+++ resolved
@@ -49,19 +49,20 @@
     {"DataType::BOOL", phi::DataType::BOOL},
 };
 
-std::unordered_set<std::string> unchange_output_list = {"pd.feed_with_place",
-                                                        "builtin.combine",
-                                                        "builtin.slice",
-                                                        "pd.feed",
-                                                        "pd.fetch",
-                                                        "builtin.set_parameter",
-                                                        "builtin.get_parameter",
-                                                        "pd.shadow_output"};
+const std::unordered_set<std::string> UnchangeOutputOps = {
+    "pd.feed_with_place",
+    "builtin.combine",
+    "builtin.slice",
+    "pd.feed",
+    "pd.fetch",
+    "builtin.set_parameter",
+    "builtin.get_parameter",
+    "pd.shadow_output"};
 
 bool NeedFallBackCpu(const ir::Operation* op,
                      const std::string& kernel_fn_name,
-                     phi::KernelKey kernel_key) {
-  if (unchange_output_list.count(op->name())) {
+                     const phi::KernelKey& kernel_key) {
+  if (UnchangeOutputOps.count(op->name())) {
     return false;
   }
   if (kernel_fn_name == "") {
@@ -71,16 +72,19 @@
     return false;
   }
 
-  if (kernel_key.backend() == phi::Backend::GPUDNN) {
-    kernel_key.set_backend(phi::Backend::GPU);
-
-    if (phi::KernelFactory::Instance().HasKernel(kernel_fn_name, kernel_key)) {
+  phi::KernelKey copy_kernel_key = kernel_key;
+  if (copy_kernel_key.backend() == phi::Backend::GPUDNN) {
+    copy_kernel_key.set_backend(phi::Backend::GPU);
+
+    if (phi::KernelFactory::Instance().HasKernel(kernel_fn_name,
+                                                 copy_kernel_key)) {
       return false;
     }
   }
 
-  kernel_key.set_backend(phi::Backend::CPU);
-  if (phi::KernelFactory::Instance().HasKernel(kernel_fn_name, kernel_key)) {
+  copy_kernel_key.set_backend(phi::Backend::CPU);
+  if (phi::KernelFactory::Instance().HasKernel(kernel_fn_name,
+                                               copy_kernel_key)) {
     return true;
   }
 
@@ -105,7 +109,7 @@
 ir::OpResult AddPlaceTransferOp(ir::OpResult in,
                                 ir::Type out_type,
                                 const phi::Place& src_place,
-                                const phi::Place& tar_place,
+                                const phi::Place& dst_place,
                                 const phi::KernelKey& kernel_key,
                                 ir::Program* program) {
   ir::IrContext* ctx = ir::IrContext::Instance();
@@ -114,7 +118,7 @@
   ir::OpInfo op_info = ctx->GetRegisteredOpInfo(op_name);
 
   if ((src_place.GetType() == phi::AllocationType::CPU) &&
-      (tar_place.GetType() == phi::AllocationType::GPU)) {
+      (dst_place.GetType() == phi::AllocationType::GPU)) {
     auto copy_kernel_key = kernel_key;
     copy_kernel_key.set_backend(phi::Backend::GPU);
     std::unordered_map<std::string, ir::Attribute> op_attribute{
@@ -132,7 +136,7 @@
 
     return new_in;
   } else if ((src_place.GetType() == phi::AllocationType::GPU) &&
-             (tar_place.GetType() == phi::AllocationType::CPU)) {
+             (dst_place.GetType() == phi::AllocationType::CPU)) {
     auto copy_kernel_key = kernel_key;
     copy_kernel_key.set_backend(phi::Backend::GPU);
     std::unordered_map<std::string, ir::Attribute> op_attribute{
@@ -375,7 +379,6 @@
     }
 
     auto kernel_key =
-<<<<<<< HEAD
         GetKernelKey(*it, place, map_value_pair, op_info_parser.get());
     VLOG(6) << "kernel type " << kernel_key;
 
@@ -389,11 +392,6 @@
 
     // only for single output
     // need update new kernel key layout and data tyep
-=======
-        GetKernelKey(*it, place, map_value_pair, std::move(op_info_parser));
-
-    VLOG(6) << "kernel type " << kernel_key;
->>>>>>> 4aad9c69
 
     std::vector<ir::Type> op_output_types;
 
