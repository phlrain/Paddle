--- conflicted
+++ resolved
@@ -82,12 +82,8 @@
           fetch_var_names.resize(index + 1);
         }
 
-<<<<<<< HEAD
         fetch_var_names[index] = "ConstantFoldPrefix_" +
                                  (*it)
-=======
-        fetch_var_names[index] = (*it)
->>>>>>> 63b7fc80
                                      ->attributes()
                                      .at("name")
                                      .dyn_cast<ir::StrAttribute>()
