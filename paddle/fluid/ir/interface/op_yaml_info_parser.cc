--- conflicted
+++ resolved
@@ -50,17 +50,10 @@
 
 const std::string& OpYamlInfoParser::TensorAttrTypeName(
     const std::string& name) const {
-<<<<<<< HEAD
-  auto it = map_input_info_.find(name);
-
-  PADDLE_ENFORCE_NE(it,
-                    map_input_info_.end(),
-=======
   auto it = input_info_.find(name);
 
   PADDLE_ENFORCE_NE(it,
                     input_info_.end(),
->>>>>>> 5d40f2a2
                     phi::errors::NotFound("Not found [%s] in input map", name));
 
   PADDLE_ENFORCE_EQ(
@@ -70,11 +63,6 @@
   return it->second.type_name;
 }
 
-<<<<<<< HEAD
-const std::vector<std::string>& OpYamlInfoParser::InferMetaTensorParams()
-    const {
-  return vec_infer_meta_tensor_params_;
-=======
 const std::vector<std::string>& OpYamlInfoParser::TensorParams(
     bool is_kernel) const {
   if (is_kernel) {
@@ -82,7 +70,6 @@
   } else {
     return infer_meta_tensor_params_;
   }
->>>>>>> 5d40f2a2
 }
 const std::vector<std::string>& OpYamlInfoParser::AttrParams(
     bool is_kernel) const {
@@ -138,28 +125,16 @@
   auto runtime_info = std::get<3>(op_info_tuple_);
 
   for (auto& name : runtime_info.infer_meta_param) {
-<<<<<<< HEAD
-    if (map_name2id_.count(name) &&
-        !map_input_info_[name].is_mutable_attribute) {
-      vec_infer_meta_tensor_params_.push_back(name);
-=======
     if (name2id_.count(name) && !input_info_[name].is_mutable_attribute) {
       infer_meta_tensor_params_.push_back(name);
->>>>>>> 5d40f2a2
     } else {
       infer_meta_attr_params_.push_back(name);
     }
   }
 
   for (auto& name : runtime_info.kernel_param) {
-<<<<<<< HEAD
-    if (map_name2id_.count(name) &&
-        !map_input_info_[name].is_mutable_attribute) {
-      vec_kernel_fn_tensor_params_.push_back(name);
-=======
     if (name2id_.count(name) && !input_info_[name].is_mutable_attribute) {
       kernel_fn_tensor_params_.push_back(name);
->>>>>>> 5d40f2a2
     } else {
       kernel_fn_attr_params_.push_back(name);
     }
