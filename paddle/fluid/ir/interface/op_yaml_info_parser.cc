// Copyright (c) 2023 PaddlePaddle Authors. All Rights Reserved.
//
// Licensed under the Apache License, Version 2.0 (the "License");
// you may not use this file except in compliance with the License.
// You may obtain a copy of the License at
//
//     http://www.apache.org/licenses/LICENSE-2.0
//
// Unless required by applicable law or agreed to in writing, software
// distributed under the License is distributed on an "AS IS" BASIS,
// WITHOUT WARRANTIES OR CONDITIONS OF ANY KIND, either express or implied.
// See the License for the specific language governing permissions and
// limitations under the License.

#include "paddle/fluid/ir/interface/op_yaml_info_parser.h"

namespace paddle {
namespace dialect {

OpYamlInfoParser::OpYamlInfoParser(const OpInfoTuple& op_info_tuple)
    : op_info_tuple_(op_info_tuple) {
  parse();
}

bool OpYamlInfoParser::IsTensorAttribute(size_t index) const {
  PADDLE_ENFORCE_LT(
      index,
      InputInfo().size(),
      phi::errors::OutOfRange("Input index [%d] large than op input size [d]",
                              index,
                              InputInfo().size()));

  return InputInfo()[index].is_mutable_attribute;
}

size_t OpYamlInfoParser::InputTensorNumber() const {
  return input_tensor_number_;
}

const std::string& OpYamlInfoParser::AttrTypeName(
    const std::string& name) const {
  auto it = map_attr_info_.find(name);

  PADDLE_ENFORCE_NE(
      it,
      map_attr_info_.end(),
      phi::errors::NotFound("Not found [%s] in attribute map", name));
  return it->second.type_name;
}

const std::string& OpYamlInfoParser::TensorAttrTypeName(
    const std::string& name) const {
  auto it = map_input_info_.find(name);

  PADDLE_ENFORCE_NE(it,
                    map_input_info_.end(),
                    phi::errors::NotFound("Not found [%s] in input map", name));

  PADDLE_ENFORCE_EQ(
      it->second.is_mutable_attribute,
      true,
      phi::errors::PreconditionNotMet("[%s] MUST be a tensor attribute", name));
  return it->second.type_name;
}
<<<<<<< HEAD
const std::vector<std::string>& OpYamlInfoParser::TensorParams(
    bool is_kernel) const {
  if (is_kernel) {
    return vec_kernel_fn_tensor_params_;
  } else {
    return vec_infer_meta_tensor_params_;
  }
}
const std::vector<std::string>& OpYamlInfoParser::AttrParams(
    bool is_kernel) const {
  if (is_kernel) {
    return vec_kernel_fn_attr_params_;
  } else {
    return vec_infer_meta_attr_params_;
  }
}
=======
>>>>>>> f18d538b

const std::vector<std::string>& OpYamlInfoParser::InferMetaTensorParams()
    const {
  return vec_infer_meta_tensor_params_;
}
const std::vector<std::string>& OpYamlInfoParser::InferMetaAttrParams() const {
  return vec_infer_meta_attr_params_;
}
const std::vector<std::string>& OpYamlInfoParser::KernelFnTensorParams() const {
  return vec_kernel_fn_tensor_params_;
}
const std::vector<std::string>& OpYamlInfoParser::KernelFnAttrParams() const {
  return vec_kernel_fn_attr_params_;
}

const OpRunTimeInfo& OpYamlInfoParser::OpRuntimeInfo() const {
  return std::get<3>(op_info_tuple_);
}

const std::map<std::string, int>& OpYamlInfoParser::Name2Id() const {
  return map_name2id_;
}

void OpYamlInfoParser::parse() {
  auto input_info = std::get<0>(op_info_tuple_);

  int start_index = 0;

  for (size_t i = 0; i < input_info.size(); ++i) {
    map_name2id_[input_info[i].name] = start_index++;

    if (!input_info[i].is_mutable_attribute) {
      input_tensor_number_++;
    }

    map_input_info_[input_info[i].name] = input_info[i];
  }

  auto attribute_info = std::get<1>(op_info_tuple_);
  for (size_t i = 0; i < attribute_info.size(); ++i) {
    map_attr_info_[attribute_info[i].name] = attribute_info[i];
  }

  auto output_info = std::get<2>(op_info_tuple_);

  for (size_t i = 0; i < output_info.size(); ++i) {
    map_output_info_[output_info[i].name] = output_info[i];
  }

  auto runtime_info = std::get<3>(op_info_tuple_);

  for (auto& name : runtime_info.infer_meta_param) {
    if (map_name2id_.count(name) &&
        !map_input_info_[name].is_mutable_attribute) {
      vec_infer_meta_tensor_params_.push_back(name);
    } else {
      vec_infer_meta_attr_params_.push_back(name);
    }
  }

  for (auto& name : runtime_info.kernel_param) {
    if (map_name2id_.count(name) &&
        !map_input_info_[name].is_mutable_attribute) {
      vec_kernel_fn_tensor_params_.push_back(name);
    } else {
      vec_kernel_fn_attr_params_.push_back(name);
    }
  }
}

}  // namespace dialect
}  // namespace paddle<|MERGE_RESOLUTION|>--- conflicted
+++ resolved
@@ -62,7 +62,7 @@
       phi::errors::PreconditionNotMet("[%s] MUST be a tensor attribute", name));
   return it->second.type_name;
 }
-<<<<<<< HEAD
+
 const std::vector<std::string>& OpYamlInfoParser::TensorParams(
     bool is_kernel) const {
   if (is_kernel) {
@@ -79,8 +79,6 @@
     return vec_infer_meta_attr_params_;
   }
 }
-=======
->>>>>>> f18d538b
 
 const std::vector<std::string>& OpYamlInfoParser::InferMetaTensorParams()
     const {
