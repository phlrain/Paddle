// Copyright (c) 2023 PaddlePaddle Authors. All Rights Reserved.
//
// Licensed under the Apache License, Version 2.0 (the "License");
// you may not use this file except in compliance with the License.
// You may obtain a copy of the License at
//
//     http://www.apache.org/licenses/LICENSE-2.0
//
// Unless required by applicable law or agreed to in writing, software
// distributed under the License is distributed on an "AS IS" BASIS,
// WITHOUT WARRANTIES OR CONDITIONS OF ANY KIND, either express or implied.
// See the License for the specific language governing permissions and
// limitations under the License.

#pragma once

#include "paddle/fluid/ir/interface/op_yaml_info.h"

namespace paddle {
namespace dialect {

class OpYamlInfoParser {
 public:
  OpYamlInfoParser() = delete;

  explicit OpYamlInfoParser(const OpInfoTuple& op_info_tuple);

  bool IsTensorAttribute(size_t index) const;
  size_t InputTensorNumber() const;

  const std::string& AttrTypeName(const std::string& name) const;
  const std::string& TensorAttrTypeName(const std::string& name) const;

<<<<<<< HEAD
  const std::vector<std::string>& InferMetaTensorParams() const;
  const std::vector<std::string>& InferMetaAttrParams() const;
  const std::vector<std::string>& KernelFnTensorParams() const;
  const std::vector<std::string>& KernelFnAttrParams() const;
=======
  const std::vector<std::string>& TensorParams(bool is_kernel = false) const;
  const std::vector<std::string>& AttrParams(bool is_kernel = false) const;
>>>>>>> 5d40f2a2
  const OpRunTimeInfo& OpRuntimeInfo() const;
  const std::map<std::string, int>& Name2Id() const;

 private:
  void parse();
  inline const std::vector<OpInputInfo>& InputInfo() const {
    return std::get<0>(op_info_tuple_);
  }

  OpInfoTuple op_info_tuple_;

  std::map<std::string, int> name2id_;

  std::map<std::string, OpInputInfo> input_info_;
  std::map<std::string, OpAttributeInfo> attr_info_;
  std::map<std::string, OpOutputInfo> output_info_;

  std::vector<std::string> infer_meta_tensor_params_;
  std::vector<std::string> infer_meta_attr_params_;
  std::vector<std::string> kernel_fn_tensor_params_;
  std::vector<std::string> kernel_fn_attr_params_;

  int input_tensor_number_{0};
};

}  // namespace dialect
}  // namespace paddle<|MERGE_RESOLUTION|>--- conflicted
+++ resolved
@@ -31,15 +31,9 @@
   const std::string& AttrTypeName(const std::string& name) const;
   const std::string& TensorAttrTypeName(const std::string& name) const;
 
-<<<<<<< HEAD
-  const std::vector<std::string>& InferMetaTensorParams() const;
-  const std::vector<std::string>& InferMetaAttrParams() const;
-  const std::vector<std::string>& KernelFnTensorParams() const;
-  const std::vector<std::string>& KernelFnAttrParams() const;
-=======
   const std::vector<std::string>& TensorParams(bool is_kernel = false) const;
   const std::vector<std::string>& AttrParams(bool is_kernel = false) const;
->>>>>>> 5d40f2a2
+
   const OpRunTimeInfo& OpRuntimeInfo() const;
   const std::map<std::string, int>& Name2Id() const;
 
