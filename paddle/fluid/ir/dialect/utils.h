// Copyright (c) 2023 PaddlePaddle Authors. All Rights Reserved.
//
// Licensed under the Apache License, Version 2.0 (the "License");
// you may not use this file except in compliance with the License.
// You may obtain a copy of the License at
//
//     http://www.apache.org/licenses/LICENSE-2.0
//
// Unless required by applicable law or agreed to in writing, software
// distributed under the License is distributed on an "AS IS" BASIS,
// WITHOUT WARRANTIES OR CONDITIONS OF ANY KIND, either express or implied.
// See the License for the specific language governing permissions and
// limitations under the License.

#pragma once

#include "paddle/fluid/framework/convert_utils.h"
#include "paddle/fluid/framework/data_type.h"
#include "paddle/fluid/ir/dialect/pd_type_storage.h"
#include "paddle/ir/core/builtin_attribute.h"
#include "paddle/ir/core/builtin_type.h"
#include "paddle/phi/common/scalar.h"
#include "paddle/phi/core/dense_tensor.h"

namespace paddle {
namespace dialect {
// TODO(zhangbo): The builtin type needs to cover all data types of
// phi::DataType.
static inline phi::DataType TransToPhiDataType(ir::Type dtype) {
  if (dtype.isa<ir::Float16Type>()) {
    return phi::DataType::FLOAT16;
  } else if (dtype.isa<ir::Float32Type>()) {
    return phi::DataType::FLOAT32;
  } else if (dtype.isa<ir::Float64Type>()) {
    return phi::DataType::FLOAT64;
  } else if (dtype.isa<ir::Int16Type>()) {
    return phi::DataType::INT16;
  } else if (dtype.isa<ir::Int32Type>()) {
    return phi::DataType::INT32;
  } else if (dtype.isa<ir::Int64Type>()) {
    return phi::DataType::INT64;
  } else {
    PADDLE_THROW(phi::errors::Unimplemented(
        "Unsupported ir data type when casting it into "
        "phi data type."));
  }
}

static inline ir::Type TransToIrDataType(phi::DataType dtype,
                                         ir::IrContext *ctx = nullptr) {
  if (ctx == nullptr) {
    ctx = ir::IrContext::Instance();
  }
  switch (dtype) {
    case phi::DataType::FLOAT16:
      return ir::Float16Type::get(ctx);
    case phi::DataType::FLOAT32:
      return ir::Float32Type::get(ctx);
    case phi::DataType::FLOAT64:
      return ir::Float64Type::get(ctx);
    case phi::DataType::INT16:
      return ir::Int16Type::get(ctx);
    case phi::DataType::INT32:
      return ir::Int32Type::get(ctx);
    case phi::DataType::INT64:
      return ir::Int64Type::get(ctx);
    default:
      PADDLE_THROW(phi::errors::Unimplemented(
          "Unsupported phi data type `%s` when casting it into "
          "ir data type.",
          dtype));
  }
}

static inline ir::Attribute TransToIrAttribute(phi::Scalar scalar,
                                               ir::IrContext *ctx = nullptr) {
  if (ctx == nullptr) {
    ctx = ir::IrContext::Instance();
  }
  switch (scalar.dtype()) {
    case phi::DataType::FLOAT32:
      return ir::FloatAttribute::get(ctx, scalar.to<float>());
    case phi::DataType::FLOAT64:
      return ir::DoubleAttribute::get(ctx, scalar.to<double>());
    case phi::DataType::INT32:
      return ir::Int32Attribute::get(ctx, scalar.to<int32_t>());
    case phi::DataType::INT64:
      return ir::Int64Attribute::get(ctx, scalar.to<int64_t>());
    case phi::DataType::BOOL:
      return ir::BoolAttribute::get(ctx, scalar.to<bool>());
    default:
      PADDLE_THROW(phi::errors::Unimplemented(
          "Unsupported phi data type `%s` when casting it into "
          "ir attribute.",
          scalar.dtype()));
  }
}

struct OpInputInfo {
  std::string name;
  std::string type_name;
  bool optional = false;
  bool no_need_buffer = false;
  bool is_mutable_attribute = false;
  OpInputInfo(std::string name,
              std::string type_name,
              bool optional,
              bool no_need_buffer,
              bool is_mutable_attribute)
      : name(name),
        type_name(type_name),
        optional(optional),
        no_need_buffer(no_need_buffer),
        is_mutable_attribute(is_mutable_attribute) {}
};

struct OpOutputInfo {
  std::string name;
  std::string type_name;
  bool optional = false;
  bool intermediate = false;
  OpOutputInfo(std::string name,
               std::string type_name,
               bool optional,
               bool intermediate)
      : name(name),
        type_name(type_name),
        optional(optional),
        intermediate(intermediate) {}
};

struct OpAttributeInfo {
  std::string name;
  std::string type_name;
  std::string data_type;
  OpAttributeInfo(std::string name,
                  std::string type_name,
                  std::string data_type)
      : name(name), type_name(type_name), data_type(data_type) {}
};

struct OpRunTimeInfo {
  std::string infer_meta_func;
  std::vector<std::string> infer_meta_param;
  std::vector<std::string> kernel_func;
  std::vector<std::string> kernel_param;
<<<<<<< HEAD
  std::vector<std::string> kernel_key_dtype;
=======
  std::vector<std::pair<std::string, std::string>> inplace;
  std::vector<std::pair<std::string, std::string>> view;
>>>>>>> 2ddd0473
  OpRunTimeInfo(std::string infer_meta_func,
                std::vector<std::string> infer_meta_param,
                std::vector<std::string> kernel_func,
                std::vector<std::string> kernel_param,
<<<<<<< HEAD
                std::vector<std::string> dtype)
=======
                std::vector<std::pair<std::string, std::string>> inplace,
                std::vector<std::pair<std::string, std::string>> view)
>>>>>>> 2ddd0473
      : infer_meta_func(infer_meta_func),
        infer_meta_param(infer_meta_param),
        kernel_func(kernel_func),
        kernel_param(kernel_param),
<<<<<<< HEAD
        kernel_key_dtype(dtype) {}
=======
        inplace(inplace),
        view(view) {}
>>>>>>> 2ddd0473
};

}  // namespace dialect
}  // namespace paddle<|MERGE_RESOLUTION|>--- conflicted
+++ resolved
@@ -144,32 +144,23 @@
   std::vector<std::string> infer_meta_param;
   std::vector<std::string> kernel_func;
   std::vector<std::string> kernel_param;
-<<<<<<< HEAD
   std::vector<std::string> kernel_key_dtype;
-=======
   std::vector<std::pair<std::string, std::string>> inplace;
   std::vector<std::pair<std::string, std::string>> view;
->>>>>>> 2ddd0473
   OpRunTimeInfo(std::string infer_meta_func,
                 std::vector<std::string> infer_meta_param,
                 std::vector<std::string> kernel_func,
                 std::vector<std::string> kernel_param,
-<<<<<<< HEAD
-                std::vector<std::string> dtype)
-=======
+                std::vector<std::string> dtype,
                 std::vector<std::pair<std::string, std::string>> inplace,
                 std::vector<std::pair<std::string, std::string>> view)
->>>>>>> 2ddd0473
       : infer_meta_func(infer_meta_func),
         infer_meta_param(infer_meta_param),
         kernel_func(kernel_func),
         kernel_param(kernel_param),
-<<<<<<< HEAD
-        kernel_key_dtype(dtype) {}
-=======
+        kernel_key_dtype(dtype),
         inplace(inplace),
         view(view) {}
->>>>>>> 2ddd0473
 };
 
 }  // namespace dialect
