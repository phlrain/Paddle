// Copyright (c) 2023 PaddlePaddle Authors. All Rights Reserved.
//
// Licensed under the Apache License, Version 2.0 (the "License");
// you may not use this file except in compliance with the License.
// You may obtain a copy of the License at
//
//     http://www.apache.org/licenses/LICENSE-2.0
//
// Unless required by applicable law or agreed to in writing, software
// distributed under the License is distributed on an "AS IS" BASIS,
// WITHOUT WARRANTIES OR CONDITIONS OF ANY KIND, either express or implied.
// See the License for the specific language governing permissions and
// limitations under the License.

#pragma once

#include "paddle/fluid/framework/convert_utils.h"
#include "paddle/fluid/framework/data_type.h"
#include "paddle/fluid/ir/dialect/pd_type_storage.h"
#include "paddle/ir/core/builtin_attribute.h"
#include "paddle/ir/core/builtin_type.h"
#include "paddle/phi/common/scalar.h"
#include "paddle/phi/core/dense_tensor.h"

namespace paddle {
namespace dialect {
// TODO(zhangbo): The builtin type needs to cover all data types of
// phi::DataType.
static inline phi::DataType TransToPhiDataType(ir::Type dtype) {
  if (dtype.isa<ir::Float16Type>()) {
    return phi::DataType::FLOAT16;
  } else if (dtype.isa<ir::Float32Type>()) {
    return phi::DataType::FLOAT32;
  } else if (dtype.isa<ir::Float64Type>()) {
    return phi::DataType::FLOAT64;
  } else if (dtype.isa<ir::Int16Type>()) {
    return phi::DataType::INT16;
  } else if (dtype.isa<ir::Int32Type>()) {
    return phi::DataType::INT32;
  } else if (dtype.isa<ir::Int64Type>()) {
    return phi::DataType::INT64;
  } else {
    PADDLE_THROW(phi::errors::Unimplemented(
        "Unsupported ir data type when casting it into "
        "phi data type."));
  }
}

static inline ir::Type TransToIrDataType(phi::DataType dtype,
                                         ir::IrContext *ctx = nullptr) {
  if (ctx == nullptr) {
    ctx = ir::IrContext::Instance();
  }
  switch (dtype) {
    case phi::DataType::FLOAT16:
      return ir::Float16Type::get(ctx);
    case phi::DataType::FLOAT32:
      return ir::Float32Type::get(ctx);
    case phi::DataType::FLOAT64:
      return ir::Float64Type::get(ctx);
    case phi::DataType::INT16:
      return ir::Int16Type::get(ctx);
    case phi::DataType::INT32:
      return ir::Int32Type::get(ctx);
    case phi::DataType::INT64:
      return ir::Int64Type::get(ctx);
    default:
      PADDLE_THROW(phi::errors::Unimplemented(
          "Unsupported phi data type `%s` when casting it into "
          "ir data type.",
          dtype));
  }
}

static inline ir::Attribute TransToIrAttribute(phi::Scalar scalar,
                                               ir::IrContext *ctx = nullptr) {
  if (ctx == nullptr) {
    ctx = ir::IrContext::Instance();
  }
  switch (scalar.dtype()) {
    case phi::DataType::FLOAT32:
      return ir::FloatAttribute::get(ctx, scalar.to<float>());
    case phi::DataType::FLOAT64:
      return ir::DoubleAttribute::get(ctx, scalar.to<double>());
    case phi::DataType::INT32:
      return ir::Int32Attribute::get(ctx, scalar.to<int32_t>());
    case phi::DataType::INT64:
      return ir::Int64Attribute::get(ctx, scalar.to<int64_t>());
    case phi::DataType::BOOL:
      return ir::BoolAttribute::get(ctx, scalar.to<bool>());
    default:
      PADDLE_THROW(phi::errors::Unimplemented(
          "Unsupported phi data type `%s` when casting it into "
          "ir attribute.",
          scalar.dtype()));
  }
}

struct OpInputInfo {
  std::string name;
  std::string type_name;
  bool optional = false;
  bool no_need_buffer = false;
  bool is_mutable_attribute = false;
  OpInputInfo(std::string name,
              std::string type_name,
              bool optional,
              bool no_need_buffer,
              bool is_mutable_attribute)
      : name(name),
        type_name(type_name),
        optional(optional),
        no_need_buffer(no_need_buffer),
        is_mutable_attribute(is_mutable_attribute) {}
};

struct OpOutputInfo {
  std::string name;
  std::string type_name;
  bool optional = false;
  bool intermediate = false;
  OpOutputInfo(std::string name,
               std::string type_name,
               bool optional,
               bool intermediate)
      : name(name),
        type_name(type_name),
        optional(optional),
        intermediate(intermediate) {}
};

struct OpAttributeInfo {
  std::string name;
  std::string type_name;
  std::string data_type;
  OpAttributeInfo(std::string name,
                  std::string type_name,
                  std::string data_type)
      : name(name), type_name(type_name), data_type(data_type) {}
};

struct OpRunTimeInfo {
  std::string infer_meta_func;
  std::vector<std::string> infer_meta_param;
  std::vector<std::string> kernel_func;
  std::vector<std::string> kernel_param;
<<<<<<< HEAD
  std::vector<std::string> kernel_key_dtype;
=======
  std::vector<std::pair<std::string, std::string>> inplace;
  std::vector<std::pair<std::string, std::string>> view;
>>>>>>> 5b97278e
  OpRunTimeInfo(std::string infer_meta_func,
                std::vector<std::string> infer_meta_param,
                std::vector<std::string> kernel_func,
                std::vector<std::string> kernel_param,
<<<<<<< HEAD
                std::vector<std::string> dtype)
=======
                std::vector<std::pair<std::string, std::string>> inplace,
                std::vector<std::pair<std::string, std::string>> view)
>>>>>>> 5b97278e
      : infer_meta_func(infer_meta_func),
        infer_meta_param(infer_meta_param),
        kernel_func(kernel_func),
        kernel_param(kernel_param),
<<<<<<< HEAD
        kernel_key_dtype(dtype) {}
=======
        inplace(inplace),
        view(view) {}
>>>>>>> 5b97278e
};

}  // namespace dialect
}  // namespace paddle<|MERGE_RESOLUTION|>--- conflicted
+++ resolved
@@ -144,32 +144,22 @@
   std::vector<std::string> infer_meta_param;
   std::vector<std::string> kernel_func;
   std::vector<std::string> kernel_param;
-<<<<<<< HEAD
   std::vector<std::string> kernel_key_dtype;
-=======
   std::vector<std::pair<std::string, std::string>> inplace;
   std::vector<std::pair<std::string, std::string>> view;
->>>>>>> 5b97278e
   OpRunTimeInfo(std::string infer_meta_func,
                 std::vector<std::string> infer_meta_param,
                 std::vector<std::string> kernel_func,
                 std::vector<std::string> kernel_param,
-<<<<<<< HEAD
                 std::vector<std::string> dtype)
-=======
                 std::vector<std::pair<std::string, std::string>> inplace,
                 std::vector<std::pair<std::string, std::string>> view)
->>>>>>> 5b97278e
       : infer_meta_func(infer_meta_func),
         infer_meta_param(infer_meta_param),
         kernel_func(kernel_func),
         kernel_param(kernel_param),
-<<<<<<< HEAD
         kernel_key_dtype(dtype) {}
-=======
-        inplace(inplace),
-        view(view) {}
->>>>>>> 5b97278e
+  inplace(inplace), view(view) {}
 };
 
 }  // namespace dialect
