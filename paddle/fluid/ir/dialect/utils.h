// Copyright (c) 2023 PaddlePaddle Authors. All Rights Reserved.
//
// Licensed under the Apache License, Version 2.0 (the "License");
// you may not use this file except in compliance with the License.
// You may obtain a copy of the License at
//
//     http://www.apache.org/licenses/LICENSE-2.0
//
// Unless required by applicable law or agreed to in writing, software
// distributed under the License is distributed on an "AS IS" BASIS,
// WITHOUT WARRANTIES OR CONDITIONS OF ANY KIND, either express or implied.
// See the License for the specific language governing permissions and
// limitations under the License.

#pragma once

#include "paddle/fluid/framework/convert_utils.h"
#include "paddle/fluid/framework/data_type.h"
#include "paddle/fluid/ir/dialect/pd_type_storage.h"
#include "paddle/ir/core/builtin_attribute.h"
#include "paddle/ir/core/builtin_type.h"
#include "paddle/phi/common/scalar.h"

namespace paddle {
namespace dialect {
// TODO(zhangbo): The builtin type needs to cover all data types of
// phi::DataType.
static inline phi::DataType TransToPhiDataType(ir::Type dtype) {
  if (dtype.isa<ir::BFloat16Type>()) {
    return phi::DataType::BFLOAT16;
  } else if (dtype.isa<ir::Float16Type>()) {
    return phi::DataType::FLOAT16;
  } else if (dtype.isa<ir::Float32Type>()) {
    return phi::DataType::FLOAT32;
  } else if (dtype.isa<ir::Float64Type>()) {
    return phi::DataType::FLOAT64;
  } else if (dtype.isa<ir::UInt8Type>()) {
    return phi::DataType::UINT8;
  } else if (dtype.isa<ir::Int8Type>()) {
    return phi::DataType::INT8;
  } else if (dtype.isa<ir::Int16Type>()) {
    return phi::DataType::INT16;
  } else if (dtype.isa<ir::Int32Type>()) {
    return phi::DataType::INT32;
  } else if (dtype.isa<ir::Int64Type>()) {
    return phi::DataType::INT64;
  } else if (dtype.isa<ir::BoolType>()) {
    return phi::DataType::BOOL;
<<<<<<< HEAD
=======
  } else if (dtype.isa<ir::Complex64Type>()) {
    return phi::DataType::COMPLEX64;
  } else if (dtype.isa<ir::Complex128Type>()) {
    return phi::DataType::COMPLEX128;
>>>>>>> af96d1e8
  } else {
    PADDLE_THROW(phi::errors::Unimplemented(
        "Unsupported ir data type when casting it into "
        "phi data type."));
  }
}

static inline ir::Type TransToIrDataType(phi::DataType dtype,
                                         ir::IrContext *ctx = nullptr) {
  if (ctx == nullptr) {
    ctx = ir::IrContext::Instance();
  }
  switch (dtype) {
    case phi::DataType::BFLOAT16:
      return ir::BFloat16Type::get(ctx);
    case phi::DataType::FLOAT16:
      return ir::Float16Type::get(ctx);
    case phi::DataType::FLOAT32:
      return ir::Float32Type::get(ctx);
    case phi::DataType::FLOAT64:
      return ir::Float64Type::get(ctx);
    case phi::DataType::UINT8:
      return ir::UInt8Type::get(ctx);
<<<<<<< HEAD
=======
    case phi::DataType::INT8:
      return ir::Int8Type::get(ctx);
>>>>>>> af96d1e8
    case phi::DataType::INT16:
      return ir::Int16Type::get(ctx);
    case phi::DataType::INT32:
      return ir::Int32Type::get(ctx);
    case phi::DataType::INT64:
      return ir::Int64Type::get(ctx);
    case phi::DataType::BOOL:
      return ir::BoolType::get(ctx);
    case phi::DataType::COMPLEX64:
      return ir::Complex64Type::get(ctx);
    case phi::DataType::COMPLEX128:
      return ir::Complex128Type::get(ctx);
    default:
      PADDLE_THROW(phi::errors::Unimplemented(
          "Unsupported phi data type `%s` when casting it into "
          "ir data type.",
          dtype));
  }
}

static inline ir::Attribute TransToIrAttribute(phi::Scalar scalar,
                                               ir::IrContext *ctx = nullptr) {
  if (ctx == nullptr) {
    ctx = ir::IrContext::Instance();
  }
  switch (scalar.dtype()) {
    case phi::DataType::FLOAT32:
      return ir::FloatAttribute::get(ctx, scalar.to<float>());
    case phi::DataType::FLOAT64:
      return ir::DoubleAttribute::get(ctx, scalar.to<double>());
    case phi::DataType::INT32:
      return ir::Int32Attribute::get(ctx, scalar.to<int32_t>());
    case phi::DataType::INT64:
      return ir::Int64Attribute::get(ctx, scalar.to<int64_t>());
    case phi::DataType::BOOL:
      return ir::BoolAttribute::get(ctx, scalar.to<bool>());
    default:
      PADDLE_THROW(phi::errors::Unimplemented(
          "Unsupported phi data type `%s` when casting it into "
          "ir attribute.",
          scalar.dtype()));
  }
}

}  // namespace dialect
}  // namespace paddle<|MERGE_RESOLUTION|>--- conflicted
+++ resolved
@@ -46,13 +46,10 @@
     return phi::DataType::INT64;
   } else if (dtype.isa<ir::BoolType>()) {
     return phi::DataType::BOOL;
-<<<<<<< HEAD
-=======
   } else if (dtype.isa<ir::Complex64Type>()) {
     return phi::DataType::COMPLEX64;
   } else if (dtype.isa<ir::Complex128Type>()) {
     return phi::DataType::COMPLEX128;
->>>>>>> af96d1e8
   } else {
     PADDLE_THROW(phi::errors::Unimplemented(
         "Unsupported ir data type when casting it into "
@@ -76,11 +73,8 @@
       return ir::Float64Type::get(ctx);
     case phi::DataType::UINT8:
       return ir::UInt8Type::get(ctx);
-<<<<<<< HEAD
-=======
     case phi::DataType::INT8:
       return ir::Int8Type::get(ctx);
->>>>>>> af96d1e8
     case phi::DataType::INT16:
       return ir::Int16Type::get(ctx);
     case phi::DataType::INT32:
