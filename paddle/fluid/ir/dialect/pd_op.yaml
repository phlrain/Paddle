- name: add_n_
  inputs:
  - typename: Tensor[]
    name: inputs
    optional: false
    no_need_buffer: false
    data_transform: {}
  attrs: []
  outputs:
  - {typename: Tensor, name: out, optional: false, intermediate: false}
  no_need_buffer: null
  data_transform: null
  invoke: {func: add_n_impl, args: inputs}
  backward: add_n_grad

- name: assert
  inputs:
  - typename: Tensor
    name: cond
    optional: false
    no_need_buffer: false
    data_transform: {}
  - typename: Tensor[]
    name: data
    optional: false
    no_need_buffer: false
    data_transform: {}
  attrs:
  - {typename: 'int64_t', name: summarize, default_value: '-1'}
  outputs: []
  no_need_buffer: null
  data_transform: null
  inplace: null
  backward: null

- name: embedding_grad_sparse
  inputs:
  - typename: Tensor
    name: x
    optional: false
    no_need_buffer: false
    data_transform: {}
  - typename: Tensor
    name: weight
    optional: false
    no_need_buffer: false
    data_transform: {}
  - typename: Tensor
    name: out_grad
    optional: false
    no_need_buffer: false
    data_transform: {}
  attrs:
<<<<<<< HEAD
  - {typename: int64_t, name: padding_idx, default_value: '-1'}
  - {typename: bool, name: sparse, default_value: 'false'}
=======
  - {typename: str, name: name}
  - {typename: int, name: col}
>>>>>>> e5d08611
  outputs:
  - {typename: SelectedRows, name: weight_grad, optional: false, intermediate: false}
  no_need_buffer: null
  data_transform: null
  infer_meta:
    func: UnchangedInferMeta
    param: [weight]
  kernel:
    func: [embedding_grad_sparse]
    param: [x, weight, out_grad, padding_idx, sparse]
    backend: null
    layout: null
    data_type:
      ordered: false
      candidates: [weight]
      to_complex_flag: [false]
    dispatch: {embedding_grad_sparse: null}
    force_backend: null
  inplace: null
  view: null
  backward: null

- name: feed
  inputs: []
  attrs:
  - {typename: str, name: name}
  - {typename: int, name: col}
  outputs:
  - {typename: Tensor, name: out, optional: false, intermediate: false}
  no_need_buffer: null
  data_transform: null
  inplace: null
  backward: null

- name: lod_array_length
  inputs:
  - typename: Tensor[]
    name: x
    optional: false
    no_need_buffer: false
    data_transform: {}
  attrs: []
  outputs:
  - {typename: 'Tensor', name: out, optional: false, intermediate: false}
  no_need_buffer: null
  data_transform: null

- name: fetch
  inputs:
  - typename: Tensor
    name: x
    optional: false
    no_need_buffer: false
    data_transform: {}
  attrs:
  - {typename: str, name: name}
  outputs:
    - {typename: Tensor, name: out, optional: false, intermediate: false}
  no_need_buffer: null
  data_transform: null
  infer_meta:
    func: UnchangedInferMeta
    param: [x]
  kernel:
    func: [fetch]
    param: [x]
    backend: null
    layout: null
    data_type: null
    dispatch: {fetch: null}
    force_backend: null
  inplace: null
  backward: null

- name: print
  inputs:
  - typename: Tensor
    name: in
    optional: false
    no_need_buffer: false
    data_transform: {}
  attrs:
  - {typename: 'int', name: first_n}
  - {typename: 'str', name: message}
  - {typename: 'int', name: summarize}
  - {typename: 'bool', name: print_tensor_name, default_value: 'true'}
  - {typename: 'bool', name: print_tensor_type, default_value: 'true'}
  - {typename: 'bool', name: print_tensor_shape, default_value: 'true'}
  - {typename: 'bool', name: print_tensor_layout, default_value: 'true'}
  - {typename: 'bool', name: print_tensor_lod, default_value: 'true'}
  - {typename: 'str', name: print_phase, default_value: 'BOTH'}
  - {typename: 'bool', name: is_forward, default_value: 'true'}
  outputs:
    - typename: Tensor
      name: out
      optional: false
      no_need_buffer: false
      data_transform: {}
  no_need_buffer: null
  data_transform: null
  inplace: null
  backward: null

- name: py_func_
  inputs:
  -  {typename: 'Tensor', name: x, optional: false, no_need_buffer: false, data_transform: {}}
  attrs:
  - {typename: 'int', name: forward_callable_id, default_value: '0'}
  - {typename: 'int', name: backward_callable_id, default_value: '-1'}
  - {typename: 'str[]', name: backward_skip_vars, default_value: '{}'}
  outputs:
  - {typename: 'Tensor', name: out, optional: false, intermediate: false}
  no_need_buffer: null
  data_transform: null

- name: share_buffer_
  inputs:
  - typename: Tensor[]
    name: x
    optional: false
    no_need_buffer: false
    data_transform: {}
  attrs:
  - {typename: 'bool[]', name: share_dims_and_dtype, default_value: '{}'}
  outputs:
  - {typename: 'Tensor[]', name: out, size: x.size(), optional: false, intermediate: false}
  - {typename: 'Tensor[]', name: xout, size: x.size(), optional: false, intermediate: false}
  no_need_buffer: null
  data_transform: null
  inplace: null
  backward: null

- name: write_to_array
  inputs:
  - typename: Tensor
    name: i
    optional: false
    no_need_buffer: false
    data_transform: {}
  - typename: Tensor
    name: x
    optional: false
    no_need_buffer: false
    data_transform: {}
  attrs: []
  outputs:
  - {typename: 'Tensor[]', name: out, optional: false, intermediate: false}
  no_need_buffer: null
  data_transform: null
  backward: write_to_array_grad<|MERGE_RESOLUTION|>--- conflicted
+++ resolved
@@ -1,3 +1,108 @@
+- name: feed
+  inputs: []
+  attrs:
+  - {typename: str, name: name}
+  - {typename: int, name: col}
+  outputs:
+  - {typename: Tensor, name: out, optional: false, intermediate: false}
+  no_need_buffer: null
+  data_transform: null
+  inplace: null
+  backward: null
+- name: fetch
+  inputs:
+  - typename: Tensor
+    name: x
+    optional: false
+    no_need_buffer: false
+    data_transform: {}
+  attrs:
+  - {typename: str, name: name}
+  - {typename: int, name: col}
+  outputs:
+    - {typename: Tensor, name: out, optional: false, intermediate: false}
+  no_need_buffer: null
+  data_transform: null
+  infer_meta:
+    func: UnchangedInferMeta
+    param: [x]
+  kernel:
+    func: [fetch]
+    param: [x]
+    backend: null
+    layout: null
+    data_type: null
+    dispatch: {fetch: null}
+    force_backend: null
+  inplace: null
+  backward: null
+
+- name: share_buffer_
+  inputs:
+  - typename: Tensor[]
+    name: x
+    optional: false
+    no_need_buffer: false
+    data_transform: {}
+  attrs:
+  - {typename: 'bool[]', name: share_dims_and_dtype, default_value: '{}'}
+  outputs:
+  - {typename: 'Tensor[]', name: out, size: x.size(), optional: false, intermediate: false}
+  - {typename: 'Tensor[]', name: xout, size: x.size(), optional: false, intermediate: false}
+  no_need_buffer: null
+  data_transform: null
+  inplace: null
+  backward: null
+
+- name: assert
+  inputs:
+  - typename: Tensor
+    name: cond
+    optional: false
+    no_need_buffer: false
+    data_transform: {}
+  - typename: Tensor[]
+    name: data
+    optional: false
+    no_need_buffer: false
+    data_transform: {}
+  attrs:
+  - {typename: 'int64_t', name: summarize, default_value: '-1'}
+  outputs: []
+  no_need_buffer: null
+  data_transform: null
+  inplace: null
+  backward: null
+
+- name: print
+  inputs:
+  - typename: Tensor
+    name: in
+    optional: false
+    no_need_buffer: false
+    data_transform: {}
+  attrs:
+  - {typename: 'int', name: first_n}
+  - {typename: 'str', name: message}
+  - {typename: 'int', name: summarize}
+  - {typename: 'bool', name: print_tensor_name, default_value: 'true'}
+  - {typename: 'bool', name: print_tensor_type, default_value: 'true'}
+  - {typename: 'bool', name: print_tensor_shape, default_value: 'true'}
+  - {typename: 'bool', name: print_tensor_layout, default_value: 'true'}
+  - {typename: 'bool', name: print_tensor_lod, default_value: 'true'}
+  - {typename: 'str', name: print_phase, default_value: 'BOTH'}
+  - {typename: 'bool', name: is_forward, default_value: 'true'}
+  outputs:
+    - typename: Tensor
+      name: out
+      optional: false
+      no_need_buffer: false
+      data_transform: {}
+  no_need_buffer: null
+  data_transform: null
+  inplace: null
+  backward: null
+
 - name: add_n_
   inputs:
   - typename: Tensor[]
@@ -13,25 +118,49 @@
   invoke: {func: add_n_impl, args: inputs}
   backward: add_n_grad
 
-- name: assert
-  inputs:
-  - typename: Tensor
-    name: cond
-    optional: false
-    no_need_buffer: false
-    data_transform: {}
-  - typename: Tensor[]
-    name: data
-    optional: false
-    no_need_buffer: false
-    data_transform: {}
-  attrs:
-  - {typename: 'int64_t', name: summarize, default_value: '-1'}
-  outputs: []
-  no_need_buffer: null
-  data_transform: null
-  inplace: null
-  backward: null
+- name: write_to_array
+  inputs:
+  - typename: Tensor
+    name: i
+    optional: false
+    no_need_buffer: false
+    data_transform: {}
+  - typename: Tensor
+    name: x
+    optional: false
+    no_need_buffer: false
+    data_transform: {}
+  attrs: []
+  outputs:
+  - {typename: 'Tensor[]', name: out, optional: false, intermediate: false}
+  no_need_buffer: null
+  data_transform: null
+  backward: write_to_array_grad
+
+- name: lod_array_length
+  inputs:
+  - typename: Tensor[]
+    name: x
+    optional: false
+    no_need_buffer: false
+    data_transform: {}
+  attrs: []
+  outputs:
+  - {typename: 'Tensor', name: out, optional: false, intermediate: false}
+  no_need_buffer: null
+  data_transform: null
+
+- name: py_func_
+  inputs:
+  -  {typename: 'Tensor', name: x, optional: false, no_need_buffer: false, data_transform: {}}
+  attrs:
+  - {typename: 'int', name: forward_callable_id, default_value: '0'}
+  - {typename: 'int', name: backward_callable_id, default_value: '-1'}
+  - {typename: 'str[]', name: backward_skip_vars, default_value: '{}'}
+  outputs:
+  - {typename: 'Tensor', name: out, optional: false, intermediate: false}
+  no_need_buffer: null
+  data_transform: null
 
 - name: embedding_grad_sparse
   inputs:
@@ -51,13 +180,8 @@
     no_need_buffer: false
     data_transform: {}
   attrs:
-<<<<<<< HEAD
   - {typename: int64_t, name: padding_idx, default_value: '-1'}
   - {typename: bool, name: sparse, default_value: 'false'}
-=======
-  - {typename: str, name: name}
-  - {typename: int, name: col}
->>>>>>> e5d08611
   outputs:
   - {typename: SelectedRows, name: weight_grad, optional: false, intermediate: false}
   no_need_buffer: null
@@ -78,133 +202,4 @@
     force_backend: null
   inplace: null
   view: null
-  backward: null
-
-- name: feed
-  inputs: []
-  attrs:
-  - {typename: str, name: name}
-  - {typename: int, name: col}
-  outputs:
-  - {typename: Tensor, name: out, optional: false, intermediate: false}
-  no_need_buffer: null
-  data_transform: null
-  inplace: null
-  backward: null
-
-- name: lod_array_length
-  inputs:
-  - typename: Tensor[]
-    name: x
-    optional: false
-    no_need_buffer: false
-    data_transform: {}
-  attrs: []
-  outputs:
-  - {typename: 'Tensor', name: out, optional: false, intermediate: false}
-  no_need_buffer: null
-  data_transform: null
-
-- name: fetch
-  inputs:
-  - typename: Tensor
-    name: x
-    optional: false
-    no_need_buffer: false
-    data_transform: {}
-  attrs:
-  - {typename: str, name: name}
-  outputs:
-    - {typename: Tensor, name: out, optional: false, intermediate: false}
-  no_need_buffer: null
-  data_transform: null
-  infer_meta:
-    func: UnchangedInferMeta
-    param: [x]
-  kernel:
-    func: [fetch]
-    param: [x]
-    backend: null
-    layout: null
-    data_type: null
-    dispatch: {fetch: null}
-    force_backend: null
-  inplace: null
-  backward: null
-
-- name: print
-  inputs:
-  - typename: Tensor
-    name: in
-    optional: false
-    no_need_buffer: false
-    data_transform: {}
-  attrs:
-  - {typename: 'int', name: first_n}
-  - {typename: 'str', name: message}
-  - {typename: 'int', name: summarize}
-  - {typename: 'bool', name: print_tensor_name, default_value: 'true'}
-  - {typename: 'bool', name: print_tensor_type, default_value: 'true'}
-  - {typename: 'bool', name: print_tensor_shape, default_value: 'true'}
-  - {typename: 'bool', name: print_tensor_layout, default_value: 'true'}
-  - {typename: 'bool', name: print_tensor_lod, default_value: 'true'}
-  - {typename: 'str', name: print_phase, default_value: 'BOTH'}
-  - {typename: 'bool', name: is_forward, default_value: 'true'}
-  outputs:
-    - typename: Tensor
-      name: out
-      optional: false
-      no_need_buffer: false
-      data_transform: {}
-  no_need_buffer: null
-  data_transform: null
-  inplace: null
-  backward: null
-
-- name: py_func_
-  inputs:
-  -  {typename: 'Tensor', name: x, optional: false, no_need_buffer: false, data_transform: {}}
-  attrs:
-  - {typename: 'int', name: forward_callable_id, default_value: '0'}
-  - {typename: 'int', name: backward_callable_id, default_value: '-1'}
-  - {typename: 'str[]', name: backward_skip_vars, default_value: '{}'}
-  outputs:
-  - {typename: 'Tensor', name: out, optional: false, intermediate: false}
-  no_need_buffer: null
-  data_transform: null
-
-- name: share_buffer_
-  inputs:
-  - typename: Tensor[]
-    name: x
-    optional: false
-    no_need_buffer: false
-    data_transform: {}
-  attrs:
-  - {typename: 'bool[]', name: share_dims_and_dtype, default_value: '{}'}
-  outputs:
-  - {typename: 'Tensor[]', name: out, size: x.size(), optional: false, intermediate: false}
-  - {typename: 'Tensor[]', name: xout, size: x.size(), optional: false, intermediate: false}
-  no_need_buffer: null
-  data_transform: null
-  inplace: null
-  backward: null
-
-- name: write_to_array
-  inputs:
-  - typename: Tensor
-    name: i
-    optional: false
-    no_need_buffer: false
-    data_transform: {}
-  - typename: Tensor
-    name: x
-    optional: false
-    no_need_buffer: false
-    data_transform: {}
-  attrs: []
-  outputs:
-  - {typename: 'Tensor[]', name: out, optional: false, intermediate: false}
-  no_need_buffer: null
-  data_transform: null
-  backward: write_to_array_grad+  backward: null