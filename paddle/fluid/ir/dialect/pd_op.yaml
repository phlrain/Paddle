--- conflicted
+++ resolved
@@ -134,15 +134,6 @@
   - {typename: 'int', name: first_n}
   - {typename: 'str', name: message}
   - {typename: 'int', name: summarize}
-<<<<<<< HEAD
-  - {typename: 'bool', name: print_tensor_name}
-  - {typename: 'bool', name: print_tensor_type}
-  - {typename: 'bool', name: print_tensor_shape}
-  - {typename: 'bool', name: print_tensor_layout}
-  - {typename: 'bool', name: print_tensor_lod}
-  - {typename: 'str', name: print_phase}
-  - {typename: 'bool', name: is_forward}
-=======
   - {typename: 'bool', name: print_tensor_name, default_value: 'true'}
   - {typename: 'bool', name: print_tensor_type, default_value: 'true'}
   - {typename: 'bool', name: print_tensor_shape, default_value: 'true'}
@@ -150,7 +141,6 @@
   - {typename: 'bool', name: print_tensor_lod, default_value: 'true'}
   - {typename: 'str', name: print_phase, default_value: '"BOTH"'}
   - {typename: 'bool', name: is_forward, default_value: 'true'}
->>>>>>> 75c29ac1
   outputs:
     - typename: Tensor
       name: out
