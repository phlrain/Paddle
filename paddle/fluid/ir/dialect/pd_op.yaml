--- conflicted
+++ resolved
@@ -1,72 +1,17 @@
-- name: feed
-  inputs: []
-  attrs:
-  - {typename: str, name: name}
-  - {typename: int, name: col}
+- name: add_n_
+  inputs:
+  - typename: Tensor[]
+    name: inputs
+    optional: false
+    no_need_buffer: false
+    data_transform: {}
+  attrs: []
   outputs:
   - {typename: Tensor, name: out, optional: false, intermediate: false}
   no_need_buffer: null
   data_transform: null
-  inplace: null
-  backward: null
-- name: fetch
-  inputs:
-  - typename: Tensor
-    name: x
-    optional: false
-    no_need_buffer: false
-    data_transform: {}
-  attrs:
-  - {typename: str, name: name}
-  outputs:
-    - {typename: Tensor, name: out, optional: false, intermediate: false}
-  no_need_buffer: null
-  data_transform: null
-  infer_meta:
-    func: UnchangedInferMeta
-    param: [x]
-  kernel:
-    func: [fetch]
-    param: [x]
-    backend: null
-    layout: null
-    data_type: null
-    dispatch: {fetch: null}
-    force_backend: null
-  inplace: null
-  backward: null
-<<<<<<< HEAD
-- name: embedding_grad_sparse
-  inputs:
-  - typename: Tensor
-=======
-
-- name: share_buffer_
-  inputs:
-  - typename: Tensor[]
->>>>>>> f71e6a41
-    name: x
-    optional: false
-    no_need_buffer: false
-    data_transform: {}
-<<<<<<< HEAD
-  - typename: Tensor
-    name: weight
-    optional: false
-    no_need_buffer: false
-    data_transform: {}
-  - typename: Tensor
-    name: out_grad
-=======
-  attrs:
-  - {typename: 'bool[]', name: share_dims_and_dtype, default_value: '{}'}
-  outputs:
-  - {typename: 'Tensor[]', name: out, size: x.size(), optional: false, intermediate: false}
-  - {typename: 'Tensor[]', name: xout, size: x.size(), optional: false, intermediate: false}
-  no_need_buffer: null
-  data_transform: null
-  inplace: null
-  backward: null
+  invoke: {func: add_n_impl, args: inputs}
+  backward: add_n_grad
 
 - name: assert
   inputs:
@@ -88,16 +33,24 @@
   inplace: null
   backward: null
 
-- name: print
-  inputs:
-  - typename: Tensor
-    name: in
->>>>>>> f71e6a41
-    optional: false
-    no_need_buffer: false
-    data_transform: {}
-  attrs:
-<<<<<<< HEAD
+- name: embedding_grad_sparse
+  inputs:
+  - typename: Tensor
+    name: x
+    optional: false
+    no_need_buffer: false
+    data_transform: {}
+  - typename: Tensor
+    name: weight
+    optional: false
+    no_need_buffer: false
+    data_transform: {}
+  - typename: Tensor
+    name: out_grad
+    optional: false
+    no_need_buffer: false
+    data_transform: {}
+  attrs:
   - {typename: int64_t, name: padding_idx, default_value: '-1'}
   - {typename: bool, name: sparse, default_value: 'false'}
   outputs:
@@ -121,7 +74,67 @@
   inplace: null
   view: null
   backward: null
-=======
+
+- name: feed
+  inputs: []
+  attrs:
+  - {typename: str, name: name}
+  - {typename: int, name: col}
+  outputs:
+  - {typename: Tensor, name: out, optional: false, intermediate: false}
+  no_need_buffer: null
+  data_transform: null
+  inplace: null
+  backward: null
+
+- name: lod_array_length
+  inputs:
+  - typename: Tensor[]
+    name: x
+    optional: false
+    no_need_buffer: false
+    data_transform: {}
+  attrs: []
+  outputs:
+  - {typename: 'Tensor', name: out, optional: false, intermediate: false}
+  no_need_buffer: null
+  data_transform: null
+
+- name: fetch
+  inputs:
+  - typename: Tensor
+    name: x
+    optional: false
+    no_need_buffer: false
+    data_transform: {}
+  attrs:
+  - {typename: str, name: name}
+  outputs:
+    - {typename: Tensor, name: out, optional: false, intermediate: false}
+  no_need_buffer: null
+  data_transform: null
+  infer_meta:
+    func: UnchangedInferMeta
+    param: [x]
+  kernel:
+    func: [fetch]
+    param: [x]
+    backend: null
+    layout: null
+    data_type: null
+    dispatch: {fetch: null}
+    force_backend: null
+  inplace: null
+  backward: null
+
+- name: print
+  inputs:
+  - typename: Tensor
+    name: in
+    optional: false
+    no_need_buffer: false
+    data_transform: {}
+  attrs:
   - {typename: 'int', name: first_n}
   - {typename: 'str', name: message}
   - {typename: 'int', name: summarize}
@@ -143,53 +156,6 @@
   inplace: null
   backward: null
 
-- name: add_n_
-  inputs:
-  - typename: Tensor[]
-    name: inputs
-    optional: false
-    no_need_buffer: false
-    data_transform: {}
-  attrs: []
-  outputs:
-  - {typename: Tensor, name: out, optional: false, intermediate: false}
-  no_need_buffer: null
-  data_transform: null
-  invoke: {func: add_n_impl, args: inputs}
-  backward: add_n_grad
-
-- name: write_to_array
-  inputs:
-  - typename: Tensor
-    name: i
-    optional: false
-    no_need_buffer: false
-    data_transform: {}
-  - typename: Tensor
-    name: x
-    optional: false
-    no_need_buffer: false
-    data_transform: {}
-  attrs: []
-  outputs:
-  - {typename: 'Tensor[]', name: out, optional: false, intermediate: false}
-  no_need_buffer: null
-  data_transform: null
-  backward: write_to_array_grad
-
-- name: lod_array_length
-  inputs:
-  - typename: Tensor[]
-    name: x
-    optional: false
-    no_need_buffer: false
-    data_transform: {}
-  attrs: []
-  outputs:
-  - {typename: 'Tensor', name: out, optional: false, intermediate: false}
-  no_need_buffer: null
-  data_transform: null
-
 - name: py_func_
   inputs:
   -  {typename: 'Tensor', name: x, optional: false, no_need_buffer: false, data_transform: {}}
@@ -201,4 +167,39 @@
   - {typename: 'Tensor', name: out, optional: false, intermediate: false}
   no_need_buffer: null
   data_transform: null
->>>>>>> f71e6a41
+
+- name: share_buffer_
+  inputs:
+  - typename: Tensor[]
+    name: x
+    optional: false
+    no_need_buffer: false
+    data_transform: {}
+  attrs:
+  - {typename: 'bool[]', name: share_dims_and_dtype, default_value: '{}'}
+  outputs:
+  - {typename: 'Tensor[]', name: out, size: x.size(), optional: false, intermediate: false}
+  - {typename: 'Tensor[]', name: xout, size: x.size(), optional: false, intermediate: false}
+  no_need_buffer: null
+  data_transform: null
+  inplace: null
+  backward: null
+
+- name: write_to_array
+  inputs:
+  - typename: Tensor
+    name: i
+    optional: false
+    no_need_buffer: false
+    data_transform: {}
+  - typename: Tensor
+    name: x
+    optional: false
+    no_need_buffer: false
+    data_transform: {}
+  attrs: []
+  outputs:
+  - {typename: 'Tensor[]', name: out, optional: false, intermediate: false}
+  no_need_buffer: null
+  data_transform: null
+  backward: write_to_array_grad