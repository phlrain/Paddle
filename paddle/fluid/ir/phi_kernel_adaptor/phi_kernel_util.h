--- conflicted
+++ resolved
@@ -286,10 +286,6 @@
   }
 
   // TODO(phlrain): use var type instead of op name
-<<<<<<< HEAD
-
-=======
->>>>>>> 63b7fc80
   for (size_t i = 0; i < op->num_results(); ++i) {
     ir::Value out_ptr = op->result(i);
     auto name = name_map.at(out_ptr);
