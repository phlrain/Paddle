// Copyright (c) 2023 PaddlePaddle Authors. All Rights Reserved.
//
// Licensed under the Apache License, Version 2.0 (the "License");
// you may not use this file except in compliance with the License.
// You may obtain a copy of the License at
//
//     http://www.apache.org/licenses/LICENSE-2.0
//
// Unless required by applicable law or agreed to in writing, software
// distributed under the License is distributed on an "AS IS" BASIS,
// WITHOUT WARRANTIES OR CONDITIONS OF ANY KIND, either express or implied.
// See the License for the specific language governing permissions and
// limitations under the License.

#pragma once

#include "paddle/fluid/ir/dialect/op_yaml_info_util.h"
#include "paddle/fluid/ir/dialect/pd_dialect.h"
#include "paddle/fluid/ir/dialect/pd_type.h"
#include "paddle/fluid/ir/dialect/utils.h"
#include "paddle/fluid/ir/interface/op_yaml_info.h"
#include "paddle/ir/core/builtin_attribute.h"
#include "paddle/ir/core/ir_context.h"
#include "paddle/ir/core/program.h"
#include "paddle/ir/core/utils.h"
#include "paddle/phi/core/meta_tensor.h"

#include "paddle/fluid/framework/scope.h"
#include "paddle/fluid/framework/tensor.h"
#include "paddle/fluid/framework/variable.h"
#include "paddle/fluid/framework/variable_helper.h"
#include "paddle/phi/core/kernel_context.h"

#include "paddle/fluid/ir/dialect/kernel_attribute.h"
#include "paddle/fluid/ir/dialect/kernel_type.h"
#include "paddle/fluid/ir/dialect/pd_attribute.h"
#include "paddle/fluid/ir/interface/op_yaml_info_parser.h"
#include "paddle/phi/core/infermeta_utils.h"

#include "glog/logging.h"

namespace ir {

void BuildScope(ir::Block* block,
                paddle::framework::Scope* scope,
                std::unordered_map<ir::Value, std::string>* name_map);

template <typename Context,
          typename InType,
          typename OutType,
          typename ListType,
          bool is_kernel>
void BuildPhiContext(
    ir::Operation* op,
    const std::unordered_map<ir::Value, std::string>& name_map,
    paddle::framework::Scope* scope,
    const paddle::dialect::OpYamlInfoParser& op_yaml_info,
    Context* ctx,
    std::map<std::string, std::vector<int>>* input_map = nullptr,
    std::map<std::string, std::vector<int>>* output_map = nullptr) {
  // inputs include input and mutable attributes

  auto attr_map = op->attributes();

  auto& vec_kernel_fn_tensor_params = op_yaml_info.TensorParams(is_kernel);
  auto& name2id = op_yaml_info.Name2Id();
  for (auto& t : vec_kernel_fn_tensor_params) {
    PADDLE_ENFORCE_EQ(
        name2id.count(t),
        true,
        phi::errors::NotFound("param [%s] MUST in name2id map", t));
    auto index = op_yaml_info.Name2Id().at(t);
    ir::Value ptr = op->operand(index);
    if (!ptr) {
      phi::DenseTensor* ptr = nullptr;
      OutType in_ptr(ptr);
      ctx->EmplaceBackInput(in_ptr);
      continue;
    }
    auto in_var_name = name_map.at(ptr);
    VLOG(6) << "ctx->EmplaceBackInput: " << t << "\t" << in_var_name;

    PADDLE_ENFORCE_NOT_NULL(scope->FindLocalVar(in_var_name),
                            phi::errors::PreconditionNotMet(
                                "can not find var[%s] in scope", in_var_name));

    auto var = scope->Var(in_var_name);
    if (var->IsType<phi::DenseTensor>()) {
      const phi::TensorBase* tensor_in = &(var->Get<phi::DenseTensor>());
      ctx->EmplaceBackInput(InType(tensor_in));
    } else if (var->IsType<paddle::framework::TensorRefArray>()) {
      ListType inputs;
      auto& tensor_array = var->Get<paddle::framework::TensorRefArray>();
      for (size_t i = 0; i < tensor_array.size(); ++i) {
        inputs.emplace_back(InType(tensor_array[i]));
      }
      ctx->EmplaceBackInputs(inputs);
    } else {
      PADDLE_THROW(phi::errors::Unimplemented("Not support var type [%d] ",
                                              var->Type()));
    }
  }

  auto& vec_kernel_fn_attr_params = op_yaml_info.AttrParams(is_kernel);
  for (auto& t : vec_kernel_fn_attr_params) {
    if (name2id.count(t)) {
      // tensor attribute, get information from input
      ir::Value ptr = op->operand(name2id.at(t));

      auto in_var_name = name_map.at(ptr);
      if (input_map != nullptr) {
        // only deal with single input for now, [todo] need support multi input
        // like concat
        // TODO(phlrain): OpFuncNode need input_index and output_index,
        // construct input_index and output_here,  should remove input_index and
        // output_index from OpFuncNode Each in_var_name named "inner_var_" +
        // index, len("inner_var_") = 10

        size_t tmp_id = std::atol(in_var_name.substr(4, 100).c_str());
        (*input_map)[std::to_string(name2id.at(t))].push_back(tmp_id);
      }

      auto& tensor_attr_type = op_yaml_info.TensorAttrTypeName(t);
      VLOG(6) << "ctx->EmplaceBack mutable attr: " << t << "\t" << in_var_name;
      if (tensor_attr_type == "paddle::dialect::IntArrayAttribute") {
        phi::Attribute r1 =
            phi::TensorRef(&(scope->Var(in_var_name)->Get<phi::DenseTensor>()));
        ctx->EmplaceBackAttr(r1);
      } else if (tensor_attr_type == "paddle::dialect::ScalarAttribute") {
        phi::Attribute r1 =
            phi::TensorRef(&(scope->Var(in_var_name)->Get<phi::DenseTensor>()));

        ctx->EmplaceBackAttr(r1);
      } else {
        PADDLE_THROW(phi::errors::Unimplemented("attr type not support [%s] ",
                                                tensor_attr_type));
      }

      continue;
    }

    auto& attr_type_name = op_yaml_info.AttrTypeName(t);
    if (attr_type_name == "paddle::dialect::IntArrayAttribute") {
      ctx->EmplaceBackAttr(
          attr_map[t].dyn_cast<paddle::dialect::IntArrayAttribute>().data());
    } else if (attr_type_name == "paddle::dialect::DataTypeAttribute") {
      ctx->EmplaceBackAttr(
          attr_map[t].dyn_cast<paddle::dialect::DataTypeAttribute>().data());
    } else if (attr_type_name == "ir::Int32Attribute") {
      ctx->EmplaceBackAttr(attr_map[t].dyn_cast<ir::Int32Attribute>().data());
    } else if (attr_type_name == "ir::Int64Attribute") {
      ctx->EmplaceBackAttr(attr_map[t].dyn_cast<ir::Int64Attribute>().data());
    } else if (attr_type_name == "ir::FloatAttribute") {
      ctx->EmplaceBackAttr(attr_map[t].dyn_cast<ir::FloatAttribute>().data());
    } else if (attr_type_name == "ir::BoolAttribute") {
      ctx->EmplaceBackAttr(attr_map[t].dyn_cast<ir::BoolAttribute>().data());
    } else if (attr_type_name == "ir::StrAttribute") {
      ctx->EmplaceBackAttr(attr_map[t].dyn_cast<ir::StrAttribute>().data());
    } else if (attr_type_name == "ir::ArrayAttribute<ir::Int32Attribute>") {
      auto array_list = attr_map[t].dyn_cast<ir::ArrayAttribute>().data();
      std::vector<int32_t> vec_res;
      if (array_list.size() > 0) {
        PADDLE_ENFORCE_EQ(
            array_list[0].isa<ir::Int32Attribute>(),
            true,
            phi::errors::Unimplemented(
                "the 0th elementwise MUST be ir::Int32Attribute"));
        for (size_t i = 0; i < array_list.size(); ++i) {
          vec_res.push_back(
              array_list[i].dyn_cast<ir::Int32Attribute>().data());
        }
      }
    } else if (attr_type_name == "ir::ArrayAttribute<ir::FloatAttribute>") {
      auto array_list = attr_map[t].dyn_cast<ir::ArrayAttribute>().data();
      std::vector<float> vec_res;
      if (array_list.size() > 0) {
        if (array_list[0].isa<ir::FloatAttribute>()) {
          for (size_t i = 0; i < array_list.size(); ++i) {
            vec_res.push_back(
                array_list[i].dyn_cast<ir::FloatAttribute>().data());
          }

        } else {
          PADDLE_THROW(phi::errors::Unimplemented("attr type not support [%s] ",
                                                  attr_type_name));
        }
      }
      ctx->EmplaceBackAttr(vec_res);
    } else if (attr_type_name == "ir::ArrayAttribute<ir::Int64Attribute>") {
      auto array_list = attr_map[t].dyn_cast<ir::ArrayAttribute>().data();

      std::vector<int64_t> vec_res;
      if (array_list.size() > 0) {
        PADDLE_ENFORCE_EQ(
            array_list[0].isa<ir::Int64Attribute>(),
            true,
            phi::errors::PreconditionNotMet(
                "Element in array list MUST be ir::Int64Attribute "));

        for (size_t i = 0; i < array_list.size(); ++i) {
<<<<<<< HEAD
          vec_res.push_back(
              array_list[i].dyn_cast<ir::Int64Attribute>().data());
        }
      }
    } else if (attr_type_name == "ir::ArrayAttribute<ir::Int64Attribute>") {
      auto array_list = attr_map[t].dyn_cast<ir::ArrayAttribute>().data();

      std::vector<int64_t> vec_res;
      if (array_list.size() > 0) {
        PADDLE_ENFORCE_EQ(
            array_list[0].isa<ir::Int64Attribute>(),
            true,
            phi::errors::PreconditionNotMet(
                "Element in array list MUST be ir::Int64Attribute "));

        for (size_t i = 0; i < array_list.size(); ++i) {
=======
>>>>>>> 41172d78
          vec_res.push_back(
              array_list[i].dyn_cast<ir::Int64Attribute>().data());
        }
      }
      ctx->EmplaceBackAttr(vec_res);
    } else if (attr_type_name == "paddle::dialect::PlaceAttribute") {
      ctx->EmplaceBackAttr(
          attr_map[t].dyn_cast<paddle::dialect::PlaceAttribute>().data());
    } else if (attr_type_name == "paddle::dialect::ScalarAttribute") {
      ctx->EmplaceBackAttr(
          attr_map[t].dyn_cast<paddle::dialect::ScalarAttribute>().data());
    } else {
      PADDLE_THROW(phi::errors::Unimplemented("attr type not support [%s] ",
                                              attr_type_name));
    }
    VLOG(6) << "ctx->EmplaceBackAttr: " << t;
  }

  // TODO(phlrain): use var type instead of op name
  if (op->attributes().count("op_name") &&
      (op->attributes().at("op_name").dyn_cast<ir::StrAttribute>().data() ==
       "pd.fetch")) {
    // process fetch op
    auto fetch_var = scope->Var("fetch");
    auto* fetch_list = fetch_var->GetMutable<paddle::framework::FetchList>();
    int index =
        op->attributes().at("col").dyn_cast<ir::Int32Attribute>().data();
    auto* out_tensor = &(PADDLE_GET(phi::DenseTensor, fetch_list->at(index)));
    ctx->EmplaceBackOutput(out_tensor);
  } else {
    for (size_t i = 0; i < op->num_results(); ++i) {
      ir::Value out_ptr = op->result(i);
      auto name = name_map.at(out_ptr);
      auto out_type = out_ptr.type();
      if (!out_type) {
        phi::DenseTensor* ptr = nullptr;
        OutType out_ptr(ptr);
        ctx->EmplaceBackOutput(out_ptr);
      } else if (out_type.isa<paddle::dialect::AllocatedDenseTensorType>()) {
        ctx->EmplaceBackOutput(OutType(const_cast<phi::DenseTensor*>(
            &(scope->Var(name)->Get<phi::DenseTensor>()))));
      } else if (out_type.isa<paddle::dialect::AllocatedSelectedRowsType>()) {
        ctx->EmplaceBackOutput(OutType(const_cast<phi::SelectedRows*>(
            &(scope->Var(name)->Get<phi::SelectedRows>()))));
      } else {
        PADDLE_THROW("not support type");
      }

      if (output_map != nullptr) {
        // only deal with single input for now, [todo] need support multi input
        // like concat
        // TODO(phlrain): OpFuncNode need input_index and output_index,
        // construct input_index and output_here,  should remove input_index and
        // output_index from OpFuncNode Each in_var_name named "inner_var_" +
        // index, len("inner_var_") = 10

        size_t tmp_id = std::atol(name.substr(4, 100).c_str());
        (*output_map)["out"].push_back(tmp_id);
      }
    }
  }
}

}  // namespace ir<|MERGE_RESOLUTION|>--- conflicted
+++ resolved
@@ -198,11 +198,11 @@
                 "Element in array list MUST be ir::Int64Attribute "));
 
         for (size_t i = 0; i < array_list.size(); ++i) {
-<<<<<<< HEAD
           vec_res.push_back(
               array_list[i].dyn_cast<ir::Int64Attribute>().data());
         }
       }
+      ctx->EmplaceBackAttr(vec_res);
     } else if (attr_type_name == "ir::ArrayAttribute<ir::Int64Attribute>") {
       auto array_list = attr_map[t].dyn_cast<ir::ArrayAttribute>().data();
 
@@ -215,8 +215,6 @@
                 "Element in array list MUST be ir::Int64Attribute "));
 
         for (size_t i = 0; i < array_list.size(); ++i) {
-=======
->>>>>>> 41172d78
           vec_res.push_back(
               array_list[i].dyn_cast<ir::Int64Attribute>().data());
         }
