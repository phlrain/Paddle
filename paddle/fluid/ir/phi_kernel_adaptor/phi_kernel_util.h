--- conflicted
+++ resolved
@@ -156,7 +156,6 @@
       ctx->EmplaceBackAttr(attr_map[t].dyn_cast<ir::BoolAttribute>().data());
     } else if (attr_type_name == "ir::StrAttribute") {
       ctx->EmplaceBackAttr(attr_map[t].dyn_cast<ir::StrAttribute>().data());
-<<<<<<< HEAD
     } else if (attr_type_name == "ir::ArrayAttribute<ir::FloatAttribute>") {
       auto array_list = attr_map[t].dyn_cast<ir::ArrayAttribute>().data();
       std::vector<float> vec_res;
@@ -173,8 +172,6 @@
         }
       }
       ctx->EmplaceBackAttr(vec_res);
-=======
->>>>>>> a2903920
     } else if (attr_type_name == "ir::ArrayAttribute<ir::Int32Attribute>") {
       auto array_list = attr_map[t].dyn_cast<ir::ArrayAttribute>().data();
       std::vector<int32_t> vec_res;
