// Copyright (c) 2023 PaddlePaddle Authors. All Rights Reserved.
//
// Licensed under the Apache License, Version 2.0 (the "License");
// you may not use this file except in compliance with the License.
// You may obtain a copy of the License at
//
//     http://www.apache.org/licenses/LICENSE-2.0
//
// Unless required by applicable law or agreed to in writing, software
// distributed under the License is distributed on an "AS IS" BASIS,
// WITHOUT WARRANTIES OR CONDITIONS OF ANY KIND, either express or implied.
// See the License for the specific language governing permissions and
// limitations under the License.

#pragma once

#include "paddle/fluid/ir/dialect/op_yaml_info_util.h"
#include "paddle/fluid/ir/dialect/pd_dialect.h"
#include "paddle/fluid/ir/dialect/pd_type.h"
#include "paddle/fluid/ir/dialect/utils.h"
#include "paddle/fluid/ir/interface/op_yaml_info.h"
#include "paddle/ir/core/builtin_attribute.h"
#include "paddle/ir/core/ir_context.h"
#include "paddle/ir/core/program.h"
#include "paddle/ir/core/utils.h"
#include "paddle/phi/core/meta_tensor.h"

#include "paddle/fluid/framework/new_executor/interpreter/execution_config.h"
#include "paddle/fluid/framework/scope.h"
#include "paddle/fluid/framework/tensor.h"
#include "paddle/fluid/framework/variable.h"
#include "paddle/fluid/framework/variable_helper.h"
#include "paddle/phi/core/kernel_context.h"

#include "paddle/fluid/framework/operator.h"
#include "paddle/fluid/ir/dialect/kernel_attribute.h"
#include "paddle/fluid/ir/dialect/kernel_type.h"
#include "paddle/fluid/ir/dialect/pd_attribute.h"
#include "paddle/fluid/ir/interface/op_yaml_info_parser.h"
#include "paddle/phi/core/infermeta_utils.h"

#include "glog/logging.h"

namespace ir {
void BuildScope(const ir::Block& block,
                paddle::framework::Scope* inner_scope,
                const std::string& var_name_prefix,
                std::unordered_map<ir::Value, std::string>* value_2_var_name,
                std::unordered_map<const paddle::framework::Variable*,
                                   std::string>* variable_2_var_name,
                std::map<std::string, int>* var_name_2_id,
                std::vector<paddle::framework::Variable*>* variable_list,
                std::vector<::ir::Value>* parameter_values);

void BuildRuntimeContext(
    ir::Operation* op,
    const std::unordered_map<ir::Value, std::string>& name_map,
    paddle::framework::Scope* scope,
    paddle::framework::Scope* local_scope,
    const paddle::dialect::OpYamlInfoParser& op_yaml_info,
    paddle::framework::RuntimeContext* runtime_ctx);

std::shared_ptr<paddle::framework::OperatorBase> BuildOperatorBase(
    ir::Operation* op,
    const std::unordered_map<ir::Value, std::string>& name_map,
    const paddle::dialect::OpYamlInfoParser& op_yaml_info);

template <typename Context,
          typename InType,
          typename OutType,
          typename InListType,
          typename OutListType,
          bool is_kernel>
void BuildPhiContext(ir::Operation* op,
                     const std::unordered_map<ir::Value, std::string>& name_map,
                     paddle::framework::Scope* scope,
                     paddle::framework::Scope* local_scope,
                     const paddle::dialect::OpYamlInfoParser& op_yaml_info,
                     Context* ctx) {
  paddle::framework::Scope* inner_scope =
      local_scope != nullptr ? local_scope : scope;
  VLOG(6) << "BuildPhiContext in scope[" << scope << "] inner_scope["
          << inner_scope << "]";

  auto attr_map = op->attributes();

  auto& vec_kernel_fn_tensor_params = op_yaml_info.TensorParams(is_kernel);

  auto& name2id = op_yaml_info.InputName2Id();
  for (auto& t : vec_kernel_fn_tensor_params) {
    PADDLE_ENFORCE_EQ(
        name2id.count(t),
        true,
        phi::errors::NotFound("param [%s] MUST in name2id map", t));
    auto index = op_yaml_info.InputName2Id().at(t);
    ir::Value ptr = op->operand_source(index);
    if (!ptr) {
      phi::DenseTensor* ptr = nullptr;
      InType in_ptr(ptr);
      ctx->EmplaceBackInput(in_ptr);
      continue;
    }

    auto in_var_name = name_map.at(ptr);
    VLOG(6) << "ctx->EmplaceBackInput: " << t << "\t" << in_var_name;

    PADDLE_ENFORCE_NOT_NULL(inner_scope->FindVar(in_var_name),
                            phi::errors::PreconditionNotMet(
                                "can not find var[%s] in scope", in_var_name));
    auto var = inner_scope->FindVar(in_var_name);
    if (var->IsType<phi::DenseTensor>()) {
      const phi::TensorBase* tensor_in = &(var->Get<phi::DenseTensor>());
      ctx->EmplaceBackInput(InType(tensor_in));
    } else if (var->IsType<paddle::framework::VariableRefArray>()) {
      InListType inputs;
      auto& variable_array = var->Get<paddle::framework::VariableRefArray>();
      for (size_t i = 0; i < variable_array.size(); ++i) {
        inputs.emplace_back(InType(const_cast<phi::DenseTensor*>(
            &(variable_array[i]->Get<phi::DenseTensor>()))));
      }
      ctx->EmplaceBackInputs(inputs);
    } else {
      PADDLE_THROW(phi::errors::Unimplemented("Not support var type [%d] ",
                                              var->Type()));
    }
  }

  auto& vec_kernel_fn_attr_params = op_yaml_info.AttrParams(is_kernel);
  for (auto& t : vec_kernel_fn_attr_params) {
    if (name2id.count(t)) {
      // tensor attribute, get information from input
      ir::Value ptr = op->operand_source(name2id.at(t));

      auto in_var_name = name_map.at(ptr);

      auto& tensor_attr_type = op_yaml_info.TensorAttrTypeName(t);
      VLOG(6) << "ctx->EmplaceBack mutable attr: " << t << "\t" << in_var_name;
      if (tensor_attr_type == "paddle::dialect::IntArrayAttribute") {
        if (ptr.type().isa<paddle::dialect::AllocatedDenseTensorType>()) {
          phi::Attribute attr = phi::TensorRef(
              &(inner_scope->FindVar(in_var_name)->Get<phi::DenseTensor>()));
          ctx->EmplaceBackAttr(attr);
        } else if (ptr.type().isa<ir::VectorType>()) {
          auto& tensor_array = inner_scope->FindVar(in_var_name)
                                   ->Get<paddle::framework::VariableRefArray>();
          if (tensor_array.size() == 1) {
            phi::Attribute attr =
                phi::TensorRef(&(tensor_array[0]->Get<phi::DenseTensor>()));
            ctx->EmplaceBackAttr(attr);
          } else {
            std::vector<phi::TensorRef> vec_ref;
            for (size_t i = 0; i < tensor_array.size(); ++i) {
              vec_ref.emplace_back(
                  phi::TensorRef(&(tensor_array[i]->Get<phi::DenseTensor>())));
            }
            ctx->EmplaceBackAttr(vec_ref);
          }
        } else {
          PADDLE_THROW(phi::errors::Unimplemented(
              " [%s] only support dense tensor and vector type  ",
              tensor_attr_type));
        }
      } else if (tensor_attr_type == "paddle::dialect::ScalarAttribute") {
        phi::Attribute attr = phi::TensorRef(
            &(inner_scope->FindVar(in_var_name)->Get<phi::DenseTensor>()));

        ctx->EmplaceBackAttr(attr);
      } else {
        PADDLE_THROW(phi::errors::Unimplemented("attr type not support [%s] ",
                                                tensor_attr_type));
      }

      continue;
    }

    auto& attr_type_name = op_yaml_info.AttrTypeName(t);
    if (attr_type_name == "paddle::dialect::IntArrayAttribute") {
      ctx->EmplaceBackAttr(
          attr_map[t].dyn_cast<paddle::dialect::IntArrayAttribute>().data());
    } else if (attr_type_name == "paddle::dialect::DataTypeAttribute") {
      ctx->EmplaceBackAttr(
          attr_map[t].dyn_cast<paddle::dialect::DataTypeAttribute>().data());
    } else if (attr_type_name == "ir::Int32Attribute") {
      ctx->EmplaceBackAttr(attr_map[t].dyn_cast<ir::Int32Attribute>().data());
    } else if (attr_type_name == "ir::Int64Attribute") {
      ctx->EmplaceBackAttr(attr_map[t].dyn_cast<ir::Int64Attribute>().data());
    } else if (attr_type_name == "ir::FloatAttribute") {
      ctx->EmplaceBackAttr(attr_map[t].dyn_cast<ir::FloatAttribute>().data());
    } else if (attr_type_name == "ir::BoolAttribute") {
      ctx->EmplaceBackAttr(attr_map[t].dyn_cast<ir::BoolAttribute>().data());
    } else if (attr_type_name == "ir::StrAttribute") {
      ctx->EmplaceBackAttr(attr_map[t].dyn_cast<ir::StrAttribute>().AsString());
    } else if (attr_type_name ==
               "ir::ArrayAttribute<paddle::dialect::ScalarAttribute>") {
      auto array_list = attr_map[t].dyn_cast<ir::ArrayAttribute>().AsVector();
      std::vector<phi::Scalar> vec_res;
      if (array_list.size() > 0) {
        PADDLE_ENFORCE_EQ(
            array_list[0].isa<paddle::dialect::ScalarAttribute>(),
            true,
            phi::errors::Unimplemented(
                "the 0th elementwise MUST be dialect::ScalarAttribute"));
        for (size_t i = 0; i < array_list.size(); ++i) {
          vec_res.push_back(array_list[i]
                                .dyn_cast<paddle::dialect::ScalarAttribute>()
                                .data());
        }
      }
      ctx->EmplaceBackAttr(vec_res);
    } else if (attr_type_name == "ir::ArrayAttribute<ir::Int32Attribute>") {
      auto array_list = attr_map[t].dyn_cast<ir::ArrayAttribute>().AsVector();
      std::vector<int32_t> vec_res;
      if (array_list.size() > 0) {
        PADDLE_ENFORCE_EQ(
            array_list[0].isa<ir::Int32Attribute>(),
            true,
            phi::errors::Unimplemented(
                "the 0th elementwise MUST be ir::Int32Attribute"));
        for (size_t i = 0; i < array_list.size(); ++i) {
          vec_res.push_back(
              array_list[i].dyn_cast<ir::Int32Attribute>().data());
        }
      }
      ctx->EmplaceBackAttr(vec_res);
    } else if (attr_type_name == "ir::ArrayAttribute<ir::FloatAttribute>") {
      auto array_list = attr_map[t].dyn_cast<ir::ArrayAttribute>().AsVector();
      std::vector<float> vec_res;
      if (array_list.size() > 0) {
        if (array_list[0].isa<ir::FloatAttribute>()) {
          for (size_t i = 0; i < array_list.size(); ++i) {
            vec_res.push_back(
                array_list[i].dyn_cast<ir::FloatAttribute>().data());
          }

        } else {
          PADDLE_THROW(phi::errors::Unimplemented("attr type not support [%s] ",
                                                  attr_type_name));
        }
      }
      ctx->EmplaceBackAttr(vec_res);
    } else if (attr_type_name == "ir::ArrayAttribute<ir::Int64Attribute>") {
      auto array_list = attr_map[t].dyn_cast<ir::ArrayAttribute>().AsVector();

      std::vector<int64_t> vec_res;
      if (array_list.size() > 0) {
        PADDLE_ENFORCE_EQ(
            array_list[0].isa<ir::Int64Attribute>(),
            true,
            phi::errors::PreconditionNotMet(
                "Element in array list MUST be ir::Int64Attribute "));

        for (size_t i = 0; i < array_list.size(); ++i) {
          vec_res.push_back(
              array_list[i].dyn_cast<ir::Int64Attribute>().data());
        }
      }
      ctx->EmplaceBackAttr(vec_res);
    } else if (attr_type_name == "ir::ArrayAttribute<ir::Int64Attribute>") {
      auto array_list = attr_map[t].dyn_cast<ir::ArrayAttribute>().AsVector();

      std::vector<int64_t> vec_res;
      if (array_list.size() > 0) {
        PADDLE_ENFORCE_EQ(
            array_list[0].isa<ir::Int64Attribute>(),
            true,
            phi::errors::PreconditionNotMet(
                "Element in array list MUST be ir::Int64Attribute "));

        for (size_t i = 0; i < array_list.size(); ++i) {
          vec_res.push_back(
              array_list[i].dyn_cast<ir::Int64Attribute>().data());
        }
      }
      ctx->EmplaceBackAttr(vec_res);
    } else if (attr_type_name == "paddle::dialect::PlaceAttribute") {
      ctx->EmplaceBackAttr(
          attr_map[t].dyn_cast<paddle::dialect::PlaceAttribute>().data());
    } else if (attr_type_name == "paddle::dialect::ScalarAttribute") {
      ctx->EmplaceBackAttr(
          attr_map[t].dyn_cast<paddle::dialect::ScalarAttribute>().data());
    } else {
      PADDLE_THROW(phi::errors::Unimplemented("attr type not support [%s] ",
                                              attr_type_name));
    }
    VLOG(6) << "ctx->EmplaceBackAttr: " << t;
  }

  // TODO(phlrain): use var type instead of op name
  for (size_t i = 0; i < op->num_results(); ++i) {
    ir::Value out_ptr = op->result(i);
<<<<<<< HEAD
    if (!out_ptr) {
      phi::DenseTensor* ptr = nullptr;
      OutType out_ptr(ptr);
      std::cerr << "emplac nullptr" << std::endl;
      ctx->EmplaceBackOutput(out_ptr);
      continue;
    }

    if (!name_map.count(out_ptr)) {
      phi::DenseTensor* ptr = nullptr;
      OutType out_ptr(ptr);
      std::cerr << "emp place null ptr " << std::endl;
      ctx->EmplaceBackOutput(out_ptr);
      continue;
    }
=======
>>>>>>> 9877fb88
    auto name = name_map.at(out_ptr);
    VLOG(6) << "ctx->EmplaceBackOutput: " << name;
    auto out_type = out_ptr.type();
    if (!out_type) {
      phi::DenseTensor* ptr = nullptr;
      OutType out_ptr(ptr);
      ctx->EmplaceBackOutput(out_ptr);
    } else if (out_type.isa<paddle::dialect::AllocatedDenseTensorType>()) {
      ctx->EmplaceBackOutput(OutType(const_cast<phi::DenseTensor*>(
          &(inner_scope->FindVar(name)->Get<phi::DenseTensor>()))));
    } else if (out_type.isa<paddle::dialect::AllocatedSelectedRowsType>()) {
      ctx->EmplaceBackOutput(OutType(const_cast<phi::SelectedRows*>(
          &(inner_scope->FindVar(name)->Get<phi::SelectedRows>()))));
    } else if (out_type.isa<ir::VectorType>()) {
      OutListType outputs;
      auto& variable_array =
          scope->FindVar(name)->Get<paddle::framework::VariableRefArray>();
      for (size_t i = 0; i < variable_array.size(); ++i) {
        outputs.emplace_back(OutType(const_cast<phi::DenseTensor*>(
            &(variable_array[i]->Get<phi::DenseTensor>()))));
      }
      ctx->EmplaceBackOutputs(outputs);
    } else {
      PADDLE_THROW(
          phi::errors::Unimplemented("only support DenseTensor and vector "));
    }
  }

  VLOG(6) << "Done build phi context";
}

}  // namespace ir<|MERGE_RESOLUTION|>--- conflicted
+++ resolved
@@ -288,7 +288,6 @@
   // TODO(phlrain): use var type instead of op name
   for (size_t i = 0; i < op->num_results(); ++i) {
     ir::Value out_ptr = op->result(i);
-<<<<<<< HEAD
     if (!out_ptr) {
       phi::DenseTensor* ptr = nullptr;
       OutType out_ptr(ptr);
@@ -304,8 +303,6 @@
       ctx->EmplaceBackOutput(out_ptr);
       continue;
     }
-=======
->>>>>>> 9877fb88
     auto name = name_map.at(out_ptr);
     VLOG(6) << "ctx->EmplaceBackOutput: " << name;
     auto out_type = out_ptr.type();
