// Copyright (c) 2023 PaddlePaddle Authors. All Rights Reserved.
//
// Licensed under the Apache License, Version 2.0 (the "License");
// you may not use this file except in compliance with the License.
// You may obtain a copy of the License at
//
//     http://www.apache.org/licenses/LICENSE-2.0
//
// Unless required by applicable law or agreed to in writing, software
// distributed under the License is distributed on an "AS IS" BASIS,
// WITHOUT WARRANTIES OR CONDITIONS OF ANY KIND, either express or implied.
// See the License for the specific language governing permissions and
// limitations under the License.

#pragma once

#include "paddle/fluid/ir/dialect/op_yaml_info_util.h"
#include "paddle/fluid/ir/dialect/pd_dialect.h"
#include "paddle/fluid/ir/dialect/pd_type.h"
#include "paddle/fluid/ir/dialect/utils.h"
#include "paddle/fluid/ir/interface/op_yaml_info.h"
#include "paddle/ir/core/builtin_attribute.h"
#include "paddle/ir/core/ir_context.h"
#include "paddle/ir/core/program.h"
#include "paddle/ir/core/utils.h"
#include "paddle/phi/core/meta_tensor.h"

#include "paddle/fluid/framework/scope.h"
#include "paddle/fluid/framework/tensor.h"
#include "paddle/fluid/framework/variable.h"
#include "paddle/fluid/framework/variable_helper.h"
#include "paddle/phi/core/kernel_context.h"

#include "paddle/fluid/ir/dialect/kernel_attribute.h"
#include "paddle/fluid/ir/dialect/pd_attribute.h"
#include "paddle/fluid/ir/interface/op_yaml_info_parser.h"
#include "paddle/phi/core/infermeta_utils.h"

#include "glog/logging.h"

namespace ir {

void BuildScope(ir::Block* block,
                paddle::framework::Scope* scope,
                std::unordered_map<ir::Value, std::string>* name_map);

template <typename Context,
          typename InType,
          typename OutType,
          typename ListType,
          bool is_kernel>
void BuildPhiContext(
    ir::Operation* op,
    const std::unordered_map<ir::Value, std::string>& name_map,
    paddle::framework::Scope* scope,
    const paddle::dialect::OpYamlInfoParser& op_yaml_info,
<<<<<<< HEAD
    phi::InferMetaContext* ctx);

void BuildPhiKernelContext(
    ir::Operation* op,
    const std::unordered_map<ir::Value, std::string>& name_map,
    paddle::framework::Scope* scope,
    const paddle::dialect::OpYamlInfoParser& op_yaml_info,
    phi::KernelContext* ctx,
=======
    Context* ctx,
>>>>>>> 5d40f2a2
    std::map<std::string, std::vector<int>>* input_map = nullptr,
    std::map<std::string, std::vector<int>>* output_map = nullptr) {
  // inputs include input and mutable attributes

  auto attr_map = op->attributes();

  auto& vec_kernel_fn_tensor_params = op_yaml_info.TensorParams(is_kernel);

  auto& name2id = op_yaml_info.Name2Id();
  for (auto& t : vec_kernel_fn_tensor_params) {
    PADDLE_ENFORCE_EQ(
        name2id.count(t),
        true,
        phi::errors::NotFound("param [%s] MUST in name2id map", t));
    auto index = op_yaml_info.Name2Id().at(t);
    ir::Value ptr = op->operand(index);
    auto in_var_name = name_map.at(ptr);
    VLOG(6) << "ctx->EmplaceBackInput: " << t << "\t" << in_var_name;

    PADDLE_ENFORCE_NOT_NULL(scope->FindLocalVar(in_var_name),
                            phi::errors::PreconditionNotMet(
                                "can not find var[%s] in scope", in_var_name));

    auto var = scope->Var(in_var_name);
    if (var->IsType<phi::DenseTensor>()) {
      const phi::TensorBase* tensor_in = &(var->Get<phi::DenseTensor>());
      ctx->EmplaceBackInput(InType(tensor_in));
    } else if (var->IsType<paddle::framework::TensorRefArray>()) {
      ListType inputs;
      auto& tensor_array = var->Get<paddle::framework::TensorRefArray>();
      for (size_t i = 0; i < tensor_array.size(); ++i) {
        inputs.emplace_back(InType(tensor_array[i]));
      }
      ctx->EmplaceBackInputs(inputs);
    } else {
      PADDLE_THROW(phi::errors::Unimplemented("Not support var type [%d] ",
                                              var->Type()));
    }
  }

  auto& vec_kernel_fn_attr_params = op_yaml_info.AttrParams(is_kernel);
  for (auto& t : vec_kernel_fn_attr_params) {
    if (name2id.count(t)) {
      // tensor attribute, get information from input
      ir::Value ptr = op->operand(name2id.at(t));

      auto in_var_name = name_map.at(ptr);
      if (input_map != nullptr) {
        // only deal with single input for now, [todo] need support multi input
        // like concat
        // TODO(phlrain): OpFuncNode need input_index and output_index,
        // construct input_index and output_here,  should remove input_index and
        // output_index from OpFuncNode Each in_var_name named "inner_var_" +
        // index, len("inner_var_") = 10

        size_t tmp_id = std::atol(in_var_name.substr(4, 100).c_str());
        (*input_map)[std::to_string(name2id.at(t))].push_back(tmp_id);
      }

      auto& tensor_attr_type = op_yaml_info.TensorAttrTypeName(t);
      VLOG(6) << "ctx->EmplaceBack mutable attr: " << t << "\t" << in_var_name;
      if (tensor_attr_type == "paddle::dialect::IntArrayAttribute") {
        phi::Attribute r1 =
            phi::TensorRef(&(scope->Var(in_var_name)->Get<phi::DenseTensor>()));
        ctx->EmplaceBackAttr(r1);
      } else if (tensor_attr_type == "paddle::dialect::ScalarAttribute") {
        phi::Attribute r1 =
            phi::TensorRef(&(scope->Var(in_var_name)->Get<phi::DenseTensor>()));

        ctx->EmplaceBackAttr(r1);
      } else {
        PADDLE_THROW(phi::errors::Unimplemented("attr type not support [%s] ",
                                                tensor_attr_type));
      }

      continue;
    }

    auto& attr_type_name = op_yaml_info.AttrTypeName(t);
    if (attr_type_name == "paddle::dialect::IntArrayAttribute") {
      ctx->EmplaceBackAttr(
          attr_map[t].dyn_cast<paddle::dialect::IntArrayAttribute>().data());
    } else if (attr_type_name == "paddle::dialect::DataTypeAttribute") {
      ctx->EmplaceBackAttr(
          attr_map[t].dyn_cast<paddle::dialect::DataTypeAttribute>().data());
    } else if (attr_type_name == "ir::Int32Attribute") {
      ctx->EmplaceBackAttr(attr_map[t].dyn_cast<ir::Int32Attribute>().data());
    } else if (attr_type_name == "ir::FloatAttribute") {
      ctx->EmplaceBackAttr(attr_map[t].dyn_cast<ir::FloatAttribute>().data());
    } else if (attr_type_name == "ir::BoolAttribute") {
      ctx->EmplaceBackAttr(attr_map[t].dyn_cast<ir::BoolAttribute>().data());
    } else if (attr_type_name == "paddle::dialect::PlaceAttribute") {
      ctx->EmplaceBackAttr(
          attr_map[t].dyn_cast<paddle::dialect::PlaceAttribute>().data());
    } else if (attr_type_name == "paddle::dialect::ScalarAttribute") {
      ctx->EmplaceBackAttr(
          attr_map[t].dyn_cast<paddle::dialect::ScalarAttribute>().data());
    } else {
      PADDLE_THROW(phi::errors::Unimplemented("attr type not support [%s] ",
                                              attr_type_name));
    }
    VLOG(6) << "ctx->EmplaceBackAttr: " << t;
  }

  // TODO(phlrain): use var type instead of op name
  if (op->attributes().count("op_name") &&
      (op->attributes().at("op_name").dyn_cast<ir::StrAttribute>().data() ==
       "pd.fetch")) {
    // process fetch op
    auto fetch_var = scope->Var("fetch");
    auto* fetch_list = fetch_var->GetMutable<paddle::framework::FetchList>();
    auto* out_tensor = &(PADDLE_GET(phi::DenseTensor, fetch_list->at(0)));
    ctx->EmplaceBackOutput(out_tensor);
  } else {
    for (size_t i = 0; i < op->num_results(); ++i) {
      ir::Value out_ptr = op->result(i);
      auto name = name_map.at(out_ptr);
      ctx->EmplaceBackOutput(OutType(const_cast<phi::DenseTensor*>(
          &(scope->Var(name)->Get<phi::DenseTensor>()))));

      if (output_map != nullptr) {
        // only deal with single input for now, [todo] need support multi input
        // like concat
        // TODO(phlrain): OpFuncNode need input_index and output_index,
        // construct input_index and output_here,  should remove input_index and
        // output_index from OpFuncNode Each in_var_name named "inner_var_" +
        // index, len("inner_var_") = 10

        size_t tmp_id = std::atol(name.substr(4, 100).c_str());
        (*output_map)["out"].push_back(tmp_id);
      }
    }
  }
}

}  // namespace ir<|MERGE_RESOLUTION|>--- conflicted
+++ resolved
@@ -54,18 +54,7 @@
     const std::unordered_map<ir::Value, std::string>& name_map,
     paddle::framework::Scope* scope,
     const paddle::dialect::OpYamlInfoParser& op_yaml_info,
-<<<<<<< HEAD
-    phi::InferMetaContext* ctx);
-
-void BuildPhiKernelContext(
-    ir::Operation* op,
-    const std::unordered_map<ir::Value, std::string>& name_map,
-    paddle::framework::Scope* scope,
-    const paddle::dialect::OpYamlInfoParser& op_yaml_info,
-    phi::KernelContext* ctx,
-=======
     Context* ctx,
->>>>>>> 5d40f2a2
     std::map<std::string, std::vector<int>>* input_map = nullptr,
     std::map<std::string, std::vector<int>>* output_map = nullptr) {
   // inputs include input and mutable attributes
