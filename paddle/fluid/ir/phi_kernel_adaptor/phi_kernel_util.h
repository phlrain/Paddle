// Copyright (c) 2023 PaddlePaddle Authors. All Rights Reserved.
//
// Licensed under the Apache License, Version 2.0 (the "License");
// you may not use this file except in compliance with the License.
// You may obtain a copy of the License at
//
//     http://www.apache.org/licenses/LICENSE-2.0
//
// Unless required by applicable law or agreed to in writing, software
// distributed under the License is distributed on an "AS IS" BASIS,
// WITHOUT WARRANTIES OR CONDITIONS OF ANY KIND, either express or implied.
// See the License for the specific language governing permissions and
// limitations under the License.

#pragma once

#include "paddle/fluid/ir/dialect/op_yaml_info_util.h"
#include "paddle/fluid/ir/dialect/pd_dialect.h"
#include "paddle/fluid/ir/dialect/pd_type.h"
#include "paddle/fluid/ir/dialect/utils.h"
#include "paddle/fluid/ir/interface/op_yaml_info.h"
#include "paddle/ir/core/builtin_attribute.h"
#include "paddle/ir/core/ir_context.h"
#include "paddle/ir/core/program.h"
#include "paddle/ir/core/utils.h"
#include "paddle/phi/core/meta_tensor.h"

#include "paddle/fluid/framework/new_executor/interpreter/execution_config.h"
#include "paddle/fluid/framework/scope.h"
#include "paddle/fluid/framework/tensor.h"
#include "paddle/fluid/framework/variable.h"
#include "paddle/fluid/framework/variable_helper.h"
#include "paddle/phi/core/kernel_context.h"

#include "paddle/fluid/ir/dialect/kernel_attribute.h"
#include "paddle/fluid/ir/dialect/kernel_type.h"
#include "paddle/fluid/ir/dialect/pd_attribute.h"
#include "paddle/fluid/ir/interface/op_yaml_info_parser.h"
#include "paddle/phi/core/infermeta_utils.h"

#include "glog/logging.h"

namespace ir {
paddle::framework::Variable* CreateVar(ir::Value value,
                                       const std::string& name,
                                       paddle::framework::Scope* scope,
                                       paddle::framework::Scope* local_scope);

void BuildValue(ir::Value value,
                paddle::framework::Scope* scope,
                paddle::framework::Scope* local_scope,
                std::unordered_map<ir::Value, std::string>* name_map,
                int& count);  // NOLINT

void HandleForSpecialOp(ir::Operation* op,
                        paddle::framework::Scope* scope,
                        paddle::framework::Scope* local_scope,
                        std::unordered_map<ir::Value, std::string>* name_map,
                        int& count);  // NOLINT

void HandleForInplaceOp(ir::Operation* op,
                        paddle::framework::Scope* scope,
                        paddle::framework::Scope* local_scope,
                        std::unordered_map<ir::Value, std::string>* name_map,
                        int& count);  // NOLINT

void CheckInputVars(ir::Operation* op,
                    const std::unordered_map<ir::Value, std::string>& name_map);

void BuildScope(const ir::Block& block,
                paddle::framework::Scope* scope,
                paddle::framework::Scope* local_scope,
                std::unordered_map<ir::Value, std::string>* name_map);

template <typename Context,
          typename InType,
          typename OutType,
          typename ListType,
          bool is_kernel>
void BuildPhiContext(
    ir::Operation* op,
    const std::unordered_map<ir::Value, std::string>& name_map,
    paddle::framework::Scope* scope,
    paddle::framework::Scope* local_scope,
    const paddle::dialect::OpYamlInfoParser& op_yaml_info,
    Context* ctx,
    std::map<std::string, std::vector<int>>* input_map = nullptr,
    std::map<std::string, std::vector<int>>* output_map = nullptr) {
  paddle::framework::Scope* inner_scope =
      local_scope != nullptr ? local_scope : scope;
  VLOG(6) << "BuildPhiContext in scope[" << scope << "] inner_scope["
          << inner_scope << "]";
  // inputs include input and mutable attributes

  auto attr_map = op->attributes();

  auto& vec_kernel_fn_tensor_params = op_yaml_info.TensorParams(is_kernel);
<<<<<<< HEAD
  auto& name2id = op_yaml_info.Name2Id();
=======

  auto& name2id = op_yaml_info.InputName2Id();
>>>>>>> df311526
  for (auto& t : vec_kernel_fn_tensor_params) {
    PADDLE_ENFORCE_EQ(
        name2id.count(t),
        true,
        phi::errors::NotFound("param [%s] MUST in name2id map", t));
    auto index = op_yaml_info.InputName2Id().at(t);
    ir::Value ptr = op->operand(index);
    if (!ptr) {
      phi::DenseTensor* ptr = nullptr;
      OutType in_ptr(ptr);
      ctx->EmplaceBackInput(in_ptr);
      continue;
    }
    auto in_var_name = name_map.at(ptr);
    VLOG(6) << "ctx->EmplaceBackInput: " << t << "\t" << in_var_name;

    PADDLE_ENFORCE_NOT_NULL(inner_scope->FindVar(in_var_name),
                            phi::errors::PreconditionNotMet(
                                "can not find var[%s] in scope", in_var_name));
    auto var = inner_scope->FindVar(in_var_name);
    if (var->IsType<phi::DenseTensor>()) {
      const phi::TensorBase* tensor_in = &(var->Get<phi::DenseTensor>());
      ctx->EmplaceBackInput(InType(tensor_in));
    } else if (var->IsType<paddle::framework::TensorRefArray>()) {
      ListType inputs;
      auto& tensor_array = var->Get<paddle::framework::TensorRefArray>();
      for (size_t i = 0; i < tensor_array.size(); ++i) {
        inputs.emplace_back(InType(tensor_array[i]));
      }
      ctx->EmplaceBackInputs(inputs);
    } else {
      PADDLE_THROW(phi::errors::Unimplemented("Not support var type [%d] ",
                                              var->Type()));
    }
  }

  auto& vec_kernel_fn_attr_params = op_yaml_info.AttrParams(is_kernel);
  for (auto& t : vec_kernel_fn_attr_params) {
    if (name2id.count(t)) {
      // tensor attribute, get information from input
      ir::Value ptr = op->operand(name2id.at(t));

      auto in_var_name = name_map.at(ptr);
      if (input_map != nullptr) {
        // only deal with single input for now, [todo] need support multi input
        // like concat
        // TODO(phlrain): OpFuncNode need input_index and output_index,
        // construct input_index and output_here,  should remove input_index and
        // output_index from OpFuncNode Each in_var_name named "inner_var_" +
        // index, len("inner_var_") = 10

        size_t tmp_id = std::atol(in_var_name.substr(4, 100).c_str());
        (*input_map)[std::to_string(name2id.at(t))].push_back(tmp_id);
      }

      auto& tensor_attr_type = op_yaml_info.TensorAttrTypeName(t);
      VLOG(6) << "ctx->EmplaceBack mutable attr: " << t << "\t" << in_var_name;
      if (tensor_attr_type == "paddle::dialect::IntArrayAttribute") {
        phi::Attribute r1 = phi::TensorRef(
            &(inner_scope->FindVar(in_var_name)->Get<phi::DenseTensor>()));
        ctx->EmplaceBackAttr(r1);
      } else if (tensor_attr_type == "paddle::dialect::ScalarAttribute") {
        phi::Attribute r1 = phi::TensorRef(
            &(inner_scope->FindVar(in_var_name)->Get<phi::DenseTensor>()));

        ctx->EmplaceBackAttr(r1);
      } else {
        PADDLE_THROW(phi::errors::Unimplemented("attr type not support [%s] ",
                                                tensor_attr_type));
      }

      continue;
    }

    auto& attr_type_name = op_yaml_info.AttrTypeName(t);
    if (attr_type_name == "paddle::dialect::IntArrayAttribute") {
      ctx->EmplaceBackAttr(
          attr_map[t].dyn_cast<paddle::dialect::IntArrayAttribute>().data());
    } else if (attr_type_name == "paddle::dialect::DataTypeAttribute") {
      ctx->EmplaceBackAttr(
          attr_map[t].dyn_cast<paddle::dialect::DataTypeAttribute>().data());
    } else if (attr_type_name == "ir::Int32Attribute") {
      ctx->EmplaceBackAttr(attr_map[t].dyn_cast<ir::Int32Attribute>().data());
    } else if (attr_type_name == "ir::Int64Attribute") {
      ctx->EmplaceBackAttr(attr_map[t].dyn_cast<ir::Int64Attribute>().data());
    } else if (attr_type_name == "ir::FloatAttribute") {
      ctx->EmplaceBackAttr(attr_map[t].dyn_cast<ir::FloatAttribute>().data());
    } else if (attr_type_name == "ir::BoolAttribute") {
      ctx->EmplaceBackAttr(attr_map[t].dyn_cast<ir::BoolAttribute>().data());
    } else if (attr_type_name == "ir::StrAttribute") {
      ctx->EmplaceBackAttr(attr_map[t].dyn_cast<ir::StrAttribute>().data());
    } else if (attr_type_name ==
               "ir::ArrayAttribute<paddle::dialect::ScalarAttribute>") {
      auto array_list = attr_map[t].dyn_cast<ir::ArrayAttribute>().data();
      std::vector<phi::Scalar> vec_res;
      if (array_list.size() > 0) {
        PADDLE_ENFORCE_EQ(
            array_list[0].isa<paddle::dialect::ScalarAttribute>(),
            true,
            phi::errors::Unimplemented(
                "the 0th elementwise MUST be dialect::ScalarAttribute"));
        for (size_t i = 0; i < array_list.size(); ++i) {
          vec_res.push_back(array_list[i]
                                .dyn_cast<paddle::dialect::ScalarAttribute>()
                                .data());
        }
      }
      ctx->EmplaceBackAttr(vec_res);
    } else if (attr_type_name == "ir::ArrayAttribute<ir::Int32Attribute>") {
      auto array_list = attr_map[t].dyn_cast<ir::ArrayAttribute>().data();
      std::vector<int32_t> vec_res;
      if (array_list.size() > 0) {
        PADDLE_ENFORCE_EQ(
            array_list[0].isa<ir::Int32Attribute>(),
            true,
            phi::errors::Unimplemented(
                "the 0th elementwise MUST be ir::Int32Attribute"));
        for (size_t i = 0; i < array_list.size(); ++i) {
          vec_res.push_back(
              array_list[i].dyn_cast<ir::Int32Attribute>().data());
        }
      }
      ctx->EmplaceBackAttr(vec_res);
    } else if (attr_type_name == "ir::ArrayAttribute<ir::FloatAttribute>") {
      auto array_list = attr_map[t].dyn_cast<ir::ArrayAttribute>().data();
      std::vector<float> vec_res;
      if (array_list.size() > 0) {
        if (array_list[0].isa<ir::FloatAttribute>()) {
          for (size_t i = 0; i < array_list.size(); ++i) {
            vec_res.push_back(
                array_list[i].dyn_cast<ir::FloatAttribute>().data());
          }

        } else {
          PADDLE_THROW(phi::errors::Unimplemented("attr type not support [%s] ",
                                                  attr_type_name));
        }
      }
      ctx->EmplaceBackAttr(vec_res);
    } else if (attr_type_name == "ir::ArrayAttribute<ir::Int64Attribute>") {
      auto array_list = attr_map[t].dyn_cast<ir::ArrayAttribute>().data();

      std::vector<int64_t> vec_res;
      if (array_list.size() > 0) {
        PADDLE_ENFORCE_EQ(
            array_list[0].isa<ir::Int64Attribute>(),
            true,
            phi::errors::PreconditionNotMet(
                "Element in array list MUST be ir::Int64Attribute "));

        for (size_t i = 0; i < array_list.size(); ++i) {
          vec_res.push_back(
              array_list[i].dyn_cast<ir::Int64Attribute>().data());
        }
      }
      ctx->EmplaceBackAttr(vec_res);
    } else if (attr_type_name == "ir::ArrayAttribute<ir::Int64Attribute>") {
      auto array_list = attr_map[t].dyn_cast<ir::ArrayAttribute>().data();

      std::vector<int64_t> vec_res;
      if (array_list.size() > 0) {
        PADDLE_ENFORCE_EQ(
            array_list[0].isa<ir::Int64Attribute>(),
            true,
            phi::errors::PreconditionNotMet(
                "Element in array list MUST be ir::Int64Attribute "));

        for (size_t i = 0; i < array_list.size(); ++i) {
          vec_res.push_back(
              array_list[i].dyn_cast<ir::Int64Attribute>().data());
        }
      }
      ctx->EmplaceBackAttr(vec_res);
    } else if (attr_type_name == "paddle::dialect::PlaceAttribute") {
      ctx->EmplaceBackAttr(
          attr_map[t].dyn_cast<paddle::dialect::PlaceAttribute>().data());
    } else if (attr_type_name == "paddle::dialect::ScalarAttribute") {
      ctx->EmplaceBackAttr(
          attr_map[t].dyn_cast<paddle::dialect::ScalarAttribute>().data());
    } else {
      PADDLE_THROW(phi::errors::Unimplemented("attr type not support [%s] ",
                                              attr_type_name));
    }
    VLOG(6) << "ctx->EmplaceBackAttr: " << t;
  }

  // TODO(phlrain): use var type instead of op name
  if (op->attributes().count("op_name") &&
      (op->attributes().at("op_name").dyn_cast<ir::StrAttribute>().data() ==
       "pd.fetch")) {
    // process fetch op
    auto fetch_var = inner_scope->FindVar("fetch");
    auto* fetch_list = fetch_var->GetMutable<paddle::framework::FetchList>();
    int index =
        op->attributes().at("col").dyn_cast<ir::Int32Attribute>().data();
    auto* out_tensor = &(PADDLE_GET(phi::DenseTensor, fetch_list->at(index)));
    ctx->EmplaceBackOutput(out_tensor);
  } else {
    for (size_t i = 0; i < op->num_results(); ++i) {
      ir::Value out_ptr = op->result(i);
      auto name = name_map.at(out_ptr);
      auto out_type = out_ptr.type();
      if (!out_type) {
        phi::DenseTensor* ptr = nullptr;
        OutType out_ptr(ptr);
        ctx->EmplaceBackOutput(out_ptr);
      } else if (out_type.isa<paddle::dialect::AllocatedDenseTensorType>()) {
        ctx->EmplaceBackOutput(OutType(const_cast<phi::DenseTensor*>(
            &(scope->Var(name)->Get<phi::DenseTensor>()))));
      } else if (out_type.isa<paddle::dialect::AllocatedSelectedRowsType>()) {
        ctx->EmplaceBackOutput(OutType(const_cast<phi::SelectedRows*>(
            &(scope->Var(name)->Get<phi::SelectedRows>()))));
      } else {
        PADDLE_THROW("not support type");
      }

      if (output_map != nullptr) {
        // only deal with single input for now, [todo] need support multi input
        // like concat
        // TODO(phlrain): OpFuncNode need input_index and output_index,
        // construct input_index and output_here,  should remove input_index and
        // output_index from OpFuncNode Each in_var_name named "inner_var_" +
        // index, len("inner_var_") = 10

        size_t tmp_id = std::atol(name.substr(4, 100).c_str());
        (*output_map)["out"].push_back(tmp_id);
      }
    }
  }
}

}  // namespace ir<|MERGE_RESOLUTION|>--- conflicted
+++ resolved
@@ -95,12 +95,8 @@
   auto attr_map = op->attributes();
 
   auto& vec_kernel_fn_tensor_params = op_yaml_info.TensorParams(is_kernel);
-<<<<<<< HEAD
-  auto& name2id = op_yaml_info.Name2Id();
-=======
 
   auto& name2id = op_yaml_info.InputName2Id();
->>>>>>> df311526
   for (auto& t : vec_kernel_fn_tensor_params) {
     PADDLE_ENFORCE_EQ(
         name2id.count(t),
