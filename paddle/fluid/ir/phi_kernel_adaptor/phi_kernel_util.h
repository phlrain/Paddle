// Copyright (c) 2023 PaddlePaddle Authors. All Rights Reserved.
//
// Licensed under the Apache License, Version 2.0 (the "License");
// you may not use this file except in compliance with the License.
// You may obtain a copy of the License at
//
//     http://www.apache.org/licenses/LICENSE-2.0
//
// Unless required by applicable law or agreed to in writing, software
// distributed under the License is distributed on an "AS IS" BASIS,
// WITHOUT WARRANTIES OR CONDITIONS OF ANY KIND, either express or implied.
// See the License for the specific language governing permissions and
// limitations under the License.

#pragma once

#include "paddle/fluid/ir/dialect/op_yaml_info_util.h"
#include "paddle/fluid/ir/dialect/pd_dialect.h"
#include "paddle/fluid/ir/dialect/pd_type.h"
#include "paddle/fluid/ir/dialect/utils.h"
#include "paddle/fluid/ir/interface/op_yaml_info.h"
#include "paddle/ir/core/builtin_attribute.h"
#include "paddle/ir/core/ir_context.h"
#include "paddle/ir/core/program.h"
#include "paddle/ir/core/utils.h"
#include "paddle/phi/core/meta_tensor.h"

#include "paddle/fluid/framework/new_executor/interpreter/execution_config.h"
#include "paddle/fluid/framework/scope.h"
#include "paddle/fluid/framework/tensor.h"
#include "paddle/fluid/framework/variable.h"
#include "paddle/fluid/framework/variable_helper.h"
#include "paddle/phi/core/kernel_context.h"

#include "paddle/fluid/framework/operator.h"
#include "paddle/fluid/ir/dialect/kernel_attribute.h"
#include "paddle/fluid/ir/dialect/kernel_type.h"
#include "paddle/fluid/ir/dialect/pd_attribute.h"
#include "paddle/fluid/ir/interface/op_yaml_info_parser.h"
#include "paddle/phi/core/infermeta_utils.h"

#include "glog/logging.h"

namespace ir {
void BuildScope(const ir::Block& block,
                paddle::framework::Scope* inner_scope,
                const std::string& var_name_prefix,
                std::unordered_map<ir::Value, std::string>* value_2_var_name,
                std::unordered_map<const paddle::framework::Variable*,
                                   std::string>* variable_2_var_name,
                std::map<std::string, int>* var_name_2_id,
                std::vector<paddle::framework::Variable*>* variable_list);

void BuildRuntimeContext(
    ir::Operation* op,
    const std::unordered_map<ir::Value, std::string>& name_map,
    paddle::framework::Scope* scope,
    paddle::framework::Scope* local_scope,
    const paddle::dialect::OpYamlInfoParser& op_yaml_info,
    paddle::framework::RuntimeContext* runtime_ctx);

std::shared_ptr<paddle::framework::OperatorBase> BuildOperatorBase(
    ir::Operation* op,
    const std::unordered_map<ir::Value, std::string>& name_map,
    const paddle::dialect::OpYamlInfoParser& op_yaml_info);

template <typename Context,
          typename InType,
          typename OutType,
          typename InListType,
          typename OutListType,
          bool is_kernel>
void BuildPhiContext(ir::Operation* op,
                     const std::unordered_map<ir::Value, std::string>& name_map,
                     paddle::framework::Scope* scope,
                     paddle::framework::Scope* local_scope,
                     const paddle::dialect::OpYamlInfoParser& op_yaml_info,
                     Context* ctx) {
  paddle::framework::Scope* inner_scope =
      local_scope != nullptr ? local_scope : scope;
  VLOG(6) << "BuildPhiContext in scope[" << scope << "] inner_scope["
          << inner_scope << "]";

  auto attr_map = op->attributes();

  auto& vec_kernel_fn_tensor_params = op_yaml_info.TensorParams(is_kernel);

  auto& name2id = op_yaml_info.InputName2Id();
  for (auto& t : vec_kernel_fn_tensor_params) {
    PADDLE_ENFORCE_EQ(
        name2id.count(t),
        true,
        phi::errors::NotFound("param [%s] MUST in name2id map", t));
    auto index = op_yaml_info.InputName2Id().at(t);
    ir::Value ptr = op->operand_source(index);
    if (!ptr) {
      phi::DenseTensor* ptr = nullptr;
      InType in_ptr(ptr);
      ctx->EmplaceBackInput(in_ptr);
      continue;
    }

    auto in_var_name = name_map.at(ptr);
    VLOG(6) << "ctx->EmplaceBackInput: " << t << "\t" << in_var_name;

    PADDLE_ENFORCE_NOT_NULL(inner_scope->FindVar(in_var_name),
                            phi::errors::PreconditionNotMet(
                                "can not find var[%s] in scope", in_var_name));
    auto var = inner_scope->FindVar(in_var_name);
    if (var->IsType<phi::DenseTensor>()) {
      const phi::TensorBase* tensor_in = &(var->Get<phi::DenseTensor>());
      ctx->EmplaceBackInput(InType(tensor_in));
    } else if (var->IsType<paddle::framework::VariableRefArray>()) {
      InListType inputs;
      auto& variable_array = var->Get<paddle::framework::VariableRefArray>();
      for (size_t i = 0; i < variable_array.size(); ++i) {
        inputs.emplace_back(InType(const_cast<phi::DenseTensor*>(
            &(variable_array[i]->Get<phi::DenseTensor>()))));
      }
      ctx->EmplaceBackInputs(inputs);
    } else {
      PADDLE_THROW(phi::errors::Unimplemented("Not support var type [%d] ",
                                              var->Type()));
    }
  }

  auto& vec_kernel_fn_attr_params = op_yaml_info.AttrParams(is_kernel);
  for (auto& t : vec_kernel_fn_attr_params) {
    if (name2id.count(t)) {
      // tensor attribute, get information from input
      ir::Value ptr = op->operand_source(name2id.at(t));

      auto in_var_name = name_map.at(ptr);

      auto& tensor_attr_type = op_yaml_info.TensorAttrTypeName(t);
      VLOG(6) << "ctx->EmplaceBack mutable attr: " << t << "\t" << in_var_name;
      if (tensor_attr_type == "paddle::dialect::IntArrayAttribute") {
        if (ptr.type().isa<paddle::dialect::AllocatedDenseTensorType>()) {
          phi::Attribute attr = phi::TensorRef(
              &(inner_scope->FindVar(in_var_name)->Get<phi::DenseTensor>()));
          ctx->EmplaceBackAttr(attr);
        } else if (ptr.type().isa<ir::VectorType>()) {
          auto& tensor_array = inner_scope->FindVar(in_var_name)
                                   ->Get<paddle::framework::VariableRefArray>();
          if (tensor_array.size() == 1) {
            phi::Attribute attr =
                phi::TensorRef(&(tensor_array[0]->Get<phi::DenseTensor>()));
            ctx->EmplaceBackAttr(attr);
          } else {
            std::vector<phi::TensorRef> vec_ref;
            for (size_t i = 0; i < tensor_array.size(); ++i) {
              vec_ref.emplace_back(
                  phi::TensorRef(&(tensor_array[i]->Get<phi::DenseTensor>())));
            }
            ctx->EmplaceBackAttr(vec_ref);
          }
        } else {
          PADDLE_THROW(phi::errors::Unimplemented(
              " [%s] only support dense tensor and vector type  ",
              tensor_attr_type));
        }
      } else if (tensor_attr_type == "paddle::dialect::ScalarAttribute") {
        phi::Attribute attr = phi::TensorRef(
            &(inner_scope->FindVar(in_var_name)->Get<phi::DenseTensor>()));

        ctx->EmplaceBackAttr(attr);
      } else {
        PADDLE_THROW(phi::errors::Unimplemented("attr type not support [%s] ",
                                                tensor_attr_type));
      }

      continue;
    }

    auto& attr_type_name = op_yaml_info.AttrTypeName(t);
    if (attr_type_name == "paddle::dialect::IntArrayAttribute") {
      ctx->EmplaceBackAttr(
          attr_map[t].dyn_cast<paddle::dialect::IntArrayAttribute>().data());
    } else if (attr_type_name == "paddle::dialect::DataTypeAttribute") {
      ctx->EmplaceBackAttr(
          attr_map[t].dyn_cast<paddle::dialect::DataTypeAttribute>().data());
    } else if (attr_type_name == "ir::Int32Attribute") {
      ctx->EmplaceBackAttr(attr_map[t].dyn_cast<ir::Int32Attribute>().data());
    } else if (attr_type_name == "ir::Int64Attribute") {
      ctx->EmplaceBackAttr(attr_map[t].dyn_cast<ir::Int64Attribute>().data());
    } else if (attr_type_name == "ir::FloatAttribute") {
      ctx->EmplaceBackAttr(attr_map[t].dyn_cast<ir::FloatAttribute>().data());
    } else if (attr_type_name == "ir::BoolAttribute") {
      ctx->EmplaceBackAttr(attr_map[t].dyn_cast<ir::BoolAttribute>().data());
    } else if (attr_type_name == "ir::StrAttribute") {
      ctx->EmplaceBackAttr(attr_map[t].dyn_cast<ir::StrAttribute>().AsString());
    } else if (attr_type_name ==
               "ir::ArrayAttribute<paddle::dialect::ScalarAttribute>") {
      auto array_list = attr_map[t].dyn_cast<ir::ArrayAttribute>().AsVector();
      std::vector<phi::Scalar> vec_res;
      if (array_list.size() > 0) {
        PADDLE_ENFORCE_EQ(
            array_list[0].isa<paddle::dialect::ScalarAttribute>(),
            true,
            phi::errors::Unimplemented(
                "the 0th elementwise MUST be dialect::ScalarAttribute"));
        for (size_t i = 0; i < array_list.size(); ++i) {
          vec_res.push_back(array_list[i]
                                .dyn_cast<paddle::dialect::ScalarAttribute>()
                                .data());
        }
      }
      ctx->EmplaceBackAttr(vec_res);
    } else if (attr_type_name == "ir::ArrayAttribute<ir::Int32Attribute>") {
      auto array_list = attr_map[t].dyn_cast<ir::ArrayAttribute>().AsVector();
      std::vector<int32_t> vec_res;
      if (array_list.size() > 0) {
        PADDLE_ENFORCE_EQ(
            array_list[0].isa<ir::Int32Attribute>(),
            true,
            phi::errors::Unimplemented(
                "the 0th elementwise MUST be ir::Int32Attribute"));
        for (size_t i = 0; i < array_list.size(); ++i) {
          vec_res.push_back(
              array_list[i].dyn_cast<ir::Int32Attribute>().data());
        }
      }
      ctx->EmplaceBackAttr(vec_res);
    } else if (attr_type_name == "ir::ArrayAttribute<ir::FloatAttribute>") {
      auto array_list = attr_map[t].dyn_cast<ir::ArrayAttribute>().AsVector();
      std::vector<float> vec_res;
      if (array_list.size() > 0) {
        if (array_list[0].isa<ir::FloatAttribute>()) {
          for (size_t i = 0; i < array_list.size(); ++i) {
            vec_res.push_back(
                array_list[i].dyn_cast<ir::FloatAttribute>().data());
          }

        } else {
          PADDLE_THROW(phi::errors::Unimplemented("attr type not support [%s] ",
                                                  attr_type_name));
        }
      }
      ctx->EmplaceBackAttr(vec_res);
    } else if (attr_type_name == "ir::ArrayAttribute<ir::Int64Attribute>") {
      auto array_list = attr_map[t].dyn_cast<ir::ArrayAttribute>().AsVector();

      std::vector<int64_t> vec_res;
      if (array_list.size() > 0) {
        PADDLE_ENFORCE_EQ(
            array_list[0].isa<ir::Int64Attribute>(),
            true,
            phi::errors::PreconditionNotMet(
                "Element in array list MUST be ir::Int64Attribute "));

        for (size_t i = 0; i < array_list.size(); ++i) {
          vec_res.push_back(
              array_list[i].dyn_cast<ir::Int64Attribute>().data());
        }
      }
      ctx->EmplaceBackAttr(vec_res);
    } else if (attr_type_name == "ir::ArrayAttribute<ir::Int64Attribute>") {
      auto array_list = attr_map[t].dyn_cast<ir::ArrayAttribute>().AsVector();

      std::vector<int64_t> vec_res;
      if (array_list.size() > 0) {
        PADDLE_ENFORCE_EQ(
            array_list[0].isa<ir::Int64Attribute>(),
            true,
            phi::errors::PreconditionNotMet(
                "Element in array list MUST be ir::Int64Attribute "));

        for (size_t i = 0; i < array_list.size(); ++i) {
          vec_res.push_back(
              array_list[i].dyn_cast<ir::Int64Attribute>().data());
        }
      }
      ctx->EmplaceBackAttr(vec_res);
    } else if (attr_type_name == "paddle::dialect::PlaceAttribute") {
      ctx->EmplaceBackAttr(
          attr_map[t].dyn_cast<paddle::dialect::PlaceAttribute>().data());
    } else if (attr_type_name == "paddle::dialect::ScalarAttribute") {
      ctx->EmplaceBackAttr(
          attr_map[t].dyn_cast<paddle::dialect::ScalarAttribute>().data());
    } else {
      PADDLE_THROW(phi::errors::Unimplemented("attr type not support [%s] ",
                                              attr_type_name));
    }
    VLOG(6) << "ctx->EmplaceBackAttr: " << t;
  }

  // TODO(phlrain): use var type instead of op name
  for (size_t i = 0; i < op->num_results(); ++i) {
    ir::Value out_ptr = op->result(i);
<<<<<<< HEAD
    if (!out_ptr) {
      phi::DenseTensor* ptr = nullptr;
      OutType out_ptr(ptr);
      std::cerr << "emplac nullptr" << std::endl;
      ctx->EmplaceBackOutput(out_ptr);
      continue;
    }

    if (!name_map.count(out_ptr)) {
      phi::DenseTensor* ptr = nullptr;
      OutType out_ptr(ptr);
      std::cerr << "emp place null ptr " << std::endl;
      ctx->EmplaceBackOutput(out_ptr);
      continue;
    }
    auto name = name_map.at(out_ptr);
    VLOG(6) << "ctx->EmplaceBackOutput: " << name;
=======
>>>>>>> 34821bfa
    auto out_type = out_ptr.type();
    if (out_type) {
      auto name = name_map.at(out_ptr);
      VLOG(6) << "ctx->EmplaceBackOutput: " << name;
    } else {
      VLOG(6) << "ctx->EmplaceBackOutput : an optioanl output";
    }
    if (!out_type) {
      phi::DenseTensor* ptr = nullptr;
      OutType out_ptr(ptr);
      ctx->EmplaceBackOutput(out_ptr);
    } else if (out_type.isa<paddle::dialect::AllocatedDenseTensorType>()) {
      ctx->EmplaceBackOutput(OutType(const_cast<phi::DenseTensor*>(
          &(inner_scope->FindVar(name_map.at(out_ptr))
                ->Get<phi::DenseTensor>()))));
    } else if (out_type.isa<paddle::dialect::AllocatedSelectedRowsType>()) {
      ctx->EmplaceBackOutput(OutType(const_cast<phi::SelectedRows*>(
          &(inner_scope->FindVar(name_map.at(out_ptr))
                ->Get<phi::SelectedRows>()))));
    } else if (out_type.isa<ir::VectorType>()) {
      OutListType outputs;
      auto& variable_array = scope->FindVar(name_map.at(out_ptr))
                                 ->Get<paddle::framework::VariableRefArray>();
      for (size_t i = 0; i < variable_array.size(); ++i) {
        outputs.emplace_back(OutType(const_cast<phi::DenseTensor*>(
            &(variable_array[i]->Get<phi::DenseTensor>()))));
      }
      ctx->EmplaceBackOutputs(outputs);
    } else {
      PADDLE_THROW(
          phi::errors::Unimplemented("only support DenseTensor and vector "));
    }
  }

  VLOG(6) << "Done build phi context";
}

}  // namespace ir<|MERGE_RESOLUTION|>--- conflicted
+++ resolved
@@ -287,26 +287,6 @@
   // TODO(phlrain): use var type instead of op name
   for (size_t i = 0; i < op->num_results(); ++i) {
     ir::Value out_ptr = op->result(i);
-<<<<<<< HEAD
-    if (!out_ptr) {
-      phi::DenseTensor* ptr = nullptr;
-      OutType out_ptr(ptr);
-      std::cerr << "emplac nullptr" << std::endl;
-      ctx->EmplaceBackOutput(out_ptr);
-      continue;
-    }
-
-    if (!name_map.count(out_ptr)) {
-      phi::DenseTensor* ptr = nullptr;
-      OutType out_ptr(ptr);
-      std::cerr << "emp place null ptr " << std::endl;
-      ctx->EmplaceBackOutput(out_ptr);
-      continue;
-    }
-    auto name = name_map.at(out_ptr);
-    VLOG(6) << "ctx->EmplaceBackOutput: " << name;
-=======
->>>>>>> 34821bfa
     auto out_type = out_ptr.type();
     if (out_type) {
       auto name = name_map.at(out_ptr);
