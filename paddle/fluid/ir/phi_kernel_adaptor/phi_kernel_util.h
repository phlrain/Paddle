// Copyright (c) 2023 PaddlePaddle Authors. All Rights Reserved.
//
// Licensed under the Apache License, Version 2.0 (the "License");
// you may not use this file except in compliance with the License.
// You may obtain a copy of the License at
//
//     http://www.apache.org/licenses/LICENSE-2.0
//
// Unless required by applicable law or agreed to in writing, software
// distributed under the License is distributed on an "AS IS" BASIS,
// WITHOUT WARRANTIES OR CONDITIONS OF ANY KIND, either express or implied.
// See the License for the specific language governing permissions and
// limitations under the License.

#pragma once

#include "paddle/fluid/ir/dialect/op_yaml_info_util.h"
#include "paddle/fluid/ir/dialect/pd_dialect.h"
#include "paddle/fluid/ir/dialect/pd_type.h"
#include "paddle/fluid/ir/dialect/utils.h"
#include "paddle/fluid/ir/interface/op_yaml_info.h"
#include "paddle/ir/core/builtin_attribute.h"
#include "paddle/ir/core/ir_context.h"
#include "paddle/ir/core/program.h"
#include "paddle/ir/core/utils.h"
#include "paddle/phi/core/meta_tensor.h"

#include "paddle/fluid/framework/scope.h"
#include "paddle/fluid/framework/tensor.h"
#include "paddle/fluid/framework/variable.h"
#include "paddle/fluid/framework/variable_helper.h"
#include "paddle/phi/core/kernel_context.h"

#include "paddle/fluid/ir/dialect/kernel_attribute.h"
#include "paddle/fluid/ir/dialect/pd_attribute.h"
#include "paddle/fluid/ir/interface/op_yaml_info_parser.h"
#include "paddle/phi/core/infermeta_utils.h"

#include "glog/logging.h"

namespace ir {

void BuildScope(ir::Block* block,
                paddle::framework::Scope* scope,
                std::unordered_map<ir::Value, std::string>* name_map);

template <typename Context,
          typename InType,
          typename OutType,
          typename ListType,
          bool is_kernel>
void BuildPhiContext(
    ir::Operation* op,
    const std::unordered_map<ir::Value, std::string>& name_map,
    paddle::framework::Scope* scope,
    const paddle::dialect::OpYamlInfoParser& op_yaml_info,
    Context* ctx,
    std::map<std::string, std::vector<int>>* input_map = nullptr,
    std::map<std::string, std::vector<int>>* output_map = nullptr) {
  // inputs include input and mutable attributes

  auto attr_map = op->attributes();

  auto& vec_kernel_fn_tensor_params = op_yaml_info.TensorParams(is_kernel);

  auto& name2id = op_yaml_info.Name2Id();
  for (auto& t : vec_kernel_fn_tensor_params) {
    PADDLE_ENFORCE_EQ(
        name2id.count(t),
        true,
        phi::errors::NotFound("param [%s] MUST in name2id map", t));
    auto index = op_yaml_info.Name2Id().at(t);
    ir::Value ptr = op->operand(index);
    if (!ptr) {
      phi::DenseTensor* ptr = nullptr;
      OutType in_ptr(ptr);
      ctx->EmplaceBackInput(in_ptr);
      continue;
    }
    auto in_var_name = name_map.at(ptr);
    VLOG(6) << "ctx->EmplaceBackInput: " << t << "\t" << in_var_name;

    PADDLE_ENFORCE_NOT_NULL(scope->FindLocalVar(in_var_name),
                            phi::errors::PreconditionNotMet(
                                "can not find var[%s] in scope", in_var_name));

    auto var = scope->Var(in_var_name);
    if (var->IsType<phi::DenseTensor>()) {
      const phi::TensorBase* tensor_in = &(var->Get<phi::DenseTensor>());
      ctx->EmplaceBackInput(InType(tensor_in));
    } else if (var->IsType<paddle::framework::TensorRefArray>()) {
      ListType inputs;
      auto& tensor_array = var->Get<paddle::framework::TensorRefArray>();
      for (size_t i = 0; i < tensor_array.size(); ++i) {
        inputs.emplace_back(InType(tensor_array[i]));
      }
      ctx->EmplaceBackInputs(inputs);
    } else {
      PADDLE_THROW(phi::errors::Unimplemented("Not support var type [%d] ",
                                              var->Type()));
    }
  }

  auto& vec_kernel_fn_attr_params = op_yaml_info.AttrParams(is_kernel);
  for (auto& t : vec_kernel_fn_attr_params) {
    if (name2id.count(t)) {
      // tensor attribute, get information from input
      ir::Value ptr = op->operand(name2id.at(t));

      auto in_var_name = name_map.at(ptr);
      if (input_map != nullptr) {
        // only deal with single input for now, [todo] need support multi input
        // like concat
        // TODO(phlrain): OpFuncNode need input_index and output_index,
        // construct input_index and output_here,  should remove input_index and
        // output_index from OpFuncNode Each in_var_name named "inner_var_" +
        // index, len("inner_var_") = 10

        size_t tmp_id = std::atol(in_var_name.substr(4, 100).c_str());
        (*input_map)[std::to_string(name2id.at(t))].push_back(tmp_id);
      }

      auto& tensor_attr_type = op_yaml_info.TensorAttrTypeName(t);
      VLOG(6) << "ctx->EmplaceBack mutable attr: " << t << "\t" << in_var_name;
      if (tensor_attr_type == "paddle::dialect::IntArrayAttribute") {
        phi::Attribute r1 =
            phi::TensorRef(&(scope->Var(in_var_name)->Get<phi::DenseTensor>()));
        ctx->EmplaceBackAttr(r1);
      } else if (tensor_attr_type == "paddle::dialect::ScalarAttribute") {
        phi::Attribute r1 =
            phi::TensorRef(&(scope->Var(in_var_name)->Get<phi::DenseTensor>()));

        ctx->EmplaceBackAttr(r1);
      } else {
        PADDLE_THROW(phi::errors::Unimplemented("attr type not support [%s] ",
                                                tensor_attr_type));
      }

      continue;
    }

    auto& attr_type_name = op_yaml_info.AttrTypeName(t);
    if (attr_type_name == "paddle::dialect::IntArrayAttribute") {
      ctx->EmplaceBackAttr(
          attr_map[t].dyn_cast<paddle::dialect::IntArrayAttribute>().data());
    } else if (attr_type_name == "paddle::dialect::DataTypeAttribute") {
      ctx->EmplaceBackAttr(
          attr_map[t].dyn_cast<paddle::dialect::DataTypeAttribute>().data());
    } else if (attr_type_name == "ir::Int32Attribute") {
      ctx->EmplaceBackAttr(attr_map[t].dyn_cast<ir::Int32Attribute>().data());
    } else if (attr_type_name == "ir::Int64Attribute") {
      ctx->EmplaceBackAttr(attr_map[t].dyn_cast<ir::Int64Attribute>().data());
    } else if (attr_type_name == "ir::FloatAttribute") {
      ctx->EmplaceBackAttr(attr_map[t].dyn_cast<ir::FloatAttribute>().data());
    } else if (attr_type_name == "ir::BoolAttribute") {
      ctx->EmplaceBackAttr(attr_map[t].dyn_cast<ir::BoolAttribute>().data());
    } else if (attr_type_name == "ir::StrAttribute") {
      ctx->EmplaceBackAttr(attr_map[t].dyn_cast<ir::StrAttribute>().data());
    } else if (attr_type_name == "ir::ArrayAttribute<ir::Int32Attribute>") {
      auto array_list = attr_map[t].dyn_cast<ir::ArrayAttribute>().data();
      std::vector<int32_t> vec_res;
      if (array_list.size() > 0) {
        PADDLE_ENFORCE_EQ(
            array_list[0].isa<ir::Int32Attribute>(),
            true,
            phi::errors::Unimplemented(
                "the 0th elementwise MUST be ir::Int32Attribute"));
        for (size_t i = 0; i < array_list.size(); ++i) {
          vec_res.push_back(
              array_list[i].dyn_cast<ir::Int32Attribute>().data());
        }
      }
<<<<<<< HEAD
    } else if (attr_type_name == "ir::ArrayAttribute<ir::FloatAttribute>") {
      auto array_list = attr_map[t].dyn_cast<ir::ArrayAttribute>().data();
      std::vector<float> vec_res;
      if (array_list.size() > 0) {
        if (array_list[0].isa<ir::FloatAttribute>()) {
          for (size_t i = 0; i < array_list.size(); ++i) {
            vec_res.push_back(
                array_list[i].dyn_cast<ir::FloatAttribute>().data());
          }

        } else {
          PADDLE_THROW(phi::errors::Unimplemented("attr type not support [%s] ",
                                                  attr_type_name));
        }
      }
      ctx->EmplaceBackAttr(vec_res);
    } else if (attr_type_name == "ir::ArrayAttribute<ir::Int64Attribute>") {
      std::cerr << "int64 array" << std::endl;
      auto array_list = attr_map[t].dyn_cast<ir::ArrayAttribute>().data();
      std::cerr << "len " << array_list.size() << std::endl;

      std::vector<int64_t> vec_res;
      if (array_list.size() > 0) {
        PADDLE_ENFORCE_EQ(
            array_list[0].isa<ir::Int64Attribute>(),
            true,
            phi::errors::PreconditionNotMet(
                "Element in array list MUST be ir::Int64Attribute "));
        std::cerr << "int 64" << std::endl;

        for (size_t i = 0; i < array_list.size(); ++i) {
          std::cerr << "i  " << i << "\t"
                    << array_list[i].dyn_cast<ir::Int64Attribute>().data()
                    << std::endl;
          vec_res.push_back(
              array_list[i].dyn_cast<ir::Int64Attribute>().data());
        }
      }
=======
>>>>>>> 8753088c
      ctx->EmplaceBackAttr(vec_res);
    } else if (attr_type_name == "paddle::dialect::PlaceAttribute") {
      ctx->EmplaceBackAttr(
          attr_map[t].dyn_cast<paddle::dialect::PlaceAttribute>().data());
    } else if (attr_type_name == "paddle::dialect::ScalarAttribute") {
      ctx->EmplaceBackAttr(
          attr_map[t].dyn_cast<paddle::dialect::ScalarAttribute>().data());
    } else {
      PADDLE_THROW(phi::errors::Unimplemented("attr type not support [%s] ",
                                              attr_type_name));
    }
    VLOG(6) << "ctx->EmplaceBackAttr: " << t;
  }

  // TODO(phlrain): use var type instead of op name
  if (op->attributes().count("op_name") &&
      (op->attributes().at("op_name").dyn_cast<ir::StrAttribute>().data() ==
       "pd.fetch")) {
    // process fetch op
    auto fetch_var = scope->Var("fetch");
    auto* fetch_list = fetch_var->GetMutable<paddle::framework::FetchList>();
    int index =
        op->attributes().at("col").dyn_cast<ir::Int32Attribute>().data();
    auto* out_tensor = &(PADDLE_GET(phi::DenseTensor, fetch_list->at(index)));
    ctx->EmplaceBackOutput(out_tensor);
  } else {
    for (size_t i = 0; i < op->num_results(); ++i) {
      ir::Value out_ptr = op->result(i);
      auto name = name_map.at(out_ptr);
      if (out_ptr.type()) {
        ctx->EmplaceBackOutput(OutType(const_cast<phi::DenseTensor*>(
            &(scope->Var(name)->Get<phi::DenseTensor>()))));
      } else {
        phi::DenseTensor* ptr = nullptr;
        OutType out_ptr(ptr);
        ctx->EmplaceBackOutput(out_ptr);
      }

      if (output_map != nullptr) {
        // only deal with single input for now, [todo] need support multi input
        // like concat
        // TODO(phlrain): OpFuncNode need input_index and output_index,
        // construct input_index and output_here,  should remove input_index and
        // output_index from OpFuncNode Each in_var_name named "inner_var_" +
        // index, len("inner_var_") = 10

        size_t tmp_id = std::atol(name.substr(4, 100).c_str());
        (*output_map)["out"].push_back(tmp_id);
      }
    }
  }
}

}  // namespace ir<|MERGE_RESOLUTION|>--- conflicted
+++ resolved
@@ -170,7 +170,6 @@
               array_list[i].dyn_cast<ir::Int32Attribute>().data());
         }
       }
-<<<<<<< HEAD
     } else if (attr_type_name == "ir::ArrayAttribute<ir::FloatAttribute>") {
       auto array_list = attr_map[t].dyn_cast<ir::ArrayAttribute>().data();
       std::vector<float> vec_res;
@@ -209,8 +208,6 @@
               array_list[i].dyn_cast<ir::Int64Attribute>().data());
         }
       }
-=======
->>>>>>> 8753088c
       ctx->EmplaceBackAttr(vec_res);
     } else if (attr_type_name == "paddle::dialect::PlaceAttribute") {
       ctx->EmplaceBackAttr(
