--- conflicted
+++ resolved
@@ -285,75 +285,23 @@
   }
 
   // TODO(phlrain): use var type instead of op name
-<<<<<<< HEAD
-  if (op->attributes().count("op_name") &&
-      (op->attributes().at("op_name").dyn_cast<ir::StrAttribute>().AsString() ==
-       "pd.fetch")) {
-    // process fetch op
-    // auto fetch_var = inner_scope->FindVar("fetch");
-    // auto* fetch_list = fetch_var->GetMutable<paddle::framework::FetchList>();
-    // int index =
-    //     op->attributes().at("col").dyn_cast<ir::Int32Attribute>().data();
-    // std::cerr << "fetch index " << index << "\t" << fetch_list->size() <<
-    // std::endl; auto* out_tensor = &(PADDLE_GET(phi::DenseTensor,
-    // fetch_list->at(index)));
-
-    auto fetch_var = inner_scope->FindVar("fetch_0");
-    auto* out_tensor = &(fetch_var->Get<phi::DenseTensor>());
-    std::cerr << "pointer" << out_tensor << std::endl;
-    std::cerr << "type " << out_tensor->type_info().name() << std::endl;
-    phi::MetaTensor t1(out_tensor);
-    t1.set_dtype(phi::DataType::FLOAT32);
-    std::cerr << t1.dtype() << std::endl;
-
-    ctx->EmplaceBackOutput(OutType(out_tensor));
-  } else {
-    for (size_t i = 0; i < op->num_results(); ++i) {
-      ir::Value out_ptr = op->result(i);
-      if (!out_ptr) {
-        phi::DenseTensor* ptr = nullptr;
-        OutType out_ptr(ptr);
-        std::cerr << "emplac nullptr" << std::endl;
-        ctx->EmplaceBackOutput(out_ptr);
-        continue;
-      }
-
-      if (!name_map.count(out_ptr)) {
-        phi::DenseTensor* ptr = nullptr;
-        OutType out_ptr(ptr);
-        std::cerr << "emp place null ptr " << std::endl;
-        ctx->EmplaceBackOutput(out_ptr);
-        continue;
-      }
-      auto name = name_map.at(out_ptr);
-      VLOG(6) << "ctx->EmplaceBackOutput: " << name;
-      auto out_type = out_ptr.type();
-      if (!out_type) {
-        phi::DenseTensor* ptr = nullptr;
-        OutType out_ptr(ptr);
-        ctx->EmplaceBackOutput(out_ptr);
-      } else if (out_type.isa<paddle::dialect::AllocatedDenseTensorType>()) {
-        ctx->EmplaceBackOutput(OutType(const_cast<phi::DenseTensor*>(
-            &(inner_scope->FindVar(name)->Get<phi::DenseTensor>()))));
-      } else if (out_type.isa<paddle::dialect::AllocatedSelectedRowsType>()) {
-        ctx->EmplaceBackOutput(OutType(const_cast<phi::SelectedRows*>(
-            &(inner_scope->FindVar(name)->Get<phi::SelectedRows>()))));
-      } else if (out_type.isa<ir::VectorType>()) {
-        OutListType outputs;
-        auto& variable_array =
-            scope->FindVar(name)->Get<paddle::framework::VariableRefArray>();
-        for (size_t i = 0; i < variable_array.size(); ++i) {
-          outputs.emplace_back(OutType(const_cast<phi::DenseTensor*>(
-              &(variable_array[i]->Get<phi::DenseTensor>()))));
-        }
-        ctx->EmplaceBackOutputs(outputs);
-      } else {
-        PADDLE_THROW(
-            phi::errors::Unimplemented("only support DenseTensor and vector "));
-=======
-
   for (size_t i = 0; i < op->num_results(); ++i) {
     ir::Value out_ptr = op->result(i);
+    if (!out_ptr) {
+      phi::DenseTensor* ptr = nullptr;
+      OutType out_ptr(ptr);
+      std::cerr << "emplac nullptr" << std::endl;
+      ctx->EmplaceBackOutput(out_ptr);
+      continue;
+    }
+
+    if (!name_map.count(out_ptr)) {
+      phi::DenseTensor* ptr = nullptr;
+      OutType out_ptr(ptr);
+      std::cerr << "emp place null ptr " << std::endl;
+      ctx->EmplaceBackOutput(out_ptr);
+      continue;
+    }
     auto name = name_map.at(out_ptr);
     VLOG(6) << "ctx->EmplaceBackOutput: " << name;
     auto out_type = out_ptr.type();
@@ -374,7 +322,6 @@
       for (size_t i = 0; i < variable_array.size(); ++i) {
         outputs.emplace_back(OutType(const_cast<phi::DenseTensor*>(
             &(variable_array[i]->Get<phi::DenseTensor>()))));
->>>>>>> 7e60294e
       }
       ctx->EmplaceBackOutputs(outputs);
     } else {
