--- conflicted
+++ resolved
@@ -48,13 +48,7 @@
                 std::unordered_map<ir::Value, std::string>* name_map) {
   std::unordered_map<ir::Value, int> map_test;
 
-<<<<<<< HEAD
-  std::cerr << "build scope " << std::endl;
-  // int count = name_map->size();
-  int count = 0;
-=======
   int count = name_map->size();
->>>>>>> a2903920
   for (auto it = block->begin(); it != block->end(); ++it) {
     VLOG(6) << "begin to process op " << (*it)->name() << std::endl;
     size_t input_num = (*it)->num_operands();
@@ -160,17 +154,6 @@
       for (size_t i = 0; i < input_num; ++i) {
         auto ptr = (*it)->operand(i);
         if (ptr) {
-<<<<<<< HEAD
-          std::string name;
-          if (name_map->find(ptr) != name_map->end()) {
-            name = name_map->at(ptr);
-          } else {
-            PADDLE_THROW(phi::errors::PreconditionNotMet(
-                "input should in name map, [%d] 'th input of [%s] op",
-                i,
-                op_name));
-          }
-=======
           PADDLE_ENFORCE_NE(
               name_map->find(ptr),
               name_map->end(),
@@ -178,7 +161,6 @@
                   "input should in name map, [%d] 'th input of [%s] op",
                   i,
                   op_name));
->>>>>>> a2903920
         }
       }
     }
