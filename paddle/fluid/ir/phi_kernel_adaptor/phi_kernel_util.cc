--- conflicted
+++ resolved
@@ -272,10 +272,6 @@
   VLOG(6) << "Build: scope [" << scope << "] inner_local_scope ["
           << inner_local_scope << "]";
 
-<<<<<<< HEAD
-=======
-  // int count = name_map->size();
->>>>>>> de9318a3
   int count = inner_local_scope->Size();
   for (auto it = block.begin(); it != block.end(); ++it) {
     ir::Operation* op = *it;
