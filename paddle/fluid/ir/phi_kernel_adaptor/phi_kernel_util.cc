// Copyright (c) 2023 PaddlePaddle Authors. All Rights Reserved.
//
// Licensed under the Apache License, Version 2.0 (the "License");
// you may not use this file except in compliance with the License.
// You may obtain a copy of the License at
//
//     http://www.apache.org/licenses/LICENSE-2.0
//
// Unless required by applicable law or agreed to in writing, software
// distributed under the License is distributed on an "AS IS" BASIS,
// WITHOUT WARRANTIES OR CONDITIONS OF ANY KIND, either express or implied.
// See the License for the specific language governing permissions and
// limitations under the License.

#include "paddle/fluid/ir/phi_kernel_adaptor/phi_kernel_util.h"

#include "paddle/fluid/ir/dialect/op_yaml_info_util.h"
#include "paddle/fluid/ir/dialect/pd_dialect.h"
#include "paddle/fluid/ir/dialect/pd_type.h"
#include "paddle/fluid/ir/dialect/utils.h"
#include "paddle/fluid/ir/interface/op_yaml_info.h"
#include "paddle/ir/core/builtin_attribute.h"
#include "paddle/ir/core/ir_context.h"
#include "paddle/ir/core/program.h"
#include "paddle/ir/core/utils.h"
#include "paddle/phi/core/meta_tensor.h"

#include "paddle/fluid/framework/scope.h"
#include "paddle/fluid/framework/tensor.h"
#include "paddle/fluid/framework/variable.h"
#include "paddle/fluid/framework/variable_helper.h"
#include "paddle/phi/core/kernel_context.h"

#include "paddle/fluid/framework/string_array.h"
#include "paddle/fluid/framework/tensor_ref_array.h"
#include "paddle/fluid/ir/dialect/kernel_attribute.h"
#include "paddle/fluid/ir/dialect/kernel_type.h"
#include "paddle/fluid/ir/dialect/pd_attribute.h"
#include "paddle/fluid/ir/interface/op_yaml_info_parser.h"
#include "paddle/phi/core/enforce.h"

#include "glog/logging.h"

namespace ir {

using VariableNameMap =
    std::unordered_map<const paddle::framework::Variable*, std::string>;

paddle::framework::Variable* CreateVar(
    ir::Value value,
    paddle::framework::Scope* inner_scope,
    bool force_persisable,
    std::unordered_map<ir::Value, std::string>* value_2_var_name,
    std::unordered_map<const paddle::framework::Variable*, std::string>*
        variable_2_var_name,
    std::map<std::string, int>* var_name_2_id,
    std::vector<paddle::framework::Variable*>* variable_list) {
  Operation* def_op = value.GetDefiningOp();
  bool is_persisable = false;
  if (def_op->attributes().count("is_persisable")) {
    is_persisable = def_op->attributes()
                        .at("is_persisable")
                        .dyn_cast<ir::BoolAttribute>()
                        .data();
  }

  paddle::framework::Variable* var = nullptr;
  std::string name = "inner_var_" + std::to_string(variable_2_var_name->size());
  if (force_persisable || is_persisable) {
    VLOG(6) << "Create var: " << name << " in scope " << inner_scope->root();
    var = const_cast<paddle::framework::Scope*>(inner_scope->root())->Var(name);
  } else {
    VLOG(6) << "Create var: " << name << " in scope " << inner_scope;
    var = inner_scope->Var(name);
  }
  value_2_var_name->emplace(value, name);
  variable_2_var_name->emplace(var, name);
  auto id = var_name_2_id->size();
  var_name_2_id->emplace(name, id);
  variable_list->push_back(var);
  PADDLE_ENFORCE_EQ(
      variable_list->size(),
      var_name_2_id->size(),
      paddle::platform::errors::InvalidArgument(
          "The size of variable_list and var_name_2_id map should be equal"));
  return var;
}

void CheckInputVars(
    ir::Operation* op,
    const std::string& op_name,
    const std::unordered_map<ir::Value, std::string>& value_2_var_name) {
  size_t input_num = op->num_operands();
  if (input_num > 0) {
    for (size_t i = 0; i < input_num; ++i) {
      auto value = op->operand(i);
      if (value) {
        PADDLE_ENFORCE_NE(
            value_2_var_name.find(value),
            value_2_var_name.end(),
            phi::errors::PreconditionNotMet(
                "input should in name map, [%d] 'th input of [%s] op",
                i,
                op_name));
      }
    }
  }
}

void BuildValue(ir::Value value,
                paddle::framework::Scope* inner_scope,
                std::unordered_map<ir::Value, std::string>* value_2_var_name,
                std::unordered_map<const paddle::framework::Variable*,
                                   std::string>* variable_2_var_name,
                std::map<std::string, int>* var_name_2_id,
                std::vector<paddle::framework::Variable*>* variable_list) {
  paddle::framework::Variable* var = nullptr;
  if (value_2_var_name->find(value) != value_2_var_name->end()) {
    var = inner_scope->FindVar(value_2_var_name->at(value));
  } else {
    var = CreateVar(value,
                    inner_scope,
                    false,
                    value_2_var_name,
                    variable_2_var_name,
                    var_name_2_id,
                    variable_list);
  }

  // Only support DenseTensor or Vector<DenseTensor>
  if (!value.type()) {
    var->GetMutable<phi::DenseTensor>();
  } else if (value.type().isa<paddle::dialect::AllocatedDenseTensorType>()) {
    var->GetMutable<phi::DenseTensor>();
  } else if (value.type().isa<paddle::dialect::AllocatedSelectedRowsType>()) {
    var->GetMutable<phi::SelectedRows>();
  } else if (value.type().isa<ir::VectorType>()) {
    auto tensor_array = var->GetMutable<paddle::framework::VariableRefArray>();
    for (size_t i = 0; i < value.type().dyn_cast<ir::VectorType>().size();
         i++) {
      PADDLE_ENFORCE(value.type()
                         .dyn_cast<ir::VectorType>()[i]
                         .isa<paddle::dialect::AllocatedDenseTensorType>(),
                     paddle::platform::errors::Fatal(
                         "Element of VectorType output only support "
                         "DenseTensorType"));
      auto var_i = CreateVar(value,
                             inner_scope,
                             false,
                             value_2_var_name,
                             variable_2_var_name,
                             var_name_2_id,
                             variable_list);
      var_i->GetMutable<phi::DenseTensor>();
      tensor_array->emplace_back(var_i);
    }
  } else {
    PADDLE_THROW(phi::errors::PreconditionNotMet(
        "Output only support DenseTensorType or VectorType"));
  }
}

void HandleForSpecialOp(
    ir::Operation* op,
    paddle::framework::Scope* inner_scope,
    std::unordered_map<ir::Value, std::string>* value_2_var_name,
    std::unordered_map<const paddle::framework::Variable*, std::string>*
        variable_2_var_name,
    std::map<std::string, int>* var_name_2_id,
    std::vector<paddle::framework::Variable*>* variable_list) {
  std::string op_name = op->name();
  if (op->attributes().count("op_name")) {
    op_name =
        op->attributes().at("op_name").dyn_cast<ir::StrAttribute>().AsString();
  }

  if (op_name == "pd.fetch") {
    // fetch is a very special op, with no output
    auto var = const_cast<paddle::framework::Scope*>(inner_scope->root())
                   ->Var("fetch");
    VLOG(6) << "Create var: fetch in scope " << inner_scope->root();
    auto fetch_list = var->GetMutable<paddle::framework::FetchList>();
    int index =
        op->attributes().at("col").dyn_cast<ir::Int32Attribute>().data();
    fetch_list->resize(index + 1);
  }

  if (op_name == "pd.feed") {
    auto value = op->result(0);
<<<<<<< HEAD

    VLOG(6) << "link feed output to feed in variable" << scope;
=======
    auto var = CreateVar(value,
                         inner_scope,
                         false,
                         value_2_var_name,
                         variable_2_var_name,
                         var_name_2_id,
                         variable_list);
    // TODO(phlrain): need to update here, support StringTensor
    auto out_tensor = var->GetMutable<phi::DenseTensor>();

    auto feed_var =
        const_cast<paddle::framework::Scope*>(inner_scope->root())->Var("feed");
    VLOG(6) << "Create var: feed in scope " << inner_scope->root();
>>>>>>> 8fe94d44
    int index =
        op->attributes().at("col").dyn_cast<ir::Int32Attribute>().data();

    auto feed_var_name = "feed_" + std::to_string(index);
    name_map->emplace(value, feed_var_name);
  }

  if (op_name == "builtin.combine") {
    auto out_value = op->result(0);

    paddle::framework::Variable* var = nullptr;
    if (value_2_var_name->find(out_value) != value_2_var_name->end()) {
      var = inner_scope->FindVar(value_2_var_name->at(out_value));
    } else {
      var = CreateVar(out_value,
                      inner_scope,
                      false,
                      value_2_var_name,
                      variable_2_var_name,
                      var_name_2_id,
                      variable_list);
    }

    auto tensor_array = var->GetMutable<paddle::framework::VariableRefArray>();
    // clear tensor array
    tensor_array->clear();
    size_t input_num = op->num_operands();
    for (size_t i = 0; i < input_num; ++i) {
      auto value = op->operand(i);
      PADDLE_ENFORCE_EQ(
          value_2_var_name->count(value),
          true,
          phi::errors::PreconditionNotMet("can not found input of combine op"));
      tensor_array->emplace_back(
          inner_scope->FindVar(value_2_var_name->at(value)));
    }
  }

  if (op_name == "builtin.set_parameter") {
    VLOG(6) << "Handle for builtin.set_parameter:";
    auto param_name = op->attributes()
                          .at("parameter_name")
                          .dyn_cast<ir::StrAttribute>()
                          .AsString();

    auto value = op->operand(0);
    // change opreand name to param_name
    auto orig_name = value_2_var_name->at(value);

    if (inner_scope->root()->FindVar(param_name) == nullptr) {
      const_cast<paddle::framework::Scope*>(inner_scope->root())
          ->Rename(orig_name, param_name);
    }
    (*value_2_var_name)[value] = param_name;
  }

  if (op_name == "builtin.get_parameter") {
    VLOG(6) << "Handle for builtin.get_parameter:";
    auto param_name = op->attributes()
                          .at("parameter_name")
                          .dyn_cast<ir::StrAttribute>()
                          .AsString();
    auto value = op->result(0);
    value_2_var_name->emplace(value, param_name);
  }

  if (op_name == "builtin.slice") {
    VLOG(6) << "Handle for builtin.slice";
    auto out_value = op->result(0);
    auto in_value = op->operand(0);
    PADDLE_ENFORCE_EQ(value_2_var_name->count(in_value),
                      true,
                      phi::errors::PreconditionNotMet(
                          "input of buildin slice not in name map"));

    int index =
        op->attributes().at("index").dyn_cast<ir::Int32Attribute>().data();
    auto in_var = inner_scope->FindVar(value_2_var_name->at(in_value));
    auto variable_array = in_var->Get<paddle::framework::VariableRefArray>();

    PADDLE_ENFORCE_EQ(
        variable_2_var_name->count(variable_array[index]),
        true,
        phi::errors::PreconditionNotMet("[%d] the variable in build slice "
                                        "input MUST in variable name map",
                                        index));

    std::string var_name = variable_2_var_name->at(variable_array[index]);
    value_2_var_name->emplace(out_value, var_name);
  }
}

void HandleForInplaceOp(
    ir::Operation* op,
    paddle::framework::Scope* inner_scope,
    std::unordered_map<ir::Value, std::string>* value_2_var_name,
    std::unordered_map<const paddle::framework::Variable*, std::string>*
        variable_2_var_name,
    std::map<std::string, int>* var_name_2_id,
    std::vector<paddle::framework::Variable*>* variable_list) {
  if (op->num_results() < 1) return;
  ir::IrContext* ctx = ir::IrContext::Instance();
  std::string op_name = op->name();
  if (op->attributes().count("op_name")) {
    op_name =
        op->attributes().at("op_name").dyn_cast<ir::StrAttribute>().AsString();
  }

  ir::OpInfo op_info = ctx->GetRegisteredOpInfo(op_name);
  paddle::dialect::OpYamlInfoParser yaml_parser(
      op_info.GetInterfaceImpl<paddle::dialect::OpYamlInfoInterface>()
          ->get_op_info_());

  for (size_t i = 0; i < op->num_results(); ++i) {
    ir::Value value = op->result(i);
    std::string value_name = yaml_parser.OutputNames()[i];
    if (yaml_parser.HasInplace(value_name)) {
      std::string inplace_name = yaml_parser.InplaceName(value_name);
      ir::Value inplace_value =
          op->operand(yaml_parser.InputName2Id().at(inplace_name));
      std::string var_name = value_2_var_name->at(inplace_value);
      VLOG(4) << "inplace: " << value_name << " -> " << inplace_name
              << " (var: " << var_name << ")";
      value_2_var_name->emplace(value, var_name);
    } else {
      BuildValue(value,
                 inner_scope,
                 value_2_var_name,
                 variable_2_var_name,
                 var_name_2_id,
                 variable_list);
    }
  }
}

// NOTE(zhiqiu): the persistable is created in inner_scope's root, and other is
// created in inner_scope.
void BuildScope(const ir::Block& block,
                paddle::framework::Scope* inner_scope,
                std::unordered_map<ir::Value, std::string>* value_2_var_name,
                std::unordered_map<const paddle::framework::Variable*,
                                   std::string>* variable_2_var_name,
                std::map<std::string, int>* var_name_2_id,
                std::vector<paddle::framework::Variable*>* variable_list) {
  VLOG(4) << "***** [before build] scope"
          << "(" << inner_scope << ") ******\n"
          << paddle::framework::GenScopeTreeDebugInfo(
                 const_cast<paddle::framework::Scope*>(inner_scope->root()));

  // int count = value_2_var_name->size();
  for (auto it = block.begin(); it != block.end(); ++it) {
    ir::Operation* op = *it;

    std::string op_name = op->name();
    if (op->attributes().count("op_name")) {
      op_name = op->attributes()
                    .at("op_name")
                    .dyn_cast<ir::StrAttribute>()
                    .AsString();
    }
    VLOG(4) << "build op:" << op_name;

    if (op_name == "pd.feed" || op_name == "pd.fetch" ||
        op_name == "builtin.combine" || op_name == "builtin.set_parameter" ||
        op_name == "builtin.get_parameter" || op_name == "builtin.slice") {
      HandleForSpecialOp(op,
                         inner_scope,
                         value_2_var_name,
                         variable_2_var_name,
                         var_name_2_id,
                         variable_list);
      continue;
    }

    CheckInputVars(op, op_name, *value_2_var_name);

    if (op->num_results() < 1) continue;
    if (op->attributes().count("is_inplace") != 0 &&
        op->attributes()
            .at("is_inplace")
            .dyn_cast<ir::BoolAttribute>()
            .data()) {
      HandleForInplaceOp(op,
                         inner_scope,
                         value_2_var_name,
                         variable_2_var_name,
                         var_name_2_id,
                         variable_list);
      continue;
    } else {
      for (size_t i = 0; i < op->num_results(); ++i) {
        BuildValue(op->result(i),
                   inner_scope,
                   value_2_var_name,
                   variable_2_var_name,
                   var_name_2_id,
                   variable_list);
      }
    }
  }

  VLOG(4) << "***** [after build] scope"
          << "(" << inner_scope << ") ******\n"
          << paddle::framework::GenScopeTreeDebugInfo(
                 const_cast<paddle::framework::Scope*>(inner_scope->root()));
}

}  // namespace ir<|MERGE_RESOLUTION|>--- conflicted
+++ resolved
@@ -187,29 +187,13 @@
 
   if (op_name == "pd.feed") {
     auto value = op->result(0);
-<<<<<<< HEAD
-
-    VLOG(6) << "link feed output to feed in variable" << scope;
-=======
-    auto var = CreateVar(value,
-                         inner_scope,
-                         false,
-                         value_2_var_name,
-                         variable_2_var_name,
-                         var_name_2_id,
-                         variable_list);
-    // TODO(phlrain): need to update here, support StringTensor
-    auto out_tensor = var->GetMutable<phi::DenseTensor>();
-
-    auto feed_var =
-        const_cast<paddle::framework::Scope*>(inner_scope->root())->Var("feed");
-    VLOG(6) << "Create var: feed in scope " << inner_scope->root();
->>>>>>> 8fe94d44
+    VLOG(6) << "link feed output to feed in variable" << inner_scope;
+
     int index =
         op->attributes().at("col").dyn_cast<ir::Int32Attribute>().data();
 
     auto feed_var_name = "feed_" + std::to_string(index);
-    name_map->emplace(value, feed_var_name);
+    value_2_var_name->emplace(value, feed_var_name);
   }
 
   if (op_name == "builtin.combine") {
