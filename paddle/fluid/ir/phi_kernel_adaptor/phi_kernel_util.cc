--- conflicted
+++ resolved
@@ -56,9 +56,12 @@
                 std::vector<paddle::framework::Variable*>* variable_list) {
   value_2_var_name->emplace(value, name);
   variable_2_var_name->emplace(var, name);
-  auto id = var_name_2_id->size();
-  var_name_2_id->emplace(name, id);
-  variable_list->push_back(var);
+  if (var_name_2_id->count(name) == 0) {
+    auto id = var_name_2_id->size();
+    var_name_2_id->emplace(name, id);
+    variable_list->push_back(var);
+  }
+
   PADDLE_ENFORCE_EQ(
       variable_list->size(),
       var_name_2_id->size(),
@@ -123,21 +126,6 @@
     VLOG(6) << "Create var: " << name << " in scope " << inner_scope;
     var = inner_scope->Var(name);
   }
-<<<<<<< HEAD
-
-  std::cerr << "creater variable for value " << std::endl;
-  std::cerr << value.impl() << "\t" << name << std::endl;
-  value_2_var_name->emplace(value, name);
-  variable_2_var_name->emplace(var, name);
-  auto id = var_name_2_id->size();
-  var_name_2_id->emplace(name, id);
-  variable_list->push_back(var);
-  PADDLE_ENFORCE_EQ(
-      variable_list->size(),
-      var_name_2_id->size(),
-      paddle::platform::errors::InvalidArgument(
-          "The size of variable_list and var_name_2_id map should be equal"));
-=======
   AddNewData(value,
              name,
              var,
@@ -145,7 +133,6 @@
              variable_2_var_name,
              var_name_2_id,
              variable_list);
->>>>>>> 9429ec48
   return var;
 }
 
