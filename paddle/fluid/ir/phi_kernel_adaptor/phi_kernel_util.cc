--- conflicted
+++ resolved
@@ -104,6 +104,8 @@
     var->GetMutable<phi::DenseTensor>();
   } else if (value.type().isa<paddle::dialect::AllocatedDenseTensorType>()) {
     var->GetMutable<phi::DenseTensor>();
+  } else if (value.type().isa<paddle::dialect::AllocatedSelectedRowsType>()) {
+    var->GetMutable<phi::SelectedRows>();
   } else if (value.type().isa<ir::VectorType>()) {
     auto tensor_array = var->GetMutable<paddle::framework::TensorRefArray>();
     for (size_t i = 0; i < value.type().dyn_cast<ir::VectorType>().size();
@@ -291,49 +293,6 @@
 
     CheckInputVars(op, op_name, *name_map);
 
-<<<<<<< HEAD
-    int out_num = op->num_results();
-    if (out_num > 0) {
-      for (int i = 0; i < out_num; ++i) {
-        ir::Value ptr = op->result(i);
-        std::string name;
-        if (name_map->find(ptr) != name_map->end()) {
-          name = name_map->at(ptr);
-        } else {
-          name = "inner_var_" + std::to_string(count++);
-          name_map->emplace(ptr, name);
-        }
-        auto var = CreateVar(ptr, name, scope, inner_local_scope);
-        // Only support DenseTensor or Vector<DenseTensor>
-        if (!ptr.type()) {
-          var->GetMutable<phi::DenseTensor>();
-        } else if (ptr.type()
-                       .isa<paddle::dialect::AllocatedDenseTensorType>()) {
-          var->GetMutable<phi::DenseTensor>();
-        } else if (ptr.type()
-                       .isa<paddle::dialect::AllocatedSelectedRowsType>()) {
-          var->GetMutable<phi::SelectedRows>();
-        } else if (ptr.type().isa<ir::VectorType>()) {
-          auto tensor_array =
-              var->GetMutable<paddle::framework::TensorRefArray>();
-          for (size_t i = 0; i < ptr.type().dyn_cast<ir::VectorType>().size();
-               i++) {
-            PADDLE_ENFORCE(
-                ptr.type()
-                    .dyn_cast<ir::VectorType>()[i]
-                    .isa<paddle::dialect::AllocatedDenseTensorType>(),
-                paddle::platform::errors::Fatal(
-                    "Element of VectorType output only support "
-                    "DenseTensorType"));
-            std::string name_i = "inner_var_" + std::to_string(count++);
-            auto var_i = CreateVar(ptr, name_i, scope, inner_local_scope);
-            tensor_array->emplace_back(var_i->GetMutable<phi::DenseTensor>());
-          }
-        } else {
-          PADDLE_THROW(phi::errors::PreconditionNotMet(
-              "Output only support DenseTensorType or VectorType"));
-        }
-=======
     if (op->num_results() < 1) continue;
     if (op->attributes().count("is_inplace") != 0 &&
         op->attributes()
@@ -345,7 +304,6 @@
     } else {
       for (size_t i = 0; i < op->num_results(); ++i) {
         BuildValue(op->result(i), scope, local_scope, name_map, count);
->>>>>>> df311526
       }
     }
   }
