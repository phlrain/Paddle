// Copyright (c) 2023 PaddlePaddle Authors. All Rights Reserved.
//
// Licensed under the Apache License, Version 2.0 (the "License");
// you may not use this file except in compliance with the License.
// You may obtain a copy of the License at
//
//     http://www.apache.org/licenses/LICENSE-2.0
//
// Unless required by applicable law or agreed to in writing, software
// distributed under the License is distributed on an "AS IS" BASIS,
// WITHOUT WARRANTIES OR CONDITIONS OF ANY KIND, either express or implied.
// See the License for the specific language governing permissions and
// limitations under the License.

#include "paddle/fluid/ir/phi_kernel_adaptor/phi_kernel_util.h"

#include "paddle/fluid/ir/dialect/op_yaml_info_util.h"
#include "paddle/fluid/ir/dialect/pd_dialect.h"
#include "paddle/fluid/ir/dialect/pd_type.h"
#include "paddle/fluid/ir/dialect/utils.h"
#include "paddle/fluid/ir/interface/op_yaml_info.h"
#include "paddle/ir/core/builtin_attribute.h"
#include "paddle/ir/core/ir_context.h"
#include "paddle/ir/core/program.h"
#include "paddle/ir/core/utils.h"
#include "paddle/phi/core/meta_tensor.h"

#include "paddle/fluid/framework/scope.h"
#include "paddle/fluid/framework/tensor.h"
#include "paddle/fluid/framework/variable.h"
#include "paddle/fluid/framework/variable_helper.h"
#include "paddle/phi/core/kernel_context.h"

#include "paddle/fluid/framework/string_array.h"
#include "paddle/fluid/framework/tensor_ref_array.h"
#include "paddle/fluid/ir/dialect/kernel_attribute.h"
#include "paddle/fluid/ir/dialect/pd_attribute.h"
#include "paddle/fluid/ir/interface/op_yaml_info_parser.h"
#include "paddle/phi/core/enforce.h"

#include "glog/logging.h"

namespace ir {

void BuildScope(ir::Block* block,
                paddle::framework::Scope* scope,
                std::unordered_map<ir::Value, std::string>* name_map) {
  std::unordered_map<ir::Value, int> map_test;

  // int count = name_map->size();
  int count = 0;
  for (auto it = block->begin(); it != block->end(); ++it) {
    size_t input_num = (*it)->num_operands();
    auto attr_map = (*it)->attributes();
    std::string op_name = (*it)->name();
    if (attr_map.count("op_name")) {
      op_name = attr_map.at("op_name").dyn_cast<ir::StrAttribute>().data();
    }
    if (op_name == "pd.fetch") {
      // fetch is a very special op, with no output
      for (size_t i = 0; i < input_num; ++i) {
        auto var = scope->Var("fetch");
        auto fetch_list = var->GetMutable<paddle::framework::FetchList>();
        // for now only support one fetch
        fetch_list->resize(1);
      }
      continue;
    }

    if (op_name == "pd.feed") {
      auto ptr = (*it)->result(0);
      std::string name = "inner_var_" + std::to_string(count++);
      name_map->emplace(ptr, name);
      auto var = scope->Var(name);
      // TODO(phlrain): need to update here, support StringTensor
      auto out_tensor = var->GetMutable<phi::DenseTensor>();

      name_map->emplace(ptr, name);

      auto feed_var = scope->Var("feed");
      int index =
          (*it)->attributes().at("col").dyn_cast<ir::Int32Attribute>().data();
      auto feed_list = feed_var->Get<paddle::framework::FeedList>();
      auto& in_tensor = (PADDLE_GET(phi::DenseTensor, feed_list.at(index)));

      out_tensor->ShareDataWith(in_tensor);

      continue;
    }

    if (op_name == "builtin.combine") {
      auto out_value = (*it)->result(0);

      VLOG(5) << "process builtin combine";
      std::string name;
      if (name_map->find(out_value) != name_map->end()) {
        name = name_map->at(out_value);
      } else {
        name = "inner_var_" + std::to_string(count++);
        name_map->emplace(out_value, name);
      }

      auto var = scope->Var(name);
      auto tensor_array = var->GetMutable<paddle::framework::TensorRefArray>();

      for (size_t i = 0; i < input_num; ++i) {
        auto ptr = (*it)->operand(i);

        PADDLE_ENFORCE_EQ(name_map->count(ptr),
                          true,
                          phi::errors::PreconditionNotMet(
                              "can not found input of combine op"));

        tensor_array->emplace_back(
            &(scope->Var(name_map->at(ptr))->Get<phi::DenseTensor>()));
      }

      continue;
    }

    if (input_num > 0) {
      for (size_t i = 0; i < input_num; ++i) {
        auto ptr = (*it)->operand(i);
        std::string name;
        if (name_map->find(ptr) != name_map->end()) {
          name = name_map->at(ptr);
        } else {
          PADDLE_THROW(phi::errors::PreconditionNotMet(
              "input should in name map, [%d] 'th input of [%s] op",
              i,
              op_name));
        }
      }
    }

    int out_num = (*it)->num_results();

    if (out_num > 0) {
      for (int i = 0; i < out_num; ++i) {
        ir::Value ptr = (*it)->result(i);
        std::string name;
        if (name_map->find(ptr) != name_map->end()) {
          name = name_map->at(ptr);
        } else {
          name = "inner_var_" + std::to_string(count++);
          name_map->emplace(ptr, name);
        }
        auto var = scope->Var(name);

        // need to update here, only support DenseTensor
        var->GetMutable<phi::DenseTensor>();
      }
    }
  }
}

void BuildInferMetaContext(
    ir::Operation* op,
    const std::unordered_map<ir::Value, std::string>& name_map,
    paddle::framework::Scope* scope,
    const paddle::dialect::OpYamlInfoParser& op_yaml_info,
    phi::InferMetaContext* ctx) {
  // inputs include input and mutable attributes
  auto attr_map = op->attributes();
  auto& vec_infer_meta_tensor_params = op_yaml_info.InferMetaTensorParams();

  auto& name2id = op_yaml_info.Name2Id();
  for (auto& t : vec_infer_meta_tensor_params) {
    PADDLE_ENFORCE_EQ(
        name2id.count(t),
        true,
        phi::errors::NotFound("param [%s] MUST in name2id map", t));
    auto index = op_yaml_info.Name2Id().at(t);
    ir::Value ptr = op->operand(index).source();
    auto in_var_name = name_map.at(ptr);

    VLOG(6) << "ctx->EmplaceBackInput: " << t << "\t" << in_var_name;
    auto var = scope->Var(in_var_name);
    if (var->IsType<phi::DenseTensor>()) {
      const phi::TensorBase* tensor_in = &(var->Get<phi::DenseTensor>());
      ctx->EmplaceBackInput(const_cast<phi::TensorBase*>(tensor_in));
    } else if (var->IsType<paddle::framework::TensorRefArray>()) {
      paddle::small_vector<phi::MetaTensor, phi::kInputSmallVectorSize> inputs;
      auto& tensor_array = var->Get<paddle::framework::TensorRefArray>();
      for (size_t i = 0; i < tensor_array.size(); ++i) {
        inputs.emplace_back(std::move(phi::MetaTensor(*tensor_array[i])));
      }

      ctx->EmplaceBackInputs(std::move(inputs));
    } else {
      PADDLE_THROW(phi::errors::Unimplemented("Not support var type [%d] ",
                                              var->Type()));
    }
  }

<<<<<<< HEAD
  auto& vec_infer_meta_attr_params = op_yaml_info.InferMetaAttrParams();
  for (auto& t : vec_infer_meta_attr_params) {
    if (name2id.count(t)) {
      // tensor attribute, get information from input
      ir::Value ptr = op->operand(name2id.at(t)).source();
=======
  for (size_t input_index = 0; input_index < vec_param_list.size();
       input_index++) {
    auto& t = vec_param_list[input_index];
    if (input_index_map.count(t)) {
      // get information from input
      ir::Value ptr = op->operand(input_index_map[t]);
>>>>>>> 9c2dae1a
      auto in_var_name = name_map.at(ptr);

      auto& tensor_attr_type = op_yaml_info.TensorAttrTypeName(t);

      VLOG(6) << "ctx->EmplaceBack mutable attr: " << t << "\t" << in_var_name;
      if (tensor_attr_type == "paddle::dialect::IntArrayAttribute") {
        phi::Attribute r1 =
            phi::TensorRef(&(scope->Var(in_var_name)->Get<phi::DenseTensor>()));
        ctx->EmplaceBackAttr(r1);
      } else if (tensor_attr_type == "paddle::dialect::ScalarAttribute") {
        phi::Attribute r1 =
            phi::TensorRef(&(scope->Var(in_var_name)->Get<phi::DenseTensor>()));

        ctx->EmplaceBackAttr(r1);
      } else {
        PADDLE_THROW(phi::errors::Unimplemented("attr type not support [%s] ",
                                                tensor_attr_type));
      }

      continue;
    }

    auto& attr_type_name = op_yaml_info.AttrTypeName(t);

    if (attr_type_name == "paddle::dialect::IntArrayAttribute") {
      ctx->EmplaceBackAttr(
          attr_map[t].dyn_cast<paddle::dialect::IntArrayAttribute>().data());
    } else if (attr_type_name == "paddle::dialect::DataTypeAttribute") {
      ctx->EmplaceBackAttr(
          attr_map[t].dyn_cast<paddle::dialect::DataTypeAttribute>().data());
    } else if (attr_type_name == "ir::Int32Attribute") {
      ctx->EmplaceBackAttr(attr_map[t].dyn_cast<ir::Int32Attribute>().data());
    } else if (attr_type_name == "ir::FloatAttribute") {
      ctx->EmplaceBackAttr(attr_map[t].dyn_cast<ir::FloatAttribute>().data());
    } else if (attr_type_name == "ir::BoolAttribute") {
      ctx->EmplaceBackAttr(attr_map[t].dyn_cast<ir::BoolAttribute>().data());
    } else if (attr_type_name == "paddle::dialect::PlaceAttribute") {
      ctx->EmplaceBackAttr(
          attr_map[t].dyn_cast<paddle::dialect::PlaceAttribute>().data());
    } else if (attr_type_name == "paddle::dialect::ScalarAttribute") {
      ctx->EmplaceBackAttr(
          attr_map[t].dyn_cast<paddle::dialect::ScalarAttribute>().data());
    } else {
      PADDLE_THROW(phi::errors::Unimplemented("attr type not support [%s] ",
                                              attr_type_name));
    }
    VLOG(6) << "ctx->EmplaceBackAttr: " << t;
  }

  // TODO(phlrain): use var type instead of op name
  if (op->attributes().count("op_name") &&
      (op->attributes().at("op_name").dyn_cast<ir::StrAttribute>().data() ==
       "pd.fetch")) {
    // process fetch op
    auto fetch_var = scope->Var("fetch");
    auto* fetch_list = fetch_var->GetMutable<paddle::framework::FetchList>();
    auto* out_tensor = &(PADDLE_GET(phi::DenseTensor, fetch_list->at(0)));
    ctx->EmplaceBackOutput(out_tensor);
  } else {
    for (size_t i = 0; i < op->num_results(); ++i) {
      ir::Value out_ptr = op->result(i);
      auto name = name_map.at(out_ptr);
      ctx->EmplaceBackOutput(scope->Var(name)->Get<phi::DenseTensor>());
    }
  }
}

void BuildPhiKernelContext(
    ir::Operation* op,
    const std::unordered_map<ir::Value, std::string>& name_map,
    paddle::framework::Scope* scope,
    const paddle::dialect::OpYamlInfoParser& op_yaml_info,
    phi::KernelContext* ctx,
    std::map<std::string, std::vector<int>>* input_map,
    std::map<std::string, std::vector<int>>* output_map) {
  // inputs include input and mutable attributes

  auto attr_map = op->attributes();

  auto& vec_kernel_fn_tensor_params = op_yaml_info.KernelFnTensorParams();

  auto& name2id = op_yaml_info.Name2Id();
  for (auto& t : vec_kernel_fn_tensor_params) {
    PADDLE_ENFORCE_EQ(
        name2id.count(t),
        true,
        phi::errors::NotFound("param [%s] MUST in name2id map", t));
    auto index = op_yaml_info.Name2Id().at(t);
    ir::Value ptr = op->operand(index).source();
    auto in_var_name = name_map.at(ptr);
    VLOG(6) << "ctx->EmplaceBackInput: " << t << "\t" << in_var_name;

    PADDLE_ENFORCE_NOT_NULL(scope->FindLocalVar(in_var_name),
                            phi::errors::PreconditionNotMet(
                                "can not find var[%s] in scope", in_var_name));

    auto var = scope->Var(in_var_name);
    if (var->IsType<phi::DenseTensor>()) {
      const phi::TensorBase* tensor_in = &(var->Get<phi::DenseTensor>());
      ctx->EmplaceBackInput(tensor_in);
    } else if (var->IsType<paddle::framework::TensorRefArray>()) {
      paddle::small_vector<const phi::TensorBase*> inputs;
      auto& tensor_array = var->Get<paddle::framework::TensorRefArray>();
      for (size_t i = 0; i < tensor_array.size(); ++i) {
        inputs.emplace_back(tensor_array[i]);
      }
      std::cerr << "is tensor ref " << std::endl;
      ctx->EmplaceBackInputs(std::move(inputs));
    } else if (var->IsType<paddle::framework::FeedList>()) {
      auto feed_list = var->Get<paddle::framework::FeedList>();
      auto* in_tensor = &(PADDLE_GET(phi::DenseTensor, feed_list.at(0)));
      ctx->EmplaceBackOutput(in_tensor);
    } else {
      PADDLE_THROW(phi::errors::Unimplemented("Not support var type [%d] ",
                                              var->Type()));
    }
  }

<<<<<<< HEAD
  auto& vec_kernel_fn_attr_params = op_yaml_info.KernelFnAttrParams();
  for (auto& t : vec_kernel_fn_attr_params) {
    if (name2id.count(t)) {
      // tensor attribute, get information from input
      ir::Value ptr = op->operand(name2id.at(t)).source();
=======
  auto attr_map = op->attributes();
  auto runtime_info = std::get<3>(op_yaml_info);

  // int input_index = 0;
  std::vector<std::string> vec_param_list = runtime_info.kernel_param;
  for (auto& t : vec_param_list) {
    if (input_index_map.count(t)) {
      // get information from input
      ir::Value ptr = op->operand(input_index_map[t]);
>>>>>>> 9c2dae1a
      auto in_var_name = name_map.at(ptr);
      if (input_map != nullptr) {
        // only deal with single input for now, [todo] need support multi input
        // like concat
        // TODO(phlrain): OpFuncNode need input_index and output_index,
        // construct input_index and output_here,  should remove input_index and
        // output_index from OpFuncNode Each in_var_name named "inner_var_" +
        // index, len("inner_var_") = 10

        size_t tmp_id = std::atol(in_var_name.substr(4, 100).c_str());
        (*input_map)[std::to_string(name2id.at(t))].push_back(tmp_id);
      }

      auto& tensor_attr_type = op_yaml_info.TensorAttrTypeName(t);
      VLOG(6) << "ctx->EmplaceBack mutable attr: " << t << "\t" << in_var_name;
      if (tensor_attr_type == "paddle::dialect::IntArrayAttribute") {
        phi::Attribute r1 =
            phi::TensorRef(&(scope->Var(in_var_name)->Get<phi::DenseTensor>()));
        ctx->EmplaceBackAttr(r1);
      } else if (tensor_attr_type == "paddle::dialect::ScalarAttribute") {
        phi::Attribute r1 =
            phi::TensorRef(&(scope->Var(in_var_name)->Get<phi::DenseTensor>()));

        ctx->EmplaceBackAttr(r1);
      } else {
        PADDLE_THROW(phi::errors::Unimplemented("attr type not support [%s] ",
                                                tensor_attr_type));
      }

      continue;
    }

    auto& attr_type_name = op_yaml_info.AttrTypeName(t);
    if (attr_type_name == "paddle::dialect::IntArrayAttribute") {
      ctx->EmplaceBackAttr(
          attr_map[t].dyn_cast<paddle::dialect::IntArrayAttribute>().data());
    } else if (attr_type_name == "paddle::dialect::DataTypeAttribute") {
      ctx->EmplaceBackAttr(
          attr_map[t].dyn_cast<paddle::dialect::DataTypeAttribute>().data());
    } else if (attr_type_name == "ir::Int32Attribute") {
      ctx->EmplaceBackAttr(attr_map[t].dyn_cast<ir::Int32Attribute>().data());
    } else if (attr_type_name == "ir::FloatAttribute") {
      ctx->EmplaceBackAttr(attr_map[t].dyn_cast<ir::FloatAttribute>().data());
    } else if (attr_type_name == "ir::BoolAttribute") {
      ctx->EmplaceBackAttr(attr_map[t].dyn_cast<ir::BoolAttribute>().data());
    } else if (attr_type_name == "paddle::dialect::PlaceAttribute") {
      ctx->EmplaceBackAttr(
          attr_map[t].dyn_cast<paddle::dialect::PlaceAttribute>().data());
    } else if (attr_type_name == "paddle::dialect::ScalarAttribute") {
      ctx->EmplaceBackAttr(
          attr_map[t].dyn_cast<paddle::dialect::ScalarAttribute>().data());
    } else {
      PADDLE_THROW(phi::errors::Unimplemented("attr type not support [%s] ",
                                              attr_type_name));
    }
    VLOG(6) << "ctx->EmplaceBackAttr: " << t;
  }

  // TODO(phlrain): use var type instead of op name
  if (op->attributes().count("op_name") &&
      (op->attributes().at("op_name").dyn_cast<ir::StrAttribute>().data() ==
       "pd.fetch")) {
    // process fetch op
    auto fetch_var = scope->Var("fetch");
    auto* fetch_list = fetch_var->GetMutable<paddle::framework::FetchList>();
    auto* out_tensor = &(PADDLE_GET(phi::DenseTensor, fetch_list->at(0)));
    ctx->EmplaceBackOutput(out_tensor);
  } else {
    for (size_t i = 0; i < op->num_results(); ++i) {
      ir::Value out_ptr = op->result(i);
      auto name = name_map.at(out_ptr);
      ctx->EmplaceBackOutput(const_cast<phi::DenseTensor*>(
          &(scope->Var(name)->Get<phi::DenseTensor>())));

      if (output_map != nullptr) {
        // only deal with single input for now, [todo] need support multi input
        // like concat
        // TODO(phlrain): OpFuncNode need input_index and output_index,
        // construct input_index and output_here,  should remove input_index and
        // output_index from OpFuncNode Each in_var_name named "inner_var_" +
        // index, len("inner_var_") = 10

        size_t tmp_id = std::atol(name.substr(4, 100).c_str());
        (*output_map)["out"].push_back(tmp_id);
      }
    }
  }
}

}  // namespace ir<|MERGE_RESOLUTION|>--- conflicted
+++ resolved
@@ -193,20 +193,11 @@
     }
   }
 
-<<<<<<< HEAD
   auto& vec_infer_meta_attr_params = op_yaml_info.InferMetaAttrParams();
   for (auto& t : vec_infer_meta_attr_params) {
     if (name2id.count(t)) {
       // tensor attribute, get information from input
-      ir::Value ptr = op->operand(name2id.at(t)).source();
-=======
-  for (size_t input_index = 0; input_index < vec_param_list.size();
-       input_index++) {
-    auto& t = vec_param_list[input_index];
-    if (input_index_map.count(t)) {
-      // get information from input
-      ir::Value ptr = op->operand(input_index_map[t]);
->>>>>>> 9c2dae1a
+      ir::Value ptr = op->operand(name2id.at(t));
       auto in_var_name = name_map.at(ptr);
 
       auto& tensor_attr_type = op_yaml_info.TensorAttrTypeName(t);
@@ -325,23 +316,12 @@
     }
   }
 
-<<<<<<< HEAD
   auto& vec_kernel_fn_attr_params = op_yaml_info.KernelFnAttrParams();
   for (auto& t : vec_kernel_fn_attr_params) {
     if (name2id.count(t)) {
       // tensor attribute, get information from input
       ir::Value ptr = op->operand(name2id.at(t)).source();
-=======
-  auto attr_map = op->attributes();
-  auto runtime_info = std::get<3>(op_yaml_info);
-
-  // int input_index = 0;
-  std::vector<std::string> vec_param_list = runtime_info.kernel_param;
-  for (auto& t : vec_param_list) {
-    if (input_index_map.count(t)) {
-      // get information from input
-      ir::Value ptr = op->operand(input_index_map[t]);
->>>>>>> 9c2dae1a
+
       auto in_var_name = name_map.at(ptr);
       if (input_map != nullptr) {
         // only deal with single input for now, [todo] need support multi input
