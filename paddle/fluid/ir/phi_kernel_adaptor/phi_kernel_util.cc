--- conflicted
+++ resolved
@@ -348,23 +348,8 @@
   VLOG(4) << "***** [before build] scope"
           << "(" << inner_scope << ") ******\n"
           << paddle::framework::GenScopeTreeDebugInfo(
-<<<<<<< HEAD
-                 const_cast<paddle::framework::Scope*>(scope->root()));
-  // NOTE(zhiqiu): if use local_scope (local_scope != nullptr), the persistable
-  // is created in scope , and other is created in local_scope.
-  auto inner_local_scope = local_scope != nullptr ? local_scope : scope;
-  VLOG(6) << "Build: scope [" << scope << "] inner_local_scope ["
-          << inner_local_scope << "]";
-
-  std::unordered_map<const paddle::framework::Variable*, std::string>
-      variable_name_map;
-
-  int count = inner_local_scope->Size();
-=======
                  const_cast<paddle::framework::Scope*>(inner_scope->root()));
 
-  // int count = value_2_var_name->size();
->>>>>>> d778737e
   for (auto it = block.begin(); it != block.end(); ++it) {
     ir::Operation* op = *it;
 
