// Copyright (c) 2023 PaddlePaddle Authors. All Rights Reserved.
//
// Licensed under the Apache License, Version 2.0 (the "License");
// you may not use this file except in compliance with the License.
// You may obtain a copy of the License at
//
//     http://www.apache.org/licenses/LICENSE-2.0
//
// Unless required by applicable law or agreed to in writing, software
// distributed under the License is distributed on an "AS IS" BASIS,
// WITHOUT WARRANTIES OR CONDITIONS OF ANY KIND, either express or implied.
// See the License for the specific language governing permissions and
// limitations under the License.

#include "paddle/fluid/ir/phi_kernel_adaptor/phi_kernel_util.h"

#include "paddle/fluid/ir/dialect/op_yaml_info_util.h"
#include "paddle/fluid/ir/dialect/pd_dialect.h"
#include "paddle/fluid/ir/dialect/pd_type.h"
#include "paddle/fluid/ir/dialect/utils.h"
#include "paddle/fluid/ir/interface/op_yaml_info.h"
#include "paddle/ir/core/builtin_attribute.h"
#include "paddle/ir/core/ir_context.h"
#include "paddle/ir/core/program.h"
#include "paddle/ir/core/utils.h"
#include "paddle/phi/core/meta_tensor.h"

#include "paddle/fluid/framework/scope.h"
#include "paddle/fluid/framework/tensor.h"
#include "paddle/fluid/framework/variable.h"
#include "paddle/fluid/framework/variable_helper.h"
#include "paddle/phi/core/kernel_context.h"

#include "paddle/fluid/framework/string_array.h"
#include "paddle/fluid/framework/tensor_ref_array.h"
#include "paddle/fluid/ir/dialect/kernel_attribute.h"
#include "paddle/fluid/ir/dialect/kernel_type.h"
#include "paddle/fluid/ir/dialect/pd_attribute.h"
#include "paddle/fluid/ir/interface/op_yaml_info_parser.h"
#include "paddle/fluid/ir_adaptor/translator/op_compat_info.h"
#include "paddle/phi/core/enforce.h"

#include "glog/logging.h"
#include "paddle/fluid/framework/op_info.h"
#include "paddle/fluid/framework/operator.h"

namespace ir {

void AddNewData(ir::Value value,
                std::string name,
                paddle::framework::Variable* var,
                std::unordered_map<ir::Value, std::string>* value_2_var_name,
                std::unordered_map<const paddle::framework::Variable*,
                                   std::string>* variable_2_var_name,
                std::map<std::string, int>* var_name_2_id,
                std::vector<paddle::framework::Variable*>* variable_list) {
  value_2_var_name->emplace(value, name);
  variable_2_var_name->emplace(var, name);
  if (var_name_2_id->count(name) == 0) {
    auto id = var_name_2_id->size();
    var_name_2_id->emplace(name, id);
    variable_list->push_back(var);
  }
  PADDLE_ENFORCE_EQ(
      variable_list->size(),
      var_name_2_id->size(),
      paddle::platform::errors::InvalidArgument(
          "The size of variable_list and var_name_2_id map should be equal"));
}

void RenameData(ir::Value value,
                std::string new_name,
                std::string orig_name,
                std::unordered_map<ir::Value, std::string>* value_2_var_name,
                std::unordered_map<const paddle::framework::Variable*,
                                   std::string>* variable_2_var_name,
                std::map<std::string, int>* var_name_2_id) {
  (*value_2_var_name)[value] = new_name;

  for (auto kv : (*variable_2_var_name)) {
    if (kv.second == orig_name) {
      (*variable_2_var_name)[kv.first] = new_name;
    }
  }

  for (auto kv : *(var_name_2_id)) {
    if (kv.first == orig_name) {
      var_name_2_id->emplace(new_name, kv.second);
    }
  }
  var_name_2_id->erase(orig_name);
}

using VariableNameMap =
    std::unordered_map<const paddle::framework::Variable*, std::string>;

paddle::framework::Variable* CreateVar(
    ir::Value value,
    paddle::framework::Scope* inner_scope,
    const std::string& var_name_prefix,
    bool force_persisable,
    std::unordered_map<ir::Value, std::string>* value_2_var_name,
    std::unordered_map<const paddle::framework::Variable*, std::string>*
        variable_2_var_name,
    std::map<std::string, int>* var_name_2_id,
    std::vector<paddle::framework::Variable*>* variable_list) {
  Operation* def_op = value.GetDefiningOp();
  bool is_persisable = false;
  if (def_op->name() == "builtin.set_parameter") {
    is_persisable = true;
  }

  paddle::framework::Variable* var = nullptr;

  std::string name = var_name_prefix + "_inner_var_" +
                     std::to_string(variable_2_var_name->size());

  if (force_persisable || is_persisable) {
    VLOG(6) << "Create var: " << name << " in scope " << inner_scope->root();
    var = const_cast<paddle::framework::Scope*>(inner_scope->root())->Var(name);
  } else {
    VLOG(6) << "Create var: " << name << " in scope " << inner_scope;
    var = inner_scope->Var(name);
  }
  AddNewData(value,
             name,
             var,
             value_2_var_name,
             variable_2_var_name,
             var_name_2_id,
             variable_list);
  return var;
}

void CheckInputVars(
    ir::Operation* op,
    const std::string& op_name,
    const std::unordered_map<ir::Value, std::string>& value_2_var_name) {
  size_t input_num = op->num_operands();
  if (input_num > 0) {
    for (size_t i = 0; i < input_num; ++i) {
      auto value = op->operand_source(i);
      if (value) {
        PADDLE_ENFORCE_NE(
            value_2_var_name.find(value),
            value_2_var_name.end(),
            phi::errors::PreconditionNotMet(
                "input should in name map, [%d] 'th input of [%s] op",
                i,
                op_name));
      }
    }
  }
}

void BuildValue(ir::Value value,
                paddle::framework::Scope* inner_scope,
                const std::string& var_name_prefix,
                std::unordered_map<ir::Value, std::string>* value_2_var_name,
                std::unordered_map<const paddle::framework::Variable*,
                                   std::string>* variable_2_var_name,
                std::map<std::string, int>* var_name_2_id,
                std::vector<paddle::framework::Variable*>* variable_list) {
  paddle::framework::Variable* var = nullptr;
  if (value_2_var_name->find(value) != value_2_var_name->end()) {
    var = inner_scope->FindVar(value_2_var_name->at(value));
  } else {
    var = CreateVar(value,
                    inner_scope,
                    var_name_prefix,
                    false,
                    value_2_var_name,
                    variable_2_var_name,
                    var_name_2_id,
                    variable_list);
  }

  // Only support DenseTensor or Vector<DenseTensor>
  if (!value.type()) {
    var->GetMutable<phi::DenseTensor>();
  } else if (value.type().isa<paddle::dialect::AllocatedDenseTensorType>()) {
    var->GetMutable<phi::DenseTensor>();
  } else if (value.type().isa<paddle::dialect::AllocatedSelectedRowsType>()) {
    var->GetMutable<phi::SelectedRows>();
  } else if (value.type().isa<ir::VectorType>()) {
    auto tensor_array = var->GetMutable<paddle::framework::VariableRefArray>();
    for (size_t i = 0; i < value.type().dyn_cast<ir::VectorType>().size();
         i++) {
      PADDLE_ENFORCE(value.type()
                         .dyn_cast<ir::VectorType>()[i]
                         .isa<paddle::dialect::AllocatedDenseTensorType>(),
                     paddle::platform::errors::Fatal(
                         "Element of VectorType output only support "
                         "DenseTensorType"));
      auto var_i = CreateVar(value,
                             inner_scope,
                             var_name_prefix,
                             false,
                             value_2_var_name,
                             variable_2_var_name,
                             var_name_2_id,
                             variable_list);
      var_i->GetMutable<phi::DenseTensor>();
      tensor_array->emplace_back(var_i);
    }
  } else {
    PADDLE_THROW(phi::errors::PreconditionNotMet(
        "Output only support DenseTensorType or VectorType"));
  }
}

void HandleForSpecialOp(
    ir::Operation* op,
    paddle::framework::Scope* inner_scope,
    const std::string& var_name_prefix,
    std::unordered_map<ir::Value, std::string>* value_2_var_name,
    std::unordered_map<const paddle::framework::Variable*, std::string>*
        variable_2_var_name,
    std::map<std::string, int>* var_name_2_id,
    std::vector<paddle::framework::Variable*>* variable_list,
    std::vector<::ir::Value>* parameter_values) {
  std::string op_name = op->name();
  if (op->attributes().count("op_name")) {
    op_name =
        op->attributes().at("op_name").dyn_cast<ir::StrAttribute>().AsString();
  }

  if (op_name == "pd.fetch") {
    // fetch is a very special op, with no output
    auto fetch_src_name =
        op->attributes().at("name").dyn_cast<ir::StrAttribute>().AsString();

    auto fetch_var_name = fetch_src_name + "@fetch";
    auto* var = const_cast<paddle::framework::Scope*>(inner_scope->root())
                    ->Var(fetch_var_name);
    var->GetMutable<phi::DenseTensor>();
    auto value = op->result(0);
<<<<<<< HEAD

    value_2_var_name->emplace(value, fetch_var_name);

    auto id = var_name_2_id->size();
    var_name_2_id->emplace(fetch_var_name, id);
    variable_list->push_back(var);
    variable_2_var_name->emplace(var, fetch_var_name);
=======
    AddNewData(value,
               fetch_var_name,
               var,
               value_2_var_name,
               variable_2_var_name,
               var_name_2_id,
               variable_list);
>>>>>>> 9877fb88
  }

  if (op_name == "pd.feed") {
    auto value = op->result(0);
    VLOG(6) << "link feed output to feed in variable" << inner_scope;

    std::string name =
        op->attributes().at("name").dyn_cast<ir::StrAttribute>().AsString();
    paddle::framework::Variable* var = inner_scope->FindVar(name);
    PADDLE_ENFORCE(var,
                   paddle::platform::errors::InvalidArgument(
                       "The variable %s shoud exist", name));

    AddNewData(value,
               name,
               var,
               value_2_var_name,
               variable_2_var_name,
               var_name_2_id,
               variable_list);
  }

  if (op_name == "pd.data") {
    VLOG(6) << "Handle for pd.data";
    auto var_name =
        op->attributes().at("name").dyn_cast<ir::StrAttribute>().AsString();

    auto value = op->result(0);

    paddle::framework::Variable* var = inner_scope->FindVar(var_name);
    PADDLE_ENFORCE(var,
                   paddle::platform::errors::InvalidArgument(
                       "The variable %s shoud exist", var_name));

    AddNewData(value,
               var_name,
               var,
               value_2_var_name,
               variable_2_var_name,
               var_name_2_id,
               variable_list);
  }

  if (op_name == "builtin.combine") {
    auto out_value = op->result(0);

    paddle::framework::Variable* var = nullptr;
    if (value_2_var_name->find(out_value) != value_2_var_name->end()) {
      var = inner_scope->FindVar(value_2_var_name->at(out_value));
    } else {
      var = CreateVar(out_value,
                      inner_scope,
                      var_name_prefix,
                      false,
                      value_2_var_name,
                      variable_2_var_name,
                      var_name_2_id,
                      variable_list);
    }

    auto tensor_array = var->GetMutable<paddle::framework::VariableRefArray>();
    // clear tensor array
    tensor_array->clear();
    size_t input_num = op->num_operands();
    for (size_t i = 0; i < input_num; ++i) {
      auto value = op->operand_source(i);
      PADDLE_ENFORCE_EQ(
          value_2_var_name->count(value),
          true,
          phi::errors::PreconditionNotMet("can not found input of combine op"));
      tensor_array->emplace_back(
          inner_scope->FindVar(value_2_var_name->at(value)));
    }
  }

  if (op_name == "builtin.set_parameter") {
    VLOG(6) << "Handle for builtin.set_parameter:";
    auto param_name = op->attributes()
                          .at("parameter_name")
                          .dyn_cast<ir::StrAttribute>()
                          .AsString();

    auto value = op->operand_source(0);
    // change opreand name to param_name
    auto orig_name = value_2_var_name->at(value);

    PADDLE_ENFORCE_NE(
        param_name,
        orig_name,
        phi::errors::PreconditionNotMet(
            "SetParamer param name should not equal with var name"));

    if (inner_scope->root()->FindVar(param_name) == nullptr) {
      const_cast<paddle::framework::Scope*>(inner_scope->root())
          ->Rename(orig_name, param_name);
      VLOG(6) << "set_parameter rename var: " << orig_name << " -> "
              << param_name;
    }

    RenameData(value,
               param_name,
               orig_name,
               value_2_var_name,
               variable_2_var_name,
               var_name_2_id);

    if (parameter_values) {
      parameter_values->push_back(value);
    }
  }

  if (op_name == "pd.shadow_output") {
    VLOG(6) << "Handle for pd.shadow_ouptut";
    auto var_name =
        op->attributes().at("name").dyn_cast<ir::StrAttribute>().AsString();

    auto value = op->operand_source(0);
    // change opreand name to param_name
    auto orig_name = value_2_var_name->at(value);

    if (inner_scope->root()->FindVar(var_name) == nullptr) {
      const_cast<paddle::framework::Scope*>(inner_scope->root())
          ->Rename(orig_name, var_name);
    }
    RenameData(value,
               var_name,
               orig_name,
               value_2_var_name,
               variable_2_var_name,
               var_name_2_id);
  }

  if (op_name == "builtin.get_parameter") {
    VLOG(6) << "Handle for builtin.get_parameter:";
    auto param_name = op->attributes()
                          .at("parameter_name")
                          .dyn_cast<ir::StrAttribute>()
                          .AsString();
    auto value = op->result(0);

    paddle::framework::Variable* var = inner_scope->FindVar(param_name);
    AddNewData(value,
               param_name,
               var,
               value_2_var_name,
               variable_2_var_name,
               var_name_2_id,
               variable_list);

    if (parameter_values) {
      parameter_values->push_back(value);
    }
  }

  if (op_name == "builtin.slice") {
    VLOG(6) << "Handle for builtin.slice";
    auto out_value = op->result(0);
    auto in_value = op->operand_source(0);
    PADDLE_ENFORCE_EQ(value_2_var_name->count(in_value),
                      true,
                      phi::errors::PreconditionNotMet(
                          "input of buildin slice not in name map"));

    int index =
        op->attributes().at("index").dyn_cast<ir::Int32Attribute>().data();
    auto in_var = inner_scope->FindVar(value_2_var_name->at(in_value));
    auto variable_array = in_var->Get<paddle::framework::VariableRefArray>();

    PADDLE_ENFORCE_EQ(
        variable_2_var_name->count(variable_array[index]),
        true,
        phi::errors::PreconditionNotMet("[%d] the variable in build slice "
                                        "input MUST in variable name map",
                                        index));

    std::string var_name = variable_2_var_name->at(variable_array[index]);
    value_2_var_name->emplace(out_value, var_name);
  }
}

void HandleForInplaceOp(
    ir::Operation* op,
    paddle::framework::Scope* inner_scope,
    const std::string& var_name_prefix,
    std::unordered_map<ir::Value, std::string>* value_2_var_name,
    std::unordered_map<const paddle::framework::Variable*, std::string>*
        variable_2_var_name,
    std::map<std::string, int>* var_name_2_id,
    std::vector<paddle::framework::Variable*>* variable_list) {
  if (op->num_results() < 1) return;
  ir::IrContext* ctx = ir::IrContext::Instance();
  std::string op_name = op->name();
  if (op->attributes().count("op_name")) {
    op_name =
        op->attributes().at("op_name").dyn_cast<ir::StrAttribute>().AsString();
  }

  ir::OpInfo op_info = ctx->GetRegisteredOpInfo(op_name);
  paddle::dialect::OpYamlInfoParser yaml_parser(
      op_info.GetInterfaceImpl<paddle::dialect::OpYamlInfoInterface>()
          ->get_op_info_());

  for (size_t i = 0; i < op->num_results(); ++i) {
    ir::Value value = op->result(i);
    if (value.type().storage() == nullptr) {
      continue;
    }
    std::string value_name = yaml_parser.OutputNames()[i];
    if (yaml_parser.HasInplace(value_name)) {
      std::string inplace_name = yaml_parser.InplaceName(value_name);
      ir::Value inplace_value =
          op->operand_source(yaml_parser.InputName2Id().at(inplace_name));
      std::string var_name = value_2_var_name->at(inplace_value);
      VLOG(4) << "inplace: " << value_name << " -> " << inplace_name
              << " (var: " << var_name << ")";
      value_2_var_name->emplace(value, var_name);
    } else {
      BuildValue(value,
                 inner_scope,
                 var_name_prefix,
                 value_2_var_name,
                 variable_2_var_name,
                 var_name_2_id,
                 variable_list);
    }
  }
}

// NOTE(zhiqiu): the persistable is created in inner_scope's root, and other is
// created in inner_scope.
void BuildScope(const ir::Block& block,
                paddle::framework::Scope* inner_scope,
                const std::string& var_name_prefix,
                std::unordered_map<ir::Value, std::string>* value_2_var_name,
                std::unordered_map<const paddle::framework::Variable*,
                                   std::string>* variable_2_var_name,
                std::map<std::string, int>* var_name_2_id,
                std::vector<paddle::framework::Variable*>* variable_list,
                std::vector<::ir::Value>* parameter_values) {
  VLOG(4) << "***** [before build] scope"
          << "(" << inner_scope << ") ******\n"
          << paddle::framework::GenScopeTreeDebugInfo(
                 const_cast<paddle::framework::Scope*>(inner_scope->root()));

  for (auto op : block) {
    std::string op_name = op->name();
    if (op->attributes().count("op_name")) {
      op_name = op->attributes()
                    .at("op_name")
                    .dyn_cast<ir::StrAttribute>()
                    .AsString();
    }
    VLOG(4) << "build op:" << op_name;

    if (op_name == "pd.feed" || op_name == "pd.fetch" ||
        op_name == "builtin.combine" || op_name == "builtin.set_parameter" ||
        op_name == "builtin.get_parameter" || op_name == "builtin.slice" ||
        op_name == "pd.data" || op_name == "pd.shadow_output") {
      HandleForSpecialOp(op,
                         inner_scope,
                         var_name_prefix,
                         value_2_var_name,
                         variable_2_var_name,
                         var_name_2_id,
                         variable_list,
                         parameter_values);
      continue;
    }

    CheckInputVars(op, op_name, *value_2_var_name);

    if (op->num_results() < 1) continue;
    if (op->attributes().count("is_inplace") != 0 &&
        op->attributes()
            .at("is_inplace")
            .dyn_cast<ir::BoolAttribute>()
            .data()) {
      HandleForInplaceOp(op,
                         inner_scope,
                         var_name_prefix,
                         value_2_var_name,
                         variable_2_var_name,
                         var_name_2_id,
                         variable_list);
      continue;
    } else {
      for (size_t i = 0; i < op->num_results(); ++i) {
        BuildValue(op->result(i),
                   inner_scope,
                   var_name_prefix,
                   value_2_var_name,
                   variable_2_var_name,
                   var_name_2_id,
                   variable_list);
      }
    }
  }

  VLOG(4) << "***** [after build] scope"
          << "(" << inner_scope << ") ******\n"
          << paddle::framework::GenScopeTreeDebugInfo(
                 const_cast<paddle::framework::Scope*>(inner_scope->root()));
}

void BuildRuntimeContext(
    ir::Operation* op,
    const std::unordered_map<ir::Value, std::string>& name_map,
    paddle::framework::Scope* scope,
    paddle::framework::Scope* local_scope,
    const paddle::dialect::OpYamlInfoParser& op_yaml_info,
    paddle::framework::RuntimeContext* runtime_ctx) {
  paddle::framework::Scope* inner_scope =
      local_scope != nullptr ? local_scope : scope;
  VLOG(6) << "BuildPhiContext in scope[" << scope << "] inner_scope["
          << inner_scope << "]";

  auto& vec_kernel_fn_tensor_params = op_yaml_info.TensorParams(true);

  auto& name2id = op_yaml_info.InputName2Id();

  auto pd_op_name =
      op->attributes().at("op_name").dyn_cast<ir::StrAttribute>().AsString();
  std::cerr << "pd op name  " << pd_op_name << std::endl;
  auto fluid_op_name = pd_op_name.substr(3);  // pd_op_name start with "pd.xxx"

  auto& op_normalizer = paddle::translator::OpNameNormalizer::instance();

  for (auto& name : vec_kernel_fn_tensor_params) {
    PADDLE_ENFORCE_EQ(
        name2id.count(name),
        true,
        phi::errors::NotFound("param [%s] MUST in name2id map", name));
    auto index = op_yaml_info.InputName2Id().at(name);
    ir::Value ptr = op->operand_source(index);

    auto in_var_name = name_map.at(ptr);
    VLOG(6) << "ctx->EmplaceBackInput: " << name << "\t" << in_var_name;

    PADDLE_ENFORCE_NOT_NULL(inner_scope->FindVar(in_var_name),
                            phi::errors::PreconditionNotMet(
                                "can not find var[%s] in scope", in_var_name));
    auto var = inner_scope->FindVar(in_var_name);
    std::vector<paddle::framework::Variable*> vec_tmp = {var};
    auto legacy_attr_name = op_normalizer.GetLegacyArgName(fluid_op_name, name);
    runtime_ctx->inputs[legacy_attr_name].push_back(var);
  }

  auto& output_name_list = op_yaml_info.OutputNames();
  for (size_t i = 0; i < output_name_list.size(); ++i) {
    auto name = output_name_list[i];
    ir::Value ptr = op->result(i);

    auto in_var_name = name_map.at(ptr);
    VLOG(6) << "ctx->EmplaceBackInput: " << name << "\t" << in_var_name;

    PADDLE_ENFORCE_NOT_NULL(inner_scope->FindVar(in_var_name),
                            phi::errors::PreconditionNotMet(
                                "can not find var[%s] in scope", in_var_name));
    auto var = inner_scope->FindVar(in_var_name);
    std::vector<paddle::framework::Variable*> vec_tmp = {var};
    auto legacy_attr_name = op_normalizer.GetLegacyArgName(fluid_op_name, name);
    runtime_ctx->outputs[legacy_attr_name] = vec_tmp;
  }
}

std::shared_ptr<paddle::framework::OperatorBase> BuildOperatorBase(
    ir::Operation* op,
    const std::unordered_map<ir::Value, std::string>& name_map,
    const paddle::dialect::OpYamlInfoParser& op_yaml_info) {
  paddle::framework::VariableNameMap in_name_map;
  paddle::framework::VariableNameMap out_name_map;
  paddle::framework::AttributeMap attr_map;
  auto& vec_kernel_fn_tensor_params = op_yaml_info.TensorParams(true);

  auto& name2id = op_yaml_info.InputName2Id();

  auto pd_op_name =
      op->attributes().at("op_name").dyn_cast<ir::StrAttribute>().AsString();
  std::cerr << "pd op name  " << pd_op_name << std::endl;

  auto fluid_op_name = pd_op_name.substr(3);  // pd_op_name start with "pd.xxx"

  auto& op_normalizer = paddle::translator::OpNameNormalizer::instance();

  for (auto& name : vec_kernel_fn_tensor_params) {
    PADDLE_ENFORCE_EQ(
        name2id.count(name),
        true,
        phi::errors::NotFound("param [%s] MUST in name2id map", name));
    auto index = op_yaml_info.InputName2Id().at(name);
    ir::Value ptr = op->operand_source(index);

    auto in_var_name = name_map.at(ptr);

    auto legacy_attr_name = op_normalizer.GetLegacyArgName(fluid_op_name, name);
    in_name_map[legacy_attr_name].push_back(in_var_name);
  }

  // build attribute

  auto& output_name_list = op_yaml_info.OutputNames();
  for (size_t i = 0; i < output_name_list.size(); ++i) {
    auto name = output_name_list[i];
    ir::Value ptr = op->result(i);

    auto out_var_name = name_map.at(ptr);
    auto legacy_attr_name = op_normalizer.GetLegacyArgName(fluid_op_name, name);
    out_name_map[legacy_attr_name].push_back(out_var_name);
  }

  auto& op_info = paddle::framework::OpInfoMap::Instance().Get(fluid_op_name);
  auto ptr =
      op_info.Creator()(fluid_op_name, in_name_map, out_name_map, attr_map);

  std::shared_ptr<paddle::framework::OperatorBase> res(ptr);
  return res;
}

}  // namespace ir<|MERGE_RESOLUTION|>--- conflicted
+++ resolved
@@ -235,15 +235,6 @@
                     ->Var(fetch_var_name);
     var->GetMutable<phi::DenseTensor>();
     auto value = op->result(0);
-<<<<<<< HEAD
-
-    value_2_var_name->emplace(value, fetch_var_name);
-
-    auto id = var_name_2_id->size();
-    var_name_2_id->emplace(fetch_var_name, id);
-    variable_list->push_back(var);
-    variable_2_var_name->emplace(var, fetch_var_name);
-=======
     AddNewData(value,
                fetch_var_name,
                var,
@@ -251,7 +242,6 @@
                variable_2_var_name,
                var_name_2_id,
                variable_list);
->>>>>>> 9877fb88
   }
 
   if (op_name == "pd.feed") {
