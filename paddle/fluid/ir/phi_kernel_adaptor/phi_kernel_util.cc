// Copyright (c) 2023 PaddlePaddle Authors. All Rights Reserved.
//
// Licensed under the Apache License, Version 2.0 (the "License");
// you may not use this file except in compliance with the License.
// You may obtain a copy of the License at
//
//     http://www.apache.org/licenses/LICENSE-2.0
//
// Unless required by applicable law or agreed to in writing, software
// distributed under the License is distributed on an "AS IS" BASIS,
// WITHOUT WARRANTIES OR CONDITIONS OF ANY KIND, either express or implied.
// See the License for the specific language governing permissions and
// limitations under the License.

#include "paddle/fluid/ir/phi_kernel_adaptor/phi_kernel_util.h"

#include "paddle/fluid/ir/dialect/op_yaml_info_util.h"
#include "paddle/fluid/ir/dialect/pd_dialect.h"
#include "paddle/fluid/ir/dialect/pd_type.h"
#include "paddle/fluid/ir/dialect/utils.h"
#include "paddle/fluid/ir/interface/op_yaml_info.h"
#include "paddle/ir/core/builtin_attribute.h"
#include "paddle/ir/core/ir_context.h"
#include "paddle/ir/core/program.h"
#include "paddle/ir/core/utils.h"
#include "paddle/phi/core/meta_tensor.h"

#include "paddle/fluid/framework/scope.h"
#include "paddle/fluid/framework/tensor.h"
#include "paddle/fluid/framework/variable.h"
#include "paddle/fluid/framework/variable_helper.h"
#include "paddle/phi/core/kernel_context.h"

#include "paddle/fluid/framework/string_array.h"
#include "paddle/fluid/framework/tensor_ref_array.h"
#include "paddle/fluid/ir/dialect/kernel_attribute.h"
#include "paddle/fluid/ir/dialect/pd_attribute.h"
#include "paddle/fluid/ir/interface/op_yaml_info_parser.h"
#include "paddle/phi/core/enforce.h"

#include "glog/logging.h"

namespace ir {

void BuildScope(ir::Block* block,
                paddle::framework::Scope* scope,
                std::unordered_map<ir::Value, std::string>* name_map) {
  std::unordered_map<ir::Value, int> map_test;

  // int count = name_map->size();
  int count = 0;
  for (auto it = block->begin(); it != block->end(); ++it) {
    size_t input_num = (*it)->num_operands();
    auto attr_map = (*it)->attributes();
    std::string op_name = (*it)->name();
    if (attr_map.count("op_name")) {
      op_name = attr_map.at("op_name").dyn_cast<ir::StrAttribute>().data();
    }
    if (op_name == "pd.fetch") {
      // fetch is a very special op, with no output
      for (size_t i = 0; i < input_num; ++i) {
        auto var = scope->Var("fetch");
        auto fetch_list = var->GetMutable<paddle::framework::FetchList>();
        // for now only support one fetch
        fetch_list->resize(1);
      }
      continue;
    }

    if (op_name == "pd.feed") {
      auto ptr = (*it)->result(0);
      std::string name = "inner_var_" + std::to_string(count++);
      name_map->emplace(ptr, name);
      auto var = scope->Var(name);
      // TODO(phlrain): need to update here, support StringTensor
      auto out_tensor = var->GetMutable<phi::DenseTensor>();

      name_map->emplace(ptr, name);

      auto feed_var = scope->Var("feed");
      int index =
          (*it)->attributes().at("col").dyn_cast<ir::Int32Attribute>().data();
      auto feed_list = feed_var->Get<paddle::framework::FeedList>();
      auto& in_tensor = (PADDLE_GET(phi::DenseTensor, feed_list.at(index)));

      out_tensor->ShareDataWith(in_tensor);

      continue;
    }

    if (op_name == "builtin.combine") {
      auto out_value = (*it)->result(0);

      VLOG(5) << "process builtin combine";
      std::string name;
      if (name_map->find(out_value) != name_map->end()) {
        name = name_map->at(out_value);
      } else {
        name = "inner_var_" + std::to_string(count++);
        name_map->emplace(out_value, name);
      }

      auto var = scope->Var(name);
      auto tensor_array = var->GetMutable<paddle::framework::TensorRefArray>();

      for (size_t i = 0; i < input_num; ++i) {
        auto ptr = (*it)->operand(i).source();

        PADDLE_ENFORCE_EQ(name_map->count(ptr),
                          true,
                          phi::errors::PreconditionNotMet(
                              "can not found input of combine op"));

        tensor_array->emplace_back(
            &(scope->Var(name_map->at(ptr))->Get<phi::DenseTensor>()));
      }

      continue;
    }

    if (input_num > 0) {
      for (size_t i = 0; i < input_num; ++i) {
        auto ptr = (*it)->operand(i).source();
        std::string name;
        if (name_map->find(ptr) != name_map->end()) {
          name = name_map->at(ptr);
        } else {
          PADDLE_THROW(phi::errors::PreconditionNotMet(
              "input should in name map, [%d] 'th input of [%s] op",
              i,
              op_name));
        }
      }
    }

    int out_num = (*it)->num_results();

    if (out_num > 0) {
      for (int i = 0; i < out_num; ++i) {
        ir::Value ptr = (*it)->result(i);
        std::string name;
        if (name_map->find(ptr) != name_map->end()) {
          name = name_map->at(ptr);
        } else {
          name = "inner_var_" + std::to_string(count++);
          name_map->emplace(ptr, name);
        }
        auto var = scope->Var(name);

        // need to update here, only support DenseTensor
        var->GetMutable<phi::DenseTensor>();
      }
    }
  }
}

void BuildInferMetaContext(
    ir::Operation* op,
    const std::unordered_map<ir::Value, std::string>& name_map,
    paddle::framework::Scope* scope,
    const paddle::dialect::OpYamlInfoParser& op_yaml_info,
    phi::InferMetaContext* ctx) {
  // inputs include input and mutable attributes
  auto attr_map = op->attributes();
  auto& vec_infer_meta_tensor_params = op_yaml_info.InferMetaTensorParams();

  auto& name2id = op_yaml_info.Name2Id();
  for (auto& t : vec_infer_meta_tensor_params) {
    PADDLE_ENFORCE_EQ(
        name2id.count(t),
        true,
        phi::errors::NotFound("param [%s] MUST in name2id map", t));
    auto index = op_yaml_info.Name2Id().at(t);
    ir::Value ptr = op->operand(index).source();
    auto in_var_name = name_map.at(ptr);

    VLOG(6) << "ctx->EmplaceBackInput: " << t << "\t" << in_var_name;
    auto var = scope->Var(in_var_name);
    if (var->IsType<phi::DenseTensor>()) {
      const phi::TensorBase* tensor_in = &(var->Get<phi::DenseTensor>());
      ctx->EmplaceBackInput(const_cast<phi::TensorBase*>(tensor_in));
    } else if (var->IsType<paddle::framework::TensorRefArray>()) {
      paddle::small_vector<phi::MetaTensor, phi::kInputSmallVectorSize> inputs;
      auto& tensor_array = var->Get<paddle::framework::TensorRefArray>();
      for (size_t i = 0; i < tensor_array.size(); ++i) {
        inputs.emplace_back(std::move(phi::MetaTensor(*tensor_array[i])));
      }

      ctx->EmplaceBackInputs(std::move(inputs));
    } else {
      PADDLE_THROW(phi::errors::Unimplemented("Not support var type [%d] ",
                                              var->Type()));
    }
  }

  auto& vec_infer_meta_attr_params = op_yaml_info.InferMetaAttrParams();
  for (auto& t : vec_infer_meta_attr_params) {
    if (name2id.count(t)) {
      // tensor attribute, get information from input
      ir::Value ptr = op->operand(name2id.at(t)).source();
      auto in_var_name = name_map.at(ptr);

      auto& tensor_attr_type = op_yaml_info.TensorAttrTypeName(t);

      VLOG(6) << "ctx->EmplaceBack mutable attr: " << t << "\t" << in_var_name;
      if (tensor_attr_type == "paddle::dialect::IntArrayAttribute") {
        phi::Attribute r1 =
            phi::TensorRef(&(scope->Var(in_var_name)->Get<phi::DenseTensor>()));
        ctx->EmplaceBackAttr(r1);
      } else if (tensor_attr_type == "paddle::dialect::ScalarAttribute") {
        phi::Attribute r1 =
            phi::TensorRef(&(scope->Var(in_var_name)->Get<phi::DenseTensor>()));

        ctx->EmplaceBackAttr(r1);
      } else {
        PADDLE_THROW(phi::errors::Unimplemented("attr type not support [%s] ",
                                                tensor_attr_type));
      }

      continue;
    }

    auto& attr_type_name = op_yaml_info.AttrTypeName(t);

    if (attr_type_name == "paddle::dialect::IntArrayAttribute") {
      ctx->EmplaceBackAttr(
          attr_map[t].dyn_cast<paddle::dialect::IntArrayAttribute>().data());
    } else if (attr_type_name == "paddle::dialect::DataTypeAttribute") {
      ctx->EmplaceBackAttr(
          attr_map[t].dyn_cast<paddle::dialect::DataTypeAttribute>().data());
    } else if (attr_type_name == "ir::Int32Attribute") {
      ctx->EmplaceBackAttr(attr_map[t].dyn_cast<ir::Int32Attribute>().data());
    } else if (attr_type_name == "ir::FloatAttribute") {
      ctx->EmplaceBackAttr(attr_map[t].dyn_cast<ir::FloatAttribute>().data());
    } else if (attr_type_name == "ir::BoolAttribute") {
      ctx->EmplaceBackAttr(attr_map[t].dyn_cast<ir::BoolAttribute>().data());
    } else if (attr_type_name == "paddle::dialect::PlaceAttribute") {
      ctx->EmplaceBackAttr(
          attr_map[t].dyn_cast<paddle::dialect::PlaceAttribute>().data());
    } else if (attr_type_name == "paddle::dialect::ScalarAttribute") {
      ctx->EmplaceBackAttr(
          attr_map[t].dyn_cast<paddle::dialect::ScalarAttribute>().data());
    } else {
      PADDLE_THROW(phi::errors::Unimplemented("attr type not support [%s] ",
                                              attr_type_name));
    }
    VLOG(6) << "ctx->EmplaceBackAttr: " << t;
  }

  // TODO(phlrain): use var type instead of op name
  if (op->attributes().count("op_name") &&
      (op->attributes().at("op_name").dyn_cast<ir::StrAttribute>().data() ==
       "pd.fetch")) {
    // process fetch op
    auto fetch_var = scope->Var("fetch");
    auto* fetch_list = fetch_var->GetMutable<paddle::framework::FetchList>();
    auto* out_tensor = &(PADDLE_GET(phi::DenseTensor, fetch_list->at(0)));
    ctx->EmplaceBackOutput(out_tensor);
  } else {
    for (size_t i = 0; i < op->num_results(); ++i) {
      ir::Value out_ptr = op->result(i);
      auto name = name_map.at(out_ptr);
      ctx->EmplaceBackOutput(scope->Var(name)->Get<phi::DenseTensor>());
    }
  }
}

void BuildPhiKernelContext(
    ir::Operation* op,
    const std::unordered_map<ir::Value, std::string>& name_map,
    paddle::framework::Scope* scope,
    const paddle::dialect::OpYamlInfoParser& op_yaml_info,
    phi::KernelContext* ctx,
    std::map<std::string, std::vector<int>>* input_map,
    std::map<std::string, std::vector<int>>* output_map) {
  // inputs include input and mutable attributes

  auto attr_map = op->attributes();

  auto& vec_infer_meta_tensor_params = op_yaml_info.KernelFnTensorParams();

  auto& name2id = op_yaml_info.Name2Id();
  for (auto& t : vec_infer_meta_tensor_params) {
    PADDLE_ENFORCE_EQ(
        name2id.count(t),
        true,
        phi::errors::NotFound("param [%s] MUST in name2id map", t));
    auto index = op_yaml_info.Name2Id().at(t);
    ir::Value ptr = op->operand(index).source();
    auto in_var_name = name_map.at(ptr);
    VLOG(6) << "ctx->EmplaceBackInput: " << t << "\t" << in_var_name;

    PADDLE_ENFORCE_NOT_NULL(scope->FindLocalVar(in_var_name),
                            phi::errors::PreconditionNotMet(
                                "can not find var[%s] in scope", in_var_name));

    auto var = scope->Var(in_var_name);
    if (var->IsType<phi::DenseTensor>()) {
      const phi::TensorBase* tensor_in = &(var->Get<phi::DenseTensor>());
      ctx->EmplaceBackInput(tensor_in);
    } else if (var->IsType<paddle::framework::TensorRefArray>()) {
      paddle::small_vector<const phi::TensorBase*> inputs;
      auto& tensor_array = var->Get<paddle::framework::TensorRefArray>();
      for (size_t i = 0; i < tensor_array.size(); ++i) {
        inputs.emplace_back(tensor_array[i]);
      }
      std::cerr << "is tensor ref " << std::endl;
      ctx->EmplaceBackInputs(std::move(inputs));
    } else if (var->IsType<paddle::framework::FeedList>()) {
      auto feed_list = var->Get<paddle::framework::FeedList>();
      auto* in_tensor = &(PADDLE_GET(phi::DenseTensor, feed_list.at(0)));
      ctx->EmplaceBackOutput(in_tensor);
    } else {
      PADDLE_THROW(phi::errors::Unimplemented("Not support var type [%d] ",
                                              var->Type()));
    }
  }

  auto& vec_infer_meta_attr_params = op_yaml_info.KernelFnAttrParams();
  for (auto& t : vec_infer_meta_attr_params) {
    if (name2id.count(t)) {
      // tensor attribute, get information from input
      ir::Value ptr = op->operand(name2id.at(t)).source();
      auto in_var_name = name_map.at(ptr);
      if (input_map != nullptr) {
        // only deal with single input for now, [todo] need support multi input
        // like concat
        // TODO(phlrain): OpFuncNode need input_index and output_index,
        // construct input_index and output_here,  should remove input_index and
        // output_index from OpFuncNode Each in_var_name named "inner_var_" +
        // index, len("inner_var_") = 10

        size_t tmp_id = std::atol(in_var_name.substr(4, 100).c_str());
        (*input_map)[std::to_string(name2id.at(t))].push_back(tmp_id);
      }

      auto& tensor_attr_type = op_yaml_info.TensorAttrTypeName(t);
      VLOG(6) << "ctx->EmplaceBack mutable attr: " << t << "\t" << in_var_name;
      if (tensor_attr_type == "paddle::dialect::IntArrayAttribute") {
        phi::Attribute r1 =
            phi::TensorRef(&(scope->Var(in_var_name)->Get<phi::DenseTensor>()));
        ctx->EmplaceBackAttr(r1);
      } else if (tensor_attr_type == "paddle::dialect::ScalarAttribute") {
        phi::Attribute r1 =
            phi::TensorRef(&(scope->Var(in_var_name)->Get<phi::DenseTensor>()));

        ctx->EmplaceBackAttr(r1);
      } else {
<<<<<<< HEAD
        PADDLE_THROW(phi::errors::Unimplemented("attr type not support [%s] ",
                                                tensor_attr_type));
=======
        VLOG(6) << "ctx->EmplaceBackInput: " << t << "\t" << in_var_name;

        PADDLE_ENFORCE_NOT_NULL(
            scope->FindLocalVar(in_var_name),
            phi::errors::PreconditionNotMet("can not find var[%s] in scope",
                                            in_var_name));

        auto var = scope->Var(in_var_name);
        if (var->IsType<phi::DenseTensor>()) {
          const phi::TensorBase* tensor_in = &(var->Get<phi::DenseTensor>());
          ctx->EmplaceBackInput(tensor_in);
        } else if (var->IsType<paddle::framework::TensorRefArray>()) {
          paddle::small_vector<const phi::TensorBase*> inputs;
          auto& tensor_array = var->Get<paddle::framework::TensorRefArray>();
          for (size_t i = 0; i < tensor_array.size(); ++i) {
            inputs.emplace_back(tensor_array[i]);
          }

          ctx->EmplaceBackInputs(std::move(inputs));
        } else if (var->IsType<paddle::framework::FeedList>()) {
          auto feed_list = var->Get<paddle::framework::FeedList>();
          auto* in_tensor = &(PADDLE_GET(phi::DenseTensor, feed_list.at(0)));
          ctx->EmplaceBackOutput(in_tensor);
        } else {
          PADDLE_THROW(phi::errors::Unimplemented("Not support var type [%d] ",
                                                  var->Type()));
        }
>>>>>>> b9e9047b
      }

      continue;
    }

    auto& attr_type_name = op_yaml_info.AttrTypeName(t);
    if (attr_type_name == "paddle::dialect::IntArrayAttribute") {
      ctx->EmplaceBackAttr(
          attr_map[t].dyn_cast<paddle::dialect::IntArrayAttribute>().data());
    } else if (attr_type_name == "paddle::dialect::DataTypeAttribute") {
      ctx->EmplaceBackAttr(
          attr_map[t].dyn_cast<paddle::dialect::DataTypeAttribute>().data());
    } else if (attr_type_name == "ir::Int32Attribute") {
      ctx->EmplaceBackAttr(attr_map[t].dyn_cast<ir::Int32Attribute>().data());
    } else if (attr_type_name == "ir::FloatAttribute") {
      ctx->EmplaceBackAttr(attr_map[t].dyn_cast<ir::FloatAttribute>().data());
    } else if (attr_type_name == "ir::BoolAttribute") {
      ctx->EmplaceBackAttr(attr_map[t].dyn_cast<ir::BoolAttribute>().data());
    } else if (attr_type_name == "paddle::dialect::PlaceAttribute") {
      ctx->EmplaceBackAttr(
          attr_map[t].dyn_cast<paddle::dialect::PlaceAttribute>().data());
    } else if (attr_type_name == "paddle::dialect::ScalarAttribute") {
      ctx->EmplaceBackAttr(
          attr_map[t].dyn_cast<paddle::dialect::ScalarAttribute>().data());
    } else {
      PADDLE_THROW(phi::errors::Unimplemented("attr type not support [%s] ",
                                              attr_type_name));
    }
    VLOG(6) << "ctx->EmplaceBackAttr: " << t;
  }

  // TODO(phlrain): use var type instead of op name
  if (op->attributes().count("op_name") &&
      (op->attributes().at("op_name").dyn_cast<ir::StrAttribute>().data() ==
       "pd.fetch")) {
    // process fetch op
    auto fetch_var = scope->Var("fetch");
    auto* fetch_list = fetch_var->GetMutable<paddle::framework::FetchList>();
    auto* out_tensor = &(PADDLE_GET(phi::DenseTensor, fetch_list->at(0)));
    ctx->EmplaceBackOutput(out_tensor);
  } else {
    for (size_t i = 0; i < op->num_results(); ++i) {
      ir::Value out_ptr = op->result(i);
      auto name = name_map.at(out_ptr);
      ctx->EmplaceBackOutput(const_cast<phi::DenseTensor*>(
          &(scope->Var(name)->Get<phi::DenseTensor>())));

      if (output_map != nullptr) {
        // only deal with single input for now, [todo] need support multi input
        // like concat
        // TODO(phlrain): OpFuncNode need input_index and output_index,
        // construct input_index and output_here,  should remove input_index and
        // output_index from OpFuncNode Each in_var_name named "inner_var_" +
        // index, len("inner_var_") = 10

        size_t tmp_id = std::atol(name.substr(4, 100).c_str());
        (*output_map)["out"].push_back(tmp_id);
      }
    }
  }
}

}  // namespace ir<|MERGE_RESOLUTION|>--- conflicted
+++ resolved
@@ -277,10 +277,10 @@
 
   auto attr_map = op->attributes();
 
-  auto& vec_infer_meta_tensor_params = op_yaml_info.KernelFnTensorParams();
+  auto& vec_kernel_fn_tensor_params = op_yaml_info.KernelFnTensorParams();
 
   auto& name2id = op_yaml_info.Name2Id();
-  for (auto& t : vec_infer_meta_tensor_params) {
+  for (auto& t : vec_kernel_fn_tensor_params) {
     PADDLE_ENFORCE_EQ(
         name2id.count(t),
         true,
@@ -316,8 +316,8 @@
     }
   }
 
-  auto& vec_infer_meta_attr_params = op_yaml_info.KernelFnAttrParams();
-  for (auto& t : vec_infer_meta_attr_params) {
+  auto& vec_kernel_fn_attr_params = op_yaml_info.KernelFnAttrParams();
+  for (auto& t : vec_kernel_fn_attr_params) {
     if (name2id.count(t)) {
       // tensor attribute, get information from input
       ir::Value ptr = op->operand(name2id.at(t)).source();
@@ -346,38 +346,8 @@
 
         ctx->EmplaceBackAttr(r1);
       } else {
-<<<<<<< HEAD
         PADDLE_THROW(phi::errors::Unimplemented("attr type not support [%s] ",
                                                 tensor_attr_type));
-=======
-        VLOG(6) << "ctx->EmplaceBackInput: " << t << "\t" << in_var_name;
-
-        PADDLE_ENFORCE_NOT_NULL(
-            scope->FindLocalVar(in_var_name),
-            phi::errors::PreconditionNotMet("can not find var[%s] in scope",
-                                            in_var_name));
-
-        auto var = scope->Var(in_var_name);
-        if (var->IsType<phi::DenseTensor>()) {
-          const phi::TensorBase* tensor_in = &(var->Get<phi::DenseTensor>());
-          ctx->EmplaceBackInput(tensor_in);
-        } else if (var->IsType<paddle::framework::TensorRefArray>()) {
-          paddle::small_vector<const phi::TensorBase*> inputs;
-          auto& tensor_array = var->Get<paddle::framework::TensorRefArray>();
-          for (size_t i = 0; i < tensor_array.size(); ++i) {
-            inputs.emplace_back(tensor_array[i]);
-          }
-
-          ctx->EmplaceBackInputs(std::move(inputs));
-        } else if (var->IsType<paddle::framework::FeedList>()) {
-          auto feed_list = var->Get<paddle::framework::FeedList>();
-          auto* in_tensor = &(PADDLE_GET(phi::DenseTensor, feed_list.at(0)));
-          ctx->EmplaceBackOutput(in_tensor);
-        } else {
-          PADDLE_THROW(phi::errors::Unimplemented("Not support var type [%d] ",
-                                                  var->Type()));
-        }
->>>>>>> b9e9047b
       }
 
       continue;
