--- conflicted
+++ resolved
@@ -180,307 +180,4 @@
   }
 }
 
-<<<<<<< HEAD
-void BuildInferMetaContext(
-    ir::Operation* op,
-    const std::unordered_map<ir::Value, std::string>& name_map,
-    paddle::framework::Scope* scope,
-    const paddle::dialect::OpYamlInfoParser& op_yaml_info,
-    phi::InferMetaContext* ctx) {
-  // inputs include input and mutable attributes
-  auto attr_map = op->attributes();
-  auto& vec_infer_meta_tensor_params = op_yaml_info.InferMetaTensorParams();
-
-  auto& name2id = op_yaml_info.Name2Id();
-  for (auto& t : vec_infer_meta_tensor_params) {
-    PADDLE_ENFORCE_EQ(
-        name2id.count(t),
-        true,
-        phi::errors::NotFound("param [%s] MUST in name2id map", t));
-    auto index = op_yaml_info.Name2Id().at(t);
-    ir::Value ptr = op->operand(index);
-    auto in_var_name = name_map.at(ptr);
-
-    VLOG(6) << "ctx->EmplaceBackInput: " << t << "\t" << in_var_name;
-    auto var = scope->Var(in_var_name);
-    if (var->IsType<phi::DenseTensor>()) {
-      const phi::TensorBase* tensor_in = &(var->Get<phi::DenseTensor>());
-      ctx->EmplaceBackInput(const_cast<phi::TensorBase*>(tensor_in));
-    } else if (var->IsType<paddle::framework::TensorRefArray>()) {
-      paddle::small_vector<phi::MetaTensor, phi::kInputSmallVectorSize> inputs;
-      auto& tensor_array = var->Get<paddle::framework::TensorRefArray>();
-      for (size_t i = 0; i < tensor_array.size(); ++i) {
-        inputs.emplace_back(std::move(phi::MetaTensor(*tensor_array[i])));
-      }
-
-      ctx->EmplaceBackInputs(std::move(inputs));
-    } else {
-      PADDLE_THROW(phi::errors::Unimplemented("Not support var type [%d] ",
-                                              var->Type()));
-    }
-  }
-
-  auto& vec_infer_meta_attr_params = op_yaml_info.InferMetaAttrParams();
-  for (auto& t : vec_infer_meta_attr_params) {
-    if (name2id.count(t)) {
-      // tensor attribute, get information from input
-      ir::Value ptr = op->operand(name2id.at(t));
-      auto in_var_name = name_map.at(ptr);
-
-      auto& tensor_attr_type = op_yaml_info.TensorAttrTypeName(t);
-
-      VLOG(6) << "ctx->EmplaceBack mutable attr: " << t << "\t" << in_var_name;
-      if (tensor_attr_type == "paddle::dialect::IntArrayAttribute") {
-        phi::Attribute r1 =
-            phi::TensorRef(&(scope->Var(in_var_name)->Get<phi::DenseTensor>()));
-        ctx->EmplaceBackAttr(r1);
-      } else if (tensor_attr_type == "paddle::dialect::ScalarAttribute") {
-        phi::Attribute r1 =
-            phi::TensorRef(&(scope->Var(in_var_name)->Get<phi::DenseTensor>()));
-
-        ctx->EmplaceBackAttr(r1);
-      } else {
-        PADDLE_THROW(phi::errors::Unimplemented("attr type not support [%s] ",
-                                                tensor_attr_type));
-      }
-
-      continue;
-    }
-
-    auto& attr_type_name = op_yaml_info.AttrTypeName(t);
-
-    if (attr_type_name == "paddle::dialect::IntArrayAttribute") {
-      ctx->EmplaceBackAttr(
-          attr_map[t].dyn_cast<paddle::dialect::IntArrayAttribute>().data());
-    } else if (attr_type_name == "paddle::dialect::DataTypeAttribute") {
-      ctx->EmplaceBackAttr(
-          attr_map[t].dyn_cast<paddle::dialect::DataTypeAttribute>().data());
-    } else if (attr_type_name == "ir::Int32Attribute") {
-      ctx->EmplaceBackAttr(attr_map[t].dyn_cast<ir::Int32Attribute>().data());
-    } else if (attr_type_name == "ir::ArrayAttribute<ir::Int32Attribute>") {
-      auto array_list = attr_map[t].dyn_cast<ir::ArrayAttribute>().data();
-      if (array_list[0].isa<ir::Int32Attribute>()) {
-        std::vector<int32_t> vec_res;
-        for (size_t i = 0; i < array_list.size(); ++i) {
-          vec_res.push_back(
-              array_list[0].dyn_cast<ir::Int32Attribute>().data());
-        }
-        ctx->EmplaceBackAttr(vec_res);
-      } else {
-        PADDLE_THROW(phi::errors::Unimplemented("attr type not support [%s] ",
-                                                attr_type_name));
-      }
-
-    } else if (attr_type_name == "ir::FloatAttribute") {
-      ctx->EmplaceBackAttr(attr_map[t].dyn_cast<ir::FloatAttribute>().data());
-    } else if (attr_type_name == "ir::BoolAttribute") {
-      ctx->EmplaceBackAttr(attr_map[t].dyn_cast<ir::BoolAttribute>().data());
-    } else if (attr_type_name == "paddle::dialect::PlaceAttribute") {
-      ctx->EmplaceBackAttr(
-          attr_map[t].dyn_cast<paddle::dialect::PlaceAttribute>().data());
-    } else if (attr_type_name == "paddle::dialect::ScalarAttribute") {
-      ctx->EmplaceBackAttr(
-          attr_map[t].dyn_cast<paddle::dialect::ScalarAttribute>().data());
-    } else {
-      PADDLE_THROW(phi::errors::Unimplemented("attr type not support [%s] ",
-                                              attr_type_name));
-    }
-    VLOG(6) << "ctx->EmplaceBackAttr: " << t;
-  }
-
-  // TODO(phlrain): use var type instead of op name
-  if (op->attributes().count("op_name") &&
-      (op->attributes().at("op_name").dyn_cast<ir::StrAttribute>().data() ==
-       "pd.fetch")) {
-    // process fetch op
-    auto fetch_var = scope->Var("fetch");
-    auto* fetch_list = fetch_var->GetMutable<paddle::framework::FetchList>();
-    int index =
-        op->attributes().at("col").dyn_cast<ir::Int32Attribute>().data();
-    auto* out_tensor = &(PADDLE_GET(phi::DenseTensor, fetch_list->at(index)));
-    ctx->EmplaceBackOutput(out_tensor);
-  } else {
-    for (size_t i = 0; i < op->num_results(); ++i) {
-      ir::Value out_ptr = op->result(i);
-
-      if (out_ptr.type()) {
-        auto name = name_map.at(out_ptr);
-        ctx->EmplaceBackOutput(scope->Var(name)->Get<phi::DenseTensor>());
-      } else {
-        std::cerr << "emplace null ptr " << i << std::endl;
-        ctx->EmplaceBackOutput(nullptr);
-      }
-    }
-  }
-}
-
-void BuildPhiKernelContext(
-    ir::Operation* op,
-    const std::unordered_map<ir::Value, std::string>& name_map,
-    paddle::framework::Scope* scope,
-    const paddle::dialect::OpYamlInfoParser& op_yaml_info,
-    phi::KernelContext* ctx,
-    std::map<std::string, std::vector<int>>* input_map,
-    std::map<std::string, std::vector<int>>* output_map) {
-  // inputs include input and mutable attributes
-
-  auto attr_map = op->attributes();
-
-  auto& vec_kernel_fn_tensor_params = op_yaml_info.KernelFnTensorParams();
-
-  auto& name2id = op_yaml_info.Name2Id();
-  for (auto& t : vec_kernel_fn_tensor_params) {
-    PADDLE_ENFORCE_EQ(
-        name2id.count(t),
-        true,
-        phi::errors::NotFound("param [%s] MUST in name2id map", t));
-    auto index = op_yaml_info.Name2Id().at(t);
-    ir::Value ptr = op->operand(index);
-    auto in_var_name = name_map.at(ptr);
-    VLOG(6) << "ctx->EmplaceBackInput: " << t << "\t" << in_var_name;
-
-    PADDLE_ENFORCE_NOT_NULL(scope->FindLocalVar(in_var_name),
-                            phi::errors::PreconditionNotMet(
-                                "can not find var[%s] in scope", in_var_name));
-
-    auto var = scope->Var(in_var_name);
-    if (var->IsType<phi::DenseTensor>()) {
-      const phi::TensorBase* tensor_in = &(var->Get<phi::DenseTensor>());
-      ctx->EmplaceBackInput(tensor_in);
-    } else if (var->IsType<paddle::framework::TensorRefArray>()) {
-      paddle::small_vector<const phi::TensorBase*> inputs;
-      auto& tensor_array = var->Get<paddle::framework::TensorRefArray>();
-      for (size_t i = 0; i < tensor_array.size(); ++i) {
-        inputs.emplace_back(tensor_array[i]);
-      }
-      std::cerr << "is tensor ref " << std::endl;
-      ctx->EmplaceBackInputs(std::move(inputs));
-    } else if (var->IsType<paddle::framework::FeedList>()) {
-      auto feed_list = var->Get<paddle::framework::FeedList>();
-      auto* in_tensor = &(PADDLE_GET(phi::DenseTensor, feed_list.at(0)));
-      ctx->EmplaceBackOutput(in_tensor);
-    } else {
-      PADDLE_THROW(phi::errors::Unimplemented("Not support var type [%d] ",
-                                              var->Type()));
-    }
-  }
-
-  auto& vec_kernel_fn_attr_params = op_yaml_info.KernelFnAttrParams();
-  for (auto& t : vec_kernel_fn_attr_params) {
-    if (name2id.count(t)) {
-      // tensor attribute, get information from input
-      ir::Value ptr = op->operand(name2id.at(t));
-
-      auto in_var_name = name_map.at(ptr);
-      if (input_map != nullptr) {
-        // only deal with single input for now, [todo] need support multi input
-        // like concat
-        // TODO(phlrain): OpFuncNode need input_index and output_index,
-        // construct input_index and output_here,  should remove input_index and
-        // output_index from OpFuncNode Each in_var_name named "inner_var_" +
-        // index, len("inner_var_") = 10
-
-        size_t tmp_id = std::atol(in_var_name.substr(4, 100).c_str());
-        (*input_map)[std::to_string(name2id.at(t))].push_back(tmp_id);
-      }
-
-      auto& tensor_attr_type = op_yaml_info.TensorAttrTypeName(t);
-      VLOG(6) << "ctx->EmplaceBack mutable attr: " << t << "\t" << in_var_name;
-      if (tensor_attr_type == "paddle::dialect::IntArrayAttribute") {
-        phi::Attribute r1 =
-            phi::TensorRef(&(scope->Var(in_var_name)->Get<phi::DenseTensor>()));
-        ctx->EmplaceBackAttr(r1);
-      } else if (tensor_attr_type == "paddle::dialect::ScalarAttribute") {
-        phi::Attribute r1 =
-            phi::TensorRef(&(scope->Var(in_var_name)->Get<phi::DenseTensor>()));
-
-        ctx->EmplaceBackAttr(r1);
-      } else {
-        PADDLE_THROW(phi::errors::Unimplemented("attr type not support [%s] ",
-                                                tensor_attr_type));
-      }
-
-      continue;
-    }
-
-    auto& attr_type_name = op_yaml_info.AttrTypeName(t);
-    if (attr_type_name == "paddle::dialect::IntArrayAttribute") {
-      ctx->EmplaceBackAttr(
-          attr_map[t].dyn_cast<paddle::dialect::IntArrayAttribute>().data());
-    } else if (attr_type_name == "paddle::dialect::DataTypeAttribute") {
-      ctx->EmplaceBackAttr(
-          attr_map[t].dyn_cast<paddle::dialect::DataTypeAttribute>().data());
-    } else if (attr_type_name == "ir::Int32Attribute") {
-      ctx->EmplaceBackAttr(attr_map[t].dyn_cast<ir::Int32Attribute>().data());
-    } else if (attr_type_name == "ir::FloatAttribute") {
-      ctx->EmplaceBackAttr(attr_map[t].dyn_cast<ir::FloatAttribute>().data());
-    } else if (attr_type_name == "ir::ArrayAttribute<ir::Int32Attribute>") {
-      auto array_list = attr_map[t].dyn_cast<ir::ArrayAttribute>().data();
-      if (array_list[0].isa<ir::Int32Attribute>()) {
-        std::vector<int32_t> vec_res;
-        for (size_t i = 0; i < array_list.size(); ++i) {
-          vec_res.push_back(
-              array_list[0].dyn_cast<ir::Int32Attribute>().data());
-        }
-        ctx->EmplaceBackAttr(vec_res);
-      } else {
-        PADDLE_THROW(phi::errors::Unimplemented("attr type not support [%s] ",
-                                                attr_type_name));
-      }
-
-    } else if (attr_type_name == "ir::BoolAttribute") {
-      ctx->EmplaceBackAttr(attr_map[t].dyn_cast<ir::BoolAttribute>().data());
-    } else if (attr_type_name == "paddle::dialect::PlaceAttribute") {
-      ctx->EmplaceBackAttr(
-          attr_map[t].dyn_cast<paddle::dialect::PlaceAttribute>().data());
-    } else if (attr_type_name == "paddle::dialect::ScalarAttribute") {
-      ctx->EmplaceBackAttr(
-          attr_map[t].dyn_cast<paddle::dialect::ScalarAttribute>().data());
-    } else {
-      PADDLE_THROW(phi::errors::Unimplemented("attr type not support [%s] ",
-                                              attr_type_name));
-    }
-    VLOG(6) << "ctx->EmplaceBackAttr: " << t;
-  }
-
-  // TODO(phlrain): use var type instead of op name
-  if (op->attributes().count("op_name") &&
-      (op->attributes().at("op_name").dyn_cast<ir::StrAttribute>().data() ==
-       "pd.fetch")) {
-    // process fetch op
-    auto fetch_var = scope->Var("fetch");
-    auto* fetch_list = fetch_var->GetMutable<paddle::framework::FetchList>();
-    int index =
-        op->attributes().at("col").dyn_cast<ir::Int32Attribute>().data();
-    auto* out_tensor = &(PADDLE_GET(phi::DenseTensor, fetch_list->at(index)));
-    ctx->EmplaceBackOutput(out_tensor);
-  } else {
-    for (size_t i = 0; i < op->num_results(); ++i) {
-      ir::Value out_ptr = op->result(i);
-      auto name = name_map.at(out_ptr);
-      if (out_ptr.type()) {
-        ctx->EmplaceBackOutput(const_cast<phi::DenseTensor*>(
-            &(scope->Var(name)->Get<phi::DenseTensor>())));
-      } else {
-        std::cerr << "emplace null ptr " << i << std::endl;
-        ctx->EmplaceBackOutput(nullptr);
-      }
-
-      if (output_map != nullptr) {
-        // only deal with single input for now, [todo] need support multi input
-        // like concat
-        // TODO(phlrain): OpFuncNode need input_index and output_index,
-        // construct input_index and output_here,  should remove input_index and
-        // output_index from OpFuncNode Each in_var_name named "inner_var_" +
-        // index, len("inner_var_") = 10
-
-        size_t tmp_id = std::atol(name.substr(4, 100).c_str());
-        (*output_map)["out"].push_back(tmp_id);
-      }
-    }
-  }
-}
-
-=======
->>>>>>> 5d40f2a2
 }  // namespace ir