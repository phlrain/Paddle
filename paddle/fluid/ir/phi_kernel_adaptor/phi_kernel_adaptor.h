// Copyright (c) 2023 PaddlePaddle Authors. All Rights Reserved.
//
// Licensed under the Apache License, Version 2.0 (the "License");
// you may not use this file except in compliance with the License.
// You may obtain a copy of the License at
//
//     http://www.apache.org/licenses/LICENSE-2.0
//
// Unless required by applicable law or agreed to in writing, software
// distributed under the License is distributed on an "AS IS" BASIS,
// WITHOUT WARRANTIES OR CONDITIONS OF ANY KIND, either express or implied.
// See the License for the specific language governing permissions and
// limitations under the License.

#pragma once

#include "paddle/fluid/ir/dialect/op_yaml_info_util.h"
#include "paddle/fluid/ir/dialect/pd_dialect.h"
#include "paddle/fluid/ir/dialect/pd_op.h"
#include "paddle/fluid/ir/dialect/pd_type.h"
#include "paddle/fluid/ir/dialect/utils.h"
#include "paddle/fluid/ir/interface/infermeta.h"
#include "paddle/fluid/ir/interface/op_yaml_info.h"
#include "paddle/fluid/ir/interface/op_yaml_info_parser.h"
#include "paddle/ir/core/builtin_attribute.h"
#include "paddle/ir/core/builtin_dialect.h"
#include "paddle/ir/core/builtin_op.h"
#include "paddle/ir/core/ir_context.h"
#include "paddle/ir/core/program.h"
#include "paddle/ir/core/utils.h"
#include "paddle/phi/core/meta_tensor.h"
#include "paddle/phi/infermeta/binary.h"
#include "paddle/phi/kernels/elementwise_add_kernel.h"

#include "paddle/fluid/framework/scope.h"
#include "paddle/fluid/framework/tensor.h"
#include "paddle/fluid/framework/variable.h"
#include "paddle/fluid/framework/variable_helper.h"

#include "paddle/phi/common/place.h"
#include "paddle/phi/core/kernel_context.h"
#include "paddle/phi/core/kernel_factory.h"

#include "paddle/fluid/platform/init.h"

#include "paddle/fluid/ir/dialect/kernel_attribute.h"
#include "paddle/fluid/ir/dialect/pd_attribute.h"

#include "glog/logging.h"
#include "paddle/fluid/ir/phi_kernel_adaptor/phi_kernel_util.h"

class PhiKernelAdaptor {
 public:
  explicit PhiKernelAdaptor(paddle::framework::Scope* scope) : scope_(scope) {}

<<<<<<< HEAD
  void run(ir::Program* program) {
    auto block = program->block();
    std::unordered_map<ir::Value, std::string> name_map;

    ir::BuildScope(block, scope_, &name_map);

    auto* dev_ctx = phi::DeviceContextPool::Instance().Get(phi::CPUPlace());
    phi::Place cpu_place(phi::AllocationType::CPU);
    for (auto it = block->begin(); it != block->end(); ++it) {
      VLOG(6) << "begin to run op " << (*it)->name();

      auto attr_map = (*it)->attributes();

      paddle::dialect::OpYamlInfoInterface op_info_interface =
          (*it)->dyn_cast<paddle::dialect::OpYamlInfoInterface>();
      auto op_info_res = op_info_interface.GetOpInfo();

      paddle::dialect::InferShapeInterface interface =
          (*it)->dyn_cast<paddle::dialect::InferShapeInterface>();
      phi::InferMetaContext ctx;

      paddle::dialect::OpYamlInfoParser op_yaml_info_parser(op_info_res);
      ir::BuildInferMetaContext(
          (*it), name_map, scope_, op_yaml_info_parser, &ctx);

      interface.InferShape(&ctx);

      auto runtime_info = std::get<3>(op_info_res);

      auto phi_kernels = phi::KernelFactory::Instance().SelectKernelMap(
          runtime_info.kernel_func[0]);

      phi::KernelKey kernel_key(phi::TransToPhiBackend(cpu_place),
                                phi::DataLayout::ANY,
                                phi::DataType::FLOAT32);
      if (runtime_info.kernel_func[0] == "full_int_array") {
        kernel_key.set_dtype(phi::DataType::INT64);
      }
      auto found_it = phi_kernels.find(kernel_key);
      if (found_it == phi_kernels.end()) {
        PADDLE_THROW(paddle::platform::errors::NotFound(
            "can not found kerenl for [%s]", (*it)->name()));
      } else {
        phi::KernelContext kernel_ctx(dev_ctx);

        ir::BuildPhiKernelContext(
            (*it), name_map, scope_, op_yaml_info_parser, &kernel_ctx);
        found_it->second(&kernel_ctx);

        auto out_value = (*it)->result(0);
        out_name = name_map[out_value];
      }
    }
  }

=======
>>>>>>> 9137adb9
  void run_kernel_prog(ir::Program* program) {
    auto block = program->block();
    std::unordered_map<ir::Value, std::string> name_map;
    BuildScope(block, scope_, &name_map);
    ir::IrContext* ctx = ir::IrContext::Instance();

    ctx->GetOrRegisterDialect<paddle::dialect::PaddleDialect>();

    auto* dev_ctx = phi::DeviceContextPool::Instance().Get(phi::CPUPlace());
    phi::Place cpu_place(phi::AllocationType::CPU);
    for (auto it = block->begin(); it != block->end(); ++it) {
      auto attr_map = (*it)->attributes();

      auto op_name = attr_map.at("op_name").dyn_cast<ir::StrAttribute>().data();

      ir::OpInfo op1_info = ctx->GetRegisteredOpInfo(op_name);

      auto impl =
          op1_info.GetInterfaceImpl<paddle::dialect::OpYamlInfoInterface>();
      auto yaml_info = impl->get_op_info_();

      auto attr_info = std::get<1>(yaml_info);

      auto infer_meta_impl =
          op1_info.GetInterfaceImpl<paddle::dialect::InferMetaInterface>();

      phi::InferMetaContext ctx;

      paddle::dialect::OpYamlInfoParser op_yaml_info_parser(yaml_info);
      ir::BuildInferMetaContext(
          (*it), name_map, scope_, op_yaml_info_parser, &ctx);

      infer_meta_impl->infer_meta_(&ctx);

      auto kernel_name =
          attr_map.at("kernel_name").dyn_cast<ir::StrAttribute>().data();
      auto kernel_key = attr_map.at("kernel_key")
                            .dyn_cast<paddle::dialect::KernelAttribute>()
                            .data();

      auto kernel_fn =
          phi::KernelFactory::Instance().SelectKernel(kernel_name, kernel_key);

      phi::KernelContext kernel_ctx(dev_ctx);

      ir::BuildPhiKernelContext(
          (*it), name_map, scope_, op_yaml_info_parser, &kernel_ctx);
      kernel_fn(&kernel_ctx);

      auto out_value = (*it)->result(0);
      out_name = name_map[out_value];
    }
  }

  std::string out_name;

 private:
  paddle::framework::Scope* scope_;
};<|MERGE_RESOLUTION|>--- conflicted
+++ resolved
@@ -53,64 +53,6 @@
  public:
   explicit PhiKernelAdaptor(paddle::framework::Scope* scope) : scope_(scope) {}
 
-<<<<<<< HEAD
-  void run(ir::Program* program) {
-    auto block = program->block();
-    std::unordered_map<ir::Value, std::string> name_map;
-
-    ir::BuildScope(block, scope_, &name_map);
-
-    auto* dev_ctx = phi::DeviceContextPool::Instance().Get(phi::CPUPlace());
-    phi::Place cpu_place(phi::AllocationType::CPU);
-    for (auto it = block->begin(); it != block->end(); ++it) {
-      VLOG(6) << "begin to run op " << (*it)->name();
-
-      auto attr_map = (*it)->attributes();
-
-      paddle::dialect::OpYamlInfoInterface op_info_interface =
-          (*it)->dyn_cast<paddle::dialect::OpYamlInfoInterface>();
-      auto op_info_res = op_info_interface.GetOpInfo();
-
-      paddle::dialect::InferShapeInterface interface =
-          (*it)->dyn_cast<paddle::dialect::InferShapeInterface>();
-      phi::InferMetaContext ctx;
-
-      paddle::dialect::OpYamlInfoParser op_yaml_info_parser(op_info_res);
-      ir::BuildInferMetaContext(
-          (*it), name_map, scope_, op_yaml_info_parser, &ctx);
-
-      interface.InferShape(&ctx);
-
-      auto runtime_info = std::get<3>(op_info_res);
-
-      auto phi_kernels = phi::KernelFactory::Instance().SelectKernelMap(
-          runtime_info.kernel_func[0]);
-
-      phi::KernelKey kernel_key(phi::TransToPhiBackend(cpu_place),
-                                phi::DataLayout::ANY,
-                                phi::DataType::FLOAT32);
-      if (runtime_info.kernel_func[0] == "full_int_array") {
-        kernel_key.set_dtype(phi::DataType::INT64);
-      }
-      auto found_it = phi_kernels.find(kernel_key);
-      if (found_it == phi_kernels.end()) {
-        PADDLE_THROW(paddle::platform::errors::NotFound(
-            "can not found kerenl for [%s]", (*it)->name()));
-      } else {
-        phi::KernelContext kernel_ctx(dev_ctx);
-
-        ir::BuildPhiKernelContext(
-            (*it), name_map, scope_, op_yaml_info_parser, &kernel_ctx);
-        found_it->second(&kernel_ctx);
-
-        auto out_value = (*it)->result(0);
-        out_name = name_map[out_value];
-      }
-    }
-  }
-
-=======
->>>>>>> 9137adb9
   void run_kernel_prog(ir::Program* program) {
     auto block = program->block();
     std::unordered_map<ir::Value, std::string> name_map;
