// Copyright (c) 2019 PaddlePaddle Authors. All Rights Reserved.
//
// Licensed under the Apache License, Version 2.0 (the "License");
// you may not use this file except in compliance with the License.
// You may obtain a copy of the License at
//
//     http://www.apache.org/licenses/LICENSE-2.0
//
// Unless required by applicable law or agreed to in writing, software
// distributed under the License is distributed on an "AS IS" BASIS,
// WITHOUT WARRANTIES OR CONDITIONS OF ANY KIND, either express or implied.
// See the License for the specific language governing permissions and
// limitations under the License.
#include "paddle/fluid/imperative/tracer.h"
#include <set>
#include <unordered_set>
#include <utility>
#include "paddle/fluid/platform/profiler.h"

namespace paddle {
namespace imperative {

struct OpBaseCmp {
  bool operator()(OpBase* first, OpBase* second) {
    return first->id() > second->id();
  }
};

static std::vector<std::unique_ptr<framework::OpDesc>> CreateGradOpDescs(
    const framework::OpInfo& op_info, const framework::OpDesc& op_desc,
    const std::unordered_set<std::string>& no_grad_set,
    const std::vector<framework::BlockDesc*>& grad_sub_block,
    std::unordered_map<std::string, std::string>* grad_to_var,
    const NameVarBaseMap* in, const NameVarBaseMap* out) {
  if (op_info.grad_op_maker_) {
    return op_info.grad_op_maker_(op_desc, no_grad_set, grad_to_var,
                                  grad_sub_block, in, out);
  } else {
    return {};
  }
}

void Tracer::TraceOp(const std::string& type, const NameVarBaseMap& ins,
                     const NameVarBaseMap& outs, framework::AttributeMap attrs,
                     const platform::Place& place, bool trace_backward) {
  platform::RecordEvent event(type);
  VLOG(1) << "Trace Op: " << type;
  size_t op_id = GenerateUniqueId();
  auto op = OpBase::Create(op_id, type, ins, outs, std::move(attrs), place);
  op->Run(ins, outs);

  if (ComputeRequiredGrad(ins, outs, trace_backward)) {
<<<<<<< HEAD
    auto fw_op_desc = framework::OpDesc(type, {}, {}, op->Attrs());
    TraceBackward(op, fw_op_desc, ins, outs);
=======
    TraceBackward(op, framework::OpDesc(op->Type(), op->InputNameMap(),
                                        op->OutputNameMap(), op->Attrs()),
                  ins, outs);
    VLOG(6) << "Finish tracking Backward of op: " << type;
>>>>>>> 110be57c
  }
  VLOG(6) << "Finish tracing fwd op: " << type;
}

bool Tracer::ComputeRequiredGrad(const NameVarBaseMap& ins,
                                 const NameVarBaseMap& outs,
                                 bool trace_backward) {
  // TODO(jiabin): Implement auto prune here
  return trace_backward;
}

void Tracer::TraceBackward(const std::shared_ptr<OpBase>& fwd_op,
                           const framework::OpDesc& fwd_op_desc,
                           const NameVarBaseMap& ins,
                           const NameVarBaseMap& outs) {
  // grad_to_var is a map of framework::GradVarName(in_var_name/out_var_name) ->
  // in_var_name/out_var_name
  std::unordered_map<std::string, std::string> grad_to_var;

  // Get grad_op_desc using fwd_op_desc
  std::vector<std::unique_ptr<framework::OpDesc>> grad_op_descs_ =
      CreateGradOpDescs(fwd_op->Info(), fwd_op_desc, {}, {}, &grad_to_var, &ins,
                        &outs);

  size_t grad_op_num = grad_op_descs_.size();

  for (size_t i = 0; i < grad_op_num; ++i) {
    size_t trace_id = fwd_op->id();

    auto& temp_in = grad_op_descs_[i]->DygraphInput();
    auto& temp_out = grad_op_descs_[i]->DygraphOutput();
    std::shared_ptr<OpBase> grad_op =
        OpBase::Create(trace_id, grad_op_descs_[i]->Type(), temp_in, temp_out,
                       grad_op_descs_[i]->GetAttrMap(), fwd_op->place());

    grad_op_descs_[i]->GetDygraphInput(grad_op->GetMutableInsMap());
    grad_op_descs_[i]->GetDygraphOutput(grad_op->GetMutableOutsMap());

    auto& grad_in = *(grad_op->GetMutableInsMap());
    auto& grad_out = *(grad_op->GetMutableOutsMap());
    for (auto& grad_in_it : grad_in) {
      for (auto& var_base_it : grad_in_it.second) {
        if (var_base_it->IsGradFromGradMaker() == true) {
          var_base_it->AddGradOps(grad_op);
        }
      }
    }
    std::set<OpBase*, OpBaseCmp> visited_preceding_ops;
    for (auto& grad_out_it : grad_out) {
      for (auto& var_base_it : grad_out_it.second) {
        auto preceding_ops = var_base_it->GradOps();

        if (!preceding_ops.empty()) {
          for (const auto& op : preceding_ops) {
            visited_preceding_ops.insert(op);
          }
        }
      }
    }
    std::vector<OpBase*> vec_preceding_ops(visited_preceding_ops.begin(),
                                           visited_preceding_ops.end());

    grad_op->SetGradPendingOps(&vec_preceding_ops);

    // this OpBase* is just used to manage op's life time
    engine_->InsertOp(grad_op.get(), grad_op);
  }
}

}  // namespace imperative
}  // namespace paddle<|MERGE_RESOLUTION|>--- conflicted
+++ resolved
@@ -50,15 +50,10 @@
   op->Run(ins, outs);
 
   if (ComputeRequiredGrad(ins, outs, trace_backward)) {
-<<<<<<< HEAD
     auto fw_op_desc = framework::OpDesc(type, {}, {}, op->Attrs());
     TraceBackward(op, fw_op_desc, ins, outs);
-=======
-    TraceBackward(op, framework::OpDesc(op->Type(), op->InputNameMap(),
-                                        op->OutputNameMap(), op->Attrs()),
-                  ins, outs);
+
     VLOG(6) << "Finish tracking Backward of op: " << type;
->>>>>>> 110be57c
   }
   VLOG(6) << "Finish tracing fwd op: " << type;
 }
