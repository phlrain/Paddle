--- conflicted
+++ resolved
@@ -29,7 +29,7 @@
 namespace paddle {
 namespace imperative {
 
-<<<<<<< HEAD
+using framework::Variable;
 void ThreadSafeNameSet::Insert(const std::string& name) {
   std::lock_guard<std::mutex> guard(mtx_);
   set_.insert(name);
@@ -51,8 +51,6 @@
 
 std::vector<std::string> VarBase::AliveVarNames() { return name_set_.Names(); }
 
-using framework::Variable;
-=======
 // infer var type context for imperative mode
 class RuntimeInferVarTypeContext : public framework::InferVarTypeContext {
  public:
@@ -73,7 +71,6 @@
         var_set_[var->Name()] = var.get();
       }
     }
->>>>>>> ef06b35b
 
     output_names_.reserve(outputs_->size());
     for (auto& it : *outputs_) {
@@ -298,21 +295,16 @@
   return ss.str();
 }
 
-static std::vector<std::unique_ptr<framework::OpDesc>> CreateGradOpDescs(
-    const framework::OpInfo& op_info, const framework::OpDesc& op_desc,
-    const std::unordered_set<std::string>& no_grad_set,
-    const std::vector<framework::BlockDesc*>& grad_sub_block,
-    std::unordered_map<std::string, std::string>* grad_to_var) {
-  if (op_info.grad_op_maker_) {
-    return op_info.grad_op_maker_(op_desc, no_grad_set, grad_to_var,
-                                  grad_sub_block);
-  } else {
-    return {};
-  }
-}
-
-void VarBase::SetGeneratedOp(OpBase* op) {
-  generated_op_ = op ? op->shared_from_this() : nullptr;
+void VarBase::AddGradOps(const std::weak_ptr<OpBase>& op) {
+  if (op.lock() == nullptr) {
+    return;
+  }
+  for (const auto& cur_op : grad_ops_) {
+    if (cur_op.lock() == op.lock()) {
+      return;
+    }
+  }
+  grad_ops_.emplace_back(op);
 }
 
 void VarBase::ClearGradient() {
@@ -332,10 +324,11 @@
                  "Variable must be initialized and type of LoDTensor when "
                  "getting numpy tensor");
 
-  // TODO(minqiyang): change this after move unique_name generator to CXX
   auto& src_tensor = var_.Get<framework::LoDTensor>();
 
-  auto new_var = std::make_shared<VarBase>(false);
+  // TODO(Jiabin): change this after move unique_name generator to CXX
+  auto new_var = std::make_shared<VarBase>(
+      false, "Itmp" + std::to_string(copied_counter++));
 
   auto* dst_tensor = new_var->var_.GetMutable<framework::LoDTensor>();
   dst_tensor->set_lod(src_tensor.lod());
@@ -355,11 +348,11 @@
 
   return new_var;
 }
-
-OpBase::OpBase(Tracer* tracer, size_t id, const std::string& type,
-               const NameVarBaseMap& ins, const NameVarBaseMap& outs,
-               framework::AttributeMap attrs, const platform::Place& place)
-    : holded_tracer_(tracer), id_(id), place_(place) {
+// create OpBase from optype
+OpBase::OpBase(size_t id, const std::string& type, const NameVarBaseMap& ins,
+               const NameVarBaseMap& outs, framework::AttributeMap attrs,
+               const platform::Place& place)
+    : id_(id), place_(place) {
   const auto& info = framework::OpInfoMap::Instance().Get(type);
 
   // Step 1: Run forward
@@ -372,15 +365,15 @@
   op_ = framework::OpRegistry::CreateOp(type, std::move(input_name_map),
                                         std::move(output_name_map),
                                         std::move(attrs));
-}
-
-OpBase::OpBase(Tracer* tracer, size_t id, const framework::OpDesc& op_desc,
-               const NameVarBaseMap& ins, const NameVarBaseMap& outs,
+  VLOG(3) << "Construct Op: " << type << std::endl;
+}
+
+// create OpBase from opdesc
+OpBase::OpBase(size_t id, const framework::OpDesc& op_desc,
                const platform::Place& place)
-    : holded_tracer_(tracer),
-      id_(id),
-      op_(framework::OpRegistry::CreateOp(op_desc)),
-      place_(place) {}
+    : id_(id), op_(framework::OpRegistry::CreateOp(op_desc)), place_(place) {
+  VLOG(3) << "Construct Op: " << op_desc.Type() << std::endl;
+}
 
 void OpBase::Run(const NameVarBaseMap& ins, const NameVarBaseMap& outs) {
   auto* op_kernel = dynamic_cast<framework::OperatorWithKernel*>(op_.get());
@@ -411,133 +404,10 @@
   VLOG(4) << DebugString(Type(), ins, outs);
 }
 
-void OpBase::TraceBackward(const framework::OpDesc& fwd_op,
-                           const NameVarBaseMap& ins,
-                           const NameVarBaseMap& outs) {
-  PADDLE_ENFORCE(grad_op_descs_.empty(),
-                 "Grad op descs must be initialized here");
-  PADDLE_ENFORCE(preceding_ops_.empty(),
-                 "Preceding ops must be initialized here");
-  PADDLE_ENFORCE(bwd_ins_.empty(), "Backward inputs must be initialized here");
-  PADDLE_ENFORCE(bwd_outs_.empty(),
-                 "Backward outputs must be initialized here");
-
-  // grad_to_var is a map of framework::GradVarName(in_var_name/out_var_name) ->
-  // in_var_name/out_var_name
-  std::unordered_map<std::string, std::string> grad_to_var;
-
-  // NOTE(minqiyang): We don't support control flow op in imperative now
-  // Add grad_block_ when we want to support it
-  grad_op_descs_ = CreateGradOpDescs(op_->Info(), fwd_op, {}, {}, &grad_to_var);
-
-  size_t grad_op_num = grad_op_descs_.size();
-
-  VLOG(3) << "Create " << grad_op_num << " grad op desc(s) to op " << Type();
-
-  if (grad_op_num == 0) {
-    return;
-  }
-
-  // Build a map to record var_name -> std::shared_ptr<VarBase>*,
-  // so that we can find suitable var in grad op descs
-  std::unordered_map<std::string, const std::shared_ptr<VarBase>*> name_to_var;
-  for (auto& pair : ins) {
-    for (auto& var : pair.second) {
-      auto& var_ptr = name_to_var[var->Name()];
-      PADDLE_ENFORCE(var_ptr == nullptr || var_ptr->get() == var.get(),
-                     "There are different variables with same name %s",
-                     var->Name());
-      var_ptr = &var;
-    }
-  }
-
-  for (auto& pair : outs) {
-    for (auto& var : pair.second) {
-      auto& var_ptr = name_to_var[var->Name()];
-      PADDLE_ENFORCE(var_ptr == nullptr || var_ptr->get() == var.get(),
-                     "There are different variables with same name %s",
-                     var->Name());
-      var_ptr = &var;
-
-      var->SetGeneratedOp(this);
-    }
-  }
-
-  // Build backward ins and outs
-  bwd_ins_.resize(grad_op_num);
-  bwd_outs_.resize(grad_op_num);
-
-  std::unordered_set<OpBase*> visited_preceding_ops;
-
-  for (size_t i = 0; i < grad_op_num; ++i) {
-    for (auto& grad_ins : grad_op_descs_[i]->Inputs()) {
-      if (grad_ins.second.empty()) continue;
-      auto& bwd_in = bwd_ins_[i][grad_ins.first];
-      bwd_in.reserve(grad_ins.second.size());
-
-      for (auto& grad_in_var_name : grad_ins.second) {
-        auto iter = grad_to_var.find(grad_in_var_name);
-
-        if (iter != grad_to_var.end()) {
-          // If it is a grad var, find its coresponding forward var
-          auto& fwd_var_name = iter->second;
-          auto fwd_var_iter = name_to_var.find(fwd_var_name);
-          PADDLE_ENFORCE(fwd_var_iter != name_to_var.end(),
-                         "Cannot find forward variable named %s", fwd_var_name);
-
-          bwd_in.emplace_back((*(fwd_var_iter->second))->GradVarBase());
-        } else {
-          // If it is a forward var, just add it
-          auto fwd_var_iter = name_to_var.find(grad_in_var_name);
-          PADDLE_ENFORCE(fwd_var_iter != name_to_var.end(),
-                         "Cannot find forward variable named %s",
-                         grad_in_var_name);
-          bwd_in.emplace_back(*(fwd_var_iter->second));
-        }
-
-        VLOG(3) << "Set backward input " << grad_ins.first << " of " << Type()
-                << " to be "
-                << (bwd_in.back() ? bwd_in.back()->Name() : "nullptr");
-      }
-    }
-
-    for (auto& grad_outs : grad_op_descs_[i]->Outputs()) {
-      if (grad_outs.second.empty()) continue;
-      auto& bwd_out = bwd_outs_[i][grad_outs.first];
-      bwd_out.reserve(grad_outs.second.size());
-
-      for (auto& grad_out_var_name : grad_outs.second) {
-        auto iter = grad_to_var.find(grad_out_var_name);
-        PADDLE_ENFORCE(iter != grad_to_var.end(),
-                       "Cannot find output of input grad %s in op %s",
-                       grad_out_var_name, Type());
-        auto fwd_var_iter = name_to_var.find(iter->second);
-        PADDLE_ENFORCE(fwd_var_iter != name_to_var.end(),
-                       "Cannot find forward variable named %s", iter->second);
-        bwd_out.emplace_back((*(fwd_var_iter->second))->GradVarBase());
-        VLOG(3) << "Set backward output " << grad_outs.first << " of " << Type()
-                << " to be "
-                << (bwd_out.back() ? bwd_out.back()->Name() : "nullptr");
-
-        auto* preceding_op = (*(fwd_var_iter->second))->GeneratedOp();
-
-        if (preceding_op && visited_preceding_ops.count(preceding_op) == 0) {
-          visited_preceding_ops.insert(preceding_op);
-          preceding_ops_.emplace_back(preceding_op);
-        }
-      }
-    }
-  }
-  // To ensure numeric stability as static graph
-  std::sort(preceding_ops_.begin(), preceding_ops_.end(),
-            [](OpBase* op1, OpBase* op2) { return op1->id() > op2->id(); });
-}
-
 void OpBase::ClearBackwardTrace() {
-  grad_op_descs_.clear();
   preceding_ops_.clear();
-  bwd_ins_.clear();
-  bwd_outs_.clear();
+  ins_.clear();
+  outs_.clear();
 }
 
 }  // namespace imperative
