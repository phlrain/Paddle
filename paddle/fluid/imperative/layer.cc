--- conflicted
+++ resolved
@@ -268,23 +268,13 @@
 
   VLOG(3) << "Running Op " << Type();
   VLOG(5) << LayerDebugString(Type(), ins, outs);
-<<<<<<< HEAD
   // auto runtime_ctx = PrepareRuntimeContext(ins, outs);
   auto runtime_place = PreparedOp::GetExpectedPlace(place(), ins);
   framework::RuntimeContext runtime_ctx({}, {});
   auto prepared_op =
-      PreparedOp::Prepare(ins, outs, *op_kernel, runtime_place, &attrs_);
+      PreparedOp::Prepare(ins, outs, *op_kernel, runtime_place, &attrs_, ins);
 
   prepared_op.Run(&ins, &outs, &attrs_);
-=======
-  auto runtime_ctx = PrepareRuntimeContext(ins, outs);
-
-  VLOG(6) << "start preparing op: " << Type();
-  auto prepared_op = PreparedOp::Prepare(runtime_ctx, *op_kernel, place(), ins);
-
-  VLOG(6) << "finish preparing op: " << Type();
-  prepared_op.Run();
->>>>>>> e8673668
 
   VLOG(4) << LayerDebugString(Type(), ins, outs);
 }
