--- conflicted
+++ resolved
@@ -86,7 +86,6 @@
   auto data_type = src_tensor.type();
   auto place = src_tensor.place();
 
-<<<<<<< HEAD
 #define TENSOR_ADD_MACRO(cpp_type)                                 \
   if (data_type == framework::DataTypeTrait<cpp_type>::DataType) { \
     TensorAddFunctor<cpp_type> func(                               \
@@ -94,34 +93,6 @@
         dst_tensor->mutable_data<cpp_type>(place));                \
     boost::apply_visitor(func, place);                             \
     return;                                                        \
-=======
-void ZeroGrads(VarBase* vb, const platform::Place& place) {
-  platform::DeviceContextPool& pool = platform::DeviceContextPool::Instance();
-  auto* dev_ctx = pool.Get(place);
-  auto grad_t = vb->var_->GetMutable<framework::LoDTensor>();
-  operators::math::set_constant(*dev_ctx, grad_t, 0.0);
-}
-
-void AddGradBySort(BackwardSumMap* bck_map, VarBase* target) {
-  PADDLE_ENFORCE(bck_map->find(target) != bck_map->end(),
-                 "Can't find %s in backward grad map", target->Name());
-  std::pair<platform::Place, std::vector<std::pair<int, VarBase*>>>& current =
-      bck_map->at(target);
-  std::sort(
-      current.second.begin(), current.second.end(),
-      [](const std::pair<int, VarBase*>& a, const std::pair<int, VarBase*>& b) {
-        return a.first > b.first;
-      });
-  for (auto& var_pair : current.second) {
-    Variable* origin_grad = target->var_.get();
-    Variable* grad_to_add = var_pair.second->var_.get();
-    VLOG(10) << "add origin_grad: " << target->Name();
-    VLOG(10) << "added grad: " << var_pair.second->Name()
-             << " trace id is: " << var_pair.first;
-    AddTo(grad_to_add, origin_grad, current.first);
-    delete var_pair.second;
-    var_pair.second = nullptr;
->>>>>>> ac92e4c0
   }
 
   TENSOR_ADD_MACRO(float);
@@ -141,7 +112,7 @@
     return {};
   }
 
-<<<<<<< HEAD
+  VLOG(2) << "CreateVarNameMap " << kIsInput;
   framework::VariableNameMap result;
 
   for (auto& var :
@@ -156,49 +127,12 @@
       args.reserve(var_vector.size());
       for (auto& var_base : var_vector) {
         args.emplace_back(var_base->Name());
-=======
-  void RunBackward(VarBase* var, const detail::BackwardStrategy& bck_stratedy) {
-    if (var->IsStopGradient()) {
-      return;
-    }
-    VLOG(2) << "start autograd";
-    BackwardSumMap bck_map;
-    GradientRef grad_ref;
-    std::deque<OpBase*> ready;
-    ready.push_back(var->PreOp());
-
-    std::map<OpBase*, int> dep_counts =
-        ComputeDepCounts(var->PreOp(), bck_stratedy, &grad_ref);
-
-    while (!ready.empty()) {
-      OpBase* ready_op = ready.front();
-      ready.pop_front();
-      std::map<std::string, std::vector<VarBase*>> input_grads =
-          ready_op->ApplyGrad(&bck_map, &grad_ref, bck_stratedy);
-
-      for (auto it = input_grads.rbegin(); it != input_grads.rend(); ++it) {
-        const std::vector<VarBase*>& ingrads = it->second;
-        for (size_t i = 0; i < ingrads.size(); ++i) {
-          if (!ingrads[i]) continue;
-          auto p = ready_op->input_vars_[it->first][i];
-
-          if (p->IsStopGradient()) continue;
-          OpBase* pre_op = ready_op->pre_ops_[it->first][i];
-          if (!pre_op) continue;
-
-          dep_counts[pre_op] -= 1;
-          PADDLE_ENFORCE(dep_counts[pre_op] >= 0);
-          bool pre_op_ready = dep_counts[pre_op] == 0;
-          if (pre_op_ready) {
-            ready.push_back(pre_op);
-          }
-        }
->>>>>>> ac92e4c0
       }
       result[var.name()] = std::move(args);
     }
   }
 
+  VLOG(2) << "CreateVarNameMap " << kIsInput << " done";
   return result;
 }
 
@@ -262,7 +196,6 @@
                          place, tmp_place, name_pair.first);
         }
       }
-<<<<<<< HEAD
     }
     return place;
   }
@@ -318,83 +251,7 @@
                                       kernel_configs_));
   }
 
- public:
-  static std::string DebugString(
-      const std::string& name,
-      const std::vector<std::shared_ptr<VarBase>>& vars) {
-    std::stringstream ss;
-    ss << name << "{";
-
-    for (size_t i = 0; i < vars.size(); ++i) {
-      if (i > 0) ss << ", ";
-
-      if (vars[i] == nullptr) {
-        ss << "NULL";
-        continue;
-      }
-      ss << vars[i]->Name() << "[";
-      auto& var = vars[i]->Var();
-      if (!var.IsInitialized()) {
-        ss << "NOT_INITED_VAR";
-      } else if (var.IsType<framework::LoDTensor>()) {
-        auto& tensor = var.Get<framework::LoDTensor>();
-        ss << "LoDTensor<";
-        if (tensor.IsInitialized()) {
-          ss << framework::DataTypeToString(tensor.type()) << ", ";
-          ss << tensor.place() << ", ";
-          ss << "(" << tensor.dims() << ")";
-          ss << ">";
-        } else {
-          ss << "NOT_INITED";
-=======
-      for (auto it : candidate->pre_ops_) {
-        for (OpBase* pre_op : it.second) {
-          if (!pre_op) continue;
-          VLOG(9) << "op dep " << candidate->Type() << " trace id "
-                  << candidate->trace_id_ << " <---- " << it.first << " <---- "
-                  << pre_op->Type() << " trace id " << pre_op->trace_id_;
-          if (visited.find(pre_op) == visited.end()) {
-            visited.insert(pre_op);
-            queue.push_back(pre_op);
-          }
-          ret[pre_op] += 1;
->>>>>>> ac92e4c0
-        }
-      } else {
-        ss << "UNKNOWN_TYPE";
-      }
-      ss << "]";
-    }
-
-    ss << "}";
-    return ss.str();
-  }
-
-  static std::string DebugString(const std::string& op_type,
-                                 const NameVarBaseMap& ins,
-                                 const NameVarBaseMap& outs) {
-    std::stringstream ss;
-    ss << "Op(" << op_type << "): ";
-
-    ss << "Inputs: ";
-
-    size_t i = 0;
-    for (auto& pair : ins) {
-      if (i > 0) ss << ", ";
-      ss << DebugString(pair.first, pair.second);
-      ++i;
-    }
-
-    ss << ",   Outputs: ";
-    i = 0;
-    for (auto& pair : outs) {
-      if (i > 0) ss << ", ";
-      ss << DebugString(pair.first, pair.second);
-      ++i;
-    }
-    return ss.str();
-  }
-
+ private:
   const framework::OperatorBase& op_;
   const framework::RuntimeContext& ctx_;
   framework::OperatorWithKernel::OpKernelFunc func_;
@@ -453,7 +310,7 @@
 }
 
 void VarBase::ClearGradient() {
-  if (grad_var_) {
+  if (grad_var_ && !stop_gradient_) {
     auto* grad_t = grad_var_->var_.GetMutable<framework::LoDTensor>();
     if (grad_t->IsInitialized()) {
       auto* dev_ctx =
@@ -519,7 +376,6 @@
   }
 }
 
-<<<<<<< HEAD
 OpBase::OpBase(Tracer* tracer, size_t id, const framework::OpDesc& op_desc,
                const NameVarBaseMap& ins, const NameVarBaseMap& outs,
                const platform::Place& place, bool trace_backward)
@@ -551,45 +407,10 @@
   for (auto& var_pair : outs) {
     for (auto& var : var_pair.second) {
       InitializeVariable(var->MutableVar(), var->Type());
-=======
-std::map<std::string, std::vector<VarBase*>> OpBase::ApplyGrad(
-    BackwardSumMap* bck_map, GradientRef* grad_ref,
-    const detail::BackwardStrategy& bck_stratedy) {
-  PADDLE_ENFORCE(!grad_op_descs_.empty(), "%s has no backward implementation",
-                 Type());
-  VLOG(3) << "apply op grad: " << Type();
-  std::vector<VarBasePtrMap> tmp_grad_outputs;
-  const size_t grad_op_count = grad_op_descs_.size();
-
-  tmp_grad_outputs.resize(grad_op_count);
-  for (size_t k = 0; k < grad_op_count; ++k) {
-    framework::OpDesc* grad_op_desc = grad_op_descs_[k];
-    platform::RecordEvent record_event(grad_op_desc->Type());
-    auto& grad_output_variable_map = grad_output_vars_[k];
-    VLOG(3) << "apply grad op " << grad_op_desc->Type();
-
-    // Allocate tmp grad output variable
-    for (const auto& it : grad_output_variable_map) {
-      auto& outputs = tmp_grad_outputs[k][it.first];
-      outputs.reserve(it.second.size());
-      for (VarBase* origin_grad_var_base : it.second) {
-        if (!origin_grad_var_base->IsInitialize()) {
-          origin_grad_var_base->InitBuffer();
-          ZeroGrads(origin_grad_var_base, place_);
-        }
-        // Allocate a new variable
-        VarBase* tmp_grad_var_base = new VarBase(
-            string::Sprintf("%s@IGrad", origin_grad_var_base->Name()),
-            origin_grad_var_base->DataType(), origin_grad_var_base->Dims(),
-            place_, true, false);
-        outputs.emplace_back(tmp_grad_var_base);
-      }
->>>>>>> ac92e4c0
     }
   }
 
   VLOG(3) << "Running Op " << op->Type();
-  VLOG(1) << PreparedOp::DebugString(op->Type(), ins, outs);
   auto runtime_ctx = PrepareRuntimeContext(ins, outs);
   auto runtime_place = PreparedOp::GetExpectedPlace(place(), ins);
 
@@ -599,7 +420,6 @@
   prepared_op.Run();
 
   VLOG(3) << "Running Op " << op->Type() << " ends";
-  VLOG(1) << PreparedOp::DebugString(op->Type(), ins, outs);
 }
 
 void OpBase::TraceBackward(const framework::OpDesc& fwd_op,
@@ -677,7 +497,6 @@
           bwd_in.emplace_back(*(fwd_var_iter->second));
         }
 
-<<<<<<< HEAD
         VLOG(2) << "Set backward input " << grad_ins.first << " of " << type_
                 << " to be " << bwd_in.back()->Name();
       }
@@ -706,20 +525,6 @@
         if (preceding_op) {
           preceding_ops_.insert(preceding_op);
         }
-=======
-    for (const auto& it : grad_input_vars_[k]) {
-      auto& grad_invars = grad_invars_map[it.first];
-      grad_invars.reserve(it.second.size());
-      for (VarBase* grad_inp : it.second) {
-        PADDLE_ENFORCE_NOT_NULL(grad_inp->var_, "op %s input %s nullptr",
-                                grad_op_desc->Type(), grad_inp->Name());
-        if (!grad_inp->IsInitialize()) {
-          grad_inp->InitBuffer();
-          ZeroGrads(grad_inp, place_);
-        }
-        const VarBase* const_grad_inp = grad_inp;
-        grad_invars.emplace_back(const_grad_inp->var_.get());
->>>>>>> ac92e4c0
       }
     }
   }
@@ -749,7 +554,6 @@
       return;
     }
 
-<<<<<<< HEAD
     if (ref_cnt_ == 1) {
       *(var_->MutableVar()) = std::move(*(var->MutableVar()));
     } else {
@@ -760,72 +564,6 @@
       tmp_grad_vars_.emplace_back(std::move(var), trace_id);
       if (tmp_grad_vars_.size() != ref_cnt_) {
         return;
-=======
-    framework::RuntimeContext ctx(grad_invars_map, grad_outvars_map);
-    framework::Scope scope;
-    PreparedOp p = PreparedOp::Prepare(ctx, *op_kernel, place_);
-    p.op.RuntimeInferShape(scope, place_, ctx);
-    p.func(
-        framework::ExecutionContext(p.op, scope, *p.dev_ctx, p.ctx, nullptr));
-  }
-
-  platform::RecordEvent record_event("merge_grads");
-  // Add tmp grad outputs to original grad vars
-  for (size_t k = 0; k < grad_output_vars_.size(); ++k) {
-    for (const auto& it : grad_output_vars_[k]) {
-      auto& outputs = tmp_grad_outputs[k][it.first];
-      const auto& origin_outputs = it.second;
-      PADDLE_ENFORCE_EQ(outputs.size(), origin_outputs.size());
-
-      for (size_t i = 0; i < outputs.size(); ++i) {
-        // track outputs used by sum
-        if (bck_stratedy.sorted_sum_gradient_) {
-#ifndef PADDLE_WITH_CUDA
-          VLOG(10) << "origin_outputs is : " << origin_outputs[i]->Name()
-                   << " ";
-          VLOG(10) << origin_outputs[i]
-                          ->var_->GetMutable<framework::LoDTensor>()
-                          ->data<float>()[0];
-          VLOG(10) << "outputs is : " << outputs[i]->Name() << " ";
-          VLOG(10) << outputs[i]
-                          ->var_->GetMutable<framework::LoDTensor>()
-                          ->data<float>()[0];
-#endif
-          if (bck_map->find(origin_outputs[i]) != bck_map->end()) {
-            VLOG(10) << "add sub grad to " << origin_outputs[i]->Name();
-            bck_map->at(origin_outputs[i])
-                .second.emplace_back(
-                    std::pair<int, VarBase*>(this->trace_id_, outputs[i]));
-          } else {
-            VLOG(10) << "insert new map for " << origin_outputs[i]->Name();
-            std::pair<platform::Place, std::vector<std::pair<int, VarBase*>>>
-                tmp(place_, {std::make_pair(this->trace_id_, outputs[i])});
-            bck_map->insert(std::make_pair(origin_outputs[i], tmp));
-          }
-
-          PADDLE_ENFORCE(grad_ref->find(origin_outputs[i]) != grad_ref->end(),
-                         "Can't find  %s in grad_reference count map",
-                         origin_outputs[i]->Name());
-          PADDLE_ENFORCE(grad_ref->at(origin_outputs[i]) >= 1,
-                         "Backward error when calculate grad reference");
-          if (grad_ref->at(origin_outputs[i]) > 1) {
-            VLOG(10) << "remove ref for " << origin_outputs[i]->Name();
-            grad_ref->at(origin_outputs[i])--;
-          } else {
-            VLOG(10) << "Add grad for: " << origin_outputs[i]->Name();
-            AddGradBySort(bck_map, origin_outputs[i]);
-            grad_ref->at(origin_outputs[i])--;
-          }
-        } else {
-          framework::Variable* grad = outputs[i]->var_.get();
-          framework::Variable* orig_grad = origin_outputs[i]->var_.get();
-          VLOG(10) << "AddTo Called with orig_grad is: "
-                   << origin_outputs[i]->name_ << " Grad to be added is "
-                   << outputs[i]->name_;
-          AddTo(grad, orig_grad, place_);
-          delete outputs[i];
-        }
->>>>>>> ac92e4c0
       }
 
       std::sort(tmp_grad_vars_.begin(), tmp_grad_vars_.end(),
@@ -917,12 +655,12 @@
     for (auto& pair : in) {
       for (auto& var : pair.second) {
         if (var && !var->StopGradient()) {
-          return false;
+          return true;
         }
       }
     }
   }
-  return true;
+  return false;
 }
 
 void AutoGradImpl::CheckBackwardOutputs(OpBase* op) {
@@ -956,7 +694,7 @@
     q.pop();
     VLOG(2) << "Checking grads of op " << cur_op->Type();
 
-    if (CheckBackwardInputs(cur_op)) {
+    if (!CheckBackwardInputs(cur_op)) {
       // TODO(zjl): clear ops that do not need grad before running autograd
       VLOG(2) << "Stop checking preceding ops of " << cur_op->Type()
               << " because all of its backward inputs is stop_gradient=True";
@@ -977,7 +715,6 @@
   }
 }
 
-<<<<<<< HEAD
 void AutoGradImpl::operator()() {
   std::queue<OpBase*> q;
   q.push(op_);
@@ -1045,7 +782,7 @@
       PADDLE_ENFORCE(iter != op_deps_.end(), "Cannot find op %s",
                      cur_op->Type());
       VLOG(2) << "Found preceding op of " << cur_op->Type();
-      if (--iter->second == 0) {
+      if (--(iter->second) == 0) {
         q.push(preceding_op);
         VLOG(2) << "Push preceding op " << preceding_op->Type()
                 << " into queue";
@@ -1059,23 +796,6 @@
 
   VLOG(2) << "Clear left op in tracer";
   tracer_->Clear();
-=======
-void VarBase::RunBackward(const detail::BackwardStrategy& bck_stratedy) {
-  if (!pre_op_) return;
-  platform::RecordEvent record_event("Imperative Backward");
-  VLOG(3) << "start backward";
-  grads_->InitBuffer();
-  auto grads_t = grads_->var_->GetMutable<framework::LoDTensor>();
-  operators::math::set_constant(
-      *(platform::DeviceContextPool::Instance().Get(
-          var_->GetMutable<framework::LoDTensor>()->place())),
-      grads_t, 1.0);
-
-  PADDLE_ENFORCE(
-      grads_ ==
-      pre_op_->output_vars_[pre_op_out_name_][pre_op_out_idx_]->grads_);
-  Autograd().RunBackward(this, bck_stratedy);
->>>>>>> ac92e4c0
 }
 
 }  // namespace imperative
