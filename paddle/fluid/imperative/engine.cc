--- conflicted
+++ resolved
@@ -64,13 +64,8 @@
   platform::RecordEvent record_event("Imperative Backward");
   VLOG(3) << "start backward";
 
-<<<<<<< HEAD
-  PADDLE_ENFORCE(var->HasGradVar(), "Grad variable not exist for variable %s",
-                 var->Name());
-=======
   PADDLE_ENFORCE_EQ(var->HasGradVar(), true,
                     "Grad variable not exist for variable %s", var->Name());
->>>>>>> 73daa3d6
 
   auto& fwd_var = var->Var().Get<framework::LoDTensor>();
   auto* grad_var =
@@ -115,15 +110,9 @@
 }
 
 void BasicEngine::PrepareDeps() {
-<<<<<<< HEAD
-  PADDLE_ENFORCE(op_deps_.empty(), "Op deps must be initialized here");
-  PADDLE_ENFORCE(accumulators_.empty(),
-                 "Accumulators must be initialized here");
-=======
   PADDLE_ENFORCE_EQ(op_deps_.empty(), true, "Op deps must be initialized here");
   PADDLE_ENFORCE_EQ(accumulators_.empty(), true,
                     "Accumulators must be initialized here");
->>>>>>> 73daa3d6
 
   std::queue<OpBase*> q;
   std::unordered_set<OpBase*> visited;
@@ -146,11 +135,7 @@
 
     PrepareGradAccumulators(cur_op);
 
-<<<<<<< HEAD
-    auto& preceding_ops = cur_op->PrecedingOps();
-=======
     auto& preceding_ops = cur_op->GradPendingOps();
->>>>>>> 73daa3d6
     for (auto* preceding_op : preceding_ops) {
       PADDLE_ENFORCE_NOT_NULL(preceding_op);
       ++op_deps_[preceding_op];
@@ -165,13 +150,9 @@
 void BasicEngine::SumGradient(OpBase* op, std::shared_ptr<VarBase> src,
                               VarBase* dst) {
   auto iter = accumulators_.find(dst);
-<<<<<<< HEAD
-  PADDLE_ENFORCE(iter != accumulators_.end(),
-                 "Cannot find gradient of variable %s", dst->Name());
-=======
+
   PADDLE_ENFORCE_EQ(iter != accumulators_.end(), true,
                     "Cannot find gradient of variable %s", dst->Name());
->>>>>>> 73daa3d6
   iter->second->Add(std::move(src), op->id());
 }
 void BasicEngine::Execute() {
@@ -202,13 +183,9 @@
         tmp_var_list.emplace_back(tmp_var);
         if (var) {
           var_map[var.get()].emplace_back(std::move(tmp_var));
-<<<<<<< HEAD
-        }
-        var->ClearGradOps();
-=======
+
           var->ClearGradOps();
         }
->>>>>>> 73daa3d6
       }
     }
 
@@ -229,11 +206,8 @@
     }
 
     // Step 3: Collect ready ops
-<<<<<<< HEAD
-    for (auto* preceding_op : cur_op->PrecedingOps()) {
-=======
+
     for (auto* preceding_op : cur_op->GradPendingOps()) {
->>>>>>> 73daa3d6
       PADDLE_ENFORCE_NOT_NULL(preceding_op);
       auto iter = op_deps_.find(preceding_op);
       if (iter == op_deps_.end()) {
