--- conflicted
+++ resolved
@@ -32,11 +32,7 @@
   DISABLE_COPY_AND_ASSIGN(Tracer);
 
  public:
-<<<<<<< HEAD
-  Tracer() : engine(new BasicEngine()) {}
-=======
   Tracer() : engine_(new BasicEngine()) {}
->>>>>>> 73daa3d6
 
   ~Tracer() = default;
 
@@ -50,11 +46,7 @@
   void TraceBackward(const std::shared_ptr<OpBase>& fwd_op,
                      const framework::OpDesc& fwd_op_desc,
                      const NameVarBaseMap& ins, const NameVarBaseMap& outs);
-<<<<<<< HEAD
-  Engine* GetDefaultEngine() const { return engine.get(); }
-=======
   Engine* GetDefaultEngine() const { return engine_.get(); }
->>>>>>> 73daa3d6
 
  private:
   static size_t GenerateUniqueId() {
@@ -63,11 +55,7 @@
   }
 
  private:
-<<<<<<< HEAD
-  std::unique_ptr<Engine> engine;
-=======
   std::unique_ptr<Engine> engine_;
->>>>>>> 73daa3d6
 };
 
 }  // namespace imperative
