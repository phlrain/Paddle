--- conflicted
+++ resolved
@@ -49,39 +49,19 @@
 
   const framework::Variable& Var() const { return var_; }
 
-<<<<<<< HEAD
   framework::Variable* MutableVar() { return &var_; }
-=======
-/* The wrapper for Variable which holds a Variable and a VarBase of its
- * gradient. This object should be managed totally by Python intepreter.
- *
- * Nearly all interface should be implemented in C++.
- */
-class VarBase {
- public:
-  // Internal interface, create VarBase from exist variable
-  VarBase(const std::string& name, std::unique_ptr<framework::Variable> var,
-          VarBase* grad, bool stop_gradient)
-      : VarBase(name, var->Get<framework::LoDTensor>().type(),
-                var->Get<framework::LoDTensor>().dims(),
-                var->Get<framework::LoDTensor>().place(), nullptr, grad,
-                stop_gradient, false, true) {
-    var_ = std::move(var);
-  }
->>>>>>> ac92e4c0
 
   bool HasGradVar() const { return grad_var_ != nullptr; }
 
-<<<<<<< HEAD
   const std::shared_ptr<VarBase>& GradVarBase() const { return grad_var_; }
 
   const framework::Variable& GradVar() const {
-    PADDLE_ENFORCE_NOT_NULL(grad_var_, "Gradient of %s does not exist", name_);
+    PADDLE_ENFORCE_NOT_NULL(grad_var_, "Gradient of %s does not exist");
     return grad_var_->var_;
   }
 
   framework::Variable* MutableGradVar() {
-    PADDLE_ENFORCE_NOT_NULL(grad_var_, "Gradient of %s does not exist", name_);
+    PADDLE_ENFORCE_NOT_NULL(grad_var_, "Gradient of %s does not exist");
     return &(grad_var_->var_);
   }
 
@@ -89,78 +69,6 @@
     stop_gradient_ = stop_gradient;
     if (grad_var_) {
       grad_var_->stop_gradient_ = stop_gradient;
-=======
-  // Internal interface, create VarBase from with ddim
-  VarBase(const std::string& name, const framework::proto::VarType::Type dtype,
-          const framework::DDim& shape, const platform::Place& place,
-          bool stop_gradient, bool persistable)
-      : VarBase(name, dtype, shape, place, nullptr, nullptr, stop_gradient,
-                persistable, true) {}
-
-  // Grad used constructor
-  VarBase(const std::string& name, const framework::proto::VarType::Type dtype,
-          const std::vector<int64_t>& shape, const platform::Place& place,
-          bool stop_gradient, bool persistable, bool need_initialize)
-      : VarBase(name, dtype, framework::make_ddim(shape), place, nullptr,
-                nullptr, stop_gradient, persistable, need_initialize) {}
-
- private:
-  // TODO(minqiyang): need support SelectedRows
-  VarBase(const std::string& name, framework::proto::VarType::Type dtype,
-          const framework::DDim& shape, const platform::Place& place,
-          std::unique_ptr<framework::Variable> var, VarBase* grad,
-          bool stop_gradient, bool persistable, bool need_initialize)
-      : name_(name),
-        type_(framework::proto::VarType::LOD_TENSOR),
-        place_(place),
-        var_(std::move(var)),
-        grads_(grad),
-        dtype_(dtype),
-        stop_gradient_(stop_gradient),
-        persistable_(persistable),
-        pre_op_(nullptr),
-        pre_op_out_name_(),
-        pre_op_out_idx_(-1) {
-    if (!var_) {
-      var_.reset(new framework::Variable());
-    }
-    auto tensor = var_->GetMutable<framework::LoDTensor>();
-    tensor->Resize(shape);
-    if (need_initialize) {
-      tensor->mutable_data(place, dtype);
-      is_initialized_ = true;
-      VLOG(2) << "initialized varbase: " << name_ << " type: " << dtype
-              << " place: " << place;
-    } else {
-      is_initialized_ = false;
-      VLOG(2) << "not initialized varbase: " << name_;
-    }
-    VLOG(2) << "create varbase: " << name_ << " type: " << dtype
-            << " place: " << place;
-  }
-
- public:
-  virtual ~VarBase() {
-    if (grads_) {
-      delete grads_;
-      grads_ = nullptr;
-    }
-
-    pre_op_ = nullptr;
-    pre_op_out_idx_ = -1;
-    VLOG(2) << "destruct varbase: " << name_;
-  }
-
-  inline void SetName(const std::string& name) { name_ = name; }
-  inline std::string Name() const { return name_; }
-  inline bool IsInitialize() const { return is_initialized_; }
-
-  inline std::vector<int64_t> Shape() const {
-    if (var_->IsInitialized()) {
-      return framework::vectorize(var_->Get<framework::LoDTensor>().dims());
-    } else {
-      return {};
->>>>>>> ac92e4c0
     }
   }
 
@@ -172,17 +80,9 @@
 
   void SetGeneratedOp(OpBase* op);
 
-<<<<<<< HEAD
   OpBase* GeneratedOp() { return generated_op_.lock().get(); }
 
   const std::string& Name() const { return name_; }
-=======
-  inline void SetPersistable(bool persistable) { persistable_ = persistable; }
-  inline bool IsPersistable() const { return persistable_; }
-  inline platform::Place GetPlace() { return place_; }
-  inline OpBase* PreOp() const { return pre_op_; }
-  inline int PreOpOutIdx() const { return pre_op_out_idx_; }
->>>>>>> ac92e4c0
 
   void SetName(const std::string& name) {
     name_ = name;
@@ -191,30 +91,7 @@
     }
   }
 
-<<<<<<< HEAD
   std::string GradVarName() { return framework::GradVarName(name_); }
-=======
-  void InitBuffer() {
-    if (!is_initialized_) {
-      var_->GetMutable<framework::LoDTensor>()->mutable_data(place_, dtype_);
-      is_initialized_ = true;
-      VLOG(2) << "initialized varbase: " << name_ << " type: " << dtype_
-              << " place: " << place_;
-    } else {
-      VLOG(2) << "var: " << name_ << " has already been initialized ";
-    }
-  }
-
-  void TrackPreOp(OpBase* pre_op, const std::string& pre_op_out_name,
-                  int pre_op_out_idx, bool pre_op_stop_gradient) {
-    pre_op_ = pre_op;
-    pre_op_out_name_ = pre_op_out_name;
-    pre_op_out_idx_ = pre_op_out_idx;
-    if (pre_op_stop_gradient) {
-      stop_gradient_ = pre_op_stop_gradient;
-    }
-  }
->>>>>>> ac92e4c0
 
   void SetType(framework::proto::VarType::Type type) { type_ = type; }
 
@@ -245,7 +122,6 @@
   framework::proto::VarType::Type data_type_{framework::proto::VarType::FP32};
 };
 
-<<<<<<< HEAD
 class Layer {
  public:
   virtual ~Layer() {}
@@ -254,16 +130,6 @@
       const std::vector<std::shared_ptr<VarBase>>& inputs) {
     return {};
   }
-=======
- private:
-  framework::proto::VarType::Type dtype_;
-  bool stop_gradient_;
-  bool persistable_;
-  bool is_initialized_;
-  OpBase* pre_op_;
-  std::string pre_op_out_name_;
-  int pre_op_out_idx_;
->>>>>>> ac92e4c0
 };
 
 using NameVarBaseMap =
@@ -379,7 +245,6 @@
 
  private:
   std::unordered_map<size_t, std::shared_ptr<OpBase>> ops_;
-
   const framework::BlockDesc* block_desc_;
 };
 
