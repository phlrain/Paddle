// Copyright (c) 2019 PaddlePaddle Authors. All Rights Reserved.
//
// Licensed under the Apache License, Version 2.0 (the "License");
// you may not use this file except in compliance with the License.
// You may obtain a copy of the License at
//
//     http://www.apache.org/licenses/LICENSE-2.0
//
// Unless required by applicable law or agreed to in writing, software
// distributed under the License is distributed on an "AS IS" BASIS,
// WITHOUT WARRANTIES OR CONDITIONS OF ANY KIND, either express or implied.
// See the License for the specific language governing permissions and
// limitations under the License.

#pragma once
#include <algorithm>
#include <atomic>
#include <cstdint>
#include <list>
#include <map>     // NOLINT
#include <memory>  // NOLINT
#include <mutex>   // NOLINT
#include <set>
#include <string>         // NOLINT
#include <unordered_map>  // NOLINT
#include <utility>
#include <vector>
#include "paddle/fluid/framework/op_desc.h"
#include "paddle/fluid/framework/operator.h"
#include "paddle/fluid/framework/shape_inference.h"
#include "paddle/fluid/framework/type_defs.h"
#include "paddle/fluid/framework/var_desc.h"
#include "paddle/fluid/framework/var_type.h"
#include "paddle/fluid/framework/var_type_inference.h"
#include "paddle/fluid/framework/variable.h"
#include "paddle/fluid/imperative/flags.h"
#include "paddle/fluid/imperative/type_defs.h"
#include "paddle/fluid/platform/enforce.h"
#include "paddle/fluid/platform/macros.h"

namespace paddle {
namespace imperative {

class OpBase;

class ThreadSafeNameSet {
 public:
  void Insert(const std::string& name);

  void Remove(const std::string& name);

  std::vector<std::string> Names() const;

 private:
  std::multiset<std::string> set_;
  mutable std::mutex mtx_;
};

class VarBase {
  DISABLE_COPY_AND_ASSIGN(VarBase);

 public:
  static std::vector<std::string> AliveVarNames();
  explicit VarBase(bool has_grad, const std::string& name)
      : name_(name),
        grad_var_(has_grad ? new VarBase(false, GradVarName()) : nullptr) {
    if (IsDebugEnabled()) {
      VLOG(10) << "Construct VarBase: " << name;
      name_set_.Insert(name_);
    }
  }

  explicit VarBase(const std::string& name) : VarBase(true, name) {}

  ~VarBase() {
    VLOG(10) << "Destruct VarBase: " << name_;
    if (IsDebugEnabled()) {
      name_set_.Remove(name_);
    }
  }

  const framework::Variable& Var() const { return var_; }

  framework::Variable* MutableVar() { return &var_; }

  bool HasGradVar() const { return grad_var_ != nullptr; }

  const std::shared_ptr<VarBase>& GradVarBase() const { return grad_var_; }

  const framework::Variable& GradVar() const {
    PADDLE_ENFORCE_NOT_NULL(grad_var_, "Gradient of %s does not exist", name_);
    return grad_var_->var_;
  }

  framework::Variable* MutableGradVar() {
    PADDLE_ENFORCE_NOT_NULL(grad_var_, "Gradient of %s does not exist", name_);
    return &(grad_var_->var_);
  }

  // This is used for python api
  void SetOverridedStopGradient(bool stop_gradient) {
    if (stop_gradient) {
      overrided_stop_gradient_ = 1;
    } else {
      overrided_stop_gradient_ = 0;
    }
    if (grad_var_) {
      grad_var_->SetOverridedStopGradient(stop_gradient);
    }
  }
  // This is used for python api
  bool OverridedStopGradient() const {
    if (overrided_stop_gradient_ == 0) {
      return false;
    } else {
      return true;
    }
  }

  // This is used inside C++
  int InnerOverridedStopGradient() const { return overrided_stop_gradient_; }

  bool GradGenerated() const { return grad_generated_; }

  void SetGradGenerated(bool generated) { grad_generated_ = generated; }
  // This is used inside C++
  void InnerSetOverridedStopGradient(bool stop_gradient) {
    if (overrided_stop_gradient_ == -1) {
      overrided_stop_gradient_ = static_cast<int>(stop_gradient);
      if (grad_var_) {
        grad_var_->InnerSetOverridedStopGradient(stop_gradient);
      }
    } else {
      VLOG(6) << "Ignore Stop gradient conversion for Var: " << Name()
              << "Set value is: " << overrided_stop_gradient_;
    }
  }

  void SetPersistable(bool persistable) { persistable_ = persistable; }

  bool Persistable() const { return persistable_; }

  void AddGradOps(const std::weak_ptr<OpBase>& op);

  std::vector<OpBase*> GradOps() {
    std::vector<OpBase*> rlt;
    // TODO(jiabin): use better data structure to remove nullptr when we find it
    for (const auto& wk_ptr : grad_ops_) {
      OpBase* tmp_op = wk_ptr.lock().get();
      if (tmp_op) rlt.emplace_back(tmp_op);
    }
    return rlt;
  }
  void ClearGradOps() { grad_ops_.clear(); }

  const std::string& Name() const { return name_; }

  void SetName(const std::string& name) {
    name_ = name;
    if (grad_var_) {
      grad_var_->SetName(GradVarName());
    }
  }

  std::string GradVarName() { return framework::GradVarName(name_); }

  void SetType(framework::proto::VarType::Type type) { type_ = type; }

  framework::proto::VarType::Type Type() const { return type_; }

  void SetDataType(framework::proto::VarType::Type data_type) {
    data_type_ = data_type;
    if (grad_var_) {
      grad_var_->SetDataType(data_type_);
    }
  }

  framework::proto::VarType::Type DataType() const { return data_type_; }

  void ClearGradient();

  std::shared_ptr<VarBase> NewVarBase(const platform::Place& dst_place,
                                      const bool blocking) const;

 private:
  framework::Variable var_;
  std::string name_;
  std::shared_ptr<VarBase> grad_var_;

  mutable size_t copied_counter_ = 0;

  // grad_op indicates which grad_op will this var be used as input
  std::vector<std::weak_ptr<OpBase>> grad_ops_;
  // add this property for users may set stop_gradient themselves and this
  // should override the
  // frameworks setting (-1) unset, (1) true, (0) false
  int overrided_stop_gradient_{-1};
  bool grad_generated_{false};
  bool persistable_{false};

  framework::proto::VarType::Type type_{framework::proto::VarType::LOD_TENSOR};
  framework::proto::VarType::Type data_type_{framework::proto::VarType::FP32};
  static ThreadSafeNameSet name_set_;
};

class Layer {
 public:
  virtual ~Layer() {}

  virtual std::vector<std::shared_ptr<VarBase>> Forward(
      const std::vector<std::shared_ptr<VarBase>>& inputs) {
    return {};
  }
};

class DygraphExecutionContext : public framework::ExecutionContext {
  using Variable = framework::Variable;

 public:
  DygraphExecutionContext(const framework::OperatorBase& op,
                          const framework::Scope& scope,
                          const platform::DeviceContext& device_context,
                          const framework::RuntimeContext& ctx,
                          std::vector<framework::KernelConfig>* configs,
                          const NameVarBaseMap& var_base_map_in,
                          const NameVarBaseMap& var_base_map_out,
                          const framework::AttributeMap* attrs)
      : ExecutionContext(op, scope, device_context, ctx, configs),
        var_base_map_in_(var_base_map_in),
        var_base_map_out_(var_base_map_out),
        attrs_(attrs) {}

  framework::proto::VarType::Type IndicateDataType() const override {
    framework::proto::VarType::Type dafault_data_type =
        static_cast<framework::proto::VarType::Type>(-1);
    framework::proto::VarType::Type data_type = dafault_data_type;
    for (auto& input : var_base_map_in_) {
      auto& vars = input.second;
      for (size_t i = 0; i < vars.size(); ++i) {
        const framework::Variable* var = vars[i]->MutableVar();
        if (var != nullptr) {
          const framework::Tensor* t = nullptr;
          if (var->IsType<framework::Tensor>()) {
            t = &var->Get<framework::Tensor>();
          } else if (var->IsType<framework::LoDTensor>()) {
            t = &var->Get<framework::LoDTensor>();
          } else if (var->IsType<framework::SelectedRows>()) {
            t = &(var->Get<framework::SelectedRows>().value());
          }
          if (t != nullptr) {
            PADDLE_ENFORCE(t->IsInitialized(),
                           "Input %s(%lu) is not initialized", input.first, i);
            framework::proto::VarType::Type tmp = t->type();
            PADDLE_ENFORCE(tmp == data_type || data_type == dafault_data_type,
                           "DataType %s must be the same. Get (%s) != (%s)",
                           input.first, framework::DataTypeToString(data_type),
                           framework::DataTypeToString(tmp));
            data_type = tmp;
          }
        }
      }
    }
    return data_type;
  }

  std::string InputName(const std::string& name) const {
    auto it = var_base_map_in_.find(name);
    PADDLE_ENFORCE(it != var_base_map_in_.end(), "Can not find [%s] in Input",
                   name);
    return it->second[0]->Name();
  }
  std::vector<std::string> InputNames(const std::string& name) const {
    auto it = var_base_map_in_.find(name);
    PADDLE_ENFORCE(it != var_base_map_in_.end(), "Can not find [%s] in Input",
                   name);
    std::vector<std::string> vec_res;
    vec_res.reserve(it->second.size());
    for (size_t i = 0; i < it->second.size(); ++i) {
      vec_res.push_back(it->second[i]->Name());
    }
    return vec_res;
  }

  std::string OuputName(const std::string& name) const {
    auto it = var_base_map_out_.find(name);
    PADDLE_ENFORCE(it != var_base_map_out_.end(), "Can not find [%s] in Output",
                   name);
    return it->second[0]->Name();
  }

  std::vector<std::string> OutputNames(const std::string& name) const {
    auto it = var_base_map_out_.find(name);
    PADDLE_ENFORCE(it != var_base_map_out_.end(), "Can not find [%s] in Output",
                   name);
    std::vector<std::string> vec_res;
    vec_res.reserve(it->second.size());
    for (size_t i = 0; i < it->second.size(); ++i) {
      vec_res.push_back(it->second[i]->Name());
    }
    return vec_res;
  }

  bool HasAttr(const std::string& name) const { return attrs_->count(name); }

  const framework::AttributeMap& Attrs() const { return *attrs_; }

  const framework::Attribute& GetAttr(const std::string& name) const {
    auto it = attrs_->find(name);

    PADDLE_ENFORCE(it != attrs_->end(), "can not find [%s] in attrs", name);

    return it->second;
  }

  bool HasInput(const std::string& name) const {
    return var_base_map_in_.count(name) > 0;
  }

  virtual bool HasOutput(const std::string& name) const {
    return var_base_map_out_.count(name) > 0;
  }

  size_t InputSize(const std::string& name) const {
    return InputNames(name).size();
  }

  size_t OutputSize(const std::string& name) const {
    return OutputNames(name).size();
  }

  const Variable* InputVar(const std::string& name) const override {
    auto it = var_base_map_in_.find(name);
    if (it == var_base_map_in_.end()) {
      return nullptr;
    }

    return it->second.empty() ? nullptr : it->second[0]->MutableVar();
  }

  Variable* OutputVar(const std::string& name) const {
    auto it = var_base_map_out_.find(name);
    if (it == var_base_map_out_.end()) {
      return nullptr;
    }

    return it->second.empty() ? nullptr : it->second[0]->MutableVar();
  }

  const std::vector<Variable*> MultiInputVar(
      const std::string& name) const override {
    auto it = var_base_map_in_.find(name);
    if (it == var_base_map_in_.end()) {
      return {};
    }
    std::vector<Variable*> vec_res;
    vec_res.reserve(it->second.size());
    for (size_t i = 0; i < it->second.size(); ++i) {
      vec_res.push_back(it->second[i]->MutableVar());
    }

    return vec_res;
  }

  std::vector<Variable*> MultiOutputVar(const std::string& name) const {
    auto it = var_base_map_out_.find(name);
    if (it == var_base_map_out_.end()) {
      return {};
    }
    std::vector<Variable*> vec_res;
    vec_res.reserve(it->second.size());
    for (size_t i = 0; i < it->second.size(); ++i) {
      vec_res.push_back(it->second[i]->MutableVar());
    }

    return vec_res;
  }

 private:
  const NameVarBaseMap& var_base_map_in_;
  const NameVarBaseMap& var_base_map_out_;
  const framework::AttributeMap* attrs_;
};

// infer var type context for imperative mode
class RuntimeInferVarTypeContext : public framework::InferVarTypeContext {
 public:
  RuntimeInferVarTypeContext(const NameVarBaseMap& inputs,
                             const NameVarBaseMap* outputs,
                             const framework::AttributeMap& attrs_map)
      : InferVarTypeContext(nullptr, nullptr),
        inputs_(inputs),
        outputs_(outputs),
        attrs_(attrs_map),
        input_names_(),
        output_names_(),
        var_set_() {
    input_names_.reserve(inputs_.size());
    for (auto& it : inputs_) {
      for (auto& var : it.second) {
        input_names_[it.first].emplace_back(var->Name());
        var_set_[var->Name()] = var.get();
      }
    }

    output_names_.reserve(outputs_->size());
    for (auto& it : *outputs_) {
      for (auto& var : it.second) {
        output_names_[it.first].emplace_back(var->Name());
        var_set_[var->Name()] = var.get();
      }
    }
  }

  virtual ~RuntimeInferVarTypeContext() {}

  framework::Attribute GetAttr(const std::string& name) const override {
    auto iter = attrs_.find(name);
    PADDLE_ENFORCE_EQ(iter != attrs_.end(), true, "Cannot find attribute %s",
                      name);
    return iter->second;
  }

  bool HasVar(const std::string& name) const override {
    return var_set_.count(name) > 0;
  }

  bool HasInput(const std::string& name) const override {
    return inputs_.count(name) > 0;
  }

  bool HasOutput(const std::string& name) const override {
    PADDLE_ENFORCE_NOT_NULL(outputs_);
    return outputs_->count(name) > 0;
  }

  const std::vector<std::string>& Input(
      const std::string& name) const override {
    auto iter = input_names_.find(name);
    PADDLE_ENFORCE_EQ(iter != input_names_.end(), true, "Cannot find input %s",
                      name);
    return iter->second;
  }

  const std::vector<std::string>& Output(
      const std::string& name) const override {
    auto iter = output_names_.find(name);

    PADDLE_ENFORCE_EQ(iter != output_names_.end(), true,
                      "Cannot find output %s", name);
    return iter->second;
  }

  framework::proto::VarType::Type GetType(
      const std::string& name) const override {
    auto iter = var_set_.find(name);

    PADDLE_ENFORCE_EQ(iter != var_set_.end(), true,
                      "Cannot find var %s in GetType", name);
    return iter->second->Type();
  }

  void SetType(const std::string& name,
               framework::proto::VarType::Type type) override {
    if (name == "kLookupTablePath") {
      VLOG(2) << "SUPER UGLY FIX, remove this when move imperative mode in C++";
    } else {
      var_set_[name]->SetType(type);
    }
  }

  framework::proto::VarType::Type GetDataType(
      const std::string& name) const override {
    auto iter = var_set_.find(name);

    PADDLE_ENFORCE_EQ(iter != var_set_.end(), true,
                      "Cannot find var %s in GetDataType", name);
    return iter->second->DataType();
  }

  void SetDataType(const std::string& name,
                   framework::proto::VarType::Type type) override {
    var_set_[name]->SetDataType(type);
  }

  std::vector<framework::proto::VarType::Type> GetDataTypes(
      const std::string& name) const override {
    PADDLE_THROW("GetDataTypes is not supported in runtime InferVarType");
  }

  void SetDataTypes(const std::string& name,
                    const std::vector<framework::proto::VarType::Type>&
                        multiple_data_type) override {
    PADDLE_THROW("SetDataTypes is not supported in runtime InferVarType");
  }

  std::vector<int64_t> GetShape(const std::string& name) const override {
    PADDLE_THROW("Do not handle Shape in runtime InferVarType");
  }

  void SetShape(const std::string& name,
                const std::vector<int64_t>& dims) override {
    PADDLE_THROW("Do not handle Shape in runtime InferVarType");
  }

  int32_t GetLoDLevel(const std::string& name) const override {
    PADDLE_THROW("Do not handle LoDLevel in runtime InferVarType");
  }

  void SetLoDLevel(const std::string& name, int32_t lod_level) override {
    PADDLE_THROW("Do not handle LoDLevel in runtime InferVarType");
  }

 private:
  const NameVarBaseMap& inputs_;
  const NameVarBaseMap* outputs_;
  const framework::AttributeMap& attrs_;
  std::unordered_map<std::string, std::vector<std::string>> input_names_;
  std::unordered_map<std::string, std::vector<std::string>> output_names_;
  std::unordered_map<std::string, VarBase*> var_set_;
};

// TODO(zjl): to support py_func layer
class OpBase : public std::enable_shared_from_this<OpBase> {
  DISABLE_COPY_AND_ASSIGN(OpBase);

 public:
  ~OpBase() { VLOG(3) << "Destruct Op: " << Type() << std::endl; }

  // Developer should not rely on this method to create OpBase.
  // OpBase should be created in Tracer and managed by Tracer totally.
  template <typename... Args>
  static std::shared_ptr<OpBase> Create(Args&&... args) {
    return std::shared_ptr<OpBase>(new OpBase(std::forward<Args>(args)...));
  }

  size_t id() const { return id_; }

  const std::string& Type() const { return op_->Type(); }

  void Run(const NameVarBaseMap& ins, const NameVarBaseMap& outs);

  const framework::VariableNameMap& InputNameMap() const {
    return op_->Inputs();
  }

  const framework::VariableNameMap& OutputNameMap() const {
    return op_->Outputs();
  }

  const framework::AttributeMap& Attrs() const { return attrs_; }
  const framework::OpInfo& Info() const { return op_->Info(); }

  void ClearBackwardTrace();

  const std::vector<OpBase*>& GradPendingOps() const {
    return grad_pending_ops_;
  }

  void SetGradPendingOps(std::vector<OpBase*> vec_temp) {
    grad_pending_ops_.swap(vec_temp);
  }

  void InsertGradPendingOps(OpBase* op) { grad_pending_ops_.emplace_back(op); }

  void SortGradPendingOps() {
    std::sort(grad_pending_ops_.begin(), grad_pending_ops_.end(),
              [](OpBase* op1, OpBase* op2) { return op1->id() > op2->id(); });
  }
  NameVarBaseMap* GetMutableOutsMap() { return &outs_; }
  NameVarBaseMap* GetMutableInsMap() { return &ins_; }
  const NameVarBaseMap& GetInsMap() { return ins_; }
  const NameVarBaseMap& GetOutsMap() { return outs_; }
  const platform::Place& place() const { return place_; }

  // TODO(jiabin) prepare for backward hook
  void RegisterBackwardHooks(const std::function<void()>& func) {
    backward_hooks_.emplace_back(func);
  }

  void InvokeBackwardHooks() {
    for (const auto& func : backward_hooks_) {
      func();
      VLOG(5) << "Invoke Backward Hook for: " << Type() << std::endl;
    }
  }

 private:
  OpBase(size_t id, const std::string& type, const NameVarBaseMap& ins,
         const NameVarBaseMap& outs, const framework::AttributeMap& attrs,
         const platform::Place& place);

  OpBase(size_t id, const framework::OpDesc& op_desc,
         const platform::Place& place);

 public:
  OpBase() {}

  void SetType(const std::string& type) { type_ = type; }
  void SetInput(const std::string& name,
                std::vector<std::shared_ptr<VarBase>> vec_var_base) {
    ins_[name] = std::move(vec_var_base);
  }
  void SetOutput(const std::string& name,
                 std::vector<std::shared_ptr<VarBase>> vec_var_base) {
    outs_[name] = std::move(vec_var_base);
  }
  void SetAttrMap(const framework::AttributeMap& attrs) { attrs_ = attrs; }
  void SetAttr(const std::string& name, const framework::Attribute& v) {
    attrs_[name] = v;
  }
  void SetBlockAttr(const std::string& name, framework::BlockDesc* block) {
    PADDLE_THROW("SetBlockAttr is not support in dygraph OpBase");
  }

  const framework::AttributeMap& Attrs() { return attrs_; }

  void CreateOperatorBase();

  void SetId(size_t id) { id_ = id; }
  void SetPlace(platform::Place place) { place_ = place; }

  bool HasAttr(const std::string& name) const {
    return attrs_.find(name) != attrs_.end();
  }

  const framework::Attribute& GetAttr(const std::string& name) const {
    auto it = attrs_.find(name);
    PADDLE_ENFORCE(it != attrs_.end(), "can not find attribute [%s]", name);

    return it->second;
  }

  template <typename T>
  inline const T& Attr(const std::string& name) const {
    return boost::get<T>(GetAttr(name));
  }

 private:
  size_t id_;

  std::unique_ptr<framework::OperatorBase> op_;

  std::vector<std::function<void()>> backward_hooks_;
  platform::Place place_;

  // Not need to be std::weak_ptr, because op is binded to a certain Tracer,
  // and would not be used by a Tracer that does not create itself.

  std::vector<OpBase*> grad_pending_ops_;

  // This part is only used for backward
  NameVarBaseMap ins_;
  NameVarBaseMap outs_;
<<<<<<< HEAD

  framework::AttributeMap attrs_;
};

class DygraphInferShapeContext : public framework::InferShapeContext {
  using DDim = framework::DDim;

 public:
  DygraphInferShapeContext(const NameVarBaseMap* in, const NameVarBaseMap* out,
                           const framework::AttributeMap* attr)
      : var_base_map_in_(in), var_base_map_out_(out), attrs_(attr) {}

  bool HasInput(const std::string& name) const override {
    // has only one input
    auto it = var_base_map_in_->find(name);

    if (it == var_base_map_in_->end()) {
      return false;
    }
    const auto& in = it->second;
    if (in.size() == 0) return false;
    PADDLE_ENFORCE_EQ(in.size(), 1UL,
                      "Input %s should not have more than one inputs", name);
    return in[0] != nullptr;
  }

  bool HasOutput(const std::string& name) const override {
    // has only one output
    auto it = var_base_map_out_->find(name);
    if (it == var_base_map_out_->end()) {
      return false;
    }
    const auto& out = it->second;
    if (out.size() == 0) {
      return false;
    }
    PADDLE_ENFORCE_EQ(out.size(), 1UL,
                      "Output %s should not have more than one outputs", name);
    return out[0] != nullptr;
  }

  bool HasInputs(const std::string& name) const override {
    auto it = var_base_map_in_->find(name);
    if (it == var_base_map_in_->end() || it->second.empty()) {
      return false;
    }
    for (auto& input : it->second) {
      if (input == nullptr) {
        return false;
      }
    }
    return true;
  }

  bool HasOutputs(const std::string& name) const override {
    auto it = var_base_map_out_->find(name);
    if (it == var_base_map_out_->end() || it->second.empty()) {
      return false;
    }
    for (auto& output : it->second) {
      if (output == nullptr) {
        return false;
      }
    }
    return true;
  }

  framework::AttrReader Attrs() const override {
    return framework::AttrReader(*attrs_);
  }

  std::vector<std::string> Inputs(const std::string& name) const override {
    // return op_.Inputs(name);
    std::vector<std::string> vec_res;
    auto it = var_base_map_in_->find(name);
    PADDLE_ENFORCE(it != var_base_map_in_->end(), "can not find [%s] in input",
                   name);

    vec_res.reserve(it->second.size());
    for (auto& var : it->second) {
      vec_res.push_back(var->Name());
    }

    return vec_res;
  }

  std::vector<std::string> Outputs(const std::string& name) const override {
    std::vector<std::string> vec_res;
    auto it = var_base_map_out_->find(name);
    PADDLE_ENFORCE(it != var_base_map_out_->end(),
                   "can not find [%s] in output", name);

    vec_res.reserve(it->second.size());
    for (auto& var : it->second) {
      vec_res.push_back(var->Name());
    }

    return vec_res;
  }

  void ShareDim(const std::string& in, const std::string& out, size_t i = 0,
                size_t j = 0) override {
    auto in_it = var_base_map_in_->find(in);
    auto out_it = var_base_map_out_->find(out);
    PADDLE_ENFORCE(in_it != var_base_map_in_->end() && in_it->second.size() > i,
                   "Inputs %s should have %llu argument", in, i);
    PADDLE_ENFORCE(
        out_it != var_base_map_out_->end() && out_it->second.size() > j,
        "Outputs %s should have %llu argument", out, j);

    framework::Variable* in_var = in_it->second[i]->MutableVar();
    framework::Variable* out_var = out_it->second[j]->MutableVar();

    PADDLE_ENFORCE(in_var->Type() == out_var->Type(),
                   "The type of %s and %s is not the same.", in, out);

    auto& in_lod_tensor = in_var->Get<framework::LoDTensor>();
    auto* out_lod_tensor = out_var->GetMutable<framework::LoDTensor>();
    out_lod_tensor->Resize(in_lod_tensor.dims());
  }

  void ShareLoD(const std::string& in, const std::string& out, size_t i = 0,
                size_t j = 0) const override {
    // don't nothing
  }

  void DecreaseLoDLevel(const std::string& in, const std::string& out,
                        size_t i = 0, size_t j = 0) const override {
    PADDLE_THROW("DecreaseLoDLevel is only used in compile time.");
  }

  bool IsRuntime() const override { return true; }

  // TODO(paddle-dev): Can this be template?
  std::vector<framework::InferShapeVarPtr> GetInputVarPtrs(
      const std::string& name) override {
    PADDLE_THROW("GetInputVarPtrs not support in dygraph runtime context");
  }

  std::vector<framework::InferShapeVarPtr> GetOutputVarPtrs(
      const std::string& name) override {
    PADDLE_THROW("GetOutputVarPtrs not support in dygraph runtime context");
  }

  DDim GetInputDim(const std::string& name) const override {
    auto it = var_base_map_in_->find(name);
    PADDLE_ENFORCE(it != var_base_map_in_->end(), "can not find [%s] in input",
                   name);
    PADDLE_ENFORCE_EQ(it->second.size(), 1UL,
                      "Input(%s) should hold one element, but now it holds %d",
                      name, it->second.size());
    return this->GetDim(it->second[0]->MutableVar());
  }

  std::vector<DDim> GetInputsDim(const std::string& name) const override {
    // const std::vector<Variable*>& vars = InputVars(name);
    std::vector<DDim> vec_res;
    auto it = var_base_map_in_->find(name);
    PADDLE_ENFORCE(it != var_base_map_in_->end(), "can not find [%s] in output",
                   name);
    vec_res.reserve(it->second.size());
    for (size_t i = 0; i < it->second.size(); ++i) {
      vec_res.emplace_back(GetDim(it->second[i]->MutableVar()));
    }

    return vec_res;
  }

  std::vector<framework::proto::VarType::Type> GetInputsVarType(
      const std::string& name) const override {
    std::vector<framework::proto::VarType::Type> vec_res;
    auto it = var_base_map_in_->find(name);
    PADDLE_ENFORCE(it != var_base_map_in_->end(), "can not find [%s] in input",
                   name);
    vec_res.reserve(it->second.size());
    for (size_t i = 0; i < it->second.size(); ++i) {
      vec_res.emplace_back(
          framework::ToVarType(it->second[i]->MutableVar()->Type()));
    }
    return vec_res;
  }

  std::vector<framework::proto::VarType::Type> GetOutputsVarType(
      const std::string& name) const override {
    std::vector<framework::proto::VarType::Type> vec_res;
    auto it = var_base_map_out_->find(name);
    PADDLE_ENFORCE(it != var_base_map_out_->end(),
                   "can not find [%s] in output", name);
    vec_res.reserve(it->second.size());
    for (size_t i = 0; i < it->second.size(); ++i) {
      vec_res.emplace_back(
          framework::ToVarType(it->second[i]->MutableVar()->Type()));
    }
    return vec_res;
  }

  void SetOutputDim(const std::string& name, const DDim& dim) override {
    auto it = var_base_map_out_->find(name);
    PADDLE_ENFORCE(it != var_base_map_out_->end(),
                   "can not find [%s] in output", name);

    SetDim(it->second[0]->MutableVar(), dim);
  }

  void SetOutputsDim(const std::string& name,
                     const std::vector<DDim>& dims) override {
    // auto& vars = OutputVars(name);
    // SetDims(vars, dims);

    auto it = var_base_map_out_->find(name);
    PADDLE_ENFORCE(it != var_base_map_out_->end(),
                   "can not find [%s] in output", name);

    PADDLE_ENFORCE_EQ(it->second.size(), dims.size(),
                      "dim size [%d] is not match output var number [%d]",
                      dims.size(), it->second.size());

    for (size_t i = 0; i < dims.size(); ++i) {
      SetDim(it->second[i]->MutableVar(), dims[i]);
    }
  }

 protected:
  DDim GetDim(framework::Variable* var) const {
    PADDLE_ENFORCE_NOT_NULL(var);
    if (var->IsType<framework::LoDTensor>()) {
      return var->Get<framework::LoDTensor>().dims();
    } else if (var->IsType<framework::SelectedRows>()) {
      return var->Get<framework::SelectedRows>().GetCompleteDims();
    } else {
      PADDLE_THROW(
          "Only LoDTensor/SelectedRows support 'GetDim', but Variables "
          "type_id is xx.");
    }
  }

  std::vector<DDim> GetRepeatedDims(const std::string& name) const override {
    PADDLE_THROW("Only compile time support this method");
  }

  void SetDim(framework::Variable* var, const DDim& dim) {
    if (var->IsType<framework::LoDTensor>()) {
      var->GetMutable<framework::LoDTensor>()->Resize(dim);
    } else if (var->IsType<framework::SelectedRows>()) {
      var->GetMutable<framework::SelectedRows>()->set_height(dim[0]);
    } else {
      PADDLE_THROW("Variable type_id %s, expect LoDTensor/SelectedRows.");
    }
  }

  void SetDims(const std::vector<framework::Variable*>& vars,
               const std::vector<DDim>& dims) {
    size_t length = vars.size();
    PADDLE_ENFORCE_EQ(length, dims.size());
    for (size_t i = 0; i < length; ++i) {
      if (vars[i] == nullptr) {
        continue;
      }
      SetDim(vars[i], dims[i]);
    }
  }

  void SetRepeatedDims(const std::string& name,
                       const std::vector<DDim>& dims) override {
    PADDLE_THROW("Only compile time support this method");
  }

 private:
  const NameVarBaseMap* var_base_map_in_;
  const NameVarBaseMap* var_base_map_out_;
  const framework::AttributeMap* attrs_;
=======
  std::string type_;
  framework::AttributeMap attrs_;
>>>>>>> 7b4cb655
};

}  // namespace imperative
}  // namespace paddle<|MERGE_RESOLUTION|>--- conflicted
+++ resolved
@@ -312,6 +312,16 @@
     return it->second;
   }
 
+  std::vector<std::string> InNameList() const {
+    std::vector<std::string> vec_temp;
+    vec_temp.reverse(var_base_map_in_.size());
+
+    for (auto& v : var_base_map_in_) {
+      vec_temp.emplace(v.first);
+    }
+
+    return vec_temp;
+  }
   bool HasInput(const std::string& name) const {
     return var_base_map_in_.count(name) > 0;
   }
@@ -651,7 +661,6 @@
   // This part is only used for backward
   NameVarBaseMap ins_;
   NameVarBaseMap outs_;
-<<<<<<< HEAD
 
   framework::AttributeMap attrs_;
 };
@@ -923,10 +932,8 @@
   const NameVarBaseMap* var_base_map_in_;
   const NameVarBaseMap* var_base_map_out_;
   const framework::AttributeMap* attrs_;
-=======
   std::string type_;
   framework::AttributeMap attrs_;
->>>>>>> 7b4cb655
 };
 
 }  // namespace imperative
