// Copyright (c) 2019 PaddlePaddle Authors. All Rights Reserved.
//
// Licensed under the Apache License, Version 2.0 (the "License");
// you may not use this file except in compliance with the License.
// You may obtain a copy of the License at
//
//     http://www.apache.org/licenses/LICENSE-2.0
//
// Unless required by applicable law or agreed to in writing, software
// distributed under the License is distributed on an "AS IS" BASIS,
// WITHOUT WARRANTIES OR CONDITIONS OF ANY KIND, either express or implied.
// See the License for the specific language governing permissions and
// limitations under the License.

#pragma once
<<<<<<< HEAD

#include <cstdint>
#include <map>     // NOLINT
#include <memory>  // NOLINT
#include <mutex>   // NOLINT
#include <set>
#include <string>         // NOLINT
#include <unordered_map>  // NOLINT
=======
#include <atomic>
#include <map>
#include <memory>
#include <string>
#include <unordered_map>
#include <unordered_set>
>>>>>>> ef06b35b
#include <utility>
#include <vector>
#include "paddle/fluid/framework/op_desc.h"
#include "paddle/fluid/framework/operator.h"
#include "paddle/fluid/framework/var_type_inference.h"
#include "paddle/fluid/framework/variable.h"
#include "paddle/fluid/imperative/type_defs.h"
<<<<<<< HEAD
#include "paddle/fluid/imperative/flags.h"
=======
#include "paddle/fluid/platform/enforce.h"
#include "paddle/fluid/platform/macros.h"
>>>>>>> ef06b35b

namespace paddle {
namespace imperative {

class VarBase {
  DISABLE_COPY_AND_ASSIGN(VarBase);

 public:
  explicit VarBase(bool has_grad)
      : grad_var_(has_grad ? new VarBase(false) : nullptr) {}

<<<<<<< HEAD
    framework::OperatorWithKernel::OpKernelMap& kernels = kernels_iter->second;

    auto expected_kernel_key =
        op.GetExpectedKernelType(framework::ExecutionContext(
            op, framework::Scope(), *dev_ctx, ctx, nullptr));
    VLOG(3) << "expected_kernel_key:" << expected_kernel_key;

    auto kernel_iter = kernels.find(expected_kernel_key);
#ifdef PADDLE_WITH_MKLDNN
    // workaround for missing MKLDNN kernel when FLAGS_use_mkldnn env var is set
    if (kernel_iter == kernels.end() &&
        expected_kernel_key.library_type_ == framework::LibraryType::kMKLDNN) {
      VLOG(3) << "missing MKLDNN kernel: fallbacking to PLAIN one";
      expected_kernel_key.library_type_ = framework::LibraryType::kPlain;
      expected_kernel_key.data_layout_ = framework::DataLayout::kAnyLayout;
      kernel_iter = kernels.find(expected_kernel_key);
    }
#endif
    if (kernel_iter == kernels.end()) {
      PADDLE_THROW("op %s does not have kernel for %s", op.Type(),
                   KernelTypeToString(expected_kernel_key));
    }
    std::vector<framework::KernelConfig>* kernel_configs =
        op.GetKernelConfig(expected_kernel_key);
    return PreparedOp(op, ctx, kernel_iter->second, dev_ctx, kernel_configs);
  }

  inline platform::DeviceContext* GetDeviceContext() const { return dev_ctx; }

  const framework::OperatorBase& op;
  const framework::RuntimeContext& ctx;
  framework::OperatorWithKernel::OpKernelFunc func;
  platform::DeviceContext* dev_ctx;
  std::vector<framework::KernelConfig>* kernel_configs;
};

class OpBase;

class ThreadSafeNameSet {
 public:
  void Insert(const std::string& name);

  void Remove(const std::string& name);

  std::vector<std::string> Names() const;

 private:
  std::multiset<std::string> set_;
  mutable std::mutex mtx_;
};

/* The wrapper for Variable which holds a Variable and a VarBase of its
 * gradient. This object should be managed totally by Python intepreter.
 *
 * Nearly all interface should be implemented in C++.
 */
class VarBase {
 public:
  static std::vector<std::string> AliveVarNames();

  // Internal interface, create VarBase from exist variable
  VarBase(const std::string& name, std::unique_ptr<framework::Variable> var,
          VarBase* grad, bool stop_gradient)
      : VarBase(name, var->Get<framework::LoDTensor>().type(),
                var->Get<framework::LoDTensor>().dims(),
                var->Get<framework::LoDTensor>().place(), nullptr, grad,
                stop_gradient, false, true) {
    var_ = std::move(var);
  }
=======
  VarBase() : VarBase(true) {}
>>>>>>> ef06b35b

  ~VarBase() { VLOG(10) << "Destruct variable " << name_; }

  const framework::Variable& Var() const { return var_; }

<<<<<<< HEAD
    auto tensor = var_->GetMutable<framework::LoDTensor>();
    tensor->Resize(shape);
    if (need_initialize) {
      tensor->mutable_data(place, dtype);
      is_initialized_ = true;
      VLOG(8) << "initialized varbase: " << name_ << " type: " << dtype
              << " place: " << place;
    } else {
      is_initialized_ = false;
      VLOG(8) << "not initialized varbase: " << name_;
    }
    VLOG(8) << "create varbase: " << name_ << " type: " << dtype
            << " place: " << place << "Stop gradient: " << stop_gradient_;

    if (IsDebugEnabled()) {
      name_set_.Insert(name_);
    }
  }

 public:
  virtual ~VarBase() {
    pre_op_ = nullptr;
    pre_op_out_idx_ = -1;
    VLOG(8) << "destruct varbase: " << name_;
    if (IsDebugEnabled()) {
      name_set_.Remove(name_);
    }
  }
=======
  framework::Variable* MutableVar() { return &var_; }

  bool HasGradVar() const { return grad_var_ != nullptr; }
>>>>>>> ef06b35b

  const std::shared_ptr<VarBase>& GradVarBase() const { return grad_var_; }

  const framework::Variable& GradVar() const {
    PADDLE_ENFORCE_NOT_NULL(grad_var_, "Gradient of %s does not exist", name_);
    return grad_var_->var_;
  }

  framework::Variable* MutableGradVar() {
    PADDLE_ENFORCE_NOT_NULL(grad_var_, "Gradient of %s does not exist", name_);
    return &(grad_var_->var_);
  }

  void SetStopGradient(bool stop_gradient) {
    stop_gradient_ = stop_gradient;
    if (grad_var_) {
      grad_var_->stop_gradient_ = stop_gradient;
    }
  }

  bool StopGradient() const { return stop_gradient_; }

  void SetPersistable(bool persistable) { persistable_ = persistable; }

  bool Persistable() const { return persistable_; }

  void SetGeneratedOp(OpBase* op);

  OpBase* GeneratedOp() { return generated_op_.lock().get(); }

  const std::string& Name() const { return name_; }

<<<<<<< HEAD
  std::string name_;
  framework::proto::VarType::Type type_;
  platform::Place place_;

  std::unique_ptr<framework::Variable> var_;
  std::shared_ptr<VarBase> grads_;

 private:
  framework::proto::VarType::Type dtype_;
  bool stop_gradient_;
  bool persistable_;
  bool is_initialized_;
  OpBase* pre_op_;
  std::string pre_op_out_name_;
  int pre_op_out_idx_;

  // A private flag to check memory leak
  static ThreadSafeNameSet name_set_;
};

/* The wrapper for OpDesc which holds a OpDesc and a OpDesc of its
 * gradient. This object should be managed totally by Python intepreter.
 */
class PYBIND11_HIDDEN OpBase {
 public:
  OpBase(const std::string& type)
      : type_(type),
        trace_id_(-1),
        place_(platform::CPUPlace()),
        backward_hooks_() {}

  virtual ~OpBase() {
    for (const auto& it : outputs_ref) {
      auto vb = it.lock();
      if (vb) {
        VLOG(3) << "Op reset by" << vb->name_;
        vb->ResetPreOp(this);
      }
    }
    // TODO(minqiyang): remove op_desc from block_desc in tracer
    // release resource
    for (framework::OpDesc* desc : grad_op_descs_) {
      delete desc;
=======
  void SetName(const std::string& name) {
    name_ = name;
    if (grad_var_) {
      grad_var_->SetName(GradVarName());
>>>>>>> ef06b35b
    }
  }

  std::string GradVarName() { return framework::GradVarName(name_); }

  void SetType(framework::proto::VarType::Type type) { type_ = type; }

  framework::proto::VarType::Type Type() const { return type_; }

  void SetDataType(framework::proto::VarType::Type data_type) {
    data_type_ = data_type;
    if (grad_var_) {
      grad_var_->SetDataType(data_type_);
    }
  }

  framework::proto::VarType::Type DataType() const { return data_type_; }

  void ClearGradient();

  std::shared_ptr<VarBase> NewVarBase(const platform::Place& dst_place,
                                      const bool blocking) const;

 private:
  framework::Variable var_;
  std::shared_ptr<VarBase> grad_var_;

  std::weak_ptr<OpBase> generated_op_;

  std::string name_;
  bool stop_gradient_{false};
  bool persistable_{false};

  framework::proto::VarType::Type type_{framework::proto::VarType::LOD_TENSOR};
  framework::proto::VarType::Type data_type_{framework::proto::VarType::FP32};
};

class Layer {
 public:
  virtual ~Layer() {}

  virtual std::vector<std::shared_ptr<VarBase>> Forward(
      const std::vector<std::shared_ptr<VarBase>>& inputs) {
    return {};
  }
};

// TODO(zjl): to support py_func layer
class OpBase : public std::enable_shared_from_this<OpBase> {
  DISABLE_COPY_AND_ASSIGN(OpBase);

 public:
  virtual ~OpBase() = default;

  // Developer should not rely on this method to create OpBase.
  // OpBase should be created in Tracer and managed by Tracer totally.
  template <typename... Args>
  static std::shared_ptr<OpBase> Create(Args&&... args) {
    return std::shared_ptr<OpBase>(new OpBase(std::forward<Args>(args)...));
  }

  size_t id() const { return id_; }

  const std::string& Type() const { return op_->Type(); }

  void Run(const NameVarBaseMap& ins, const NameVarBaseMap& outs);

  const framework::VariableNameMap& InputNameMap() const {
    return op_->Inputs();
  }

  const framework::VariableNameMap& OutputNameMap() const {
    return op_->Outputs();
  }

  const framework::AttributeMap& Attrs() const { return op_->Attrs(); }

  void ClearBackwardTrace();

  const std::vector<std::unique_ptr<framework::OpDesc>>& GradOpDescs() const {
    return grad_op_descs_;
  }

  const std::vector<OpBase*>& PrecedingOps() const { return preceding_ops_; }

  const std::vector<NameVarBaseMap>& BackwardInputs() const { return bwd_ins_; }

  const std::vector<NameVarBaseMap>& BackwardOutputs() const {
    return bwd_outs_;
  }

  Tracer* HoldedTracer() { return holded_tracer_; }

  const platform::Place& place() const { return place_; }

  void TraceBackward(const framework::OpDesc& fwd_op, const NameVarBaseMap& ins,
                     const NameVarBaseMap& outs);

 private:
  OpBase(Tracer* tracer, size_t id, const std::string& type,
         const NameVarBaseMap& ins, const NameVarBaseMap& outs,
         framework::AttributeMap attrs, const platform::Place& place);

  OpBase(Tracer* tracer, size_t id, const framework::OpDesc& op_desc,
         const NameVarBaseMap& ins, const NameVarBaseMap& outs,
         const platform::Place& place);

  Tracer* holded_tracer_;
  size_t id_;

  std::unique_ptr<framework::OperatorBase> op_;

  platform::Place place_;

  // Not need to be std::weak_ptr, because op is binded to a certain Tracer,
  // and would not be used by a Tracer that does not create itself.
  std::vector<OpBase*> preceding_ops_;

  std::vector<std::unique_ptr<framework::OpDesc>> grad_op_descs_;
  std::vector<NameVarBaseMap> bwd_ins_;
  std::vector<NameVarBaseMap> bwd_outs_;
};

}  // namespace imperative
}  // namespace paddle<|MERGE_RESOLUTION|>--- conflicted
+++ resolved
@@ -13,83 +13,29 @@
 // limitations under the License.
 
 #pragma once
-<<<<<<< HEAD
-
+#include <algorithm>
+#include <atomic>
 #include <cstdint>
+#include <list>
 #include <map>     // NOLINT
 #include <memory>  // NOLINT
 #include <mutex>   // NOLINT
 #include <set>
 #include <string>         // NOLINT
 #include <unordered_map>  // NOLINT
-=======
-#include <atomic>
-#include <map>
-#include <memory>
-#include <string>
-#include <unordered_map>
-#include <unordered_set>
->>>>>>> ef06b35b
 #include <utility>
 #include <vector>
 #include "paddle/fluid/framework/op_desc.h"
 #include "paddle/fluid/framework/operator.h"
 #include "paddle/fluid/framework/var_type_inference.h"
 #include "paddle/fluid/framework/variable.h"
+#include "paddle/fluid/imperative/flags.h"
 #include "paddle/fluid/imperative/type_defs.h"
-<<<<<<< HEAD
-#include "paddle/fluid/imperative/flags.h"
-=======
 #include "paddle/fluid/platform/enforce.h"
 #include "paddle/fluid/platform/macros.h"
->>>>>>> ef06b35b
 
 namespace paddle {
 namespace imperative {
-
-class VarBase {
-  DISABLE_COPY_AND_ASSIGN(VarBase);
-
- public:
-  explicit VarBase(bool has_grad)
-      : grad_var_(has_grad ? new VarBase(false) : nullptr) {}
-
-<<<<<<< HEAD
-    framework::OperatorWithKernel::OpKernelMap& kernels = kernels_iter->second;
-
-    auto expected_kernel_key =
-        op.GetExpectedKernelType(framework::ExecutionContext(
-            op, framework::Scope(), *dev_ctx, ctx, nullptr));
-    VLOG(3) << "expected_kernel_key:" << expected_kernel_key;
-
-    auto kernel_iter = kernels.find(expected_kernel_key);
-#ifdef PADDLE_WITH_MKLDNN
-    // workaround for missing MKLDNN kernel when FLAGS_use_mkldnn env var is set
-    if (kernel_iter == kernels.end() &&
-        expected_kernel_key.library_type_ == framework::LibraryType::kMKLDNN) {
-      VLOG(3) << "missing MKLDNN kernel: fallbacking to PLAIN one";
-      expected_kernel_key.library_type_ = framework::LibraryType::kPlain;
-      expected_kernel_key.data_layout_ = framework::DataLayout::kAnyLayout;
-      kernel_iter = kernels.find(expected_kernel_key);
-    }
-#endif
-    if (kernel_iter == kernels.end()) {
-      PADDLE_THROW("op %s does not have kernel for %s", op.Type(),
-                   KernelTypeToString(expected_kernel_key));
-    }
-    std::vector<framework::KernelConfig>* kernel_configs =
-        op.GetKernelConfig(expected_kernel_key);
-    return PreparedOp(op, ctx, kernel_iter->second, dev_ctx, kernel_configs);
-  }
-
-  inline platform::DeviceContext* GetDeviceContext() const { return dev_ctx; }
-
-  const framework::OperatorBase& op;
-  const framework::RuntimeContext& ctx;
-  framework::OperatorWithKernel::OpKernelFunc func;
-  platform::DeviceContext* dev_ctx;
-  std::vector<framework::KernelConfig>* kernel_configs;
-};
 
 class OpBase;
 
@@ -106,66 +52,34 @@
   mutable std::mutex mtx_;
 };
 
-/* The wrapper for Variable which holds a Variable and a VarBase of its
- * gradient. This object should be managed totally by Python intepreter.
- *
- * Nearly all interface should be implemented in C++.
- */
 class VarBase {
+  DISABLE_COPY_AND_ASSIGN(VarBase);
+
  public:
   static std::vector<std::string> AliveVarNames();
-
-  // Internal interface, create VarBase from exist variable
-  VarBase(const std::string& name, std::unique_ptr<framework::Variable> var,
-          VarBase* grad, bool stop_gradient)
-      : VarBase(name, var->Get<framework::LoDTensor>().type(),
-                var->Get<framework::LoDTensor>().dims(),
-                var->Get<framework::LoDTensor>().place(), nullptr, grad,
-                stop_gradient, false, true) {
-    var_ = std::move(var);
-  }
-=======
-  VarBase() : VarBase(true) {}
->>>>>>> ef06b35b
-
-  ~VarBase() { VLOG(10) << "Destruct variable " << name_; }
-
-  const framework::Variable& Var() const { return var_; }
-
-<<<<<<< HEAD
-    auto tensor = var_->GetMutable<framework::LoDTensor>();
-    tensor->Resize(shape);
-    if (need_initialize) {
-      tensor->mutable_data(place, dtype);
-      is_initialized_ = true;
-      VLOG(8) << "initialized varbase: " << name_ << " type: " << dtype
-              << " place: " << place;
-    } else {
-      is_initialized_ = false;
-      VLOG(8) << "not initialized varbase: " << name_;
-    }
-    VLOG(8) << "create varbase: " << name_ << " type: " << dtype
-            << " place: " << place << "Stop gradient: " << stop_gradient_;
-
+  explicit VarBase(bool has_grad, const std::string& name)
+      : name_(name),
+        grad_var_(has_grad ? new VarBase(false, GradVarName()) : nullptr) {
     if (IsDebugEnabled()) {
+      VLOG(10) << "Construct VarBase: " << name;
       name_set_.Insert(name_);
     }
   }
 
- public:
-  virtual ~VarBase() {
-    pre_op_ = nullptr;
-    pre_op_out_idx_ = -1;
-    VLOG(8) << "destruct varbase: " << name_;
+  explicit VarBase(const std::string& name) : VarBase(true, name) {}
+
+  ~VarBase() {
+    VLOG(10) << "Destruct VarBase: " << name_;
     if (IsDebugEnabled()) {
       name_set_.Remove(name_);
     }
   }
-=======
+
+  const framework::Variable& Var() const { return var_; }
+
   framework::Variable* MutableVar() { return &var_; }
 
   bool HasGradVar() const { return grad_var_ != nullptr; }
->>>>>>> ef06b35b
 
   const std::shared_ptr<VarBase>& GradVarBase() const { return grad_var_; }
 
@@ -192,62 +106,25 @@
 
   bool Persistable() const { return persistable_; }
 
-  void SetGeneratedOp(OpBase* op);
-
-  OpBase* GeneratedOp() { return generated_op_.lock().get(); }
+  void AddGradOps(const std::weak_ptr<OpBase>& op);
+
+  std::vector<OpBase*> GradOps() {
+    std::vector<OpBase*> rlt;
+    // TODO(jiabin): use better data structure to remove nullptr when we find it
+    for (const auto& wk_ptr : grad_ops_) {
+      OpBase* tmp_op = wk_ptr.lock().get();
+      if (tmp_op) rlt.emplace_back(tmp_op);
+    }
+    return rlt;
+  }
+  void ClearGradOps() { grad_ops_.clear(); }
 
   const std::string& Name() const { return name_; }
 
-<<<<<<< HEAD
-  std::string name_;
-  framework::proto::VarType::Type type_;
-  platform::Place place_;
-
-  std::unique_ptr<framework::Variable> var_;
-  std::shared_ptr<VarBase> grads_;
-
- private:
-  framework::proto::VarType::Type dtype_;
-  bool stop_gradient_;
-  bool persistable_;
-  bool is_initialized_;
-  OpBase* pre_op_;
-  std::string pre_op_out_name_;
-  int pre_op_out_idx_;
-
-  // A private flag to check memory leak
-  static ThreadSafeNameSet name_set_;
-};
-
-/* The wrapper for OpDesc which holds a OpDesc and a OpDesc of its
- * gradient. This object should be managed totally by Python intepreter.
- */
-class PYBIND11_HIDDEN OpBase {
- public:
-  OpBase(const std::string& type)
-      : type_(type),
-        trace_id_(-1),
-        place_(platform::CPUPlace()),
-        backward_hooks_() {}
-
-  virtual ~OpBase() {
-    for (const auto& it : outputs_ref) {
-      auto vb = it.lock();
-      if (vb) {
-        VLOG(3) << "Op reset by" << vb->name_;
-        vb->ResetPreOp(this);
-      }
-    }
-    // TODO(minqiyang): remove op_desc from block_desc in tracer
-    // release resource
-    for (framework::OpDesc* desc : grad_op_descs_) {
-      delete desc;
-=======
   void SetName(const std::string& name) {
     name_ = name;
     if (grad_var_) {
       grad_var_->SetName(GradVarName());
->>>>>>> ef06b35b
     }
   }
 
@@ -273,16 +150,19 @@
 
  private:
   framework::Variable var_;
+  std::string name_;
   std::shared_ptr<VarBase> grad_var_;
-
-  std::weak_ptr<OpBase> generated_op_;
-
-  std::string name_;
+  mutable size_t copied_counter = 0;
+
+  // grad_op indicates which grad_op will this var be used as input
+  std::vector<std::weak_ptr<OpBase>> grad_ops_;
+
   bool stop_gradient_{false};
   bool persistable_{false};
 
   framework::proto::VarType::Type type_{framework::proto::VarType::LOD_TENSOR};
   framework::proto::VarType::Type data_type_{framework::proto::VarType::FP32};
+  static ThreadSafeNameSet name_set_;
 };
 
 class Layer {
@@ -300,7 +180,7 @@
   DISABLE_COPY_AND_ASSIGN(OpBase);
 
  public:
-  virtual ~OpBase() = default;
+  ~OpBase() { VLOG(3) << "Destruct Op: " << Type() << std::endl; }
 
   // Developer should not rely on this method to create OpBase.
   // OpBase should be created in Tracer and managed by Tracer totally.
@@ -324,51 +204,57 @@
   }
 
   const framework::AttributeMap& Attrs() const { return op_->Attrs(); }
+  const framework::OpInfo& Info() const { return op_->Info(); }
 
   void ClearBackwardTrace();
 
-  const std::vector<std::unique_ptr<framework::OpDesc>>& GradOpDescs() const {
-    return grad_op_descs_;
-  }
-
   const std::vector<OpBase*>& PrecedingOps() const { return preceding_ops_; }
 
-  const std::vector<NameVarBaseMap>& BackwardInputs() const { return bwd_ins_; }
-
-  const std::vector<NameVarBaseMap>& BackwardOutputs() const {
-    return bwd_outs_;
-  }
-
-  Tracer* HoldedTracer() { return holded_tracer_; }
-
+  void InsertPrecedingOps(OpBase* op) { preceding_ops_.emplace_back(op); }
+
+  void SortPrecedingOps() {
+    std::sort(preceding_ops_.begin(), preceding_ops_.end(),
+              [](OpBase* op1, OpBase* op2) { return op1->id() > op2->id(); });
+  }
+  NameVarBaseMap* GetMutableOutsMap() { return &outs_; }
+  NameVarBaseMap* GetMutableInsMap() { return &ins_; }
+  const NameVarBaseMap& GetInsMap() { return ins_; }
+  const NameVarBaseMap& GetOutsMap() { return outs_; }
   const platform::Place& place() const { return place_; }
 
-  void TraceBackward(const framework::OpDesc& fwd_op, const NameVarBaseMap& ins,
-                     const NameVarBaseMap& outs);
+  // TODO(jiabin) prepare for backward hook
+  void RegisterBackwardHooks(const std::function<void()>& func) {
+    backward_hooks_.emplace_back(func);
+  }
+
+  void InvokeBackwardHooks() {
+    for (const auto& func : backward_hooks_) {
+      func();
+      VLOG(5) << "Invoke Backward Hook for: " << Type() << std::endl;
+    }
+  }
 
  private:
-  OpBase(Tracer* tracer, size_t id, const std::string& type,
-         const NameVarBaseMap& ins, const NameVarBaseMap& outs,
-         framework::AttributeMap attrs, const platform::Place& place);
-
-  OpBase(Tracer* tracer, size_t id, const framework::OpDesc& op_desc,
-         const NameVarBaseMap& ins, const NameVarBaseMap& outs,
+  OpBase(size_t id, const std::string& type, const NameVarBaseMap& ins,
+         const NameVarBaseMap& outs, framework::AttributeMap attrs,
          const platform::Place& place);
 
-  Tracer* holded_tracer_;
+  OpBase(size_t id, const framework::OpDesc& op_desc,
+         const platform::Place& place);
+
   size_t id_;
 
   std::unique_ptr<framework::OperatorBase> op_;
 
+  std::vector<std::function<void()>> backward_hooks_;
   platform::Place place_;
 
   // Not need to be std::weak_ptr, because op is binded to a certain Tracer,
   // and would not be used by a Tracer that does not create itself.
   std::vector<OpBase*> preceding_ops_;
 
-  std::vector<std::unique_ptr<framework::OpDesc>> grad_op_descs_;
-  std::vector<NameVarBaseMap> bwd_ins_;
-  std::vector<NameVarBaseMap> bwd_outs_;
+  NameVarBaseMap ins_;
+  NameVarBaseMap outs_;
 };
 
 }  // namespace imperative
