// Copyright (c) 2019 PaddlePaddle Authors. All Rights Reserved.
//
// Licensed under the Apache License, Version 2.0 (the "License");
// you may not use this file except in compliance with the License.
// You may obtain a copy of the License at
//
//     http://www.apache.org/licenses/LICENSE-2.0
//
// Unless required by applicable law or agreed to in writing, software
// distributed under the License is distributed on an "AS IS" BASIS,
// WITHOUT WARRANTIES OR CONDITIONS OF ANY KIND, either express or implied.
// See the License for the specific language governing permissions and
// limitations under the License.

#pragma once
#include <algorithm>
#include <atomic>
#include <cstdint>
#include <list>
#include <map>     // NOLINT
#include <memory>  // NOLINT
#include <mutex>   // NOLINT
#include <set>
#include <string>         // NOLINT
#include <unordered_map>  // NOLINT
#include <utility>
#include <vector>
#include "paddle/fluid/framework/op_desc.h"
#include "paddle/fluid/framework/operator.h"
#include "paddle/fluid/framework/var_type_inference.h"
#include "paddle/fluid/framework/variable.h"
#include "paddle/fluid/imperative/flags.h"
#include "paddle/fluid/imperative/type_defs.h"
#include "paddle/fluid/platform/enforce.h"
#include "paddle/fluid/platform/macros.h"

namespace paddle {
namespace imperative {

class OpBase;

class ThreadSafeNameSet {
 public:
  void Insert(const std::string& name);

  void Remove(const std::string& name);

  std::vector<std::string> Names() const;

 private:
  std::multiset<std::string> set_;
  mutable std::mutex mtx_;
};

class VarBase {
  DISABLE_COPY_AND_ASSIGN(VarBase);

 public:
  static std::vector<std::string> AliveVarNames();
  explicit VarBase(bool has_grad, const std::string& name)
      : name_(name),
<<<<<<< HEAD
        grad_var_(has_grad ? new VarBase(false, GradVarName()) : nullptr),
        is_grad_from_grad_maker_(false) {
=======
        grad_var_(has_grad ? new VarBase(false, GradVarName()) : nullptr) {
>>>>>>> 73daa3d6
    if (IsDebugEnabled()) {
      VLOG(10) << "Construct VarBase: " << name;
      name_set_.Insert(name_);
    }
  }

  explicit VarBase(const std::string& name) : VarBase(true, name) {}

  ~VarBase() {
    VLOG(10) << "Destruct VarBase: " << name_;
    if (IsDebugEnabled()) {
      name_set_.Remove(name_);
    }
  }

  const framework::Variable& Var() const { return var_; }

  framework::Variable* MutableVar() { return &var_; }

  bool HasGradVar() const { return grad_var_ != nullptr; }

  const std::shared_ptr<VarBase>& GradVarBase() const { return grad_var_; }

  const framework::Variable& GradVar() const {
    PADDLE_ENFORCE_NOT_NULL(grad_var_, "Gradient of %s does not exist", name_);
    return grad_var_->var_;
  }

  framework::Variable* MutableGradVar() {
    PADDLE_ENFORCE_NOT_NULL(grad_var_, "Gradient of %s does not exist", name_);
    return &(grad_var_->var_);
  }

  void SetStopGradient(bool stop_gradient) {
    stop_gradient_ = stop_gradient;
    if (grad_var_) {
      grad_var_->stop_gradient_ = stop_gradient;
    }
  }

  bool StopGradient() const { return stop_gradient_; }

  void SetPersistable(bool persistable) { persistable_ = persistable; }

  bool Persistable() const { return persistable_; }
<<<<<<< HEAD

  void AddGradOps(const std::weak_ptr<OpBase>& op);

  std::vector<OpBase*> GradOps() {
    std::vector<OpBase*> rlt;
    // TODO(jiabin): use better data structure to remove nullptr when we find it
    for (const auto& wk_ptr : grad_ops_) {
      OpBase* tmp_op = wk_ptr.lock().get();
      if (tmp_op) rlt.emplace_back(tmp_op);
=======

  void AddGradOps(const std::weak_ptr<OpBase>& op);

  std::vector<OpBase*> GradOps() {
    std::vector<OpBase*> rlt;
    // TODO(jiabin): use better data structure to remove nullptr when we find it
    for (const auto& wk_ptr : grad_ops_) {
      OpBase* tmp_op = wk_ptr.lock().get();
      if (tmp_op) rlt.emplace_back(tmp_op);
    }
    return rlt;
  }
  void ClearGradOps() { grad_ops_.clear(); }

  const std::string& Name() const { return name_; }

  void SetName(const std::string& name) {
    name_ = name;
    if (grad_var_) {
      grad_var_->SetName(GradVarName());
>>>>>>> 73daa3d6
    }
    return rlt;
  }
  void ClearGradOps() { grad_ops_.clear(); }

<<<<<<< HEAD
  const std::string& Name() const { return name_; }

  void SetName(const std::string& name) {
    name_ = name;
    if (grad_var_) {
      grad_var_->SetName(GradVarName());
    }
  }

  std::string GradVarName() { return framework::GradVarName(name_); }

  void SetType(framework::proto::VarType::Type type) { type_ = type; }

  framework::proto::VarType::Type Type() const { return type_; }

=======
  std::string GradVarName() { return framework::GradVarName(name_); }

  void SetType(framework::proto::VarType::Type type) { type_ = type; }

  framework::proto::VarType::Type Type() const { return type_; }

>>>>>>> 73daa3d6
  void SetDataType(framework::proto::VarType::Type data_type) {
    data_type_ = data_type;
    if (grad_var_) {
      grad_var_->SetDataType(data_type_);
    }
  }

  framework::proto::VarType::Type DataType() const { return data_type_; }
<<<<<<< HEAD

  void ClearGradient();

  std::shared_ptr<VarBase> NewVarBase(const platform::Place& dst_place,
                                      const bool blocking) const;

  void SetIsGradFromGradMaker(bool grad) { is_grad_from_grad_maker_ = grad; }
  bool IsGradFromGradMaker() { return is_grad_from_grad_maker_; }
=======

  void ClearGradient();

  std::shared_ptr<VarBase> NewVarBase(const platform::Place& dst_place,
                                      const bool blocking) const;
>>>>>>> 73daa3d6

 private:
  framework::Variable var_;
  std::string name_;
  std::shared_ptr<VarBase> grad_var_;
<<<<<<< HEAD
  mutable size_t copied_counter = 0;
=======
  mutable size_t copied_counter_ = 0;
>>>>>>> 73daa3d6

  // grad_op indicates which grad_op will this var be used as input
  std::vector<std::weak_ptr<OpBase>> grad_ops_;

  bool stop_gradient_{false};
  bool persistable_{false};

  framework::proto::VarType::Type type_{framework::proto::VarType::LOD_TENSOR};
  framework::proto::VarType::Type data_type_{framework::proto::VarType::FP32};
  static ThreadSafeNameSet name_set_;
<<<<<<< HEAD

  bool is_grad_from_grad_maker_;
=======
>>>>>>> 73daa3d6
};

class Layer {
 public:
  virtual ~Layer() {}

  virtual std::vector<std::shared_ptr<VarBase>> Forward(
      const std::vector<std::shared_ptr<VarBase>>& inputs) {
    return {};
  }
};

// infer var type context for imperative mode
class RuntimeInferVarTypeContext : public framework::InferVarTypeContext {
 public:
  RuntimeInferVarTypeContext(const NameVarBaseMap& inputs,
                             const NameVarBaseMap* outputs,
                             const framework::AttributeMap& attrs_map)
      : InferVarTypeContext(nullptr, nullptr),
        inputs_(inputs),
        outputs_(outputs),
        attrs_(attrs_map),
        input_names_(),
        output_names_(),
        var_set_() {
    input_names_.reserve(inputs_.size());
    for (auto& it : inputs_) {
      for (auto& var : it.second) {
        input_names_[it.first].emplace_back(var->Name());
        var_set_[var->Name()] = var.get();
      }
    }

    output_names_.reserve(outputs_->size());
    for (auto& it : *outputs_) {
      for (auto& var : it.second) {
        output_names_[it.first].emplace_back(var->Name());
        var_set_[var->Name()] = var.get();
      }
    }
  }

  virtual ~RuntimeInferVarTypeContext() {}

  framework::Attribute GetAttr(const std::string& name) const override {
    auto iter = attrs_.find(name);
<<<<<<< HEAD
    PADDLE_ENFORCE(iter != attrs_.end(), "Cannot find attribute %s", name);
=======
    PADDLE_ENFORCE_EQ(iter != attrs_.end(), true, "Cannot find attribute %s",
                      name);
>>>>>>> 73daa3d6
    return iter->second;
  }

  bool HasVar(const std::string& name) const override {
    return var_set_.count(name) > 0;
  }

  bool HasInput(const std::string& name) const override {
    return inputs_.count(name) > 0;
  }

  bool HasOutput(const std::string& name) const override {
    PADDLE_ENFORCE_NOT_NULL(outputs_);
    return outputs_->count(name) > 0;
  }

  const std::vector<std::string>& Input(
      const std::string& name) const override {
    auto iter = input_names_.find(name);
<<<<<<< HEAD
    PADDLE_ENFORCE(iter != input_names_.end(), "Cannot find input %s", name);
=======
    PADDLE_ENFORCE_EQ(iter != input_names_.end(), true, "Cannot find input %s",
                      name);
>>>>>>> 73daa3d6
    return iter->second;
  }

  const std::vector<std::string>& Output(
      const std::string& name) const override {
    auto iter = output_names_.find(name);
<<<<<<< HEAD
    PADDLE_ENFORCE(iter != output_names_.end(), "Cannot find output %s", name);
=======
    PADDLE_ENFORCE_EQ(iter != output_names_.end(), true,
                      "Cannot find output %s", name);
>>>>>>> 73daa3d6
    return iter->second;
  }

  framework::proto::VarType::Type GetType(
      const std::string& name) const override {
    auto iter = var_set_.find(name);
<<<<<<< HEAD
    PADDLE_ENFORCE(iter != var_set_.end(), "Cannot find var %s in GetType",
                   name);
=======
    PADDLE_ENFORCE_EQ(iter != var_set_.end(), true,
                      "Cannot find var %s in GetType", name);
>>>>>>> 73daa3d6
    return iter->second->Type();
  }

  void SetType(const std::string& name,
               framework::proto::VarType::Type type) override {
    if (name == "kLookupTablePath") {
      VLOG(2) << "SUPER UGLY FIX, remove this when move imperative mode in C++";
    } else {
      var_set_[name]->SetType(type);
    }
  }

  framework::proto::VarType::Type GetDataType(
      const std::string& name) const override {
    auto iter = var_set_.find(name);
<<<<<<< HEAD
    PADDLE_ENFORCE(iter != var_set_.end(), "Cannot find var %s in GetDataType",
                   name);
=======
    PADDLE_ENFORCE_EQ(iter != var_set_.end(), true,
                      "Cannot find var %s in GetDataType", name);
>>>>>>> 73daa3d6
    return iter->second->DataType();
  }

  void SetDataType(const std::string& name,
                   framework::proto::VarType::Type type) override {
    var_set_[name]->SetDataType(type);
  }

  std::vector<framework::proto::VarType::Type> GetDataTypes(
      const std::string& name) const override {
    PADDLE_THROW("GetDataTypes is not supported in runtime InferVarType");
  }

  void SetDataTypes(const std::string& name,
                    const std::vector<framework::proto::VarType::Type>&
                        multiple_data_type) override {
    PADDLE_THROW("SetDataTypes is not supported in runtime InferVarType");
  }

  std::vector<int64_t> GetShape(const std::string& name) const override {
    PADDLE_THROW("Do not handle Shape in runtime InferVarType");
  }

  void SetShape(const std::string& name,
                const std::vector<int64_t>& dims) override {
    PADDLE_THROW("Do not handle Shape in runtime InferVarType");
  }

  int32_t GetLoDLevel(const std::string& name) const override {
    PADDLE_THROW("Do not handle LoDLevel in runtime InferVarType");
  }

  void SetLoDLevel(const std::string& name, int32_t lod_level) override {
    PADDLE_THROW("Do not handle LoDLevel in runtime InferVarType");
  }

 private:
  const NameVarBaseMap& inputs_;
  const NameVarBaseMap* outputs_;
  const framework::AttributeMap& attrs_;
  std::unordered_map<std::string, std::vector<std::string>> input_names_;
  std::unordered_map<std::string, std::vector<std::string>> output_names_;
  std::unordered_map<std::string, VarBase*> var_set_;
};

// TODO(zjl): to support py_func layer
class OpBase : public std::enable_shared_from_this<OpBase> {
  DISABLE_COPY_AND_ASSIGN(OpBase);

 public:
  ~OpBase() { VLOG(3) << "Destruct Op: " << Type() << std::endl; }

  // Developer should not rely on this method to create OpBase.
  // OpBase should be created in Tracer and managed by Tracer totally.
  template <typename... Args>
  static std::shared_ptr<OpBase> Create(Args&&... args) {
    return std::shared_ptr<OpBase>(new OpBase(std::forward<Args>(args)...));
  }

  size_t id() const { return id_; }

  const std::string& Type() const { return op_->Type(); }

  void Run(const NameVarBaseMap& ins, const NameVarBaseMap& outs);

  const framework::VariableNameMap& InputNameMap() const {
    return op_->Inputs();
  }

  const framework::VariableNameMap& OutputNameMap() const {
    return op_->Outputs();
  }

  const framework::AttributeMap& Attrs() const { return op_->Attrs(); }
  const framework::OpInfo& Info() const { return op_->Info(); }

  void ClearBackwardTrace();

<<<<<<< HEAD
  const std::vector<OpBase*>& PrecedingOps() const { return preceding_ops_; }

  void InsertPrecedingOps(OpBase* op) { preceding_ops_.emplace_back(op); }

  void SortPrecedingOps() {
    std::sort(preceding_ops_.begin(), preceding_ops_.end(),
              [](OpBase* op1, OpBase* op2) { return op1->id() > op2->id(); });
  }

  void SetPrecedingOps(std::vector<OpBase*> vec_temp) {
    preceding_ops_.swap(vec_temp);
  }
=======
  const std::vector<OpBase*>& GradPendingOps() const {
    return grad_pending_ops_;
  }

  void InsertGradPendingOps(OpBase* op) { grad_pending_ops_.emplace_back(op); }

  void SortGradPendingOps() {
    std::sort(grad_pending_ops_.begin(), grad_pending_ops_.end(),
              [](OpBase* op1, OpBase* op2) { return op1->id() > op2->id(); });
  }
>>>>>>> 73daa3d6
  NameVarBaseMap* GetMutableOutsMap() { return &outs_; }
  NameVarBaseMap* GetMutableInsMap() { return &ins_; }
  const NameVarBaseMap& GetInsMap() { return ins_; }
  const NameVarBaseMap& GetOutsMap() { return outs_; }
  const platform::Place& place() const { return place_; }

  // TODO(jiabin) prepare for backward hook
  void RegisterBackwardHooks(const std::function<void()>& func) {
    backward_hooks_.emplace_back(func);
  }

  void InvokeBackwardHooks() {
    for (const auto& func : backward_hooks_) {
      func();
      VLOG(5) << "Invoke Backward Hook for: " << Type() << std::endl;
    }
  }

 private:
  OpBase(size_t id, const std::string& type, const NameVarBaseMap& ins,
         const NameVarBaseMap& outs, framework::AttributeMap attrs,
         const platform::Place& place);

  OpBase(size_t id, const framework::OpDesc& op_desc,
         const platform::Place& place);

  size_t id_;

  std::unique_ptr<framework::OperatorBase> op_;

  std::vector<std::function<void()>> backward_hooks_;
  platform::Place place_;

  // Not need to be std::weak_ptr, because op is binded to a certain Tracer,
  // and would not be used by a Tracer that does not create itself.
<<<<<<< HEAD
  std::vector<OpBase*> preceding_ops_;

=======
  std::vector<OpBase*> grad_pending_ops_;

  // This part is only used for backward
>>>>>>> 73daa3d6
  NameVarBaseMap ins_;
  NameVarBaseMap outs_;
};

}  // namespace imperative
}  // namespace paddle<|MERGE_RESOLUTION|>--- conflicted
+++ resolved
@@ -59,12 +59,8 @@
   static std::vector<std::string> AliveVarNames();
   explicit VarBase(bool has_grad, const std::string& name)
       : name_(name),
-<<<<<<< HEAD
         grad_var_(has_grad ? new VarBase(false, GradVarName()) : nullptr),
         is_grad_from_grad_maker_(false) {
-=======
-        grad_var_(has_grad ? new VarBase(false, GradVarName()) : nullptr) {
->>>>>>> 73daa3d6
     if (IsDebugEnabled()) {
       VLOG(10) << "Construct VarBase: " << name;
       name_set_.Insert(name_);
@@ -110,7 +106,6 @@
   void SetPersistable(bool persistable) { persistable_ = persistable; }
 
   bool Persistable() const { return persistable_; }
-<<<<<<< HEAD
 
   void AddGradOps(const std::weak_ptr<OpBase>& op);
 
@@ -120,16 +115,6 @@
     for (const auto& wk_ptr : grad_ops_) {
       OpBase* tmp_op = wk_ptr.lock().get();
       if (tmp_op) rlt.emplace_back(tmp_op);
-=======
-
-  void AddGradOps(const std::weak_ptr<OpBase>& op);
-
-  std::vector<OpBase*> GradOps() {
-    std::vector<OpBase*> rlt;
-    // TODO(jiabin): use better data structure to remove nullptr when we find it
-    for (const auto& wk_ptr : grad_ops_) {
-      OpBase* tmp_op = wk_ptr.lock().get();
-      if (tmp_op) rlt.emplace_back(tmp_op);
     }
     return rlt;
   }
@@ -141,36 +126,17 @@
     name_ = name;
     if (grad_var_) {
       grad_var_->SetName(GradVarName());
->>>>>>> 73daa3d6
     }
     return rlt;
   }
   void ClearGradOps() { grad_ops_.clear(); }
 
-<<<<<<< HEAD
-  const std::string& Name() const { return name_; }
-
-  void SetName(const std::string& name) {
-    name_ = name;
-    if (grad_var_) {
-      grad_var_->SetName(GradVarName());
-    }
-  }
-
   std::string GradVarName() { return framework::GradVarName(name_); }
 
   void SetType(framework::proto::VarType::Type type) { type_ = type; }
 
   framework::proto::VarType::Type Type() const { return type_; }
 
-=======
-  std::string GradVarName() { return framework::GradVarName(name_); }
-
-  void SetType(framework::proto::VarType::Type type) { type_ = type; }
-
-  framework::proto::VarType::Type Type() const { return type_; }
-
->>>>>>> 73daa3d6
   void SetDataType(framework::proto::VarType::Type data_type) {
     data_type_ = data_type;
     if (grad_var_) {
@@ -179,7 +145,6 @@
   }
 
   framework::proto::VarType::Type DataType() const { return data_type_; }
-<<<<<<< HEAD
 
   void ClearGradient();
 
@@ -188,23 +153,13 @@
 
   void SetIsGradFromGradMaker(bool grad) { is_grad_from_grad_maker_ = grad; }
   bool IsGradFromGradMaker() { return is_grad_from_grad_maker_; }
-=======
-
-  void ClearGradient();
-
-  std::shared_ptr<VarBase> NewVarBase(const platform::Place& dst_place,
-                                      const bool blocking) const;
->>>>>>> 73daa3d6
 
  private:
   framework::Variable var_;
   std::string name_;
   std::shared_ptr<VarBase> grad_var_;
-<<<<<<< HEAD
-  mutable size_t copied_counter = 0;
-=======
+
   mutable size_t copied_counter_ = 0;
->>>>>>> 73daa3d6
 
   // grad_op indicates which grad_op will this var be used as input
   std::vector<std::weak_ptr<OpBase>> grad_ops_;
@@ -215,11 +170,8 @@
   framework::proto::VarType::Type type_{framework::proto::VarType::LOD_TENSOR};
   framework::proto::VarType::Type data_type_{framework::proto::VarType::FP32};
   static ThreadSafeNameSet name_set_;
-<<<<<<< HEAD
 
   bool is_grad_from_grad_maker_;
-=======
->>>>>>> 73daa3d6
 };
 
 class Layer {
@@ -266,12 +218,8 @@
 
   framework::Attribute GetAttr(const std::string& name) const override {
     auto iter = attrs_.find(name);
-<<<<<<< HEAD
-    PADDLE_ENFORCE(iter != attrs_.end(), "Cannot find attribute %s", name);
-=======
     PADDLE_ENFORCE_EQ(iter != attrs_.end(), true, "Cannot find attribute %s",
                       name);
->>>>>>> 73daa3d6
     return iter->second;
   }
 
@@ -291,37 +239,26 @@
   const std::vector<std::string>& Input(
       const std::string& name) const override {
     auto iter = input_names_.find(name);
-<<<<<<< HEAD
-    PADDLE_ENFORCE(iter != input_names_.end(), "Cannot find input %s", name);
-=======
     PADDLE_ENFORCE_EQ(iter != input_names_.end(), true, "Cannot find input %s",
                       name);
->>>>>>> 73daa3d6
     return iter->second;
   }
 
   const std::vector<std::string>& Output(
       const std::string& name) const override {
     auto iter = output_names_.find(name);
-<<<<<<< HEAD
-    PADDLE_ENFORCE(iter != output_names_.end(), "Cannot find output %s", name);
-=======
+
     PADDLE_ENFORCE_EQ(iter != output_names_.end(), true,
                       "Cannot find output %s", name);
->>>>>>> 73daa3d6
     return iter->second;
   }
 
   framework::proto::VarType::Type GetType(
       const std::string& name) const override {
     auto iter = var_set_.find(name);
-<<<<<<< HEAD
-    PADDLE_ENFORCE(iter != var_set_.end(), "Cannot find var %s in GetType",
-                   name);
-=======
+
     PADDLE_ENFORCE_EQ(iter != var_set_.end(), true,
                       "Cannot find var %s in GetType", name);
->>>>>>> 73daa3d6
     return iter->second->Type();
   }
 
@@ -337,13 +274,9 @@
   framework::proto::VarType::Type GetDataType(
       const std::string& name) const override {
     auto iter = var_set_.find(name);
-<<<<<<< HEAD
-    PADDLE_ENFORCE(iter != var_set_.end(), "Cannot find var %s in GetDataType",
-                   name);
-=======
+
     PADDLE_ENFORCE_EQ(iter != var_set_.end(), true,
                       "Cannot find var %s in GetDataType", name);
->>>>>>> 73daa3d6
     return iter->second->DataType();
   }
 
@@ -422,20 +355,6 @@
 
   void ClearBackwardTrace();
 
-<<<<<<< HEAD
-  const std::vector<OpBase*>& PrecedingOps() const { return preceding_ops_; }
-
-  void InsertPrecedingOps(OpBase* op) { preceding_ops_.emplace_back(op); }
-
-  void SortPrecedingOps() {
-    std::sort(preceding_ops_.begin(), preceding_ops_.end(),
-              [](OpBase* op1, OpBase* op2) { return op1->id() > op2->id(); });
-  }
-
-  void SetPrecedingOps(std::vector<OpBase*> vec_temp) {
-    preceding_ops_.swap(vec_temp);
-  }
-=======
   const std::vector<OpBase*>& GradPendingOps() const {
     return grad_pending_ops_;
   }
@@ -446,7 +365,6 @@
     std::sort(grad_pending_ops_.begin(), grad_pending_ops_.end(),
               [](OpBase* op1, OpBase* op2) { return op1->id() > op2->id(); });
   }
->>>>>>> 73daa3d6
   NameVarBaseMap* GetMutableOutsMap() { return &outs_; }
   NameVarBaseMap* GetMutableInsMap() { return &ins_; }
   const NameVarBaseMap& GetInsMap() { return ins_; }
@@ -482,14 +400,10 @@
 
   // Not need to be std::weak_ptr, because op is binded to a certain Tracer,
   // and would not be used by a Tracer that does not create itself.
-<<<<<<< HEAD
-  std::vector<OpBase*> preceding_ops_;
-
-=======
+
   std::vector<OpBase*> grad_pending_ops_;
 
   // This part is only used for backward
->>>>>>> 73daa3d6
   NameVarBaseMap ins_;
   NameVarBaseMap outs_;
 };
