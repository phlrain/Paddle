--- conflicted
+++ resolved
@@ -17,16 +17,8 @@
  */
 
 #include <gflags/gflags.h>
-<<<<<<< HEAD
-#include <glog/logging.h>  // use glog instead of PADDLE_ENFORCE to avoid importing other paddle header files.
-#include <fstream>
-#include <iostream>
-//#include "paddle/fluid/inference/demo_ci/utils.h"
-#include "paddle/fluid/platform/enforce.h"
-=======
 #include <glog/logging.h>  // use glog instead of CHECK to avoid importing other paddle header files.
 #include "utils.h"  // NOLINT
->>>>>>> 3c957af1
 
 #ifdef PADDLE_WITH_CUDA
 DECLARE_double(fraction_of_gpu_memory_to_use);
@@ -41,47 +33,6 @@
 
 namespace paddle {
 namespace demo {
-static void split(const std::string& str, char sep,
-                  std::vector<std::string>* pieces) {
-  pieces->clear();
-  if (str.empty()) {
-    return;
-  }
-  size_t pos = 0;
-  size_t next = str.find(sep, pos);
-  while (next != std::string::npos) {
-    pieces->push_back(str.substr(pos, next - pos));
-    pos = next + 1;
-    next = str.find(sep, pos);
-  }
-  if (!str.substr(pos).empty()) {
-    pieces->push_back(str.substr(pos));
-  }
-}
-
-/*
- * Get a summary of a PaddleTensor content.
- */
-static std::string SummaryTensor(const PaddleTensor& tensor) {
-  std::stringstream ss;
-  int num_elems = tensor.data.length() / PaddleDtypeSize(tensor.dtype);
-
-  ss << "data[:10]\t";
-  switch (tensor.dtype) {
-    case PaddleDType::INT64: {
-      for (int i = 0; i < std::min(num_elems, 10); i++) {
-        ss << static_cast<int64_t*>(tensor.data.data())[i] << " ";
-      }
-      break;
-    }
-    case PaddleDType::FLOAT32:
-      for (int i = 0; i < std::min(num_elems, 10); i++) {
-        ss << static_cast<float*>(tensor.data.data())[i] << " ";
-      }
-      break;
-  }
-  return ss.str();
-}
 
 using contrib::AnalysisConfig;
 /*
