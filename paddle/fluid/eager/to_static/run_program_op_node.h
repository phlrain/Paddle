// Copyright (c) 2022 PaddlePaddle Authors. All Rights Reserved.
//
// Licensed under the Apache License, Version 2.0 (the "License");
// you may not use this file except in compliance with the License.
// You may obtain a copy of the License at
//
//     http://www.apache.org/licenses/LICENSE-2.0
//
// Unless required by applicable law or agreed to in writing, software
// distributed under the License is distributed on an "AS IS" BASIS,
// WITHOUT WARRANTIES OR CONDITIONS OF ANY KIND, either express or implied.
// See the License for the specific language governing permissions and
// limitations under the License.

#pragma once

#include "paddle/fluid/eager/api/utils/global_utils.h"
#include "paddle/fluid/eager/grad_node_info.h"
#include "paddle/fluid/eager/tensor_wrapper.h"
#include "paddle/fluid/framework/new_executor/interpretercore.h"
#include "paddle/fluid/framework/variable_helper.h"
#include "paddle/fluid/ir/transforms/pd_op_to_kernel_pass.h"
#include "paddle/fluid/ir_adaptor/translator/program_translator.h"
#include "paddle/fluid/operators/run_program_op.h"
#include "paddle/fluid/platform/enforce.h"
#include "paddle/fluid/platform/profiler/event_tracing.h"
#include "paddle/ir/core/program.h"
#include "paddle/ir/core/value.h"

PHI_DECLARE_bool(enable_new_ir_in_executor);

namespace details {
using Tensor = paddle::Tensor;

static std::vector<Tensor> DereferenceTensors(
    const std::vector<Tensor *> &tensor_ptr) {
  std::vector<Tensor> res;
  for (auto *t : tensor_ptr) {
    res.emplace_back(*t);
  }
  return res;
}

static std::vector<std::string> GetTensorsName(const std::vector<Tensor> &ins) {
  std::vector<std::string> in_names;
  for (auto &in_t : ins) {
    in_names.emplace_back(in_t.name());
  }
  return in_names;
}

static std::vector<std::string> GetTensorsName(
    const std::vector<Tensor *> &ins) {
  std::vector<std::string> in_names;
  for (auto *in_t : ins) {
    in_names.emplace_back(in_t->name());
  }
  return in_names;
}

static void CheckInputVarStatus(const Tensor &tensor) {
  PADDLE_ENFORCE_EQ(tensor.defined() && tensor.is_dense_tensor(),
                    true,
                    paddle::platform::errors::InvalidArgument(
                        "The input tensor %s of "
                        "RunProgram(Grad)Op holds "
                        "wrong type. Expect type is DenseTensor.",
                        tensor.name()));

  PADDLE_ENFORCE_EQ(
      static_cast<phi::DenseTensor *>(tensor.impl().get())->IsInitialized(),
      true,
      paddle::platform::errors::InvalidArgument(
          "The tensor in input tensor %s of "
          "RunProgram(Grad)Op "
          "is not initialized.",
          tensor.name()));
}

static void CheckOutputVarStatus(const paddle::framework::Variable &src_var,
                                 const Tensor &dst_tensor) {
  auto name = dst_tensor.name();
  PADDLE_ENFORCE_EQ(dst_tensor.defined(),
                    true,
                    paddle::platform::errors::InvalidArgument(
                        "dst_tensor `%s` shall be defined.", name));

  if (dst_tensor.is_dense_tensor()) {
    auto &src_tensor = src_var.Get<phi::DenseTensor>();
    PADDLE_ENFORCE_EQ(phi::DenseTensor::classof(&src_tensor),
                      true,
                      paddle::platform::errors::InvalidArgument(
                          "The output tensor %s get from "
                          "RunProgram(Grad)Op's internal scope holds "
                          "wrong type. Expect type is DenseTensor",
                          name));
    PADDLE_ENFORCE_EQ(src_tensor.IsInitialized(),
                      true,
                      paddle::platform::errors::InvalidArgument(
                          "The tensor in output tensor %s get from "
                          "RunProgram(Grad)Op's internal "
                          "scope is not initialized.",
                          name));
  } else if (dst_tensor.is_selected_rows()) {
    auto &src_tensor = src_var.Get<phi::SelectedRows>();
    PADDLE_ENFORCE_EQ(phi::SelectedRows::classof(&src_tensor),
                      true,
                      paddle::platform::errors::InvalidArgument(
                          "The output tensodfr %s get from "
                          "RunProgram(Grad)Op's internal scope holds "
                          "wrong type. Expect type is SelectedRows",
                          name));
    PADDLE_ENFORCE_EQ(src_tensor.initialized(),
                      true,
                      paddle::platform::errors::InvalidArgument(
                          "The tensor in output tensor %s get from "
                          "RunProgram(Grad)Op's "
                          "internal scope is not initialized.",
                          name));

  } else {
    PADDLE_THROW(paddle::platform::errors::InvalidArgument(
        "The RunProgram(Grad)Op only support output "
        "variable of type LoDTensor or SelectedRows",
        name));
  }
}

static void ShareTensorsIntoScope(const std::vector<Tensor> &tensors,
                                  paddle::framework::Scope *scope) {
  for (size_t i = 0; i < tensors.size(); ++i) {
    auto name = tensors[i].name();
    if (name == "Fake_var") {
      continue;
    }
    auto *var = scope->Var(name);
    CheckInputVarStatus(tensors[i]);
    // share tensor
    auto tensor_base = tensors[i].impl();
    if (phi::DenseTensor::classof(tensor_base.get())) {
      auto *dst_tensor = var->GetMutable<phi::DenseTensor>();
      auto t = std::dynamic_pointer_cast<phi::DenseTensor>(tensor_base);
      *dst_tensor = *t;
    } else if (phi::SelectedRows::classof(tensor_base.get())) {
      auto *dst_tensor = var->GetMutable<phi::SelectedRows>();
      auto t = std::dynamic_pointer_cast<phi::SelectedRows>(tensor_base);
      *dst_tensor = *t;
    }
  }
}

static void ShareTensorsFromScope(
    const std::vector<Tensor *> &tensors,
    const paddle::framework::BlockDesc &global_block,
    paddle::framework::Scope *scope) {
  for (size_t i = 0; i < tensors.size(); ++i) {
    // NOTE: In case of setting out_tmp.stop_gradient = True in model code, all
    // parameters before generating out_tmp have no @GRAD, it will raise error
    // because we can't find them in scope. So we skip sharing these vars or
    // var@GRAD if they don't appear in global block.
    auto &name = tensors[i]->name();
    if (name == paddle::framework::kEmptyVarName || name == "Fake_var" ||
        !global_block.HasVar(name)) {
      VLOG(2) << "find tensor name is " << name << ", skip it!";
      continue;
    }
    // NOTE: Here skip not found var is dangerous, if a bug is caused here,
    // the result is grad calculation error, which will be very hidden!
    auto *var = scope->FindVar(name);
    PADDLE_ENFORCE_NOT_NULL(
        var,
        paddle::platform::errors::NotFound("The output tensor %s is not in "
                                           "RunProgram(Grad)Op'"
                                           "s internal scope.",
                                           name));
    CheckOutputVarStatus(*var, *tensors[i]);
    // share tensor
    if (var->IsType<phi::DenseTensor>()) {
      auto &src_tensor = var->Get<phi::DenseTensor>();
      auto *dst_tensor = const_cast<phi::DenseTensor *>(
          dynamic_cast<const phi::DenseTensor *>(tensors[i]->impl().get()));
      VLOG(2) << "share " << name << " from scope";
      *dst_tensor = src_tensor;
    } else if (var->IsType<phi::SelectedRows>()) {
      auto &src_tensor = var->Get<phi::SelectedRows>();
      auto *dst_tensor = const_cast<phi::SelectedRows *>(
          dynamic_cast<const phi::SelectedRows *>(tensors[i]->impl().get()));
      *dst_tensor = src_tensor;
    }
  }
}

static void ShareTensorsFromScopeWithPartialBlock(
    const std::vector<Tensor *> &tensors,
    const paddle::framework::BlockDesc &forward_global_block,
    const paddle::framework::BlockDesc &backward_global_block,
    paddle::framework::Scope *scope) {
  for (size_t i = 0; i < tensors.size(); ++i) {
    auto &name = tensors[i]->name();
    if (name == paddle::framework::kEmptyVarName || name == "Fake_var" ||
        (!forward_global_block.HasVar(name) &&
         !backward_global_block.HasVar(name))) {
      VLOG(2) << "find tensor name is " << name << ", skip it!";
      continue;
    }
    auto *var = scope->FindVar(name);
    PADDLE_ENFORCE_NOT_NULL(
        var,
        paddle::platform::errors::NotFound("The output tensor %s is not in "
                                           "RunProgram(Grad)Op'"
                                           "s internal scope.",
                                           name));
    CheckOutputVarStatus(*var, *tensors[i]);
    // share tensor
    if (var->IsType<phi::DenseTensor>()) {
      auto &src_tensor = var->Get<phi::DenseTensor>();
      auto *dst_tensor = const_cast<phi::DenseTensor *>(
          dynamic_cast<const phi::DenseTensor *>(tensors[i]->impl().get()));
      VLOG(2) << "share " << name << " from scope";
      *dst_tensor = src_tensor;
    } else if (var->IsType<phi::SelectedRows>()) {
      auto &src_tensor = var->Get<phi::SelectedRows>();
      auto *dst_tensor = const_cast<phi::SelectedRows *>(
          dynamic_cast<const phi::SelectedRows *>(tensors[i]->impl().get()));
      *dst_tensor = src_tensor;
    }
  }
}

static void BuildScopeByBlock(
    const paddle::framework::InterpreterCore &interpreter_core,
    const paddle::framework::BlockDesc &block,
    paddle::framework::Scope *scope) {
  for (auto &var_desc : block.AllVars()) {
    auto var_name = var_desc->Name();
    if (var_name == paddle::framework::kEmptyVarName) {
      continue;
    }
    if (!scope->FindLocalVar(var_name)) {
      auto *ptr = scope->Var(var_name);
      InitializeVariable(ptr, var_desc->GetType());
      VLOG(2) << "Initialize Block Variable " << var_name;
    }
  }
  auto &data_transfer_added_vars =
      interpreter_core.GetVariableScope()->DataTransferAddedVars();
  for (size_t i = 0; i < data_transfer_added_vars.size(); i++) {
    auto *ptr = scope->Var(data_transfer_added_vars[i].first);
    InitializeVariable(ptr,
                       static_cast<paddle::framework::proto::VarType::Type>(
                           data_transfer_added_vars[i].second));
    VLOG(2) << "Initialize Transfer Added Variable "
            << data_transfer_added_vars[i].first;
  }
}

static void GcScope(paddle::framework::Scope *scope) {
  std::deque<std::shared_ptr<paddle::memory::Allocation>> *garbages =
      new std::deque<std::shared_ptr<paddle::memory::Allocation>>();

  for (auto &var : scope->LocalVars()) {
    if (var != nullptr) {
      if (var->IsType<phi::DenseTensor>()) {
        garbages->emplace_back(
            var->GetMutable<phi::DenseTensor>()->MoveMemoryHolder());
      }
      if (var->IsType<phi::SelectedRows>()) {
        garbages->emplace_back(var->GetMutable<phi::SelectedRows>()
                                   ->mutable_value()
                                   ->MoveMemoryHolder());
      }
      if (var->IsType<paddle::framework::LoDTensorArray>()) {
        auto *lod_tensor_arr =
            var->GetMutable<paddle::framework::LoDTensorArray>();
        for (auto &t : *lod_tensor_arr) {
          garbages->emplace_back(t.MoveMemoryHolder());
        }
        lod_tensor_arr->clear();
      }
    }
  }
  delete garbages;  // free mem
}

}  // namespace details

inline void RunProgramAPI(
    const std::vector<paddle::Tensor> &x,
    const std::vector<paddle::Tensor> &params,
    std::vector<paddle::Tensor *> &out,                   // NOLINT
    std::vector<paddle::framework::Scope *> &step_scope,  // NOLINT
    std::vector<paddle::Tensor *> &dout,                  // NOLINT
    bool require_any_grad,
    const paddle::framework::AttributeMap &attrs) {
  VLOG(2) << "RunProgramOpKernel Compute";
  // In the original run_program OP, the default value of the is_test
  // attribute is false, we should check if there is is_test parameter
  // in attrs
  auto is_test = false;
  if (attrs.count("is_test")) {
    is_test = PADDLE_GET_CONST(bool, attrs.at("is_test"));
  }
  auto program_id = PADDLE_GET_CONST(int64_t, attrs.at("program_id"));
  auto place = egr::Controller::Instance().GetExpectedPlace();

  // NOTE(chenweihang): In order not to add new variable type, use vector
  // here. Originally, here can use scope directly.
  auto *out_scope_vec = &step_scope;
  PADDLE_ENFORCE_EQ(
      out_scope_vec->size(),
      1,
      paddle::platform::errors::InvalidArgument(
          "The OutScope of RunProgramGradOp should only hold one scope."));

  VLOG(2) << "RunProgramOp use interpretercore to execute program.";

  paddle::framework::Scope *global_inner_scope = out_scope_vec->front();

  VLOG(4) << "global_inner_scope:" << global_inner_scope;

  auto input_names = details::GetTensorsName(x);
  auto output_names = details::GetTensorsName(out);
  auto param_names = details::GetTensorsName(params);
  auto dout_names = details::GetTensorsName(dout);

  if (VLOG_IS_ON(6)) {
    std::stringstream s;
    s << "input_names: ";
    for (auto name : input_names) {
      s << name << " ";
    }
    s << std::endl;
    s << "param_names: ";
    for (auto name : param_names) {
      s << name << " ";
    }
    s << std::endl;
    s << "output_names: ";
    for (auto name : output_names) {
      s << name << " ";
    }
    s << std::endl;
    s << "dout_names: ";
    for (auto name : dout_names) {
      s << name << " ";
    }
    s << std::endl;
    VLOG(6) << s.str();
  }

  auto *forward_global_block = PADDLE_GET_CONST(
      paddle::framework::BlockDesc *, attrs.at("forward_global_block"));
  auto *backward_global_block = PADDLE_GET_CONST(
      paddle::framework::BlockDesc *, attrs.at("backward_global_block"));
  auto *forward_program = forward_global_block->Program();
  auto *backward_program = backward_global_block->Program();

  auto &interpretercore_info_cache =
      paddle::framework::InterpreterCoreInfoCache::Instance();
  std::shared_ptr<paddle::framework::InterpreterCore> interpreter_core =
      nullptr;
  if (!interpretercore_info_cache.Has(program_id, /*is_grad=*/false)) {
    paddle::platform::RecordEvent record_event(
        "create_new_interpretercore",
        paddle::platform::TracerEventType::UserDefined,
        1);
    VLOG(2) << "No interpretercore cahce, so create a new interpretercore "
               "for program: "
            << program_id;
    // Step 1. share input_vars & parameters into scope
    details::ShareTensorsIntoScope(x, global_inner_scope);
    details::ShareTensorsIntoScope(params, global_inner_scope);
    // Step 2. create new interpretercore

<<<<<<< HEAD
    // translator here

    std::unique_ptr<::ir::Program> ir_program;
    if (FLAGS_enable_new_ir_in_executor) {
      auto ir_ctx = ir::IrContext::Instance();
      auto program = std::make_unique<::ir::Program>(ir_ctx);

      std::set<std::string> set_output_names;
      // TODO(phlrain): no end add all the input
      for (auto op_desc : forward_program->Block(0).AllOps()) {
        for (const auto &n : op_desc->Outputs()) {
          const auto &input_var_names = n.second;
          for (const auto &var_name : input_var_names) {
            set_output_names.insert(var_name);
          }
        }
      }

      // add fetch with place op to program
      auto feed_x_name = details::GetTensorsName(x);
      for (auto &name : feed_x_name) {
        auto op_desc = forward_global_block->PrependOp();
        op_desc->SetType("feed_with_place");
        op_desc->SetAttr("index", 0);
        op_desc->SetAttr("dtype", 0);
        op_desc->SetAttr("place", 0);
        op_desc->SetAttr("name", name);
        op_desc->SetOutput("out", {name});
      }

      std::set<std::string> set_parameter_names;
      // TODO(phlrain): no need add all the input
      for (auto op_desc : backward_program->Block(0).AllOps()) {
        for (const auto &n : op_desc->Inputs()) {
          const auto &input_var_names = n.second;
          for (const auto &var_name : input_var_names) {
            set_parameter_names.insert(var_name);
          }
        }
      }

      for (auto &t : output_names) {
        set_parameter_names.insert(t);
      }

      for (auto &name : set_parameter_names) {
        if (!set_output_names.count(name)) {
          continue;
        }

        auto op_desc = forward_global_block->AppendOp();
        op_desc->SetType("shaddow_output");
        op_desc->SetAttr("name", name);
        op_desc->SetInput("x", {name});
        op_desc->SetOutput("out", {"@EMPTY@"});
      }

      forward_program = forward_global_block->Program();
      paddle::translator::ProgramTranslator program_translator(forward_program,
                                                               program.get());

      program_translator.Translate();

      ir_program.reset(
          paddle::dialect::PdOpLowerToKernelPass(program.get()).release());
    }

    interpreter_core = paddle::framework::CreateInterpreterCoreInfoToCache(
        *forward_program,
        place,
        /*is_grad=*/false,
        program_id,
        global_inner_scope,
        std::move(ir_program));
=======
    if (FLAGS_enable_new_ir_in_executor) {
      // build new ir program
      auto ir_program = paddle::framework::ConstructFowardIrProgram(
          forward_global_block, backward_global_block, output_names, x);
      interpreter_core =
          paddle::framework::CreateNewIRInterpreterCoreInfoToCache(
              std::move(ir_program),
              place,
              /*is_grad=*/false,
              program_id,
              global_inner_scope);
    } else {
      interpreter_core =
          paddle::framework::CreateProgramInterpreterCoreInfoToCache(
              *forward_program,
              place,
              /*is_grad=*/false,
              program_id,
              global_inner_scope);
    }
>>>>>>> 6093a7ed
    // Step 3. get all eager gc vars
    std::set<std::string> skip_eager_delete_vars =
        paddle::framework::details::ParseSafeEagerDeletionSkipVarsSet(
            *backward_program);

    // all out_vars are skip_eager_var
    skip_eager_delete_vars.insert(output_names.begin(), output_names.end());
    skip_eager_delete_vars.insert(dout_names.begin(), dout_names.end());
    // update interpretercore skip_gc_var
    interpreter_core->SetSkipGcVars(skip_eager_delete_vars);

    std::set<std::string> input_vars;
    input_vars.insert(input_names.begin(), input_names.end());
    interpreter_core->SetJitInputVars(input_vars);

    if (VLOG_IS_ON(6)) {
      std::stringstream s;
      s << "skip_eager_delete_vars: ";
      for (auto name : skip_eager_delete_vars) {
        s << name << " ";
      }
      VLOG(6) << s.str();
    }

    interpretercore_info_cache.UpdateSkipEagerDeleteVars(
        program_id, false, skip_eager_delete_vars);
    VLOG(2) << "Get skip GC vars size is: " << skip_eager_delete_vars.size();
  } else {
    paddle::platform::RecordEvent record_event(
        "get_interpretercore_cahce",
        paddle::platform::TracerEventType::UserDefined,
        1);
    VLOG(2) << "Get interpretercore cahce by program:" << program_id;
    // Step 1. get cache interpretercore
    auto &cached_value =
        interpretercore_info_cache.GetMutable(program_id, /*is_grad=*/false);
    interpreter_core = cached_value.core_;
    // Step 2. update scope for cache interpretercore
    details::ShareTensorsIntoScope(x, global_inner_scope);
    details::ShareTensorsIntoScope(params, global_inner_scope);
    if (interpreter_core->GetVariableScope()->GetMutableScope() !=
        global_inner_scope) {
      details::BuildScopeByBlock(
          *interpreter_core.get(), *forward_global_block, global_inner_scope);
      interpreter_core->reset_scope(global_inner_scope);
    }
  }

  // interpretercore run
  if (forward_global_block->OpSize() > 0) {
    paddle::platform::RecordEvent record_event(
        "interpreter_core_run",
        paddle::platform::TracerEventType::UserDefined,
        1);
    interpreter_core->Run({});
  }

  {
    paddle::platform::RecordEvent record_event(
        "fetch_and_gc", paddle::platform::TracerEventType::UserDefined, 1);
    // Get Output
    details::ShareTensorsFromScopeWithPartialBlock(
        out, *forward_global_block, *backward_global_block, global_inner_scope);
    details::ShareTensorsFromScopeWithPartialBlock(dout,
                                                   *forward_global_block,
                                                   *backward_global_block,
                                                   global_inner_scope);

    VLOG(3) << paddle::framework::GenScopeTreeDebugInfo(out_scope_vec->front());

    if (is_test || !require_any_grad) {
      VLOG(4) << "don't require any grad, set this scope can reused";
      VLOG(4) << "is_test: " << is_test
              << ", require_any_grad: " << require_any_grad;
      global_inner_scope->SetCanReused(true);
      details::GcScope(global_inner_scope);
    } else {
      VLOG(4) << "not test, set this scope can not reused";
      global_inner_scope->SetCanReused(false);
    }
  }

#ifdef PADDLE_WITH_MKLDNN
  if (FLAGS_use_mkldnn) paddle::platform::DontClearMKLDNNCache(place);
#endif
}

inline void RunProgramGradAPI(
    const std::vector<paddle::Tensor> &x UNUSED,
    const std::vector<paddle::Tensor> &params UNUSED,
    const std::vector<paddle::Tensor> &out_grad,
    const std::vector<paddle::framework::Scope *> &step_scope,  // NOLINT
    const paddle::framework::AttributeMap &attrs,
    std::vector<paddle::Tensor *> &x_grad,      // NOLINT
    std::vector<paddle::Tensor *> &params_grad  // NOLINT
) {
  // if all output vars are set to stop_gradient, grad op no need to executed
  if (x_grad.empty() && params_grad.empty()) return;

  auto program_id = PADDLE_GET_CONST(int64_t, attrs.at("program_id"));

  auto *out_scope_vec = &step_scope;
  PADDLE_ENFORCE_EQ(
      out_scope_vec->size(),
      1,
      paddle::platform::errors::InvalidArgument(
          "The OutScope of RunProgramGradOp should only hold one scope."));

  auto place = egr::Controller::Instance().GetExpectedPlace();
  VLOG(2) << "RunProgramGradOp use interpretercore to execute program.";

  paddle::framework::Scope *global_inner_scope = out_scope_vec->front();
  VLOG(4) << "global_inner_scope:" << global_inner_scope;

  auto *forward_global_block = PADDLE_GET_CONST(
      paddle::framework::BlockDesc *, attrs.at("forward_global_block"));
  auto *backward_global_block = PADDLE_GET_CONST(
      paddle::framework::BlockDesc *, attrs.at("backward_global_block"));
  auto *backward_program = backward_global_block->Program();

  auto out_grad_names = details::GetTensorsName(out_grad);
  auto &interpretercore_info_cache =
      paddle::framework::InterpreterCoreInfoCache::Instance();
  std::shared_ptr<paddle::framework::InterpreterCore> interpreter_core =
      nullptr;
  if (!interpretercore_info_cache.Has(program_id, /*is_grad=*/true)) {
    paddle::platform::RecordEvent record_event(
        "create_new_interpretercore",
        paddle::platform::TracerEventType::UserDefined,
        1);
    VLOG(2) << "No interpretercore cahce, so create a new interpretercore";
    details::ShareTensorsIntoScope(out_grad, global_inner_scope);

<<<<<<< HEAD
    std::unique_ptr<::ir::Program> ir_program;
    if (FLAGS_enable_new_ir_in_executor) {
      auto ir_ctx = ir::IrContext::Instance();
      auto program = std::make_unique<::ir::Program>(ir_ctx);

      // add feed kernel
      for (auto &name : out_grad_names) {
        if (name == "@EMPTY@") {
          continue;
        }
        auto op_desc = backward_global_block->PrependOp();
        op_desc->SetType("feed_with_place");
        op_desc->SetAttr("index", 0);
        op_desc->SetAttr("dtype", 0);
        op_desc->SetAttr("place", 0);
        op_desc->SetAttr("name", name);
        op_desc->SetOutput("out", {name});
      }
      auto output_names = details::GetTensorsName(x_grad);
      auto param_grad_names = details::GetTensorsName(params_grad);
      for (auto &t : output_names) {
        param_grad_names.push_back(t);
      }
      for (auto &name : param_grad_names) {
        if (name == "@EMPTY@") {
          continue;
        }
        auto op_desc = backward_global_block->AppendOp();
        op_desc->SetType("shaddow_output");
        op_desc->SetAttr("name", name);
        op_desc->SetInput("x", {name});
        op_desc->SetOutput("out", {"@EMPTY@"});
      }

      backward_program = backward_global_block->Program();

      paddle::translator::ProgramTranslator program_translator(backward_program,
                                                               program.get());
      program_translator.Translate();

      program->Print(std::cout);
      ir_program.reset(
          paddle::dialect::PdOpLowerToKernelPass(program.get()).release());
      ir_program->Print(std::cout);
    }

    interpreter_core = paddle::framework::CreateInterpreterCoreInfoToCache(
        *backward_program,
        place,
        /*is_grad=*/true,
        program_id,
        global_inner_scope,
        std::move(ir_program));
=======
    if (FLAGS_enable_new_ir_in_executor) {
      auto res = paddle::framework::ConstructBackwardIrProgram(
          backward_global_block, out_grad, x_grad, params_grad);

      interpreter_core =
          paddle::framework::CreateNewIRInterpreterCoreInfoToCache(
              std::move(res),
              place,
              /*is_grad=*/true,
              program_id,
              global_inner_scope);
    } else {
      interpreter_core =
          paddle::framework::CreateProgramInterpreterCoreInfoToCache(
              *backward_program,
              place,
              /*is_grad=*/true,
              program_id,
              global_inner_scope);
    }
>>>>>>> 6093a7ed

    // share threadpool
    // NOTE(zhiqiu): this only works interpreter_core is executed strictly
    // after the related fwd_interpreter_core.
    if (interpretercore_info_cache.Has(program_id, false)) {
      auto fwd_interpreter_core =
          interpretercore_info_cache.GetMutable(program_id, /*is_grad=*/false)
              .core_;
      interpreter_core->ShareWorkQueueFrom(fwd_interpreter_core);
      VLOG(4) << "Share workqueue from " << fwd_interpreter_core.get() << " to "
              << interpreter_core.get();
    }

    std::vector<std::string> x_grad_names;
    std::vector<std::string> param_grad_names;
    if (!x_grad.empty()) {
      x_grad_names = details::GetTensorsName(x_grad);
    }
    if (!params_grad.empty()) {
      param_grad_names = details::GetTensorsName(params_grad);
    }
    // get all eager gc vars
    std::set<std::string> skip_eager_delete_vars;
    // all out_vars are skip_eager_var
    skip_eager_delete_vars.insert(x_grad_names.begin(), x_grad_names.end());
    // initialize skip gc vars by forward_program and backward_program
    paddle::framework::details::AppendSkipDeletionVars(param_grad_names,
                                                       &skip_eager_delete_vars);
    interpreter_core->SetSkipGcVars(skip_eager_delete_vars);
    interpretercore_info_cache.UpdateSkipEagerDeleteVars(
        program_id, /*is_grad=*/true, skip_eager_delete_vars);
    VLOG(2) << "Get skip GC vars size is: " << skip_eager_delete_vars.size();
  } else {
    paddle::platform::RecordEvent record_event(
        "get_interpretercore_cahce",
        paddle::platform::TracerEventType::UserDefined,
        1);
    VLOG(2) << "Get interpretercore cahce by program:" << program_id;
    auto &cached_value =
        interpretercore_info_cache.GetMutable(program_id, /*is_grad=*/true);
    interpreter_core = cached_value.core_;

    // update scope
    details::ShareTensorsIntoScope(out_grad, global_inner_scope);
    if (interpreter_core->GetVariableScope()->GetMutableScope() !=
        global_inner_scope) {
      details::BuildScopeByBlock(
          *interpreter_core.get(), *backward_global_block, global_inner_scope);
      interpreter_core->reset_scope(global_inner_scope);
    }
  }

  if (backward_global_block->OpSize() > 0) {
    paddle::platform::RecordEvent record_event(
        "interpreter_core_run",
        paddle::platform::TracerEventType::UserDefined,
        1);
    // Debug info: scope info when run end
    VLOG(3) << paddle::framework::GenScopeTreeDebugInfo(out_scope_vec->front());
    interpreter_core->Run({});
  }

  {
    paddle::platform::RecordEvent record_event(
        "fetch_and_gc", paddle::platform::TracerEventType::UserDefined, 1);
    // Step 4. get outputs
    details::ShareTensorsFromScopeWithPartialBlock(x_grad,
                                                   *forward_global_block,
                                                   *backward_global_block,
                                                   global_inner_scope);
    details::ShareTensorsFromScopeWithPartialBlock(params_grad,
                                                   *forward_global_block,
                                                   *backward_global_block,
                                                   global_inner_scope);
    VLOG(4) << "after backward gc all vars";
    global_inner_scope->SetCanReused(true);
    details::GcScope(global_inner_scope);
  }
}

class GradNodeRunProgram : public egr::GradNodeBase {
 public:
  GradNodeRunProgram(size_t bwd_in_slot_num, size_t bwd_out_slot_num)
      : egr::GradNodeBase(bwd_in_slot_num, bwd_out_slot_num) {}

  ~GradNodeRunProgram() {
    if (!executed_) {
      auto *out_scope_vec = &step_scope_;
      VLOG(4) << "~GradNodeRunProgram";
      // Normally out_scope_vec.size() == 1. for safty, we add for-loop here.
      for (size_t i = 0; i < out_scope_vec->size(); ++i) {
        paddle::framework::Scope *global_inner_scope = out_scope_vec->at(i);
        global_inner_scope->SetCanReused(true);
        details::GcScope(global_inner_scope);
        VLOG(4) << "global_inner_scope SetCanReused";
      }
    }
  }
  // Functor: perform backward computations
  virtual paddle::small_vector<std::vector<paddle::Tensor>,
                               egr::kSlotSmallVectorSize>
  operator()(paddle::small_vector<std::vector<paddle::Tensor>,
                                  egr::kSlotSmallVectorSize> &grads,  // NOLINT
             bool create_graph UNUSED,
             bool is_new_grad UNUSED) override {
    VLOG(3) << "Running Eager Backward Node: GradNodeRunProgram";
    paddle::small_vector<std::vector<paddle::Tensor>, egr::kSlotSmallVectorSize>
        hooked_grads = GradNodeRunProgram::ApplyGradientHooks(grads);
    PADDLE_ENFORCE_EQ(hooked_grads.size(),
                      1,
                      paddle::platform::errors::InvalidArgument(
                          "The hooked_grads.size() of RunProgramGradOp should "
                          "be equal to 1."));

    std::vector<paddle::Tensor> x_grad;
    std::vector<paddle::Tensor> params_grad;
    std::vector<paddle::Tensor *> x_grad_ptr;
    std::vector<paddle::Tensor *> params_grad_ptr;
    {
      paddle::platform::RecordEvent record_event(
          "construct_grad_tensor",
          paddle::platform::TracerEventType::UserDefined,
          1);

      egr::EagerUtils::FillZeroForEmptyOptionalGradInput(&hooked_grads[0],
                                                         this->InputMeta()[0]);
      VLOG(3) << "hooked_grads[0].size() : " << hooked_grads[0].size();
      ConstructXGradTensors(x_, &x_grad);
      ConstructParamGradTensors(params_, &params_grad);
      for (auto &i : x_grad) {
        x_grad_ptr.emplace_back(&i);
      }
      for (auto &i : params_grad) {
        if (i.defined()) {
          params_grad_ptr.emplace_back(&i);
        }
      }
    }

    auto out_grad_names =
        PADDLE_GET_CONST(std::vector<std::string>, attrs_.at("out_grad_names"));
    PADDLE_ENFORCE_EQ(hooked_grads[0].size(),
                      out_grad_names.size(),
                      paddle::platform::errors::InvalidArgument(
                          "The hooked_grads[0].size() and "
                          "out_grad_names.size() should be equal."));
    for (size_t i = 0; i < out_grad_names.size(); ++i) {
      hooked_grads[0][i].set_name(out_grad_names[i]);
    }
    RunProgramGradAPI(x_,
                      params_,
                      hooked_grads[0],
                      step_scope_,
                      attrs_,
                      x_grad_ptr,
                      params_grad_ptr);
    VLOG(3) << "End Eager Backward Node: GradNodeRunProgram";

    executed_ = true;
    return {x_grad, params_grad};
  }

  void ClearTensorWrappers() override { VLOG(6) << "Do nothing here now"; }

  // SetAttrMap
  void SetAttrMap(const paddle::framework::AttributeMap &attrs) {
    attrs_ = attrs;
  }

  void SetFwdX(const std::vector<paddle::Tensor> &tensors) { x_ = tensors; }

  void SetFwdParams(const std::vector<paddle::Tensor> &tensors) {
    params_ = tensors;
  }

  void SetStepScope(const std::vector<paddle::framework::Scope *> &scopes) {
    step_scope_ = scopes;
  }

 protected:
  void ConstructXGradTensors(const std::vector<paddle::Tensor> &x,
                             std::vector<paddle::Tensor> *x_grad) {
    auto x_grad_names =
        PADDLE_GET_CONST(std::vector<std::string>, attrs_.at("x_grad_names"));
    PADDLE_ENFORCE_EQ(
        x.size(),
        x_grad_names.size(),
        paddle::platform::errors::InvalidArgument(
            "The x.size() and x_grad_names.size() should be equal. "
            "But received x.size() = %d, x_grad_names.size() = %d",
            x.size(),
            x_grad_names.size()));

    // TODO(dev): Need an elegant way to determine inforamtion of grad_tensor,
    // such as: name, tensor type(DenseTensor or SelectedRows).
    for (size_t i = 0; i < x.size(); i++) {
      if (x[i].is_dense_tensor()) {
        x_grad->emplace_back(std::make_shared<phi::DenseTensor>());
      } else if (x[i].is_selected_rows()) {
        x_grad->emplace_back(std::make_shared<phi::SelectedRows>());
      }
      x_grad->back().set_name(x_grad_names[i]);
    }
  }

  void ConstructParamGradTensors(const std::vector<paddle::Tensor> &params,
                                 std::vector<paddle::Tensor> *param_grads) {
    auto param_grad_names = PADDLE_GET_CONST(std::vector<std::string>,
                                             attrs_.at("param_grad_names"));
    PADDLE_ENFORCE_EQ(params.size(),
                      param_grad_names.size(),
                      paddle::platform::errors::InvalidArgument(
                          "The param.size() and "
                          "param_grad_names.size() should be equal."));

    for (size_t i = 0; i < params.size(); ++i) {
      auto &p = params[i];
      auto &p_grad = egr::EagerUtils::unsafe_autograd_meta(p)->Grad();
      // In eager mode, the number of param_grad should be the same as
      // param, so here an empty Tensor is added for the param with
      // stop_gradient=True
      if (!p_grad.defined()) {
        param_grads->emplace_back();
      } else if (p_grad.is_dense_tensor()) {
        param_grads->emplace_back(std::make_shared<phi::DenseTensor>());
      } else if (p_grad.is_selected_rows()) {
        param_grads->emplace_back(std::make_shared<phi::SelectedRows>());
      }
      param_grads->back().set_name(param_grad_names[i]);
    }
  }

  std::shared_ptr<GradNodeBase> Copy() const override {
    auto copied_node =
        std::shared_ptr<GradNodeRunProgram>(new GradNodeRunProgram(*this));
    return copied_node;
  }

 private:
  // TensorWrappers
  std::vector<paddle::Tensor> x_;
  std::vector<paddle::Tensor> params_;
  std::vector<paddle::framework::Scope *> step_scope_;

  // Attribute Map
  paddle::framework::AttributeMap attrs_;

  bool executed_{false};
};<|MERGE_RESOLUTION|>--- conflicted
+++ resolved
@@ -372,82 +372,6 @@
     details::ShareTensorsIntoScope(params, global_inner_scope);
     // Step 2. create new interpretercore
 
-<<<<<<< HEAD
-    // translator here
-
-    std::unique_ptr<::ir::Program> ir_program;
-    if (FLAGS_enable_new_ir_in_executor) {
-      auto ir_ctx = ir::IrContext::Instance();
-      auto program = std::make_unique<::ir::Program>(ir_ctx);
-
-      std::set<std::string> set_output_names;
-      // TODO(phlrain): no end add all the input
-      for (auto op_desc : forward_program->Block(0).AllOps()) {
-        for (const auto &n : op_desc->Outputs()) {
-          const auto &input_var_names = n.second;
-          for (const auto &var_name : input_var_names) {
-            set_output_names.insert(var_name);
-          }
-        }
-      }
-
-      // add fetch with place op to program
-      auto feed_x_name = details::GetTensorsName(x);
-      for (auto &name : feed_x_name) {
-        auto op_desc = forward_global_block->PrependOp();
-        op_desc->SetType("feed_with_place");
-        op_desc->SetAttr("index", 0);
-        op_desc->SetAttr("dtype", 0);
-        op_desc->SetAttr("place", 0);
-        op_desc->SetAttr("name", name);
-        op_desc->SetOutput("out", {name});
-      }
-
-      std::set<std::string> set_parameter_names;
-      // TODO(phlrain): no need add all the input
-      for (auto op_desc : backward_program->Block(0).AllOps()) {
-        for (const auto &n : op_desc->Inputs()) {
-          const auto &input_var_names = n.second;
-          for (const auto &var_name : input_var_names) {
-            set_parameter_names.insert(var_name);
-          }
-        }
-      }
-
-      for (auto &t : output_names) {
-        set_parameter_names.insert(t);
-      }
-
-      for (auto &name : set_parameter_names) {
-        if (!set_output_names.count(name)) {
-          continue;
-        }
-
-        auto op_desc = forward_global_block->AppendOp();
-        op_desc->SetType("shaddow_output");
-        op_desc->SetAttr("name", name);
-        op_desc->SetInput("x", {name});
-        op_desc->SetOutput("out", {"@EMPTY@"});
-      }
-
-      forward_program = forward_global_block->Program();
-      paddle::translator::ProgramTranslator program_translator(forward_program,
-                                                               program.get());
-
-      program_translator.Translate();
-
-      ir_program.reset(
-          paddle::dialect::PdOpLowerToKernelPass(program.get()).release());
-    }
-
-    interpreter_core = paddle::framework::CreateInterpreterCoreInfoToCache(
-        *forward_program,
-        place,
-        /*is_grad=*/false,
-        program_id,
-        global_inner_scope,
-        std::move(ir_program));
-=======
     if (FLAGS_enable_new_ir_in_executor) {
       // build new ir program
       auto ir_program = paddle::framework::ConstructFowardIrProgram(
@@ -468,7 +392,6 @@
               program_id,
               global_inner_scope);
     }
->>>>>>> 6093a7ed
     // Step 3. get all eager gc vars
     std::set<std::string> skip_eager_delete_vars =
         paddle::framework::details::ParseSafeEagerDeletionSkipVarsSet(
@@ -602,61 +525,6 @@
     VLOG(2) << "No interpretercore cahce, so create a new interpretercore";
     details::ShareTensorsIntoScope(out_grad, global_inner_scope);
 
-<<<<<<< HEAD
-    std::unique_ptr<::ir::Program> ir_program;
-    if (FLAGS_enable_new_ir_in_executor) {
-      auto ir_ctx = ir::IrContext::Instance();
-      auto program = std::make_unique<::ir::Program>(ir_ctx);
-
-      // add feed kernel
-      for (auto &name : out_grad_names) {
-        if (name == "@EMPTY@") {
-          continue;
-        }
-        auto op_desc = backward_global_block->PrependOp();
-        op_desc->SetType("feed_with_place");
-        op_desc->SetAttr("index", 0);
-        op_desc->SetAttr("dtype", 0);
-        op_desc->SetAttr("place", 0);
-        op_desc->SetAttr("name", name);
-        op_desc->SetOutput("out", {name});
-      }
-      auto output_names = details::GetTensorsName(x_grad);
-      auto param_grad_names = details::GetTensorsName(params_grad);
-      for (auto &t : output_names) {
-        param_grad_names.push_back(t);
-      }
-      for (auto &name : param_grad_names) {
-        if (name == "@EMPTY@") {
-          continue;
-        }
-        auto op_desc = backward_global_block->AppendOp();
-        op_desc->SetType("shaddow_output");
-        op_desc->SetAttr("name", name);
-        op_desc->SetInput("x", {name});
-        op_desc->SetOutput("out", {"@EMPTY@"});
-      }
-
-      backward_program = backward_global_block->Program();
-
-      paddle::translator::ProgramTranslator program_translator(backward_program,
-                                                               program.get());
-      program_translator.Translate();
-
-      program->Print(std::cout);
-      ir_program.reset(
-          paddle::dialect::PdOpLowerToKernelPass(program.get()).release());
-      ir_program->Print(std::cout);
-    }
-
-    interpreter_core = paddle::framework::CreateInterpreterCoreInfoToCache(
-        *backward_program,
-        place,
-        /*is_grad=*/true,
-        program_id,
-        global_inner_scope,
-        std::move(ir_program));
-=======
     if (FLAGS_enable_new_ir_in_executor) {
       auto res = paddle::framework::ConstructBackwardIrProgram(
           backward_global_block, out_grad, x_grad, params_grad);
@@ -677,7 +545,6 @@
               program_id,
               global_inner_scope);
     }
->>>>>>> 6093a7ed
 
     // share threadpool
     // NOTE(zhiqiu): this only works interpreter_core is executed strictly
