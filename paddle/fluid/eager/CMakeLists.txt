set(eager_deps
    phi
    hook_utils
    utils
    global_utils
    backward
    tracer
    layer
    autograd_meta
    eager_nan_inf_utils
    grad_node_info
    grad_tensor_holder
    custom_operator_node)

if(NOT (NOT WITH_PYTHON AND ON_INFER))
  set(eager_deps ${eager_deps} accumulation_node prim_utils)
endif()

set(fluid_deps
    tracer
    layer
    proto_desc
    operator
    op_registry
    variable_helper
    memcpy)
set(generated_deps final_dygraph_function final_dygraph_node dygraph_function
                   dygraph_node)

if(NOT ((NOT WITH_PYTHON) AND ON_INFER))
  message("Performing Eager Dygraph Auto Code Generation")
  add_subdirectory(auto_code_generator)
endif()

add_subdirectory(api)
add_subdirectory(custom_operator)
if(NOT ((NOT WITH_PYTHON) AND ON_INFER))
  add_subdirectory(accumulation)
  add_subdirectory(pylayer)
  cc_library(
    grad_tensor_holder
    SRCS grad_tensor_holder.cc
    DEPS grad_node_info gradient_accumulator)
  add_dependencies(grad_tensor_holder eager_codegen)
  cc_library(
    backward
    SRCS backward.cc
    DEPS grad_tensor_holder utils autograd_meta grad_node_info phi)
endif()

cc_library(
  eager_nan_inf_utils
  SRCS nan_inf_utils.cc
  DEPS phi nan_inf_utils enforce)
cc_library(
  grad_node_info
  SRCS grad_node_info.cc
  DEPS phi)

cc_library(
  autograd_meta
  SRCS autograd_meta.cc
  DEPS phi)
cc_library(
  utils
  SRCS utils.cc
  DEPS phi
       global_utils
       layer
       proto_desc
       operator
       op_registry
       variable_helper
       memcpy
       generated_op
       autograd_meta
       hook_utils)
<<<<<<< HEAD

=======
# FIXME(Aurelius84): It seems utils library is depended in cycle, but
# CMake only find it twice to deal cycle depend problem. If it is still
# not found, ld error will be raised.
>>>>>>> 19cddc37
set_target_properties(utils PROPERTIES LINK_INTERFACE_MULTIPLICITY 3)<|MERGE_RESOLUTION|>--- conflicted
+++ resolved
@@ -75,11 +75,8 @@
        generated_op
        autograd_meta
        hook_utils)
-<<<<<<< HEAD
 
-=======
 # FIXME(Aurelius84): It seems utils library is depended in cycle, but
 # CMake only find it twice to deal cycle depend problem. If it is still
 # not found, ld error will be raised.
->>>>>>> 19cddc37
 set_target_properties(utils PROPERTIES LINK_INTERFACE_MULTIPLICITY 3)