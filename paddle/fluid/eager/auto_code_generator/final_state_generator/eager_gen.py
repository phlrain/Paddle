# Copyright (c) 2022 PaddlePaddle Authors. All Rights Reserved.
#
# Licensed under the Apache License, Version 2.0 (the "License");
# you may not use this file except in compliance with the License.
# You may obtain a copy of the License at
#
#     http://www.apache.org/licenses/LICENSE-2.0
#
# Unless required by applicable law or agreed to in writing, software
# distributed under the License is distributed on an "AS IS" BASIS,
# WITHOUT WARRANTIES OR CONDITIONS OF ANY KIND, either express or implied.
# See the License for the specific language governing permissions and
# limitations under the License.

import yaml
import re
import argparse
import os
import logging
from codegen_utils import core_ops_returns_info, core_ops_args_info, core_ops_args_type_info
from codegen_utils import yaml_types_mapping
from codegen_utils import ReadFwdFile, ReadBwdFile
from codegen_utils import FindGradName, FindForwardName, GetSavedName, GetGradNodeName
from codegen_utils import IsPlainTensorType, IsVectorTensorType
from codegen_utils import GetConstReference, RemoveConstAndReference
from codegen_utils import GetDygraphForwardFunctionName, GetIntermediateAPIFunctionName
from codegen_utils import GetAutoGradMetaName, GetAutoGradMetaVectorName
from codegen_utils import RemoveSpecialSymbolsInName, RecoverBaseNameOfInplaceFunction
from codegen_utils import GetInplacedFunctionName
from codegen_utils import ParseYamlArgs, ParseYamlReturns, ParseYamlForwardFromBackward
from codegen_utils import ParseYamlForward, ParseYamlBackward
from codegen_utils import ParseYamlInplaceInfo
from codegen_utils import FunctionGeneratorBase, GeneratorBase
from codegen_utils import ops_to_fill_zero_for_empty_grads
from codegen_utils import AssertMessage, GetIndent

# Note: assign is a inplace api when parameter(output) isn't none,
# so we should check parameter(output) with rule of inplace.
# But because there is no check in old dygraph mode, in order to
# keeping the code compatible, here we also skip inplace check in new dygraph temporarily,
# and this will be fixed in the futrue.
inplace_check_blacklist = set(["assign_out_"])

# Black Ops list that's NO NEED to apply code generation
black_ops_list = [
    "conv2d", "conv2d_grad", "conv2d_grad_grad", "add_n", "add_n_grad"
]


###########
## Utils ##
###########
def ParseArguments():
    parser = argparse.ArgumentParser(
        description='Eager Code Generator Args Parser')
    parser.add_argument('--nodes_h_path', type=str)
    parser.add_argument('--nodes_cc_path', type=str)
    parser.add_argument('--forwards_h_path', type=str)
    parser.add_argument('--forwards_cc_path', type=str)
    parser.add_argument('--api_yaml_path', type=str)
    parser.add_argument('--backward_yaml_path', type=str)

    args = parser.parse_args()
    return args


########################
## Code Gen Templates ##
########################
SET_PLAIN_TENSOR_WRAPPER_TEMPLATE = \
"""  void SetTensorWrapper{}(const paddle::experimental::Tensor& {}) {{
    {} = egr::TensorWrapper({}, {});
  }}
"""

SET_VECTOR_TENSOR_WRAPPER_TEMPLATE = \
"""  void SetTensorWrapper{}(const std::vector<paddle::experimental::Tensor>& {}) {{
    for(const auto& eager_tensor : {}) {{
      {}.emplace_back(egr::TensorWrapper(eager_tensor, {}));
    }};
  }}
"""

PLAIN_TENSOR_MEMBER_TEMPLATE = \
"""  egr::TensorWrapper {};
"""

VECTOR_TENSOR_MEMBER_TEMPLATE = \
"""  std::vector<egr::TensorWrapper> {};
"""

CLEAR_TENSOR_WRAPPER_TEMPLATE = \
"""    {}.clear();
"""

CLEAR_VECTOR_TENSOR_WRAPPERS_TEMPLATE = \
"""    for (auto& tw : {}) {{
      tw.clear();
    }}
"""

SET_ATTR_METHOD_TEMPLATE = \
"""  void SetAttribute{}({} {}) {{
    {} = {};
  }}
"""

ATTRIBUTE_MEMBER_WITH_DEFAULT_TEMPLATE = \
"""  {} {} = {};
"""

ATTRIBUTE_MEMBER_TEMPLATE = \
"""  {} {};
"""

NODE_DECLARATION_TEMPLATE = \
"""
class {} : public egr::GradNodeBase {{
 public:
  {}() : egr::GradNodeBase() {{}}
  {}(size_t bwd_in_slot_num, size_t bwd_out_slot_num) :
      egr::GradNodeBase(bwd_in_slot_num, bwd_out_slot_num) {{}}
  ~{}() override = default;

  virtual paddle::small_vector<std::vector<paddle::experimental::Tensor>, egr::kSlotSmallVectorSize> operator()(
      paddle::small_vector<std::vector<paddle::experimental::Tensor>, egr::kSlotSmallVectorSize>& grads, bool create_graph = false, bool is_new_grad = false) override;
  std::string name() override {{ return \"{}\"; }}

  void ClearTensorWrappers() override {{
{}
    SetIsTensorWrappersCleared(true);
  }}

  std::shared_ptr<GradNodeBase> Copy() const override {{
    auto copied_node = std::shared_ptr<{}>(new {}(*this));
    return copied_node;
  }}

  // SetTensorWrapperX, SetTensorWrapperY, ...
{}
  // SetAttributes
{}
 private:
  // TensorWrappers
{}
  // Attributes
{}}};
"""

GRAD_FUNCTION_TEMPLATE = \
"""
paddle::small_vector<std::vector<paddle::experimental::Tensor>, egr::kSlotSmallVectorSize> {}::operator()(paddle::small_vector<std::vector<paddle::experimental::Tensor>, egr::kSlotSmallVectorSize>& grads, bool create_graph, bool is_new_grad) {{
  // Fill Zero For GradIn Tensors
{}
  // Apply Gradient Hooks
  auto hooked_grads = ApplyGradientHooks(grads);

  // Collect GradIn Tensors, Attrs and Recovered TensorWrappers
{}
  // Prepare Grad function call
{}
  // Runtime check if we need next grad
{}
  // Inplace Check
{}
  // Inplace Strategy
{}
  // Call grad_api function
  VLOG(3) << \"Final State Running: {}\";
{}
  // Check NaN and Inf id needed
{}
  // Get GradOut autograd_meta
{}
  // Create Grad Node
{}
  // Return
{}
}}
"""

FORWARD_FUNCTION_TEMPLATE = \
"""
{} {}({}) {{
  // Dygraph Record Event
{}
  // AMP Logic
{}
  // Get Input AutoGradMeta
{}
  // Forward API Call
  VLOG(3) << \"Final State Running: \" << \"{}\";
{}
  // Check NaN and Inf if needed
{}
  // Get Outputs
{}
  // Get Output AutoGradMeta
{}
  bool trace_backward = egr::Controller::Instance().HasGrad();
  bool require_any_grad = egr::EagerUtils::ComputeRequireGrad({});

  // Check Inplace if needed
{}{}
  // Node Creation
{}
  // Returns
  return {};
}}
"""


FORWARD_ONLY_FUNCTION_TEMPLATE = \
"""
{} {}({}) {{
  // Dygraph Record Event
{}
  // AMP Logic
{}

  // Forward API Call
  VLOG(3) << \"Final State Running: \" << \"{}\";
{}
  // Get Outputs
{}

  // Returns
  return {};
}}
"""

FORWARD_BODY_TEMPLATE = \
"""  if(require_any_grad) {{
{}
    egr::EagerUtils::PassStopGradient({});

    // Node Construction
{}
    // SetAttributes if needed
{}
    // Set TensorWrappers for Forward Inputs if needed
{}
    // SetGradOutMeta & SetEdges
{}
    // SetOutRank & SetHistory & SetGradInMeta & RetainGrad
{}
{}
{}
{}
    // Set TensorWrappers for Forward Outputs if needed
{}
  }}
"""

HIHGER_ORDER_DERIVATIVE_VALUE_TEMPLATE = \
"""  if(trace_backward) {{
{}
    // Node Construction
{}
    // SetAttributes if needed
{}
    // Set TensorWrappers for Forward Inputs if needed
{}
    // SetGradOutMeta & SetEdges
{}
    // SetOutRank & SetHistory & SetGradInMeta & RetainGrad
{}
{}
{}
{}
    // Set TensorWrappers for Forward Outputs if needed
{}
  }}
"""

NAMESPACE_WRAPPER_TEMPLATE = \
"""
namespace {} {{
    {}
}}
"""

NODE_CC_FILE_TEMPLATE = \
"""
#include "glog/logging.h"
#include "paddle/phi/api/all.h"
#include "paddle/phi/api/backward/backward_api.h"
#include "paddle/phi/api/backward/sparse_bw_api.h"
#include "paddle/fluid/imperative/tracer.h"
#include "paddle/fluid/framework/op_registry.h"
#include "paddle/fluid/platform/profiler/event_tracing.h"
#include "paddle/fluid/eager/utils.h"
#include "paddle/fluid/eager/api/utils/global_utils.h"
#include "paddle/fluid/eager/api/generated/eager_generated/backwards/nodes.h"
#include "paddle/fluid/eager/to_static/run_program_op_node.h"
#include "paddle/fluid/eager/nan_inf_utils.h"

#include "paddle/phi/api/include/sparse_api.h"
#include "paddle/fluid/eager/api/manual/eager_manual/nodes/nodes.h"
DECLARE_bool(check_nan_inf);
{}
"""

NODE_H_FILE_TEMPLATE = \
"""
#pragma once
#include "paddle/fluid/eager/tensor_wrapper.h"
#include "paddle/fluid/eager/grad_node_info.h"
#include "paddle/fluid/eager/api/manual/eager_manual/nodes/nodes.h"

{}
"""

FORWARD_CC_FILE_TEMPLATE = \
"""
#include "paddle/phi/api/lib/dygraph_api.h"
#include "paddle/fluid/eager/api/generated/eager_generated/forwards/dygraph_functions.h"
#include "paddle/fluid/eager/api/generated/eager_generated/backwards/nodes.h"

#include "paddle/phi/api/include/strings_api.h"
#include "paddle/phi/api/include/sparse_api.h"
#include "paddle/fluid/eager/api/utils/global_utils.h"
#include "paddle/fluid/platform/profiler/event_tracing.h"
#include "paddle/fluid/eager/amp_utils.h"
#include "paddle/fluid/eager/eager_amp_auto_cast.h"
#include "paddle/phi/backends/gpu/gpu_info.h"
#include "paddle/fluid/eager/nan_inf_utils.h"
#include "paddle/fluid/eager/api/manual/eager_manual/dygraph_forward_api.h"
DECLARE_bool(check_nan_inf);
{}
{}
"""

FORWARD_H_FILE_TEMPLATE = \
"""
#pragma once
#include "glog/logging.h"
#include "paddle/fluid/eager/autograd_meta.h"
#include "paddle/phi/api/all.h"
#include "paddle/fluid/eager/utils.h"
#include "paddle/fluid/framework/op_registry.h"
#include "paddle/fluid/eager/to_static/run_program_op_func.h"
#include "paddle/fluid/eager/api/manual/eager_manual/dygraph_forward_api.h"

using CPUPlace = phi::CPUPlace;
{}
{}
"""

CORE_OPS_INFO_TEMPLATE = \
"""
std::unordered_map<std::string, std::vector<std::string>> core_ops_final_state_args_info = {{
    {}
}};
std::unordered_map<std::string, std::vector<std::string>> core_ops_final_state_args_type_info = {{
    {}
}};
std::unordered_map<std::string, std::vector<std::string>> core_ops_final_state_returns_info = {{
    {}
}};

"""

CORE_OPS_DECLARATION_TEMPLATE = \
"""
extern std::unordered_map<std::string, std::vector<std::string>> core_ops_final_state_args_info;
extern std::unordered_map<std::string, std::vector<std::string>> core_ops_final_state_args_type_info;
extern std::unordered_map<std::string, std::vector<std::string>> core_ops_final_state_returns_info;

"""

CHECK_INPLACE_TEMPLATE = \
"""
  egr::EagerUtils::CheckInplace({}, {}, require_any_grad);
"""

BUMP_INPLACE_VERSION_TEMPLATE = \
"""
  // Bump Inplace Version
  {}.bump_inplace_version();
  VLOG(3) << \"Tensor(\" << {}.name() << \") uses Inplace Strategy.\";
"""

AMP_LOGIC_TEMPLATE = \
"""  if (egr::Controller::Instance().GetAMPLevel() != paddle::imperative::AmpLevel::O0) {{
    VLOG(5) << "Check and Prepare For AMP";
    {}
    paddle::small_vector<std::vector<paddle::experimental::Tensor>, egr::kSlotSmallVectorSize> amp_tensors_vector = {};
    {}
    {}
    {}
    {{
      paddle::imperative::AutoCastGuard guard(egr::Controller::Instance().GetCurrentTracer(), paddle::imperative::AmpLevel::O0);
      {}
    }}
  }}
"""

CREATE_PLAIN_OPTIONAL_TENSOR_TEMPLATE = \
"""
  paddle::optional<paddle::experimental::Tensor> {}_optional;
  if({}.initialized()) {}_optional = paddle::make_optional<paddle::experimental::Tensor>({});
"""

CREATE_RECOVER_OPTIONAL_TENSOR_TEMPLATE = \
"""
  paddle::optional<paddle::experimental::Tensor> {}_optional;
  if( {}.impl() ) {}_optional = paddle::make_optional<paddle::experimental::Tensor>({});
"""

CREATE_RECOVER_OPTIONAL_VECTOR_TENSOR_TEMPLATE = \
"""
  paddle::optional<std::vector<paddle::experimental::Tensor>> {}_optional;
  if( !{}.empty() ) {}_optional = paddle::make_optional<std::vector<paddle::experimental::Tensor>>({});
"""

CHECK_BACKWARD_INPLACE_TEMPLATE = \
"""
  bool can_be_inplaced = false;
  if ({}.initialized()) {{
    VLOG(10) << {}.name() << "({}) use_count: " << {}.impl().use_count();
    if ({}.impl().use_count() == 1 || ({}.impl().use_count() == 2 && {}.impl().get() == {}.impl().get())) {{
      can_be_inplaced = true;
    }}
  }}"""

CHECK_NAN_AND_INF_TEMPLATE = \
"""  if (FLAGS_check_nan_inf) {{ egr::CheckTensorHasNanOrInf("{}", {}); }}
"""

<<<<<<< HEAD
# This list contains ops that do not need to generate amp logic
# All optimizer ops in this list
no_amp_list = [
    'adam_', 'adam', 'adamw_', 'adamw', 'average_accumulates',
    'average_accumulates_', 'decayed_adagrad_', 'decayed_adagrad',
    'dgc_momentum_', 'dgc_momentum', 'distributed_fused_lamb_',
    'distributed_fused_lamb', 'dpsgd_', 'dpsgd', 'ftrl_', 'ftrl', 'lamb_',
    'lamb', 'lars_momentum_', 'lars_momentum', 'merged_adam_', 'merged_adam',
    'merged_momentum_', 'merged_momentum', 'momentum_', 'momentum',
    'proximal_adagrad_', 'proximal_adagrad', 'proximal_gd_', 'proximal_gd',
    'rmsprop_', 'rmsprop', 'sgd_', 'sgd', 'lamb_', 'lamb', 'assign_value_',
    'sparse_momentum_', 'sparse_momentum', 'full_', 'increment_'
]

=======
>>>>>>> e31a0a50
inplace_optional_out_type_map = {
    "Tensor":
    "paddle::optional<paddle::experimental::Tensor>&",
    "std::vector<Tensor>":
    "paddle::optional<std::vector<paddle::experimental::Tensor>>&"
}


#######################
## Generator Helpers ##
#######################
def GenerateCoreOpInfoDeclaration():
    return CORE_OPS_DECLARATION_TEMPLATE


def GenerateCoreOpInfoDefinition():

    op_args_info_list = []
    for op_name, arg_list in core_ops_args_info.items():
        arg_str = ",".join(["\"" + v + "\"" for v in arg_list])
        op_args_info = f"{{ \"{op_name}\", {{ {arg_str} }} }},"
        op_args_info_list.append(op_args_info)

    op_types_info_list = []
    for op_name, type_list in core_ops_args_type_info.items():
        type_str = ",".join(["\"" + v + "\"" for v in type_list])
        op_types_info = f"{{ \"{op_name}\", {{ {type_str} }} }},"
        op_types_info_list.append(op_types_info)

    op_returns_info_list = []
    for op_name, return_list in core_ops_returns_info.items():
        return_str = ",".join(["\"" + v + "\"" for v in return_list])
        return_types_info = f"{{ \"{op_name}\", {{ {return_str} }} }},"
        op_returns_info_list.append(return_types_info)

    op_args_info_str = "\n".join(op_args_info_list)
    op_types_info_str = "\n".join(op_types_info_list)
    op_returns_info_str = "\n".join(op_returns_info_list)

    core_ops_info_definition_str = CORE_OPS_INFO_TEMPLATE.format(
        op_args_info_str, op_types_info_str, op_returns_info_str)

    return core_ops_info_definition_str


#####################
## Generator Class ##
#####################
class DygraphFunctionGeneratorBase(FunctionGeneratorBase):

    def __init__(self, forward_api_contents, grad_api_contents, namespace):
        self.forward_api_contents = forward_api_contents
        # Members from Parent:
        #self.namespace
        #self.forward_api_contents
        #self.forward_api_name
        #self.orig_forward_inputs_list
        #self.orig_forward_attrs_list
        #self.orig_forward_returns_list
        #self.forward_inputs_position_map
        #self.forward_outputs_position_map
        #self.optional_inputs
        #self.no_need_buffers
        #self.intermediate_outputs
        #self.forward_inplace_map
        FunctionGeneratorBase.__init__(self, forward_api_contents, namespace)

        self.grad_api_contents = grad_api_contents

        # Raw Contents
        self.backward_forward_str = ""
        self.backward_api_name = ""

        self.forward_attrs_list = [
        ]  #[ [attr_name, attr_type, default_value, orig_position], ...]
        self.forward_inputs_list = [
        ]  #[ [arg_name, arg_type, orig_position], ...]
        self.forward_returns_list = [
        ]  #[ [ret_name, ret_type, orig_position], ...]

        self.backward_attrs_list = [
        ]  #[ [attr_name, attr_type, default_value, orig_position], ...]
        self.backward_inputs_list = [
        ]  #[ [arg_name, arg_type, orig_position], ...]
        self.backward_returns_list = [
        ]  #[ [ret_name, ret_type, orig_position], ...]

        # SlotNameMatched Backward Data
        self.backward_forward_inputs_map = {
        }  #{ "name" : [type, is_fwd_input, orig_position] ...}
        self.backward_grad_inputs_map = {
        }  #{ "name" : [type, fwd_position, orig_position] ...}
        self.backward_grad_outputs_map = {
        }  #{ "name" : [type, fwd_position, orig_position] ...}

        self.backward_inplace_map = {}  #{name : name, ...}

    def ParseBackwardInplaceInfo(self):
        grad_api_contents = self.grad_api_contents
        if 'inplace' not in grad_api_contents.keys(): return

        inplace_map_str = grad_api_contents['inplace']
        self.backward_inplace_map = ParseYamlInplaceInfo(inplace_map_str)

    def DygraphYamlValidationCheck(self):
        forward_api_contents = self.forward_api_contents
        grad_api_contents = self.grad_api_contents

        assert 'api' in forward_api_contents.keys(
        ), "Unable to find \"api\" in api.yaml"
        assert 'args' in forward_api_contents.keys(
        ), "Unable to find \"args\" in api.yaml"
        assert 'output' in forward_api_contents.keys(
        ), "Unable to find \"output\" in api.yaml"

        if grad_api_contents is not None:
            assert 'backward' in forward_api_contents.keys(
            ), "Unable to find \"backward\" in api.yaml"
            assert 'args' in grad_api_contents.keys(
            ), "Unable to find \"args\" in backward.yaml"
            assert 'output' in grad_api_contents.keys(
            ), "Unable to find \"output\" in backward.yaml"
            assert 'forward' in grad_api_contents.keys(
            ), "Unable to find \"forward\" in backward.yaml"

    def ForwardsValidationCheck(self):
        forward_inputs_list = self.forward_inputs_list
        forward_attrs_list = self.forward_attrs_list
        forward_returns_list = self.forward_returns_list

        orig_forward_inputs_list = self.orig_forward_inputs_list
        orig_forward_attrs_list = self.orig_forward_attrs_list
        orig_forward_returns_list = self.orig_forward_returns_list

        for i in range(len(forward_inputs_list)):
            forward_input_type = forward_inputs_list[i][1]
            forward_input_pos = forward_inputs_list[i][2]
            orig_input_type = orig_forward_inputs_list[i][1]
            orig_input_pos = orig_forward_inputs_list[i][2]

            assert forward_input_type == orig_input_type, AssertMessage(
                forward_input_type, orig_input_type)
            assert forward_input_pos == orig_input_pos, AssertMessage(
                forward_input_pos, orig_input_pos)

        for i in range(len(forward_attrs_list)):
            orig_attr_type = orig_forward_attrs_list[i][1]
            orig_attr_pos = orig_forward_attrs_list[i][3]
            forward_attr_type = forward_attrs_list[i][1]
            forward_attr_pos = forward_attrs_list[i][3]
            assert orig_attr_type == forward_attr_type, AssertMessage(
                orig_attr_type, forward_attr_type)
            assert orig_attr_pos == forward_attr_pos, AssertMessage(
                orig_attr_pos, forward_attr_pos)

        for i in range(len(forward_returns_list)):
            orig_return_type = orig_forward_returns_list[i][1]
            orig_return_pos = orig_forward_returns_list[i][2]
            forward_return_type = forward_returns_list[i][1]
            forward_return_pos = forward_returns_list[i][2]

            assert orig_return_type == forward_return_type, AssertMessage(
                orig_return_type, forward_return_type)
            assert orig_return_pos == forward_return_pos, AssertMessage(
                orig_return_pos, forward_return_pos)

        # Check Order: Inputs, Attributes
        max_input_position = -1
        for _, _, pos in forward_inputs_list:
            max_input_position = max(max_input_position, pos)

        for _, _, _, pos in forward_attrs_list:
            assert pos > max_input_position, AssertMessage(
                pos, max_input_position)

    def BackwardValidationCheck(self):
        backward_forward_inputs_map = self.backward_forward_inputs_map
        backward_grad_inputs_map = self.backward_grad_inputs_map
        backward_attrs_list = self.backward_attrs_list

        # Check Order: TensorWrappers, GradTensors, Attributes
        max_fwd_input_position = -1
        for _, (_, _, pos) in backward_forward_inputs_map.items():
            max_fwd_input_position = max(max_fwd_input_position, pos)

        max_grad_tensor_position = -1
        for _, (_, _, pos) in backward_grad_inputs_map.items():
            assert pos > max_fwd_input_position, AssertMessage(
                pos, max_grad_tensor_position)
            max_grad_tensor_position = max(max_grad_tensor_position, pos)

        max_attr_position = -1
        for _, _, _, pos in backward_attrs_list:
            assert pos > max_grad_tensor_position, AssertMessage(
                pos, max_grad_tensor_position)
            max_attr_position = max(max_attr_position, pos)

    def IntermediateValidationCheck(self):
        intermediate_outputs = self.intermediate_outputs
        forward_returns_list = self.forward_returns_list
        """
        Check whether intermediate_outputs are positioned
        at the very end of forward_returns_list
        """
        intermediate_positions = range(
            len(forward_returns_list) - len(intermediate_outputs),
            len(forward_returns_list))
        for ret_name, _, pos in forward_returns_list:
            if ret_name in intermediate_outputs:
                assert pos in intermediate_positions, AssertMessage(
                    pos, intermediate_positions)

    def CollectBackwardInfo(self):
        forward_api_contents = self.forward_api_contents
        grad_api_contents = self.grad_api_contents

        self.backward_api_name = forward_api_contents['backward']
        self.backward_forward_str = grad_api_contents['forward']
        backward_args_str = grad_api_contents['args']
        backward_returns_str = grad_api_contents['output']

        self.backward_inputs_list, self.backward_attrs_list, self.backward_returns_list = ParseYamlBackward(
            backward_args_str, backward_returns_str)

    def CollectForwardInfoFromBackwardContents(self):

        backward_forward_str = self.backward_forward_str

        self.forward_inputs_list, self.forward_attrs_list, self.forward_returns_list = ParseYamlForwardFromBackward(
            backward_forward_str)

    def CollectForwardInfoFromYamlForward(self):
        self.forward_inputs_list, self.forward_attrs_list, self.forward_returns_list = ParseYamlForwardFromBackward(
            self.forward_api_contents['args'] + " -> " +
            self.forward_api_contents['output'])

    def SlotNameMatching(self):
        backward_inputs_list = self.backward_inputs_list
        backward_returns_list = self.backward_returns_list
        forward_inputs_position_map = self.forward_inputs_position_map
        forward_outputs_position_map = self.forward_outputs_position_map

        for backward_input in backward_inputs_list:
            backward_input_name = backward_input[0]
            backward_input_type = backward_input[1]
            backward_input_pos = backward_input[2]

            backward_fwd_name = FindForwardName(backward_input_name)
            if backward_fwd_name:
                # Grad Input
                assert backward_fwd_name in forward_outputs_position_map.keys(
                ), AssertMessage(backward_fwd_name,
                                 forward_outputs_position_map.keys())
                matched_forward_output_type = forward_outputs_position_map[
                    backward_fwd_name][0]
                matched_forward_output_pos = forward_outputs_position_map[
                    backward_fwd_name][1]

                self.backward_grad_inputs_map[backward_input_name] = [
                    backward_input_type, matched_forward_output_pos,
                    backward_input_pos
                ]
            else:
                # TensorWrapper Input
                if backward_input_name in forward_inputs_position_map.keys():
                    tensor_wrapper_type = forward_inputs_position_map[
                        backward_input_name][0]
                    self.backward_forward_inputs_map[backward_input_name] = [
                        backward_input_type, True, backward_input_pos
                    ]

                elif backward_input_name in forward_outputs_position_map.keys():
                    tensor_wrapper_type = forward_outputs_position_map[
                        backward_input_name][0]
                    self.backward_forward_inputs_map[backward_input_name] = [
                        backward_input_type, False, backward_input_pos
                    ]
                else:
                    assert False, f"Cannot find {backward_input_name} in forward position map"

        for backward_output in backward_returns_list:
            backward_output_name = backward_output[0]
            backward_output_type = backward_output[1]
            backward_output_pos = backward_output[2]

            backward_fwd_name = FindForwardName(backward_output_name)
            assert backward_fwd_name is not None, f"Detected {backward_fwd_name} = None"
            assert backward_fwd_name in forward_inputs_position_map.keys(
            ), AssertMessage(backward_fwd_name,
                             forward_inputs_position_map.keys())

            matched_forward_input_type = forward_inputs_position_map[
                backward_fwd_name][0]
            matched_forward_input_pos = forward_inputs_position_map[
                backward_fwd_name][1]

            self.backward_grad_outputs_map[backward_output_name] = [
                backward_output_type, matched_forward_input_pos,
                backward_output_pos
            ]

    def GetPassStopGradientArgsList(self, forward_outputs_position_map):
        pass_stop_gradient_args_list = ["false"]
        for name, (_, _) in forward_outputs_position_map.items():
            output_autograd_meta_name = GetAutoGradMetaName(name)
            pass_stop_gradient_args_list.append(output_autograd_meta_name)
        pass_stop_gradient_args_str = ",".join(pass_stop_gradient_args_list)
        return pass_stop_gradient_args_str

    def GenerateNodeCreationCodes(self, for_backward=False):
        forward_api_name = self.forward_api_name
        forward_inputs_position_map = self.forward_inputs_position_map
        forward_outputs_position_map = self.forward_outputs_position_map
        forward_attrs_list = self.forward_attrs_list
        backward_forward_inputs_map = self.backward_forward_inputs_map
        backward_grad_inputs_map = self.backward_grad_inputs_map
        backward_grad_outputs_map = self.backward_grad_outputs_map
        backward_attrs_list = self.backward_attrs_list
        optional_inputs = self.optional_inputs

        # Pass Stop Gradient Args
        pass_stop_gradient_args_str = self.GetPassStopGradientArgsList(
            forward_outputs_position_map)

        # Node Construction
        num_backward_inputs = len(forward_outputs_position_map.keys())
        num_backward_outputs = len(forward_inputs_position_map.keys())
        grad_node_name = GetGradNodeName(self.backward_api_name)

        # Helper
        indent = GetIndent(2)
        # NOTE(Aurelius74): DO NOT use make_shared here. Because some Node contains experimental::Scalar
        # which contains "complex128" as data. "complex128" is memory-aligned manually. But make_shared
        # request MEMALIGN for allocation (Maybe).
        # See https://stackoverflow.com/questions/31228656/how-can-shared-ptr-disrupt-alignment
        # and https://github.com/MRtrix3/mrtrix3/issues/957
        node_construction_str = f"{indent}auto grad_node = std::shared_ptr<{grad_node_name}>(new {grad_node_name}({num_backward_inputs}, {num_backward_outputs}));"

        # SetAttributes
        set_attributes_list = []
        forward_attrs_name_set = set()
        for name, _, _, _ in forward_attrs_list:
            forward_attrs_name_set.add(name)

        for name, _, default_val_attr, _ in backward_attrs_list:
            if name in forward_attrs_name_set:
                set_attributes = f"{indent}grad_node->SetAttribute{name}({name});"
            else:
                set_attributes = f"{indent}grad_node->SetAttribute{name}({default_val_attr});"
            set_attributes_list.append(set_attributes)
        set_attributes_str = "\n".join(set_attributes_list)

        # SetTensorWrappers
        set_input_tensor_wrappers_list = []
        set_output_tensor_wrappers_list = []
        num_fwd_outputs = len(forward_outputs_position_map.keys())
        for name, (atype, is_fwd_input,
                   pos) in backward_forward_inputs_map.items():
            is_optional = (name in optional_inputs)

            if is_fwd_input:
                if is_optional:
                    set_tensor_wrappers = f"{indent}if({name}) grad_node->SetTensorWrapper{name}(*{name});"
                else:
                    set_tensor_wrappers = f"{indent}grad_node->SetTensorWrapper{name}({name});"
                set_input_tensor_wrappers_list.append(set_tensor_wrappers)
            else:  # Forwad's output as backward's input
                if num_fwd_outputs > 1:
                    # Aligned with forward output position
                    assert name in forward_outputs_position_map.keys(
                    ), AssertMessage(name, forward_outputs_position_map.keys())

                if is_optional:
                    set_tensor_wrappers = f"{indent}if({name}) grad_node->SetTensorWrapper{name}(*{name});"
                else:
                    set_tensor_wrappers = f"{indent}grad_node->SetTensorWrapper{name}({name});"
                set_output_tensor_wrappers_list.append(set_tensor_wrappers)
        set_input_tensor_wrappers_str = "\n".join(
            set_input_tensor_wrappers_list)
        set_output_tensor_wrappers_str = "\n".join(
            set_output_tensor_wrappers_list)

        # SetGradOutMeta & SetEdges
        grad_node_out_list = []
        set_grad_out_meta_list = []
        set_edges_list = []
        for name, (_, pos) in forward_inputs_position_map.items():
            # Has corresponding grad output
            has_corresponding_grad_output = False
            for _, (_, corresponding_pos,
                    _) in backward_grad_outputs_map.items():
                if pos == corresponding_pos:
                    has_corresponding_grad_output = True
            if not has_corresponding_grad_output:
                continue

            grad_node_out_list.append(name)
            is_optional = (name in self.optional_inputs)
            if is_optional:
                set_grad_out_meta = f"{indent}if({name}.get_ptr() != nullptr) grad_node->SetGradOutMeta(*({name}.get_ptr()), {pos});"
            else:
                set_grad_out_meta = f"{indent}grad_node->SetGradOutMeta({name}, {pos});"

            set_grad_out_meta_list.append(set_grad_out_meta)
        set_grad_out_meta_str = "\n".join(set_grad_out_meta_list)

        # SetOutRank & SetHistory & SetGradInMeta & CheckAndRetainGrad
        set_out_rank_list = []
        set_history_list = []
        set_grad_in_meta_list = []
        set_retain_grad_list = []
        num_outputs = len(forward_outputs_position_map.keys())
        for name, (_, pos) in forward_outputs_position_map.items():
            output_autograd_meta_name = GetAutoGradMetaName(name)
            set_out_rank = f"""{indent}if ({output_autograd_meta_name}) {{
{indent}  egr::EagerUtils::SetOutRankWithSlot({output_autograd_meta_name}, {pos});
{indent}}}"""

            set_history = f"""{indent}if ({output_autograd_meta_name}) {{
{indent}  egr::EagerUtils::SetHistory({output_autograd_meta_name}, grad_node);
{indent}}}"""

            set_grad_in_meta = f"{indent}grad_node->SetGradInMeta({name}, {pos});"
            set_retain_grad = f"{indent}egr::EagerUtils::CheckAndRetainGrad({name});"

            set_out_rank_list.append(set_out_rank)
            set_history_list.append(set_history)
            set_grad_in_meta_list.append(set_grad_in_meta)
            set_retain_grad_list.append(set_retain_grad)

        set_out_rank_str = "\n".join(set_out_rank_list)
        set_history_str = "\n".join(set_history_list)
        set_grad_in_meta_str = "\n".join(set_grad_in_meta_list)
        set_retain_grad_str = "\n".join(set_retain_grad_list)

        node_event_name = forward_api_name + " node_creation"
        node_creation_event_str = f"{indent}paddle::platform::RecordEvent node_creation_record_event(\"{node_event_name}\", paddle::platform::TracerEventType::OperatorInner, 1);\n"
        if not for_backward:
            self.node_creation_str = FORWARD_BODY_TEMPLATE.format(
                node_creation_event_str, pass_stop_gradient_args_str,
                node_construction_str, set_attributes_str,
                set_input_tensor_wrappers_str, set_grad_out_meta_str,
                set_out_rank_str, set_history_str, set_grad_in_meta_str,
                set_retain_grad_str, set_output_tensor_wrappers_str)
        else:
            self.node_creation_str = HIHGER_ORDER_DERIVATIVE_VALUE_TEMPLATE.format(
                node_creation_event_str, node_construction_str,
                set_attributes_str, set_input_tensor_wrappers_str,
                set_grad_out_meta_str, set_out_rank_str, set_history_str,
                set_grad_in_meta_str, set_retain_grad_str,
                set_output_tensor_wrappers_str)

        self.grad_node_out_list = grad_node_out_list

    def run(self):
        # Basic Validation Check
        self.DygraphYamlValidationCheck()

        ##########################
        ## Parsing Raw Contents ##
        ##########################
        # Parse forward and backward inplace_map
        self.ParseForwardInplaceInfo()
        if self.grad_api_contents is not None:
            self.ParseBackwardInplaceInfo()
            # Parse no_need_buffer
            self.ParseNoNeedBuffer()

        # Parse optional_inputs
        self.ParseDispensable()

        # Parse intermediate_outputs
        self.ParseIntermediate()
        self.IntermediateValidationCheck()

        if self.grad_api_contents is not None:
            # Initialize backward_forward_str, backward_inputs_list, backward_attrs_list, backward_returns_list
            self.CollectBackwardInfo()

            # Initialize forward_inputs_list, forward_attrs_list, forward_returns_list
            self.CollectForwardInfoFromBackwardContents()

        if self.is_forward_only:
            self.CollectForwardInfoFromYamlForward()

        # Initialize orig_forward_inputs_list, orig_forward_attrs_list, orig_forward_returns_list
        self.CollectOriginalForwardInfo()

        # Forwards Validation Check
        self.ForwardsValidationCheck()

        #############################
        ## Process Parsed Contents ##
        #############################
        # Initialize forward_inputs_position_map, forward_outputs_position_map
        self.DetermineForwardPositionMap(self.forward_inputs_list,
                                         self.forward_returns_list)

        if self.grad_api_contents is not None:
            # Initialize backward_forward_inputs_map, backward_grad_inputs_map, backward_grad_outputs_map
            self.SlotNameMatching()
            # Backward Validation Check
            self.BackwardValidationCheck()


class DygraphForwardFunctionGenerator(DygraphFunctionGeneratorBase):

    def __init__(self, forward_api_contents, grad_api_contents, namespace):
        DygraphFunctionGeneratorBase.__init__(self, forward_api_contents,
                                              grad_api_contents, namespace)

        # Generated Results
        self.forward_definition_str = ""
        self.forward_declaration_str = ""

    def GenerateForwardDefinitionAndDeclaration(self, is_inplaced):
        namespace = self.namespace
        if self.forward_api_name[-1] == '_' and not is_inplaced:
            return
        forward_api_name = GetInplacedFunctionName(
            self.forward_api_name) if is_inplaced else self.forward_api_name

        forward_inputs_position_map = self.forward_inputs_position_map
        forward_outputs_position_map = self.forward_outputs_position_map
        forward_attrs_list = self.forward_attrs_list
        if not self.is_forward_only:
            backward_grad_outputs_map = self.backward_grad_outputs_map

        optional_inputs = self.optional_inputs
        intermediate_outputs = self.intermediate_outputs
        forward_inplace_map = self.forward_inplace_map if is_inplaced else {}
        indent = GetIndent(1)

        # Get Function Args
        num_inputs = len(forward_attrs_list) + len(
            forward_inputs_position_map.keys())
        inputs_args_definition_list = ["" for i in range(num_inputs)]
        inputs_args_declaration_list = ["" for i in range(num_inputs)]
        inputs_call_list = ["" for i in range(num_inputs)]

        amp_inputs_call_list = ["" for i in range(num_inputs)]
        amp_tensors_vector_list = []
        amp_tensors_vector_optional_list = []
        amp_autocast_list = []
        amp_autocast_optional_list = []
        for name, (ttype, pos) in forward_inputs_position_map.items():
            inputs_call_list[pos] = f"{name}"
            amp_inputs_call_list[pos] = f"NEW_{name}"
            is_optional = (name in optional_inputs)
            if IsPlainTensorType(ttype):
                if is_optional:
                    if self.is_forward_only and is_inplaced and forward_inplace_map and name in forward_inplace_map.keys(
                    ):
                        arg_str = f"paddle::optional<paddle::experimental::Tensor>& {name}"
                    else:
                        arg_str = f"const paddle::optional<paddle::experimental::Tensor>& {name}"
                    amp_tensors_vector_optional_list.append(
                        f"if ({name}) amp_tensors_vector.push_back({{ *{name} }});\n"
                    )
                    amp_autocast_optional_list.append(
                        f"auto NEW_{name} = egr::EagerAmpAutoCast(\"{name}\", {name}, amp_dst_dtype, op_name);\n"
                    )
                else:
                    if is_inplaced and forward_inplace_map and name in forward_inplace_map.keys(
                    ):
                        arg_str = f"paddle::experimental::Tensor& {name}"
                        amp_tensors_vector_list.append(f"{{{name}}}")
                        amp_autocast_list.append(
                            f"auto NEW_{name} = egr::EagerAmpAutoCast(\"{name}\", {name}, amp_dst_dtype, op_name);\n"
                        )
                    else:
                        arg_str = f"const paddle::experimental::Tensor& {name}"
                        amp_tensors_vector_list.append(f"{{{name}}}")
                        amp_autocast_list.append(
                            f"auto NEW_{name} = egr::EagerAmpAutoCast(\"{name}\", {name}, amp_dst_dtype, op_name);\n"
                        )
            else:
                assert IsVectorTensorType(ttype)
                if is_optional:
                    arg_str = f"const paddle::optional<std::vector<paddle::experimental::Tensor>>& {name}"
                    amp_tensors_vector_optional_list.append(
                        f"if ({name}) amp_tensors_vector.push_back( *{name} );\n"
                    )
                    amp_autocast_optional_list.append(
                        f"auto NEW_{name} = egr::EagerAmpAutoCasts(\"{name}\", {name}, amp_dst_dtype, op_name);\n"
                    )
                else:
                    arg_str = f"const std::vector<paddle::experimental::Tensor>& {name}"
                    amp_tensors_vector_list.append(f"{name}")
                    amp_autocast_list.append(
                        f"auto NEW_{name} = egr::EagerAmpAutoCasts(\"{name}\", {name}, amp_dst_dtype, op_name);\n"
                    )

            inputs_args_definition_list[pos] = arg_str
            inputs_args_declaration_list[pos] = arg_str

        for name, atype, default_val, pos in forward_attrs_list:
            inputs_call_list[pos] = name
            amp_inputs_call_list[pos] = name
            if default_val is not None:
                inputs_args_declaration_list[
                    pos] = f"{atype} {name} = {default_val}"
            else:
                inputs_args_declaration_list[pos] = f"{atype} {name}"
            inputs_args_definition_list[pos] = f"{atype} {name}"

        inputs_args_declaration_str = ", ".join(inputs_args_declaration_list)
        inputs_args_definition_str = ", ".join(inputs_args_definition_list)
        inputs_call_args_str = ", ".join(inputs_call_list)

        # Forward Full Logic
        function_name = forward_api_name
        if len(intermediate_outputs) > 0:
            if is_inplaced:
                function_name = GetIntermediateAPIFunctionName(
                    forward_api_name[:-1]) + '_'
            else:
                function_name = GetIntermediateAPIFunctionName(function_name)

        api_out_type = "auto"
        if is_inplaced and len(forward_outputs_position_map) == 1:
            api_out_type = "auto&"
        forward_call_str = f"{indent}{api_out_type} api_result = paddle::experimental::{namespace}{function_name}({inputs_call_args_str});"
        num_outputs = len(
            forward_outputs_position_map.keys()) - len(intermediate_outputs)

        # Check Nan and Inf
        check_nan_inf_str = CHECK_NAN_AND_INF_TEMPLATE.format(
            function_name, "api_result")

        # Get Outputs
        get_outputs_str = ""
        for name, (rtype, pos) in forward_outputs_position_map.items():
            if num_outputs == 1 and len(intermediate_outputs) == 0:
                get_outputs_str += f"{indent}auto& {name} = api_result;\n"
            else:
                get_outputs_str += f"{indent}auto& {name} = std::get<{pos}>(api_result);\n"

        # Get return type list & outputs
        returns_type_list = ["" for i in range(num_outputs)]
        returns_list = ["" for i in range(num_outputs)]
        for name, (rtype, pos) in forward_outputs_position_map.items():
            if name in intermediate_outputs:
                continue
            returns_list[pos] = f"{name}"

            if IsPlainTensorType(rtype):
                if is_inplaced and forward_inplace_map and name in forward_inplace_map.values(
                ):
                    ind = list(forward_inplace_map.values()).index(name)
                    if list(forward_inplace_map.keys()
                            )[ind] in self.optional_inputs:
                        returns_type_list[pos] = inplace_optional_out_type_map[
                            rtype]
                    else:
                        returns_type_list[pos] = "paddle::experimental::Tensor&"
                else:
                    returns_type_list[pos] = "paddle::experimental::Tensor"
            else:
                assert IsVectorTensorType(rtype)
                if is_inplaced and forward_inplace_map and name in forward_inplace_map.values(
                ):
                    ind = list(forward_inplace_map.values()).index(name)
                    if list(forward_inplace_map.keys()
                            )[ind] in self.optional_inputs:
                        returns_type_list[pos] = inplace_optional_out_type_map[
                            rtype]
                    else:
                        returns_type_list[
                            pos] = "std::vector<paddle::experimental::Tensor>&"
                else:
                    returns_type_list[
                        pos] = "std::vector<paddle::experimental::Tensor>"

        if num_outputs == 1:
            returns_str = returns_list[0]
            returns_type_str = returns_type_list[0]
        else:
            returns_type_str = ", ".join(returns_type_list)
            returns_type_str = f"std::tuple<{returns_type_str}>"
            returns_str = ", ".join(returns_list)
            returns_str = f"{returns_type_str}{{{returns_str}}}"

        # Node Creation Pre-Processing
        if not self.is_forward_only:
            # 1. Get Input AutoGradMeta
            inputs_autograd_meta_list = []
            compute_require_grad_args_list = ["trace_backward"]
            for name, (ttype, pos) in forward_inputs_position_map.items():
                # Has corresponding grad output
                has_corresponding_grad_output = False
                for _, (_, corresponding_pos,
                        _) in backward_grad_outputs_map.items():
                    if pos == corresponding_pos:
                        has_corresponding_grad_output = True
                if has_corresponding_grad_output or (
                        name in forward_inplace_map and forward_api_name
                        not in inplace_check_blacklist) or self.is_forward_only:
                    input_autograd_meta_name = GetAutoGradMetaName(name)
                    if IsPlainTensorType(ttype):
                        input_autograd_meta = f"{indent}egr::AutogradMeta* {input_autograd_meta_name} = egr::EagerUtils::nullable_autograd_meta({name});"
                    else:
                        assert IsVectorTensorType(ttype)
                        input_autograd_meta_vec_name = GetAutoGradMetaVectorName(
                            name)
                        input_autograd_meta = f"{indent}std::vector<egr::AutogradMeta*> {input_autograd_meta_vec_name} = egr::EagerUtils::nullable_autograd_meta({name});\n"
                        input_autograd_meta += f"{indent}std::vector<egr::AutogradMeta*>* {input_autograd_meta_name} = &{input_autograd_meta_vec_name};"
                    inputs_autograd_meta_list.append(input_autograd_meta)
                    compute_require_grad_args_list.append(
                        input_autograd_meta_name)

            inputs_autograd_meta_str = "\n".join(inputs_autograd_meta_list)
            compute_require_grad_args_str = ",".join(
                compute_require_grad_args_list)

            # 2. Get Output AutoGradMeta
            outputs_autograd_meta_list = []
            num_fwd_outputs = len(forward_outputs_position_map.keys())

            for name, (rtype, pos) in forward_outputs_position_map.items():
                output_autograd_meta_name = GetAutoGradMetaName(name)
                output_autograd_meta_vec_name = GetAutoGradMetaVectorName(name)
                if num_fwd_outputs == 1:
                    if IsPlainTensorType(rtype):
                        output_autograd_meta = f"{indent}egr::AutogradMeta* {output_autograd_meta_name} = egr::EagerUtils::autograd_meta(&{name});"
                    else:
                        assert IsVectorTensorType(rtype)
                        output_autograd_meta = f"{indent}std::vector<egr::AutogradMeta*> {output_autograd_meta_vec_name} = egr::EagerUtils::autograd_meta(&{name});\n"
                        output_autograd_meta += f"{indent}std::vector<egr::AutogradMeta*>* {output_autograd_meta_name} = &{output_autograd_meta_vec_name};"
                else:
                    # Tuple api_result
                    if IsPlainTensorType(rtype):
                        output_autograd_meta = f"{indent}egr::AutogradMeta* {output_autograd_meta_name} = egr::EagerUtils::autograd_meta(&{name});"
                    else:
                        assert IsVectorTensorType(rtype)
                        output_autograd_meta = f"{indent}std::vector<egr::AutogradMeta*> {output_autograd_meta_vec_name} = egr::EagerUtils::autograd_meta(&{name});\n"
                        output_autograd_meta += f"{indent}std::vector<egr::AutogradMeta*>* {output_autograd_meta_name} = &{output_autograd_meta_vec_name};"

                outputs_autograd_meta_list.append(output_autograd_meta)
            outputs_autograd_meta_str = "\n".join(outputs_autograd_meta_list)

            # 3. Check Inplace
            check_inplace_str = ""
            bump_inplace_version_str = ""
            if is_inplaced:
                for inplace_name in forward_inplace_map.keys():
                    if forward_api_name not in inplace_check_blacklist:
                        inplace_autograd_meta_name = GetAutoGradMetaName(
                            inplace_name)
                        check_inplace_str += CHECK_INPLACE_TEMPLATE.format(
                            inplace_name, inplace_autograd_meta_name)
                    bump_inplace_version_str += BUMP_INPLACE_VERSION_TEMPLATE.format(
                        inplace_name, inplace_name)

            # Node Creation
            self.GenerateNodeCreationCodes()
            node_creation_str = self.node_creation_str

        dygraph_event_str = f"{indent}paddle::platform::RecordEvent dygraph_entrance_record_event(\"{forward_api_name} dygraph\", paddle::platform::TracerEventType::Operator, 1);\n"
        forward_function_name = GetDygraphForwardFunctionName(forward_api_name)

        # Forward amp logic
        kernel_trans2_op_name_str = f"auto op_name = phi::TransToFluidOpName(\"{forward_api_name}\");"
        amp_tensors_vector_list_str = "{ " + ",".join(
            amp_tensors_vector_list) + " }"
        amp_tensors_vector_optional_list_str = "    ".join(
            amp_tensors_vector_optional_list)
        amp_get_dst_dtype_str = f"auto amp_dst_dtype = egr::GetAmpDestDtype(op_name, amp_tensors_vector);\n"
        amp_autocast_list_str = "    ".join(
            amp_autocast_list) + "    " + "    ".join(
                amp_autocast_optional_list)
        amp_inputs_call_args_str = ", ".join(amp_inputs_call_list)
        amp_call_str = f"return {forward_function_name}({amp_inputs_call_args_str});"
        if is_inplaced or (forward_api_name == "cast"):
            amp_logic_str = ""
        else:
            amp_logic_str = AMP_LOGIC_TEMPLATE.format(
                kernel_trans2_op_name_str, amp_tensors_vector_list_str,
                amp_tensors_vector_optional_list_str, amp_get_dst_dtype_str,
                amp_autocast_list_str, amp_call_str)

        # Generate forward_definition_str and forward_declaration_str
        if self.is_forward_only:
            if len(amp_tensors_vector_list) == 0:
                amp_logic_str = ""
            self.forward_definition_str += FORWARD_ONLY_FUNCTION_TEMPLATE.format(
                returns_type_str, forward_function_name,
                inputs_args_definition_str, dygraph_event_str, amp_logic_str,
                forward_function_name, forward_call_str, get_outputs_str,
                returns_str)
        else:
            self.forward_definition_str += FORWARD_FUNCTION_TEMPLATE.format(
                returns_type_str, forward_function_name,
                inputs_args_definition_str, dygraph_event_str, amp_logic_str,
                inputs_autograd_meta_str, forward_function_name,
                forward_call_str, check_nan_inf_str, get_outputs_str,
                outputs_autograd_meta_str, compute_require_grad_args_str,
                check_inplace_str, bump_inplace_version_str, node_creation_str,
                returns_str)

        self.forward_declaration_str += f"{returns_type_str} {forward_function_name}({inputs_args_declaration_str});\n"

    def GenerateInplacedForwardDygraphFunctions(self):
        # Inplaced Version Dygraph Function Generation
        forward_api_name = self.forward_api_name
        forward_api_contents = self.forward_api_contents

        if forward_api_name != "sum" and "inplace" in forward_api_contents.keys(
        ):
            # Function Definition and Declaration Generation
            self.GenerateForwardDefinitionAndDeclaration(is_inplaced=True)
            self.UpdateCoreOpsInformation(is_inplaced=True)

    def UpdateCoreOpsInformation(self, is_inplaced):
        forward_api_name = GetInplacedFunctionName(
            self.forward_api_name) if is_inplaced else self.forward_api_name
        forward_inputs_position_map = self.forward_inputs_position_map
        forward_outputs_position_map = self.forward_outputs_position_map
        forward_attrs_list = self.forward_attrs_list

        num_args = len(
            forward_inputs_position_map.keys()) + len(forward_attrs_list)
        num_returns = len(forward_outputs_position_map.keys())

        final_state_fwd_api_name = "final_state_" + forward_api_name
        core_ops_returns_info[final_state_fwd_api_name] = [
            "" for i in range(num_returns)
        ]
        core_ops_args_info[final_state_fwd_api_name] = [
            "" for i in range(num_args)
        ]
        core_ops_args_type_info[final_state_fwd_api_name] = [
            "" for i in range(num_args)
        ]

        for name, (ttype, pos) in forward_inputs_position_map.items():
            core_ops_args_info[final_state_fwd_api_name][pos] = name
            if IsPlainTensorType(ttype):
                core_ops_args_type_info[final_state_fwd_api_name][
                    pos] = "tensor"
            else:
                assert IsVectorTensorType(ttype)
                core_ops_args_type_info[final_state_fwd_api_name][pos] = "list"

        for name, _, _, pos in forward_attrs_list:
            core_ops_args_info[final_state_fwd_api_name][pos] = name

        for name, (ttype, pos) in forward_outputs_position_map.items():
            core_ops_returns_info[final_state_fwd_api_name][pos] = name

    def run(self):
        super().run()

        #####################
        ## Code Generation ##
        #####################

        # Definition And Declaration
        self.GenerateForwardDefinitionAndDeclaration(is_inplaced=False)

        self.UpdateCoreOpsInformation(is_inplaced=False)

        self.GenerateInplacedForwardDygraphFunctions()


class DygraphNodeGenerator(DygraphFunctionGeneratorBase):

    def __init__(self,
                 forward_api_contents,
                 grad_api_contents,
                 namespace,
                 next_grad_api_contents=None):
        DygraphFunctionGeneratorBase.__init__(self, forward_api_contents,
                                              grad_api_contents, namespace)

        # Record name mapping from forward_var_name to grad_var_names
        self.to_next_grad_name_mapping = {}  # {name : name}

        # Generated Results
        self.node_declaration_str = ""
        self.node_definition_str = ""
        self.next_grad_api_contents = next_grad_api_contents

    def TransformToNextGradName(self, string):
        name_mapping = self.to_next_grad_name_mapping
        if string in name_mapping.keys():
            return name_mapping[string]
        return string

    def ResetOptionalInputs(self):
        namespace = self.namespace
        grad_api_contents = self.grad_api_contents

        base_generator = FunctionGeneratorBase(grad_api_contents, namespace)
        base_generator.ParseDispensable()

        self.optional_inputs = base_generator.optional_inputs

    def RecordGrad2NextGradNameMapping(self, next_node_generator):
        next_orig_inputs_list = next_node_generator.orig_forward_inputs_list
        next_orig_returns_list = next_node_generator.orig_forward_returns_list

        next_forward_inputs_list = next_node_generator.forward_inputs_list
        next_forward_returns_list = next_node_generator.forward_returns_list
        for i in range(len(next_orig_inputs_list)):
            grad_name = next_orig_inputs_list[i][0]
            next_forward_name = next_forward_inputs_list[i][0]
            self.to_next_grad_name_mapping[grad_name] = next_forward_name

        for i in range(len(next_orig_returns_list)):
            grad_ret_name = next_orig_returns_list[i][0]
            next_ret_name = next_forward_returns_list[i][0]
            self.to_next_grad_name_mapping[grad_ret_name] = next_ret_name

    def GenerateHigherOrderNodeCreationCode(self):
        namespace = self.namespace
        grad_api_contents = self.grad_api_contents
        next_grad_api_contents = self.next_grad_api_contents

        next_grad_node_creation_str = ""
        next_grad_node_out_list = []
        next_node_generator = None
        if next_grad_api_contents:
            # Fake forward_api_contents and backward_api_contents
            forward_api_contents = grad_api_contents
            forward_api_contents['api'] = forward_api_contents['backward_api']
            backward_api_contents = next_grad_api_contents

            next_node_generator = DygraphFunctionGeneratorBase(
                forward_api_contents, backward_api_contents, namespace)
            next_node_generator.run()
            next_node_generator.GenerateNodeCreationCodes(True)

            next_grad_node_creation_str = next_node_generator.node_creation_str
            next_grad_node_out_list = next_node_generator.grad_node_out_list

            self.RecordGrad2NextGradNameMapping(next_node_generator)
        if next_node_generator is not None:
            return next_grad_node_creation_str, next_grad_node_out_list, next_node_generator.backward_forward_inputs_map
        else:
            return next_grad_node_creation_str, next_grad_node_out_list, None

    def GenerateNodeDeclaration(self):
        forward_op_name = self.forward_api_name
        backward_forward_inputs_map = self.backward_forward_inputs_map
        backward_attrs_list = self.backward_attrs_list
        no_need_buffers = self.no_need_buffers

        # SetTensorWrapper Methods & TensorWrapper Members & ClearTensorWrappers
        set_tensor_wrapper_methods_str = ""
        tensor_wrapper_members_str = ""
        clear_tensor_wrapper_str = ""
        for tname, (ttype, is_fwd_input,
                    _) in backward_forward_inputs_map.items():
            no_need_buffer = "true" if tname in no_need_buffers else "false"
            tensor_wrapper_name = GetSavedName(tname)
            if IsPlainTensorType(ttype):
                set_tensor_wrapper_methods_str += SET_PLAIN_TENSOR_WRAPPER_TEMPLATE.format(
                    tname, tname, tensor_wrapper_name, tname, no_need_buffer)

                tensor_wrapper_members_str += PLAIN_TENSOR_MEMBER_TEMPLATE.format(
                    tensor_wrapper_name)

                clear_tensor_wrapper_str += CLEAR_TENSOR_WRAPPER_TEMPLATE.format(
                    tensor_wrapper_name)

            else:
                assert IsVectorTensorType(ttype)
                set_tensor_wrapper_methods_str += SET_VECTOR_TENSOR_WRAPPER_TEMPLATE.format(
                    tname, tname, tname, tensor_wrapper_name, no_need_buffer)

                tensor_wrapper_members_str += VECTOR_TENSOR_MEMBER_TEMPLATE.format(
                    tensor_wrapper_name)

                clear_tensor_wrapper_str += CLEAR_VECTOR_TENSOR_WRAPPERS_TEMPLATE.format(
                    tensor_wrapper_name)

        # SetAttributes & Attribute Members
        set_attribute_methods_str = ""
        attribute_members_str = ""
        for aname, atype, default_val, _ in backward_attrs_list:
            saved_attr_name = GetSavedName(aname)
            set_attribute_methods_str += SET_ATTR_METHOD_TEMPLATE.format(
                aname, GetConstReference(atype), aname, saved_attr_name, aname)

            if default_val:
                attribute_members_str += ATTRIBUTE_MEMBER_WITH_DEFAULT_TEMPLATE.format(
                    RemoveConstAndReference(atype), saved_attr_name,
                    default_val)
            else:
                attribute_members_str += ATTRIBUTE_MEMBER_TEMPLATE.format(
                    RemoveConstAndReference(atype), saved_attr_name)

        grad_node_name = GetGradNodeName(self.backward_api_name)
        self.node_declaration_str = NODE_DECLARATION_TEMPLATE.format(
            grad_node_name, grad_node_name, grad_node_name, grad_node_name,
            grad_node_name, clear_tensor_wrapper_str, grad_node_name,
            grad_node_name, set_tensor_wrapper_methods_str,
            set_attribute_methods_str, tensor_wrapper_members_str,
            attribute_members_str)

    def GenerateNodeDefinition(self, next_grad_node_creation_str,
                               next_grad_node_out_list,
                               backward_forward_inputs_map_next):
        namespace = self.namespace
        forward_api_name = self.forward_api_name
        backward_api_name = self.backward_api_name
        backward_forward_inputs_map = self.backward_forward_inputs_map
        backward_grad_inputs_map = self.backward_grad_inputs_map
        backward_grad_outputs_map = self.backward_grad_outputs_map
        backward_attrs_list = self.backward_attrs_list
        backward_inplace_map = self.backward_inplace_map
        indent = GetIndent(1)

        # Construct grad_api function args
        # Order: TensorWrappers, GradTensors, Attributes
        grad_api_args_len = len(backward_forward_inputs_map.keys()) + len(
            backward_grad_inputs_map.keys()) + len(backward_attrs_list)
        grad_api_args = ["" for i in range(grad_api_args_len)]
        get_grad_in_args_list = []

        # Fill Grad Ins with Zero
        fill_zero_str = ""
        if backward_api_name in ops_to_fill_zero_for_empty_grads:
            fill_zero_str = f"{indent}const auto& input_metas = this->InputMeta();\n"
            for name, (ttype, fwd_position,
                       grad_api_position) in backward_grad_inputs_map.items():
                if name in self.optional_inputs:
                    if IsPlainTensorType(ttype):
                        fill_zero_str += f"{indent}egr::EagerUtils::FillZeroForEmptyOptionalGradInput(&grads[{fwd_position}][0], input_metas[{fwd_position}][0]);\n"
                else:
                    if IsPlainTensorType(ttype):
                        fill_zero_str += f"{indent}egr::EagerUtils::FillZeroForEmptyGradInput(&grads[{fwd_position}][0], input_metas[{fwd_position}][0]);\n"
                    else:
                        fill_zero_str += f"{indent}egr::EagerUtils::FillZeroForEmptyGradInput(&grads[{fwd_position}], input_metas[{fwd_position}]);\n"

        inplace_grad_input_str = ""
        inplaced_tensor_wrapper = False
        inplace_check_str = ""
        optional_inplace_var_name = []
        # Grad Ins from TensorWrappers
        for name, (backward_input_type, is_fwd_input,
                   grad_api_position), in backward_forward_inputs_map.items():
            tensor_wrapper_name = GetSavedName(name)
            transformed_tensor_name = self.TransformToNextGradName(name)

            is_optional = (name in self.optional_inputs)
            tensor_wrapper_recover_str = f"{indent}auto {transformed_tensor_name} = egr::EagerUtils::RecoverTensorWrapper(&this->{tensor_wrapper_name});"
            if backward_inplace_map and name in backward_inplace_map.keys():
                if len(next_grad_node_creation_str) > 0:
                    if (transformed_tensor_name
                            in backward_forward_inputs_map_next) and (
                                backward_forward_inputs_map_next[
                                    transformed_tensor_name][1]):
                        optional_inplace_var_name.append(
                            transformed_tensor_name)
                tensor_wrapper_intermidiate_tensor_str = f"(&this->{tensor_wrapper_name})->get_intermidiate_tensor()"
                inplace_check_str += CHECK_BACKWARD_INPLACE_TEMPLATE.format(
                    transformed_tensor_name, transformed_tensor_name, name,
                    transformed_tensor_name, transformed_tensor_name,
                    transformed_tensor_name, transformed_tensor_name,
                    tensor_wrapper_intermidiate_tensor_str)
                inplace_grad_input_str = transformed_tensor_name
            if is_optional:
                if backward_input_type == "std::vector<Tensor>":
                    tensor_wrapper_recover_str += "\n" + CREATE_RECOVER_OPTIONAL_VECTOR_TENSOR_TEMPLATE.format(
                        transformed_tensor_name, transformed_tensor_name,
                        transformed_tensor_name, transformed_tensor_name)
                else:
                    tensor_wrapper_recover_str += "\n" + CREATE_RECOVER_OPTIONAL_TENSOR_TEMPLATE.format(
                        transformed_tensor_name, transformed_tensor_name,
                        transformed_tensor_name, transformed_tensor_name)

                grad_api_args[
                    grad_api_position] = transformed_tensor_name + "_optional"

            else:
                grad_api_args[grad_api_position] = transformed_tensor_name

            get_grad_in_args_list.append(tensor_wrapper_recover_str)

        # Grad Ins from grads
        for name, (ttype, fwd_position,
                   grad_api_position) in backward_grad_inputs_map.items():
            transformed_tensor_name = self.TransformToNextGradName(name)

            is_optional = (name in self.optional_inputs)
            if IsPlainTensorType(ttype):
                get_tensor_str = f"{indent}auto& {transformed_tensor_name} = hooked_grads[{fwd_position}][0];"

                # Inplace in backward op
                if backward_inplace_map and name in backward_inplace_map.keys():
                    if len(next_grad_node_creation_str) > 0:
                        if (transformed_tensor_name
                                in backward_forward_inputs_map_next) and (
                                    backward_forward_inputs_map_next[
                                        transformed_tensor_name][1]):
                            optional_inplace_var_name.append(
                                transformed_tensor_name)
                    grads_tensor_str = f"grads[{fwd_position}][0]"
                    inplace_check_str += CHECK_BACKWARD_INPLACE_TEMPLATE.format(
                        transformed_tensor_name, transformed_tensor_name, name,
                        transformed_tensor_name, transformed_tensor_name,
                        transformed_tensor_name, transformed_tensor_name,
                        grads_tensor_str)
                    inplace_grad_input_str = transformed_tensor_name

                if is_optional:
                    get_tensor_str += "\n" + CREATE_PLAIN_OPTIONAL_TENSOR_TEMPLATE.format(
                        transformed_tensor_name, transformed_tensor_name,
                        transformed_tensor_name, transformed_tensor_name)
                    grad_api_args[
                        grad_api_position] = f"{transformed_tensor_name}_optional"
                else:
                    grad_api_args[grad_api_position] = transformed_tensor_name
            else:
                assert IsVectorTensorType(ttype)
                get_tensor_str = f"{indent}auto& {transformed_tensor_name} = hooked_grads[{fwd_position}];"
                grad_api_args[grad_api_position] = transformed_tensor_name

            get_grad_in_args_list.append(get_tensor_str)

        # Grad Attrs
        for name, _, _, grad_api_position in backward_attrs_list:
            saved_attribute_name = GetSavedName(name)
            get_attr_str = f"{indent}auto& {name} = this->{saved_attribute_name};"

            grad_api_args[grad_api_position] = name
            get_grad_in_args_list.append(get_attr_str)

        get_grad_in_args_str = "\n".join(get_grad_in_args_list)

        # Grad Function Call String
        slot_num_bwd_outputs = len(self.forward_inputs_position_map.keys())
        grad_api_namespace = f"paddle::experimental::{namespace}"
        grad_function_prepare_str = f"""
  const auto& out_metas = OutputMeta();
  paddle::small_vector<std::vector<paddle::experimental::Tensor>, egr::kSlotSmallVectorSize> returns({slot_num_bwd_outputs});
  for (int i = 0; i < {slot_num_bwd_outputs}; ++i) {{
    out_metas[i].size() == 0 ? returns[i].resize(1) : returns[i].resize(out_metas[i].size());
  }}
"""
        inplace_for_grad_outs_str = ""
        optional_inplace_str = ""
        # Grad Outputs
        out_index = -1
        for name, (ttype, fwd_position,
                   grad_api_position) in backward_grad_outputs_map.items():
            transformed_tensor_name = self.TransformToNextGradName(name)
            out_index = out_index + 1
            grad_api_args.append(f"api_output_{out_index}")
            if inplace_grad_input_str in optional_inplace_var_name:
                optional_inplace_str = "VLOG(6) << \"No Inplace should happend for wrappered input: {inplace_grad_input_str}\";"
            else:
                optional_inplace_str = f"""if (api_output_{out_index} != nullptr && can_be_inplaced) {{
      egr::EagerUtils::HandleViewBetweenInputAndOutput({inplace_grad_input_str}, api_output_{out_index});
    }}"""
            if IsPlainTensorType(ttype):

                if backward_inplace_map and name in backward_inplace_map.values(
                ):
                    inplace_str = f""" if (api_output_{out_index} != nullptr && can_be_inplaced) {{
      egr::EagerUtils::HandleViewBetweenInputAndOutput({inplace_grad_input_str}, api_output_{out_index});
    }}"""
                    if len(next_grad_node_creation_str) > 0:
                        inplace_for_grad_outs_str += f"""
  if (trace_backward) {{
    {optional_inplace_str}
  }} else {{
    {inplace_str}
  }}"""
                    else:
                        inplace_for_grad_outs_str += inplace_str

                grad_function_prepare_str += f"""
  auto* api_output_{out_index} = (out_metas[{fwd_position}].empty() || out_metas[{fwd_position}][0].IsStopGradient()) ? nullptr : &returns[{fwd_position}][0];"""

            else:
                assert IsVectorTensorType(ttype)
                grad_function_prepare_str += f"""
  std::vector<paddle::experimental::Tensor*> api_output_{out_index};
  api_output_{out_index}.reserve(returns[{fwd_position}].size());
  for (size_t i = 0; i < returns[{fwd_position}].size(); ++i) {{
    if (out_metas[{fwd_position}].empty() || out_metas[{fwd_position}][i].IsStopGradient()) {{
      api_output_{out_index}.push_back(nullptr);
    }} else {{
      api_output_{out_index}.push_back(&returns[{fwd_position}][i]);
    }}
  }}"""

        grad_api_args_str = ", ".join(grad_api_args)

        grad_function_call_str = f"""
{indent}{grad_api_namespace}{backward_api_name}({grad_api_args_str});"""

        # Check Nan and Inf
        check_nan_inf_str = CHECK_NAN_AND_INF_TEMPLATE.format(
            backward_api_name, "returns")

        # Prepare for Node Creation if Necessary
        outputs_autograd_meta_str = ""
        compute_require_next_grad_str = ""
        if len(next_grad_node_creation_str) > 0:
            compute_require_next_grad_str = f"{indent}bool trace_backward = egr::Controller::Instance().HasGrad() && create_graph;\n"

        # 3. Get Output AutoGradMeta
        outputs_autograd_meta_list = []
        # TODO(jiabin): Optimize this with SetStopGradient instead of Pass Stop gradient

        num_fwd_outputs = len(backward_grad_outputs_map.keys())
        for name, (rtype, pos,
                   grad_api_position) in backward_grad_outputs_map.items():
            transformed_tensor_name = self.TransformToNextGradName(name)

            output_autograd_meta_name = GetAutoGradMetaName(
                transformed_tensor_name)
            output_autograd_meta_vec_name = GetAutoGradMetaVectorName(
                transformed_tensor_name)
            if IsPlainTensorType(rtype):
                output_autograd_meta = f"""
  auto& {transformed_tensor_name} = returns[{pos}][0];
  egr::AutogradMeta* {output_autograd_meta_name} = returns[{pos}][0].initialized() ? egr::EagerUtils::autograd_meta(&{transformed_tensor_name}) : nullptr;
  if ({output_autograd_meta_name}) {output_autograd_meta_name}->SetStopGradient(false);
  """

            else:
                assert IsVectorTensorType(rtype)
                if len(next_grad_node_creation_str) > 0:
                    output_autograd_meta = f"""
    auto& {transformed_tensor_name} = returns[{pos}];
    std::vector<egr::AutogradMeta*> {output_autograd_meta_vec_name} = egr::EagerUtils::autograd_meta(&{transformed_tensor_name});
    std::vector<egr::AutogradMeta*>* {output_autograd_meta_name} = &{output_autograd_meta_vec_name};
    for(auto* meta : {output_autograd_meta_vec_name}){{
        meta->SetStopGradient(false);
    }}
"""
                else:
                    output_autograd_meta = f"""
    auto& {transformed_tensor_name} = returns[{pos}];
    std::vector<egr::AutogradMeta*> {output_autograd_meta_vec_name} = egr::EagerUtils::autograd_meta(&{transformed_tensor_name});
    for(auto* meta : {output_autograd_meta_vec_name}){{
        meta->SetStopGradient(false);
    }}
"""
            outputs_autograd_meta_list.append(output_autograd_meta)

        outputs_autograd_meta_str = "\n".join(outputs_autograd_meta_list)

        returns_str = f"{indent}if(NeedComplexToRealConversion()) HandleComplexGradToRealGrad(&returns);\n"
        returns_str += f"{indent}return returns;\n"

        grad_node_name = GetGradNodeName(self.backward_api_name)

        self.node_definition_str = GRAD_FUNCTION_TEMPLATE.format(
            grad_node_name, fill_zero_str, get_grad_in_args_str,
            grad_function_prepare_str, compute_require_next_grad_str,
            inplace_check_str, inplace_for_grad_outs_str, grad_node_name,
            grad_function_call_str, check_nan_inf_str,
            outputs_autograd_meta_str, next_grad_node_creation_str, returns_str)

    def run(self):
        super().run()

        self.ResetOptionalInputs()

        #####################
        ## Code Generation ##
        #####################
        # Higher-order GradNode generation
        next_grad_node_creation_str, next_grad_node_out_list, backward_forward_inputs_map = self.GenerateHigherOrderNodeCreationCode(
        )

        self.GenerateNodeDeclaration()

        self.GenerateNodeDefinition(next_grad_node_creation_str,
                                    next_grad_node_out_list,
                                    backward_forward_inputs_map)


class DygraphForwardAndNodesGenerator(GeneratorBase):

    def __init__(self, api_yaml_path, backward_yaml_path):
        # Parent members:
        # self.namespace
        # self.api_yaml_path
        # self.forward_api_list
        GeneratorBase.__init__(self, api_yaml_path)

        self.backward_yaml_path = backward_yaml_path
        self.grad_api_dict = {}

        self.forward_declaration_str = ""
        self.forward_definition_str = ""

        self.node_declaration_str = ""
        self.node_definition_str = ""

    def CollectIsForwardOnly(self, forward_api_contents):
        self.is_forward_only = False if 'backward' in forward_api_contents.keys(
        ) else True

    def ParseYamlContents(self):
        self.ParseForwardYamlContents()

        backward_yaml_path = self.backward_yaml_path

        # string api is forward_only, no backward_yaml respectively
        if backward_yaml_path is not None:
            self.grad_api_dict = ReadBwdFile(backward_yaml_path)

    def GetBackwardAPIContents(self, forward_api_contents):
        grad_api_dict = self.grad_api_dict

        if 'backward' not in forward_api_contents.keys(): return None

        backward_api_name = forward_api_contents['backward']
        assert backward_api_name in grad_api_dict.keys(), AssertMessage(
            backward_api_name, grad_api_dict.keys())
        backward_api_contents = grad_api_dict[backward_api_name]

        return backward_api_contents

    def GenerateCode(self):
        forward_api_list = self.forward_api_list
        grad_api_dict = self.grad_api_dict
        namespace = self.namespace

        for forward_api_contents in forward_api_list:
            if forward_api_contents['api'] in black_ops_list: continue

            self.CollectIsForwardOnly(forward_api_contents)

            if self.is_forward_only:
                backward_api_contents = None
            else:
                backward_api_contents = self.GetBackwardAPIContents(
                    forward_api_contents)

            # Generate Dygraph Forward Function
            function_generator = DygraphForwardFunctionGenerator(
                forward_api_contents, backward_api_contents, namespace)
            function_generator.run()

            self.forward_definition_str += function_generator.forward_definition_str + "\n"
            self.forward_declaration_str += function_generator.forward_declaration_str + "\n"

            # Generate Dygraph GradNode Function
            while True:
                if backward_api_contents is None:
                    break
                next_grad_api_contents = self.GetBackwardAPIContents(
                    backward_api_contents)

                node_generator = DygraphNodeGenerator(forward_api_contents,
                                                      backward_api_contents,
                                                      namespace,
                                                      next_grad_api_contents)
                node_generator.run()
                self.node_declaration_str += node_generator.node_declaration_str + "\n"
                self.node_definition_str += node_generator.node_definition_str + "\n"

                if next_grad_api_contents is None: break

                # Detect if there exists higher-order GradNode
                forward_api_contents = backward_api_contents

                # Fake forward_api_content
                forward_api_contents['api'] = forward_api_contents[
                    'backward_api']
                backward_api_contents = next_grad_api_contents

        if len(namespace) > 0:
            if namespace.endswith("::"):
                namespace = namespace[:-2]
            self.forward_definition_str = NAMESPACE_WRAPPER_TEMPLATE.format(
                namespace, self.forward_definition_str)
            self.forward_declaration_str = NAMESPACE_WRAPPER_TEMPLATE.format(
                namespace, self.forward_declaration_str)
            self.node_declaration_str = NAMESPACE_WRAPPER_TEMPLATE.format(
                namespace, self.node_declaration_str)
            self.node_definition_str = NAMESPACE_WRAPPER_TEMPLATE.format(
                namespace, self.node_definition_str)

    def run(self):
        self.ParseYamlContents()

        self.InferNameSpace()

        self.GenerateCode()


##################
## File Writers ##
##################
def GenerateNodeCCFile(filepath, node_definition_str):
    if os.path.exists(filepath):
        os.remove(filepath)

    file_contents = NODE_CC_FILE_TEMPLATE.format(node_definition_str)
    with open(filepath, 'a') as f:
        f.write(file_contents)


def GenerateNodeHFile(filepath, node_declaration_str):
    if os.path.exists(filepath):
        os.remove(filepath)

    file_contents = NODE_H_FILE_TEMPLATE.format(node_declaration_str)
    with open(filepath, 'a') as f:
        f.write(file_contents)


def GenerateForwardCCFile(filepath, forward_definition_str):
    if os.path.exists(filepath):
        os.remove(filepath)

    core_ops_info_str = GenerateCoreOpInfoDefinition()
    file_contents = FORWARD_CC_FILE_TEMPLATE.format(core_ops_info_str,
                                                    forward_definition_str)
    with open(filepath, 'a') as f:
        f.write(file_contents)


def GenerateForwardHFile(filepath, forward_function_declaration_str):
    if os.path.exists(filepath):
        os.remove(filepath)

    core_ops_info_str = GenerateCoreOpInfoDeclaration()
    file_contents = FORWARD_H_FILE_TEMPLATE.format(
        core_ops_info_str, forward_function_declaration_str)
    with open(filepath, 'a') as f:
        f.write(file_contents)


if __name__ == "__main__":
    args = ParseArguments()

    api_yaml_paths = args.api_yaml_path.split(",")
    backward_yaml_paths = args.backward_yaml_path.split(",")

    # Generate per Dygraph API
    node_declaration_str = ""
    node_definition_str = ""

    forward_declaration_str = ""
    forward_definition_str = ""

    for i in range(len(api_yaml_paths)):
        api_yaml_path = api_yaml_paths[i]

        # string api is forwrad only
        if not api_yaml_path.endswith('strings_api.yaml'):
            backward_yaml_path = backward_yaml_paths[i]
        else:
            backward_yaml_path = None

        generator = DygraphForwardAndNodesGenerator(api_yaml_path,
                                                    backward_yaml_path)
        generator.run()

        node_declaration_str += generator.node_declaration_str + "\n"
        node_definition_str += generator.node_definition_str + "\n"

        forward_declaration_str += generator.forward_declaration_str + "\n"
        forward_definition_str += generator.forward_definition_str + "\n"

    # Generate Files
    nodes_h_path = args.nodes_h_path
    nodes_cc_path = args.nodes_cc_path
    forwards_h_path = args.forwards_h_path
    forwards_cc_path = args.forwards_cc_path

    GenerateNodeCCFile(nodes_cc_path, node_definition_str)
    GenerateNodeHFile(nodes_h_path, node_declaration_str)
    GenerateForwardCCFile(forwards_cc_path, forward_definition_str)
    GenerateForwardHFile(forwards_h_path, forward_declaration_str)<|MERGE_RESOLUTION|>--- conflicted
+++ resolved
@@ -428,23 +428,6 @@
 """  if (FLAGS_check_nan_inf) {{ egr::CheckTensorHasNanOrInf("{}", {}); }}
 """
 
-<<<<<<< HEAD
-# This list contains ops that do not need to generate amp logic
-# All optimizer ops in this list
-no_amp_list = [
-    'adam_', 'adam', 'adamw_', 'adamw', 'average_accumulates',
-    'average_accumulates_', 'decayed_adagrad_', 'decayed_adagrad',
-    'dgc_momentum_', 'dgc_momentum', 'distributed_fused_lamb_',
-    'distributed_fused_lamb', 'dpsgd_', 'dpsgd', 'ftrl_', 'ftrl', 'lamb_',
-    'lamb', 'lars_momentum_', 'lars_momentum', 'merged_adam_', 'merged_adam',
-    'merged_momentum_', 'merged_momentum', 'momentum_', 'momentum',
-    'proximal_adagrad_', 'proximal_adagrad', 'proximal_gd_', 'proximal_gd',
-    'rmsprop_', 'rmsprop', 'sgd_', 'sgd', 'lamb_', 'lamb', 'assign_value_',
-    'sparse_momentum_', 'sparse_momentum', 'full_', 'increment_'
-]
-
-=======
->>>>>>> e31a0a50
 inplace_optional_out_type_map = {
     "Tensor":
     "paddle::optional<paddle::experimental::Tensor>&",
