# Copyright (c) 2022 PaddlePaddle Authors. All Rights Reserved.
# 
# Licensed under the Apache License, Version 2.0 (the "License");
# you may not use this file except in compliance with the License.
# You may obtain a copy of the License at
# 
#     http://www.apache.org/licenses/LICENSE-2.0
# 
# Unless required by applicable law or agreed to in writing, software
# distributed under the License is distributed on an "AS IS" BASIS,
# WITHOUT WARRANTIES OR CONDITIONS OF ANY KIND, either express or implied.
# See the License for the specific language governing permissions and
# limitations under the License.

import yaml
import re
import argparse
import os

ops_to_fill_zero_for_empty_grads = set(list("split"))

# For API dispatch used at python-level
# { op_name : [arg_name, ...] }
core_ops_returns_info = {}
core_ops_args_info = {}
core_ops_args_type_info = {}

namespace = ""

yaml_types_mapping = {
    'int' : 'int', 'int32' : 'int32_t', 'int64' : 'int64_t',  'size_t' : 'size_t', \
    'float' : 'float', 'double' : 'double', 'bool' : 'bool', \
    'str' : 'std::string', \
    'Place' : 'paddle::experimental::Place', 'DataLayout' : 'paddle::experimental::DataLayout', 'DataType' : 'paddle::experimental::DataType', \
    'int64[]' : 'std::vector<int64_t>', 'int[]' : 'std::vector<int>',
    'Tensor' : 'Tensor',
    'Tensor[]' : 'std::vector<Tensor>',
    'Tensor[Tensor[]]' : 'std::vector<std::vector<Tensor>>',
    'Scalar' : 'paddle::experimental::Scalar',
    'ScalarArray' : 'paddle::experimental::ScalarArray'
}


def ParseArguments():
    parser = argparse.ArgumentParser(
        description='Eager Code Generator Args Parser')
    parser.add_argument('--nodes_h_path', type=str)
    parser.add_argument('--nodes_cc_path', type=str)
    parser.add_argument('--forwards_h_path', type=str)
    parser.add_argument('--forwards_cc_path', type=str)
    parser.add_argument('--api_yaml_path', type=str)
    parser.add_argument('--backward_yaml_path', type=str)

    args = parser.parse_args()
    return args


#################
###  Helpers  ###
#################
def RecoverBaseNameOfInplaceFunction(function_name):
    return function_name[:-1]


def GetInplacedFunctionName(function_name):
    return function_name + "_"


def FindGradName(string):
    return string + "_grad"


def FindForwardName(string):
    if not string.endswith("_grad"):
        return None
    return string[:-5]


def IsPlainTensorType(string):
    plain_tensor_types = ['Tensor&', 'Tensor', 'const Tensor&', 'const Tensor']
    if string in plain_tensor_types:
        return True
    return False


def IsVectorTensorType(string):
    vector_tensor_types = [
        'std::vector<std::vector<Tensor>>', 'std::vector<Tensor>'
    ]
    if string in vector_tensor_types:
        return True
    return False


def GetSavedName(string):
    return string + "_"


def GetConstReference(string):
    ret = string
    if not string.startswith("const "):
        ret = "const " + string
    if not string.endswith("&"):
        ret += "&"
    return ret


def RemoveConstAndReference(string):
    ret = string
    if string.startswith("const "):
        ret = ret[6:]
    if string.endswith("&"):
        ret = ret[:-1]

    return ret


def GetGradNodeName(string):
    return f"FinalGradNode{string}"


def GetForwardFunctionName(string):
    return f"{string}_final_state_dygraph_function"


def GetAutoGradMetaName(string):
    return f"{string}_autograd_meta"


def GetAutoGradMetaVectorName(string):
    return f"{string}_autograd_meta_vec"


######################
###  File Readers  ###
######################
def ReadFwdFile(filepath):
    f = open(filepath, 'r')
    contents = yaml.load(f, Loader=yaml.FullLoader)
    f.close()
    return contents


def ReadBwdFile(filepath):
    f = open(filepath, 'r')
    contents = yaml.load(f, Loader=yaml.FullLoader)
    ret = {}
    for content in contents:
        if 'backward_api' in content.keys():
            api_name = content['backward_api']
        else:
            assert False

        ret[api_name] = content
    f.close()
    return ret


######################
###  Yaml Parsers  ###
######################
def ParseInplaceInfo(string):
    # string: "(x -> out0), (y -> out2)"
    inplace_map = {}
    for pair in string.split(","):
        pair = pair.strip()
        if pair.startswith("("):
            pair = pair[1:]

        if pair.endswith(")"):
            pair = pair[:-1]

        key = pair.split("->")[0].strip()
        val = pair.split("->")[1].strip()
        inplace_map[key] = val

    return inplace_map


def RemoveSpecialSymbolsInName(string):
    # Remove any name after '@'
    ret = string.split("@")[0]
    return ret


def IntermediateValidationCheck(intermediate_outputs, forward_returns_list):
    # intermediate_outputs : [name0, name1, ...]
    # forward_returns_list : [[ret_name, type, orig_pos], ...]
    """
    Check whether intermediate_outputs are positioned
    at the very end of forward_returns_list
    """

    intermediate_positions = range(
        len(forward_returns_list) - len(intermediate_outputs),
        len(forward_returns_list))
    for ret_name, _, pos in forward_returns_list:
        if ret_name in intermediate_outputs:
            assert pos in intermediate_positions


def ParseDispensable(string):
    # string: "X, Y"
    string = RemoveSpecialSymbolsInName(string)
    return [v.strip() for v in string.split(",")]


def ParseIntermediate(string):
    string = RemoveSpecialSymbolsInName(string)
    return [v.strip() for v in string.split(",")]


def ParseNoNeedBuffer(string):
    # string: "x, y"
    string = RemoveSpecialSymbolsInName(string)

    no_need_buffer_set = set()
    for name in string.split(","):
        no_need_buffer_set.add(name.strip())

    return no_need_buffer_set


def ParseYamlArgs(string):
    # Example: const Tensor& x, const Tensor& y, bool transpose_x, bool transpose_y

    # inputs_list = [ [arg_name, arg_type, orig_position], ...]
    inputs_list = []
    # attrs_list = [ [arg_name, arg_type, default_value, orig_position], ...]
    attrs_list = []

    args = [x.strip() for x in string.strip().split(",")]
    atype = r'((const )?\S+) '
    aname = r'(.*)'
    pattern = f'{atype}{aname}'
    for i in range(len(args)):
        arg = args[i]
        m = re.search(pattern, arg)
        arg_type = m.group(1).strip()
        arg_name = m.group(3).split("=")[0].strip()
        default_value = m.group(3).split("=")[1].strip() if len(
            m.group(3).split("=")) > 1 else None

        assert arg_type in yaml_types_mapping.keys(
        ), f"The argument type {arg_type} in yaml config is not supported in yaml_types_mapping."
        arg_type = yaml_types_mapping[arg_type]

        arg_name = RemoveSpecialSymbolsInName(arg_name)
        if "Tensor" in arg_type:
            assert default_value is None
            inputs_list.append([arg_name, arg_type, i])
        else:
            attrs_list.append([arg_name, arg_type, default_value, i])

    return inputs_list, attrs_list


def ParseYamlReturns(string):
    # Example0: Tensor(out), Tensor(out1)
    # Example1: Tensor, Tensor
    # Example2: Tensor[](out), Tensor

    # list = [ [ret_name, ret_type, orig_position], ...]
    returns_list = []

    returns = [x.strip() for x in string.strip().split(",")]

    for i in range(len(returns)):
        ret = returns[i]

        ret_name = ""
        if "(" in ret and ")" in ret:
            # Remove trailing ')'
            ret = ret[:-1]
            ret_type = ret.split("(")[0].strip()
            ret_name = ret.split("(")[1].strip()
        else:
            ret_type = ret.strip()

        assert ret_type in yaml_types_mapping.keys(
        ), f"The return type {ret_type} in yaml config is not supported in yaml_types_mapping."
        ret_type = yaml_types_mapping[ret_type]

        assert "Tensor" in ret_type
        ret_name = RemoveSpecialSymbolsInName(ret_name)
        returns_list.append([ret_name, ret_type, i])

    return returns_list


def ParseYamlForwardFromBackward(string):
    # Example: matmul (const Tensor& x, const Tensor& y, bool transpose_x, bool transpose_y) -> Tensor(out)

    fname = r'(.*?)'
    wspace = r'\s*'
    fargs = r'(.*?)'
    frets = r'(.*)'
    pattern = f'{fname}{wspace}\({wspace}{fargs}{wspace}\){wspace}->{wspace}{frets}'

    m = re.search(pattern, string)
    function_name = m.group(1)
    function_args = m.group(2)
    function_returns = m.group(3)

    forward_inputs_list, forward_attrs_list = ParseYamlArgs(function_args)
    forward_returns_list = ParseYamlReturns(function_returns)

    return forward_inputs_list, forward_attrs_list, forward_returns_list


def ParseYamlForward(args_str, returns_str):
    # args Example: (const Tensor& x, const Tensor& y, bool transpose_x = false, bool transpose_y = false)
    # returns Example: Tensor, Tensor

    fargs = r'(.*?)'
    wspace = r'\s*'
    args_pattern = f'\({fargs}\)'
    args_str = re.search(args_pattern, args_str).group(1)

    inputs_list, attrs_list = ParseYamlArgs(args_str)
    returns_list = ParseYamlReturns(returns_str)

    return inputs_list, attrs_list, returns_list


def ParseYamlBackward(args_str, returns_str):
    # args Example: (const Tensor& x, const Tensor& y, const Tensor& out_grad, bool transpose_x=false, bool transpose_y=false)
    # returns Example: Tensor(x_grad), Tensor(y_grad)

    fargs = r'(.*?)'
    wspace = r'\s*'
    args_pattern = f'\({fargs}\)'
    args_str = re.search(args_pattern, args_str).group(1)

    inputs_list, attrs_list = ParseYamlArgs(args_str)
    returns_list = ParseYamlReturns(returns_str)

    return inputs_list, attrs_list, returns_list


#######################
###  Preprocessing  ###
#######################
def ForwardsValidationCheck(forward_inputs_list, forward_attrs_list,
                            forward_returns_list, orig_forward_inputs_list,
                            orig_forward_attrs_list, orig_forward_returns_list):
    for i in range(len(forward_inputs_list)):
        forward_input_name = forward_inputs_list[i][0]
        forward_input_type = forward_inputs_list[i][1]
        forward_input_pos = forward_inputs_list[i][2]
        orig_input_name = orig_forward_inputs_list[i][0]
        orig_input_type = orig_forward_inputs_list[i][1]
        orig_input_pos = orig_forward_inputs_list[i][2]

        assert forward_input_type == orig_input_type
        assert forward_input_pos == orig_input_pos

    for i in range(len(forward_attrs_list)):
        orig_attr_name = orig_forward_attrs_list[i][0]
        orig_attr_type = orig_forward_attrs_list[i][1]
        orig_attr_default = orig_forward_attrs_list[i][2]
        orig_attr_pos = orig_forward_attrs_list[i][3]
        forward_attr_name = forward_attrs_list[i][0]
        forward_attr_type = forward_attrs_list[i][1]
        forward_attr_default = forward_attrs_list[i][2]
        forward_attr_pos = forward_attrs_list[i][3]
        assert orig_attr_type == forward_attr_type
        assert orig_attr_default == forward_attr_default
        assert orig_attr_pos == forward_attr_pos

    for i in range(len(forward_returns_list)):
        orig_return_type = orig_forward_returns_list[i][1]
        orig_return_pos = orig_forward_returns_list[i][2]
        forward_return_type = forward_returns_list[i][1]
        forward_return_pos = forward_returns_list[i][2]

        assert orig_return_type == forward_return_type
        assert orig_return_pos == forward_return_pos

    # Check Order: Inputs, Attributes
    max_input_position = -1
    for _, _, pos in forward_inputs_list:
        max_input_position = max(max_input_position, pos)

    max_attr_position = -1
    for _, _, _, pos in forward_attrs_list:
        assert pos > max_input_position
        max_attr_position = max(max_attr_position, pos)


def BackwardValidationCheck(backward_fwd_input_map, backward_grad_input_map,
                            backward_attrs_list):

    # Check Order: TensorWrappers, GradTensors, Attributes
    max_fwd_input_position = -1
    for _, (_, _, pos) in backward_fwd_input_map.items():
        max_fwd_input_position = max(max_fwd_input_position, pos)

    max_grad_tensor_position = -1
    for _, (_, _, pos) in backward_grad_input_map.items():
        assert pos > max_fwd_input_position
        max_grad_tensor_position = max(max_grad_tensor_position, pos)

    max_attr_position = -1
    for _, _, _, pos in backward_attrs_list:
        assert pos > max_grad_tensor_position
        max_attr_position = max(max_attr_position, pos)


def DetermineForwardPositionMap(forward_inputs_list, forward_returns_list):
    forward_inputs_position_map = {}
    forward_outputs_position_map = {}
    for i in range(len(forward_inputs_list)):
        forward_input = forward_inputs_list[i]
        input_name = forward_input[0]
        input_type = forward_input[1]
        input_pos = forward_input[2]

        forward_inputs_position_map[input_name] = [input_type, input_pos]

    for i in range(len(forward_returns_list)):
        forward_return = forward_returns_list[i]
        return_name = forward_return[0]
        return_type = forward_return[1]
        return_pos = forward_return[2]

        forward_outputs_position_map[return_name] = [return_type, return_pos]

    return forward_inputs_position_map, forward_outputs_position_map


def SlotNameMatching(backward_inputs_list, backward_returns_list,
                     forward_inputs_position_map, forward_outputs_position_map):

    backward_fwd_input_map = {}
    backward_grad_input_map = {}
    backward_grad_output_map = {}

    for backward_input in backward_inputs_list:
        backward_input_name = backward_input[0]
        backward_input_type = backward_input[1]
        backward_input_pos = backward_input[2]

        backward_fwd_name = FindForwardName(backward_input_name)
        if backward_fwd_name:
            # Grad Input
            assert backward_fwd_name in forward_outputs_position_map.keys()
            matched_forward_output_type = forward_outputs_position_map[
                backward_fwd_name][0]
            matched_forward_output_pos = forward_outputs_position_map[
                backward_fwd_name][1]

            backward_grad_input_map[backward_input_name] = [
                backward_input_type, matched_forward_output_pos,
                backward_input_pos
            ]
        else:
            # TensorWrapper Input
            if backward_input_name in forward_inputs_position_map.keys():
                tensor_wrapper_type = forward_inputs_position_map[
                    backward_input_name][0]
                backward_fwd_input_map[backward_input_name] = [
                    backward_input_type, True, backward_input_pos
                ]

            elif backward_input_name in forward_outputs_position_map.keys():
                tensor_wrapper_type = forward_outputs_position_map[
                    backward_input_name][0]
                backward_fwd_input_map[backward_input_name] = [
                    backward_input_type, False, backward_input_pos
                ]
            else:
                assert False, backward_input_name

    for backward_output in backward_returns_list:
        backward_output_name = backward_output[0]
        backward_output_type = backward_output[1]
        backward_output_pos = backward_output[2]

        backward_fwd_name = FindForwardName(backward_output_name)
        assert backward_fwd_name is not None
        assert backward_fwd_name in forward_inputs_position_map.keys(
        ), backward_fwd_name

        matched_forward_input_type = forward_inputs_position_map[
            backward_fwd_name][0]
        matched_forward_input_pos = forward_inputs_position_map[
            backward_fwd_name][1]

        backward_grad_output_map[backward_output_name] = [
            backward_output_type, matched_forward_input_pos, backward_output_pos
        ]

    return backward_fwd_input_map, backward_grad_input_map, backward_grad_output_map


def GenerateNodeDeclaration(fwd_api_name, backward_fwd_input_map,
                            backward_attrs_list, no_need_buffer_set):
    # Inputs:
    # fwd_api_name = ""
    # backward_fwd_input_map   = { "name" : [type, is_fwd_input, orig_position] ...}
    # backward_attrs_list = [ [attr_name, attr_type, default_value, orig_position], ...]

    # Determine Node Name
    forward_op_name = fwd_api_name

    # SetTensorWrapper Methods & TensorWrapper Members
    set_tensor_wrapper_methods_str = ""
    tensor_wrapper_members_str = ""
    clear_tensor_wrapper_str = ""
    for tname, (ttype, is_fwd_input, _) in backward_fwd_input_map.items():
        if tname in no_need_buffer_set:
            no_need_buffer = "true"
        else:
            no_need_buffer = "false"

        tensor_wrapper_name = GetSavedName(tname)
        if IsPlainTensorType(ttype):
            SET_PLAIN_TENSOR_WRAPPER_TEMPLATE = """
   void SetTensorWrapper{}(const paddle::experimental::Tensor& {}, bool full_reserved) {{     
     {} = egr::TensorWrapper({}, full_reserved, {});
   }}
"""
            set_tensor_wrapper_methods_str += SET_PLAIN_TENSOR_WRAPPER_TEMPLATE.format(
                tname, tname, tensor_wrapper_name, tname, no_need_buffer)

            PLAIN_TENSOR_MEMBER_TEMPLATE = """
   egr::TensorWrapper {};
"""
            tensor_wrapper_members_str += PLAIN_TENSOR_MEMBER_TEMPLATE.format(
                tensor_wrapper_name)

            CLEAR_TENSOR_WRAPPERS_TEMPLATE = """
   {}.clear();
"""
            clear_tensor_wrapper_str += CLEAR_TENSOR_WRAPPERS_TEMPLATE.format(
                tensor_wrapper_name)

        else:
            assert IsVectorTensorType(ttype)
            SET_VECTOR_TENSOR_WRAPPER_TEMPLATE = """
   void SetTensorWrapper{}(const std::vector<paddle::experimental::Tensor>& {}, bool full_reserved) {{
     for(const auto& eager_tensor : {}) {{
        {}.emplace_back( egr::TensorWrapper(eager_tensor, full_reserved, {}) );
     }};
   }}
"""
            set_tensor_wrapper_methods_str += SET_VECTOR_TENSOR_WRAPPER_TEMPLATE.format(
                tname, tname, tname, tensor_wrapper_name, no_need_buffer)

            VECTOR_TENSOR_MEMBER_TEMPLATE = """
   std::vector<egr::TensorWrapper> {};
"""
            tensor_wrapper_members_str += VECTOR_TENSOR_MEMBER_TEMPLATE.format(
                tensor_wrapper_name)

            CLEAR_TENSOR_WRAPPERS_TEMPLATE = """
   for (auto tw: {}) {
     tw.clear();
   };
"""
            clear_tensor_wrapper_str += CLEAR_TENSOR_WRAPPERS_TEMPLATE.format(
                tensor_wrapper_name)

    # End: SetTensorWrapper Methods & TensorWrapper Members

    # SetAttributes & Attribute Members
    set_attribute_methods_str = ""
    attribute_members_str = ""
    for aname, atype, default_val, _ in backward_attrs_list:
        saved_attr_name = GetSavedName(aname)
        SET_ATTR_METHOD_TEMPLATE = """
   void SetAttribute{}({} {}) {{
     {} = {};
   }}
"""
        set_attribute_methods_str += SET_ATTR_METHOD_TEMPLATE.format(
            aname, GetConstReference(atype), aname, saved_attr_name, aname)

        if default_val:
            ATTRIBUTE_MEMBER_TEMPLATE = """
       {} {} = {};
    """
            attribute_members_str += ATTRIBUTE_MEMBER_TEMPLATE.format(
                RemoveConstAndReference(atype), saved_attr_name, default_val)
        else:
            ATTRIBUTE_MEMBER_TEMPLATE = """
       {} {};
    """
            attribute_members_str += ATTRIBUTE_MEMBER_TEMPLATE.format(
                RemoveConstAndReference(atype), saved_attr_name)
    # End: SetAttributes & Attribute Members

    grad_node_name = GetGradNodeName(fwd_api_name)
    NODE_DECLARATION_TEMPLATE = """
class {} : public egr::GradNodeBase {{
 public:
  {}() : egr::GradNodeBase() {{}}
  {}(size_t bwd_in_slot_num, size_t bwd_out_slot_num) : 
      egr::GradNodeBase(bwd_in_slot_num, bwd_out_slot_num) {{}}
  ~{}() override = default;

  virtual std::vector<std::vector<paddle::experimental::Tensor>> operator()(
      std::vector<std::vector<paddle::experimental::Tensor>>& grads, bool create_graph = false) override;
  
  std::string name() override {{ return \" {} \"; }}
  
  void ClearTensorWrappers() override {{
      {}
    is_tensor_wrappers_cleared = true;
  }}
  
  // SetTensorWrapperX, SetTensorWrapperY, ...
  {}
  // SetAttributes
  {}

  bool IsTensorWrappersCleared() override {{
      return is_tensor_wrappers_cleared;  
  }}
 private:
  // TensorWrappers
  {}

  bool is_tensor_wrappers_cleared = false;

  // Attributes
  {}
}};
"""
    node_declaration_str = NODE_DECLARATION_TEMPLATE.format(
        grad_node_name, grad_node_name, grad_node_name, grad_node_name,
        grad_node_name, clear_tensor_wrapper_str,
        set_tensor_wrapper_methods_str, set_attribute_methods_str,
        tensor_wrapper_members_str, attribute_members_str)

    return node_declaration_str


def GenerateNodeDefinition(fwd_api_name, bwd_api_name, backward_fwd_input_map,
                           backward_grad_input_map, backward_grad_output_map,
                           backward_attrs_list, forward_inputs_position_map):
    # fwd_api_name = ""
    # backward_fwd_input_map   = { "name" : [type, is_fwd_input, orig_position] ...}
    # backward_grad_input_map  = { "name" : [type, fwd_position, orig_position] ...}
    # backward_grad_output_map = { "name" : [type, fwd_position, orig_position] ...}
    # backward_attrs_list = [ [attr_name, attr_type, default_value, orig_position], ...]

    # Construct grad_api function args
    # Order: TensorWrappers, GradTensors, Attributes
    grad_api_args_len = len(backward_fwd_input_map.keys()) + len(
        backward_grad_input_map.keys()) + len(backward_attrs_list)
    grad_api_args = ["" for i in range(grad_api_args_len)]
    for name, (_, is_fwd_input,
               grad_api_position), in backward_fwd_input_map.items():
        tensor_wrapper_name = GetSavedName(name)
        grad_api_args[
            grad_api_position] = f"egr::EagerUtils::RecoverTensorWrapper(&this->{tensor_wrapper_name}, nullptr)"

    for _, (ttype, fwd_position,
            grad_api_position) in backward_grad_input_map.items():
        if IsPlainTensorType(ttype):
            grad_api_args[
                grad_api_position] = f"hooked_grads[{fwd_position}][0]"
        else:
            assert IsVectorTensorType(ttype)
            grad_api_args[grad_api_position] = f"hooked_grads[{fwd_position}]"

    for name, _, _, grad_api_position in backward_attrs_list:
        saved_attribute_name = GetSavedName(name)
        grad_api_args[grad_api_position] = f"this->{saved_attribute_name}"
    grad_api_args_str = ", ".join(grad_api_args)

    # Construct grad_api returns
    num_bwd_outputs = len(backward_grad_output_map.keys())
    slot_num_bwd_outputs = len(forward_inputs_position_map.keys())
    returns_str = f"std::vector<std::vector<paddle::experimental::Tensor>> returns({slot_num_bwd_outputs});\n"
    for _, (ttype, fwd_position,
            grad_api_position) in backward_grad_output_map.items():
        # Infer Grad API Return Type
        if num_bwd_outputs == 1:
            # Single tensor output, return as is
            if IsPlainTensorType(ttype):
                returns_str += "returns[0] = { grad_api_returns };\n"
            else:
                assert IsVectorTensorType(ttype)
                returns_str += "returns[0] = grad_api_returns;\n"
        else:
            # Rearrange output order accordingly
            returns_str += f"returns[{fwd_position}] =  grad_api_returns[{grad_api_position}];\n"
    returns_str += f"if(NeedComplexToRealConversion()) HandleComplexGradToRealGrad(&returns);\n"
    returns_str += f"return returns;\n"

    grad_node_name = GetGradNodeName(fwd_api_name)

    fill_zero_str = ""
    if fwd_api_name in ops_to_fill_zero_for_empty_grads:
        fill_zero_str = "egr::EagerUtils::FillZeroForEmptyGradInputs(&grads, this->InputMeta());\n"

    if len(namespace) > 0:
        grad_api_namespace = f"paddle::experimental::{namespace}"
    else:
        grad_api_namespace = f"paddle::experimental"

    FUNCTION_TEMPLATE = """
std::vector<std::vector<paddle::experimental::Tensor>> {}::operator()(std::vector<std::vector<paddle::experimental::Tensor>>& grads, bool create_graph) {{
    {}
    auto hooked_grads = ApplyGradientHooks(grads);
    
    // Call grad_api function
    VLOG(3) << \"Final State Running: \" << \"{}\"; 
    auto grad_api_returns = {}::{}({});
    {}
}}
  """

    node_definition_str = FUNCTION_TEMPLATE.format(
        grad_node_name, fill_zero_str, grad_node_name, grad_api_namespace,
        bwd_api_name, grad_api_args_str, returns_str)

    return node_definition_str


def GenerateNodeCreationCodes(
        fwd_api_name, bwd_api_name, forward_inputs_position_map,
        forward_outputs_position_map, forward_attrs_list, forward_call_str,
        backward_fwd_input_map, backward_grad_input_map,
        backward_grad_output_map, backward_attrs_list, optional_inputs,
        inplace_map):
    # fwd_api_name = ""
    # forward_inputs_position_map = { "name" : [type, fwd_position] }
    # forward_outputs_position_map = { "name" : [type, fwd_position] }
    # forward_attrs_list = [ [attr_name, attr_type, default_value, orig_position], ...]
    # backward_fwd_input_map   = { "name" : [type, is_fwd_input, orig_position] ...}
    # backward_grad_input_map  = { "name" : [type, fwd_position, orig_position] ...}
    # backward_grad_output_map = { "name" : [type, fwd_position, orig_position] ...}
    # backward_attrs_list = [ [attr_name, attr_type, default_value, orig_position], ...]

    # Get Input AutoGradMeta
    inputs_autograd_meta_list = []
    compute_require_grad_args_list = ["trace_backward"]
    for name, (ttype, pos) in forward_inputs_position_map.items():
        input_autograd_meta_name = GetAutoGradMetaName(name)
        if IsPlainTensorType(ttype):
            input_autograd_meta = f"    egr::AutogradMeta* {input_autograd_meta_name} = egr::EagerUtils::nullable_autograd_meta({name});"
        else:
            assert IsVectorTensorType(ttype)
            input_autograd_meta_vec_name = GetAutoGradMetaVectorName(name)
            input_autograd_meta = f"    std::vector<egr::AutogradMeta*> {input_autograd_meta_vec_name} = egr::EagerUtils::nullable_autograd_meta({name});\n"
            input_autograd_meta += f"    std::vector<egr::AutogradMeta*>* {input_autograd_meta_name} = &{input_autograd_meta_vec_name};"

        inputs_autograd_meta_list.append(input_autograd_meta)
        compute_require_grad_args_list.append(input_autograd_meta_name)
    inputs_autograd_meta_str = "\n".join(inputs_autograd_meta_list)
    compute_require_grad_args_str = ",".join(compute_require_grad_args_list)

    # Get Output AutoGradMeta
    outputs_autograd_meta_list = []
    pass_stop_gradient_args_list = ["false"]
    num_fwd_outputs = len(forward_outputs_position_map.keys())
    for name, (rtype, pos) in forward_outputs_position_map.items():
        output_autograd_meta_name = GetAutoGradMetaName(name)
        output_autograd_meta_vec_name = GetAutoGradMetaVectorName(name)
        if num_fwd_outputs == 1:
            if IsPlainTensorType(rtype):
                output_autograd_meta = f"        egr::AutogradMeta* {output_autograd_meta_name} = egr::EagerUtils::autograd_meta(&api_result);"
            else:
                assert IsVectorTensorType(rtype)
                output_autograd_meta = f"        std::vector<egr::AutogradMeta*> {output_autograd_meta_vec_name} = egr::EagerUtils::autograd_meta(&api_result);\n"
                output_autograd_meta += f"        std::vector<egr::AutogradMeta*>* {output_autograd_meta_name} = &{output_autograd_meta_vec_name};"
        else:
            # Tuple api_result
            if IsPlainTensorType(rtype):
                output_autograd_meta = f"        egr::AutogradMeta* {output_autograd_meta_name} = egr::EagerUtils::autograd_meta(&std::get<{pos}>(api_result));"
            else:
                assert IsVectorTensorType(rtype)
                output_autograd_meta = f"        std::vector<egr::AutogradMeta*> {output_autograd_meta_vec_name} = egr::EagerUtils::autograd_meta(&std::get<{pos}>(api_result));\n"
                output_autograd_meta += f"        std::vector<egr::AutogradMeta*>* {output_autograd_meta_name} = &{output_autograd_meta_vec_name};"

        outputs_autograd_meta_list.append(output_autograd_meta)
        pass_stop_gradient_args_list.append(output_autograd_meta_name)

    # ComputeRequireGrad & PassStopGradient
    outputs_autograd_meta_str = "\n".join(outputs_autograd_meta_list)
    pass_stop_gradient_args_str = ",".join(pass_stop_gradient_args_list)

    # Check Inplace
    check_inplace_str = ""
    bump_inplace_version_str = ""
    for inplace_name in inplace_map.keys():
        inplace_autograd_meta_name = GetAutoGradMetaName(inplace_name)
        check_inplace_str += f"""
    // Check Inplace
    egr::EagerUtils::CheckInplace({inplace_name}, {inplace_autograd_meta_name}, require_any_grad);\n
"""

        bump_inplace_version_str += f"""
    // Bump Inplace Version
    {inplace_name}.bump_inplace_version();
    VLOG(3) << \"Tensor(\" << {inplace_name}.name() << \") uses Inplace Strategy.\";\n
"""

    # Node Construction
    num_bwd_inputs = len(backward_grad_input_map.keys())
    #  num_bwd_outputs = len(backward_grad_output_map.keys())
    num_bwd_outputs = len(forward_inputs_position_map.keys())
    grad_node_name = GetGradNodeName(
        RecoverBaseNameOfInplaceFunction(
            fwd_api_name)) if inplace_map else GetGradNodeName(fwd_api_name)
    node_construction_str = f"            auto grad_node = std::make_shared<{grad_node_name}>({num_bwd_inputs}, {num_bwd_outputs});"

    # SetAttributes
    set_attributes_list = []
    forward_attrs_name_set = set()
    for name, _, _, _ in forward_attrs_list:
        forward_attrs_name_set.add(name)

    for name, _, default_val_attr, _ in backward_attrs_list:
        if name in forward_attrs_name_set:
            set_attributes = f"        grad_node->SetAttribute{name}({name});"
        else:
<<<<<<< HEAD
            assert default_val_attr is not None, f"{name}should have default value"
=======
>>>>>>> 3980e222
            set_attributes = f"        grad_node->SetAttribute{name}({default_val_attr});"
        set_attributes_list.append(set_attributes)
    set_attributes_str = "\n".join(set_attributes_list)

    # SetTensorWrappers
    set_tensor_wrappers_list = []
    for name, (atype, is_fwd_input, pos) in backward_fwd_input_map.items():
        is_optional = (name in optional_inputs)

        if is_fwd_input:
            if is_optional:
                set_tensor_wrappers = f"            if({name}.is_initialized()) grad_node->SetTensorWrapper{name}({name}, true);"
            else:
                set_tensor_wrappers = f"            grad_node->SetTensorWrapper{name}({name}, true);"
        else:
            if num_fwd_outputs > 1:
                # Aligned with forward output position
                assert name in forward_outputs_position_map.keys()
                fwd_output_pos = forward_outputs_position_map[name][1]
                tw_name = f"std::get<{fwd_output_pos}>(api_result)"
            else:
                tw_name = f"api_result"

            if is_optional:
                set_tensor_wrappers = f"            if({tw_name}.is_initialized()) grad_node->SetTensorWrapper{name}({tw_name}, false);"
            else:
                set_tensor_wrappers = f"            grad_node->SetTensorWrapper{name}({tw_name}, false);"
        set_tensor_wrappers_list.append(set_tensor_wrappers)
    set_tensor_wrappers_str = "\n".join(set_tensor_wrappers_list)

    # SetGradOutMeta & SetEdges
    set_grad_out_meta_list = []
    set_edges_list = []
    for name, (_, pos) in forward_inputs_position_map.items():
        input_autograd_meta_name = GetAutoGradMetaName(name)
        set_grad_out_meta = f"            grad_node->SetGradOutMeta({name}, {pos});"
        set_edges = f"            grad_node->AddEdges({input_autograd_meta_name}, {pos});"
        set_grad_out_meta_list.append(set_grad_out_meta)
        set_edges_list.append(set_edges)
    set_grad_out_meta_str = "\n".join(set_grad_out_meta_list)
    set_edges_str = "\n".join(set_edges_list)

    # SetOutRank & SetHistory & SetGradInMeta
    set_out_rank_list = []
    set_history_list = []
    set_grad_in_meta_list = []
    set_retain_grad_list = []
    num_outputs = len(forward_outputs_position_map.keys())
    for name, (_, pos) in forward_outputs_position_map.items():
        output_autograd_meta_name = GetAutoGradMetaName(name)
        set_out_rank = f"            egr::EagerUtils::SetOutRankWithSlot({output_autograd_meta_name}, {pos});"
        set_history = f"            egr::EagerUtils::SetHistory({output_autograd_meta_name}, grad_node);"
        if num_outputs == 1:
            set_retain_grad = f"            egr::EagerUtils::CheckAndRetainGrad(api_result);"
            set_grad_in_meta = f"            grad_node->SetGradInMeta(api_result, {pos});"
        else:
            set_retain_grad = f"            egr::EagerUtils::CheckAndRetainGrad(std::get<{pos}>(api_result));"
            set_grad_in_meta = f"            grad_node->SetGradInMeta(std::get<{pos}>(api_result), {pos});"

        set_out_rank_list.append(set_out_rank)
        set_history_list.append(set_history)
        set_grad_in_meta_list.append(set_grad_in_meta)
        set_retain_grad_list.append(set_retain_grad)

    set_out_rank_str = "\n".join(set_out_rank_list)
    set_history_str = "\n".join(set_history_list)
    set_grad_in_meta_str = "\n".join(set_grad_in_meta_list)
    set_retain_grad_str = "\n".join(set_retain_grad_list)

    node_event_name = fwd_api_name + " node_creation"
    NODE_CREATION_TEMPLATE = """
        paddle::platform::RecordEvent node_creation_record_event(\"{}\", paddle::platform::TracerEventType::Operator, 1);\n
        """
    node_creation_event_str = NODE_CREATION_TEMPLATE.format(node_event_name)

    NODE_CREATION_TEMPLATE = """

    // Get AutoGradMeta
{}
    bool trace_backward = egr::Controller::Instance().HasGrad();
    bool require_any_grad = egr::EagerUtils::ComputeRequireGrad({});
{}
    // Forward API Call
    {}
{}
    {{
{}
{}
        if(require_any_grad) {{
            egr::EagerUtils::PassStopGradient({});
            
            // Node Construction
{}
            // SetAttributes
{}
            // SetTensorWrappers
{}
            // SetGradOutMeta & SetEdges
{}
{}
            // SetOutRank & SetHistory & SetGradInMeta & RetainGrad
{}
{}
{}
{}
        }}
    }}

"""
    node_creation_str = NODE_CREATION_TEMPLATE.format(
        inputs_autograd_meta_str, compute_require_grad_args_str,
        check_inplace_str, forward_call_str, bump_inplace_version_str,
        node_creation_event_str, outputs_autograd_meta_str,
        pass_stop_gradient_args_str, node_construction_str, set_attributes_str,
        set_tensor_wrappers_str, set_grad_out_meta_str, set_edges_str,
        set_out_rank_str, set_history_str, set_grad_in_meta_str,
        set_retain_grad_str)

    return node_creation_str


def GenerateForwardDefinition(
        fwd_api_name, bwd_api_name, forward_inputs_position_map,
        forward_outputs_position_map, forward_attrs_list,
        backward_fwd_input_map, backward_grad_input_map,
        backward_grad_output_map, backward_attrs_list, optional_inputs,
        intermediate_outputs, inplace_map):
    # fwd_api_name = ""
    # forward_inputs_position_map = { "name" : [type, fwd_position] }
    # forward_outputs_position_map = { "name" : [type, fwd_position] }
    # forward_attrs_list = [ [attr_name, attr_type, default_value, orig_position], ...]
    # backward_fwd_input_map   = { "name" : [type, is_fwd_input, orig_position] ...}
    # backward_grad_input_map  = { "name" : [type, fwd_position, orig_position] ...}
    # backward_grad_output_map = { "name" : [type, fwd_position, orig_position] ...}
    # backward_attrs_list = [ [attr_name, attr_type, default_value, orig_position], ...]
    # optional_inputs = ["name0", ...]

    # Get Function Args
    num_inputs = len(forward_attrs_list) + len(forward_inputs_position_map.keys(
    ))
    inputs_args_definition_list = ["" for i in range(num_inputs)]
    inputs_args_declaration_list = ["" for i in range(num_inputs)]
    inputs_call_list = ["" for i in range(num_inputs)]
    for name, (ttype, pos) in forward_inputs_position_map.items():
        inputs_call_list[pos] = f"{name}"
        is_optional = (name in optional_inputs)
        if IsPlainTensorType(ttype):
            if is_optional:
                arg_str = f"const paddle::optional<paddle::experimental::Tensor>& {name}"
            else:
                if inplace_map and name in inplace_map.keys():
                    arg_str = f"paddle::experimental::Tensor& {name}"
                else:
                    arg_str = f"const paddle::experimental::Tensor& {name}"
        else:
            assert IsVectorTensorType(ttype)
            arg_str = f"const std::vector<paddle::experimental::Tensor>& {name}"

        inputs_args_definition_list[pos] = arg_str
        inputs_args_declaration_list[pos] = arg_str

    for name, atype, default_val, pos in forward_attrs_list:
        inputs_call_list[pos] = name
        if default_val is not None:
            inputs_args_declaration_list[
                pos] = f"{atype} {name} = {default_val}"
        else:
            inputs_args_declaration_list[pos] = f"{atype} {name}"
        inputs_args_definition_list[pos] = f"{atype} {name}"

    inputs_args_declaration_str = ", ".join(inputs_args_declaration_list)
    inputs_args_definition_str = ", ".join(inputs_args_definition_list)
    inputs_call_args_str = ", ".join(inputs_call_list)

    # Forward Full Logic
    if len(intermediate_outputs) == 0:
        function_name = fwd_api_name
    else:
        function_name = fwd_api_name + "_intermediate"

    if len(namespace) > 0:
        forward_call_str = f"auto api_result = paddle::experimental::{namespace}::{function_name}({inputs_call_args_str});"
    else:
        forward_call_str = f"auto api_result = paddle::experimental::{function_name}({inputs_call_args_str});"

    # Get return type list & outputs
    num_outputs = len(forward_outputs_position_map.keys()) - len(
        intermediate_outputs)
    returns_type_list = ["" for i in range(num_outputs)]
    returns_list = ["" for i in range(num_outputs)]
    for name, (rtype, pos) in forward_outputs_position_map.items():
        if name in intermediate_outputs:
            continue
        if num_outputs == 1:
            returns_list[0] = f"api_result"
        else:
            # Tuple api_result
            returns_list[pos] = f"std::get<{pos}>(api_result)"

        if IsPlainTensorType(rtype):
            returns_type_list[pos] = "paddle::experimental::Tensor"
        else:
            assert IsVectorTensorType(rtype)
            returns_type_list[pos] = "std::vector<paddle::experimental::Tensor>"

    if num_outputs == 1:
        returns_str = returns_list[0]
        returns_type_str = returns_type_list[0]
    else:
        returns_type_str = ", ".join(returns_type_list)
        returns_type_str = f"std::tuple<{returns_type_str}>"
        returns_str = ", ".join(returns_list)
        returns_str = f"std::make_tuple({returns_str})"

    node_creation_str = GenerateNodeCreationCodes(
        fwd_api_name, bwd_api_name, forward_inputs_position_map,
        forward_outputs_position_map, forward_attrs_list, forward_call_str,
        backward_fwd_input_map, backward_grad_input_map,
        backward_grad_output_map, backward_attrs_list, optional_inputs,
        inplace_map)

    dygraph_event_str = f"paddle::platform::RecordEvent dygraph_entrance_record_event(\"{fwd_api_name} dygraph\", paddle::platform::TracerEventType::Operator, 1);"

    FORWARD_FUNCTION_TEMPLATE = """
{} {}({}) {{
    {}
    
{}

    // Returns
    return {};
}}
"""

    forward_function_name = GetForwardFunctionName(fwd_api_name)
    forward_function_str = FORWARD_FUNCTION_TEMPLATE.format(
        returns_type_str, forward_function_name, inputs_args_definition_str,
        dygraph_event_str, node_creation_str, returns_str)
    forward_function_declaration_str = f"{returns_type_str} {forward_function_name}({inputs_args_declaration_str});"

    return forward_function_str, forward_function_declaration_str


def CollectCoreOpsInformation(fwd_api_name, forward_inputs_position_map,
                              forward_outputs_position_map, forward_attrs_list):
    # fwd_api_name : ""
    # forward_inputs_position_map = { "name" : [type, fwd_position] }
    # forward_outputs_position_map = { "name" : [type, fwd_position] }
    # forward_attrs_list = [ [attr_name, attr_type, default_value, orig_position], ...]
    num_args = len(forward_inputs_position_map.keys()) + len(forward_attrs_list)
    num_returns = len(forward_outputs_position_map.keys())

    final_state_fwd_api_name = "final_state_" + fwd_api_name
    core_ops_returns_info[
        final_state_fwd_api_name] = ["" for i in range(num_returns)]
    core_ops_args_info[final_state_fwd_api_name] = ["" for i in range(num_args)]
    core_ops_args_type_info[
        final_state_fwd_api_name] = ["" for i in range(num_args)]
    for name, (ttype, pos) in forward_inputs_position_map.items():
        core_ops_args_info[final_state_fwd_api_name][pos] = name
        if IsPlainTensorType(ttype):
            core_ops_args_type_info[final_state_fwd_api_name][pos] = "tensor"
        else:
            assert IsVectorTensorType(ttype)
            core_ops_args_type_info[final_state_fwd_api_name][pos] = "list"

    for name, _, _, pos in forward_attrs_list:
        core_ops_args_info[final_state_fwd_api_name][pos] = name

    for name, (ttype, pos) in forward_outputs_position_map.items():
        core_ops_returns_info[final_state_fwd_api_name][pos] = name


def GenerateCoreOpInfoDeclaration():
    core_ops_declaration_str = """
    extern std::unordered_map<std::string, std::vector<std::string>> core_ops_final_state_args_info;
    extern std::unordered_map<std::string, std::vector<std::string>> core_ops_final_state_args_type_info;
    extern std::unordered_map<std::string, std::vector<std::string>> core_ops_final_state_returns_info;

"""
    return core_ops_declaration_str


def GenerateCoreOpInfoDefinition():

    CORE_OPS_INFO_TEMPLATE = """
std::unordered_map<std::string, std::vector<std::string>> core_ops_final_state_args_info = {{
    {}
}};
std::unordered_map<std::string, std::vector<std::string>> core_ops_final_state_args_type_info = {{
    {}
}};
std::unordered_map<std::string, std::vector<std::string>> core_ops_final_state_returns_info = {{
    {}
}};

"""
    op_args_info_list = []
    for op_name, arg_list in core_ops_args_info.items():
        arg_str = ",".join(["\"" + v + "\"" for v in arg_list])
        op_args_info = f"{{ \"{op_name}\", {{ {arg_str} }} }},"
        op_args_info_list.append(op_args_info)

    op_types_info_list = []
    for op_name, type_list in core_ops_args_type_info.items():
        type_str = ",".join(["\"" + v + "\"" for v in type_list])
        op_types_info = f"{{ \"{op_name}\", {{ {type_str} }} }},"
        op_types_info_list.append(op_types_info)

    op_returns_info_list = []
    for op_name, return_list in core_ops_returns_info.items():
        return_str = ",".join(["\"" + v + "\"" for v in return_list])
        return_types_info = f"{{ \"{op_name}\", {{ {return_str} }} }},"
        op_returns_info_list.append(return_types_info)

    op_args_info_str = "\n".join(op_args_info_list)
    op_types_info_str = "\n".join(op_types_info_list)
    op_returns_info_str = "\n".join(op_returns_info_list)

    core_ops_info_definition_str = CORE_OPS_INFO_TEMPLATE.format(
        op_args_info_str, op_types_info_str, op_returns_info_str)

    return core_ops_info_definition_str


def GenerateNodeCCFile(filepath, node_definition_str):
    file_contents = """
#include "glog/logging.h"
#include "paddle/phi/api/all.h"
#include "paddle/phi/api/backward/backward_api.h"
#include "paddle/fluid/imperative/tracer.h"
#include "paddle/fluid/framework/op_registry.h"
#include "paddle/fluid/eager/utils.h"
#include "paddle/fluid/eager/api/utils/global_utils.h"
#include "paddle/fluid/eager/api/generated/eager_generated/backwards/nodes.h"
#include "paddle/fluid/eager/to_static/run_program_op_node.h"

#include "paddle/phi/api/backward/sparse_bw_api.h"
"""
    file_contents += node_definition_str
    with open(filepath, 'a') as f:
        f.write(file_contents)


def GenerateNodeHFile(filepath, node_declaration_str):
    file_contents = """
#pragma once
#include "paddle/fluid/eager/tensor_wrapper.h"
#include "paddle/fluid/eager/grad_node_info.h"

"""
    file_contents += node_declaration_str
    with open(filepath, 'a') as f:
        f.write(file_contents)


def GenerateForwardCCFile(filepath, forward_definition_str):
    file_contents = """
#include "paddle/phi/api/lib/dygraph_api.h"
#include "paddle/fluid/eager/api/generated/eager_generated/forwards/dygraph_functions.h"
#include "paddle/fluid/eager/api/generated/eager_generated/backwards/nodes.h"

#include "paddle/phi/api/include/sparse_api.h"
#include "paddle/fluid/eager/api/utils/global_utils.h"
#include "paddle/fluid/platform/profiler/event_tracing.h"

"""

    file_contents += GenerateCoreOpInfoDefinition()
    file_contents += forward_definition_str
    with open(filepath, 'a') as f:
        f.write(file_contents)


def GenerateForwardHFile(filepath, forward_function_declaration_str):
    file_contents = """
#pragma once
#include "glog/logging.h"
#include "paddle/fluid/eager/autograd_meta.h"
#include "paddle/phi/api/all.h"
#include "paddle/fluid/eager/utils.h"
#include "paddle/fluid/framework/op_registry.h"
#include "paddle/fluid/eager/to_static/run_program_op_func.h"

"""
    file_contents += GenerateCoreOpInfoDeclaration()
    file_contents += forward_function_declaration_str
    with open(filepath, 'a') as f:
        f.write(file_contents)


if __name__ == "__main__":
    args = ParseArguments()

    api_yaml_paths = args.api_yaml_path.split(",")
    backward_yaml_paths = args.backward_yaml_path.split(",")

    # Generate per Dygraph API
    node_declaration_str = ""
    node_definition_str = ""
    forward_definition_str = ""
    forward_declaration_str = ""

    for i in range(len(api_yaml_paths)):
        api_yaml_path = api_yaml_paths[i]
        backward_yaml_path = backward_yaml_paths[i]

        if "sparse" in api_yaml_path:
            assert "sparse" in backward_yaml_path
            namespace = "sparse"
        else:
            namespace = ""

        fwd_api_list = ReadFwdFile(api_yaml_path)
        grad_api_dict = ReadBwdFile(backward_yaml_path)

        yaml_forward_definition_str = ""
        yaml_forward_declaration_str = ""
        yaml_node_declaration_str = ""
        yaml_node_definition_str = ""
        for fwd_api in fwd_api_list:
            # We only generate Ops with grad
            if 'backward' not in fwd_api.keys():
                continue

            assert 'api' in fwd_api.keys()
            assert 'args' in fwd_api.keys()
            assert 'output' in fwd_api.keys()
            assert 'backward' in fwd_api.keys()

            no_need_buffer_set = set()
            if 'no_need_buffer' in fwd_api.keys():
                no_need_buffer_set = ParseNoNeedBuffer(fwd_api[
                    'no_need_buffer'])

            fwd_api_name = fwd_api['api']
            fwd_args_str = fwd_api['args']
            fwd_returns_str = fwd_api['output']

            inplace_map = {}
            if 'inplace' in fwd_api.keys():
                inplace_map = ParseInplaceInfo(fwd_api['inplace'])

            bwd_api_name = fwd_api['backward']
            assert bwd_api_name in grad_api_dict.keys(), bwd_api_name
            bwd_api = grad_api_dict[bwd_api_name]

            assert 'args' in bwd_api.keys()
            assert 'output' in bwd_api.keys()
            assert 'forward' in bwd_api.keys()

            # Parse Dispensable Inputs
            optional_inputs = []
            if 'optional' in fwd_api.keys():
                optional_inputs = ParseDispensable(fwd_api['optional'])

            bwd_forward_str = bwd_api['forward']
            bwd_args_str = bwd_api['args']
            bwd_returns_str = bwd_api['output']

            # Collect Forward Inputs/Outputs
            forward_inputs_list, forward_attrs_list, forward_returns_list = ParseYamlForwardFromBackward(
                bwd_forward_str)
            print("Parsed Forward Inputs List: ", forward_inputs_list)
            print("Prased Forward Attrs List: ", forward_attrs_list)
            print("Parsed Forward Returns List: ", forward_returns_list)

            intermediate_outputs = []
            if 'intermediate' in fwd_api.keys():
                intermediate_outputs = ParseIntermediate(fwd_api[
                    'intermediate'])

            IntermediateValidationCheck(intermediate_outputs,
                                        forward_returns_list)

            # Collect Original Forward Inputs/Outputs and then perform validation checks
            orig_forward_inputs_list, orig_forward_attrs_list, orig_forward_returns_list = ParseYamlForward(
                fwd_args_str, fwd_returns_str)
            print("Parsed Original Forward Inputs List: ",
                  orig_forward_inputs_list)
            print("Prased Original Forward Attrs List: ",
                  orig_forward_attrs_list)
            print("Parsed Original Forward Returns List: ",
                  orig_forward_returns_list)

            # Forward Validation Checks
            ForwardsValidationCheck(
                forward_inputs_list, forward_attrs_list, forward_returns_list,
                orig_forward_inputs_list, orig_forward_attrs_list,
                orig_forward_returns_list)

            # Parse Backward Inputs/Outputs
            backward_inputs_list, backward_attrs_list, backward_returns_list = ParseYamlBackward(
                bwd_args_str, bwd_returns_str)
            print("Parsed Backward Inputs List: ", backward_inputs_list)
            print("Prased Backward Attrs List: ", backward_attrs_list)
            print("Parsed Backward Returns List: ", backward_returns_list)

            # Determine Forward Inputs/Outputs Position
            forward_inputs_position_map, forward_outputs_position_map = DetermineForwardPositionMap(
                forward_inputs_list, forward_returns_list)
            print("Generated Forward Input Position Map: ",
                  forward_inputs_position_map)
            print("Generated Forward Output Position Map: ",
                  forward_outputs_position_map)

            # SlotName Matching
            backward_fwd_input_map, backward_grad_input_map, backward_grad_output_map = SlotNameMatching(
                backward_inputs_list, backward_returns_list,
                forward_inputs_position_map, forward_outputs_position_map)
            print("Generated Backward Fwd Input Map: ", backward_fwd_input_map)
            print("Generated Backward Grad Input Map: ",
                  backward_grad_input_map)
            print("Generated Backward Grad Output Map: ",
                  backward_grad_output_map)

            # Backward Validation Check            
            BackwardValidationCheck(backward_fwd_input_map,
                                    backward_grad_input_map,
                                    backward_attrs_list)

            # Node Declaration Generation
            yaml_node_declaration_str += GenerateNodeDeclaration(
                fwd_api_name, backward_fwd_input_map, backward_attrs_list,
                no_need_buffer_set)
            print("Generated Node Declaration: ", node_declaration_str)

            yaml_node_definition_str += GenerateNodeDefinition(
                fwd_api_name, bwd_api_name, backward_fwd_input_map,
                backward_grad_input_map, backward_grad_output_map,
                backward_attrs_list, forward_inputs_position_map)
            print("Generated Node Definition: ", node_definition_str)

            # Node Definition Generation
            definition_declaration_pair = GenerateForwardDefinition(
                fwd_api_name, bwd_api_name, forward_inputs_position_map,
                forward_outputs_position_map, orig_forward_attrs_list,
                backward_fwd_input_map, backward_grad_input_map,
                backward_grad_output_map, backward_attrs_list, optional_inputs,
                intermediate_outputs, {})
            print("Generated Forward Definition: ", forward_definition_str)
            print("Generated Forward Declaration: ", forward_declaration_str)
            yaml_forward_definition_str += definition_declaration_pair[0]
            yaml_forward_declaration_str += definition_declaration_pair[1]

            # For python-level API dispatch
            CollectCoreOpsInformation(fwd_api_name, forward_inputs_position_map,
                                      forward_outputs_position_map,
                                      orig_forward_attrs_list)

            # Inplaced Version Dygraph Function Generation
            if fwd_api_name != "sum" and "inplace" in fwd_api.keys():
                fwd_api_name_inplaced = GetInplacedFunctionName(fwd_api_name)

                # Node Definition Generation
                definition_declaration_pair = GenerateForwardDefinition(
                    fwd_api_name_inplaced, bwd_api_name,
                    forward_inputs_position_map, forward_outputs_position_map,
                    forward_attrs_list, backward_fwd_input_map,
                    backward_grad_input_map, backward_grad_output_map,
                    backward_attrs_list, optional_inputs, intermediate_outputs,
                    inplace_map)
                print("Generated Inplaced Forward Definition: ",
                      forward_definition_str)
                print("Generated Inplaced Forward Declaration: ",
                      forward_declaration_str)
                forward_definition_str += definition_declaration_pair[0]
                forward_declaration_str += definition_declaration_pair[1]

                # For python-level API dispatch
                CollectCoreOpsInformation(
                    fwd_api_name_inplaced, forward_inputs_position_map,
                    forward_outputs_position_map, forward_attrs_list)

        if len(namespace) > 0:
            forward_definition_str += f"""namespace {namespace} {{
    {yaml_forward_definition_str}
}}
"""

            forward_declaration_str += f"""namespace {namespace} {{
    {yaml_forward_declaration_str}
}}
"""

            node_declaration_str += f"""namespace {namespace} {{
    {yaml_node_declaration_str}
}}
"""

            node_definition_str += f"""namespace {namespace} {{
    {yaml_node_definition_str}
}}
"""

        else:
            forward_definition_str += yaml_forward_definition_str
            forward_declaration_str += yaml_forward_declaration_str
            node_declaration_str += yaml_node_declaration_str
            node_definition_str += yaml_node_definition_str

    # Generate Files
    nodes_h_path = args.nodes_h_path
    nodes_cc_path = args.nodes_cc_path
    forwards_h_path = args.forwards_h_path
    forwards_cc_path = args.forwards_cc_path

    for path in [
            nodes_cc_path, nodes_h_path, forwards_h_path, forwards_cc_path
    ]:
        if os.path.exists(path):
            os.remove(path)

    GenerateNodeCCFile(nodes_cc_path, node_definition_str)
    GenerateNodeHFile(nodes_h_path, node_declaration_str)
    GenerateForwardCCFile(forwards_cc_path, forward_definition_str)
    GenerateForwardHFile(forwards_h_path, forward_declaration_str)<|MERGE_RESOLUTION|>--- conflicted
+++ resolved
@@ -819,10 +819,7 @@
         if name in forward_attrs_name_set:
             set_attributes = f"        grad_node->SetAttribute{name}({name});"
         else:
-<<<<<<< HEAD
             assert default_val_attr is not None, f"{name}should have default value"
-=======
->>>>>>> 3980e222
             set_attributes = f"        grad_node->SetAttribute{name}({default_val_attr});"
         set_attributes_list.append(set_attributes)
     set_attributes_str = "\n".join(set_attributes_list)
