--- conflicted
+++ resolved
@@ -762,13 +762,8 @@
                 output_autograd_meta = f"        egr::AutogradMeta* {output_autograd_meta_name} = egr::EagerUtils::autograd_meta(&std::get<{pos}>(api_result));"
             else:
                 assert IsVectorTensorType(rtype)
-<<<<<<< HEAD
-                output_autograd_meta = f"    std::vector<egr::AutogradMeta*> {output_autograd_meta_vec_name} = egr::EagerUtils::autograd_meta(&std::get<{pos}>(api_result));\n"
-                output_autograd_meta += f"    std::vector<egr::AutogradMeta*>* {output_autograd_meta_name} = &{output_autograd_meta_vec_name};"
-=======
-                output_autograd_meta = f"        std::vector<egr::AutogradMeta*> {output_autograd_meta_vec_name} = egr::EagerUtils::autograd_meta(&api_result[{pos}]);\n"
+                output_autograd_meta = f"        std::vector<egr::AutogradMeta*> {output_autograd_meta_vec_name} = egr::EagerUtils::autograd_meta(&std::get<{pos}>(api_result));\n"
                 output_autograd_meta += f"        std::vector<egr::AutogradMeta*>* {output_autograd_meta_name} = &{output_autograd_meta_vec_name};"
->>>>>>> d2aaa751
 
         outputs_autograd_meta_list.append(output_autograd_meta)
         pass_stop_gradient_args_list.append(output_autograd_meta_name)
