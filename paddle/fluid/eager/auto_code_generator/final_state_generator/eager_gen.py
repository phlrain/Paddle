--- conflicted
+++ resolved
@@ -804,17 +804,11 @@
 
     # Node Construction
     num_bwd_inputs = len(backward_grad_input_map.keys())
-<<<<<<< HEAD
     num_bwd_outputs = GetMaxGradAlignForwadIndex(backward_grad_output_map) + 1
-    grad_node_name = GetGradNodeName(fwd_api_name)
-    node_construction_str = f"        auto grad_node = std::make_shared<{grad_node_name}>({num_bwd_inputs}, {num_bwd_outputs});"
-=======
-    num_bwd_outputs = len(backward_grad_output_map.keys())
     grad_node_name = GetGradNodeName(
         RecoverBaseNameOfInplaceFunction(
             fwd_api_name)) if inplace_map else GetGradNodeName(fwd_api_name)
     node_construction_str = f"            auto grad_node = std::make_shared<{grad_node_name}>({num_bwd_inputs}, {num_bwd_outputs});"
->>>>>>> 67b46e45
 
     # SetAttributes
     set_attributes_list = []
