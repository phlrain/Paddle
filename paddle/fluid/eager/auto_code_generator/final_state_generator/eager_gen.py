# Copyright (c) 2022 PaddlePaddle Authors. All Rights Reserved.
# 
# Licensed under the Apache License, Version 2.0 (the "License");
# you may not use this file except in compliance with the License.
# You may obtain a copy of the License at
# 
#     http://www.apache.org/licenses/LICENSE-2.0
# 
# Unless required by applicable law or agreed to in writing, software
# distributed under the License is distributed on an "AS IS" BASIS,
# WITHOUT WARRANTIES OR CONDITIONS OF ANY KIND, either express or implied.
# See the License for the specific language governing permissions and
# limitations under the License.

import yaml
import re
import argparse
import os
import logging
from codegen_utils import core_ops_returns_info, core_ops_args_info, core_ops_args_type_info
from codegen_utils import yaml_types_mapping
from codegen_utils import ReadFwdFile, ReadBwdFile
from codegen_utils import FindGradName, FindForwardName, GetSavedName, GetGradNodeName
from codegen_utils import IsPlainTensorType, IsVectorTensorType
from codegen_utils import GetConstReference, RemoveConstAndReference
from codegen_utils import GetDygraphForwardFunctionName, GetIntermediateAPIFunctionName
from codegen_utils import GetAutoGradMetaName, GetAutoGradMetaVectorName
from codegen_utils import RemoveSpecialSymbolsInName, RecoverBaseNameOfInplaceFunction
from codegen_utils import GetInplacedFunctionName
from codegen_utils import ParseYamlArgs, ParseYamlReturns, ParseYamlForwardFromBackward
from codegen_utils import ParseYamlForward, ParseYamlBackward
from codegen_utils import FunctionGeneratorBase, YamlGeneratorBase
from codegen_utils import ops_to_fill_zero_for_empty_grads
from codegen_utils import AssertMessage


###########
## Utils ##
###########
def ParseArguments():
    parser = argparse.ArgumentParser(
        description='Eager Code Generator Args Parser')
    parser.add_argument('--nodes_h_path', type=str)
    parser.add_argument('--nodes_cc_path', type=str)
    parser.add_argument('--forwards_h_path', type=str)
    parser.add_argument('--forwards_cc_path', type=str)
    parser.add_argument('--api_yaml_path', type=str)
    parser.add_argument('--backward_yaml_path', type=str)

    args = parser.parse_args()
    return args


########################
## Code Gen Templates ##
########################
SET_PLAIN_TENSOR_WRAPPER_TEMPLATE = \
"""
   void SetTensorWrapper{}(const paddle::experimental::Tensor& {}, bool full_reserved) {{     
     {} = egr::TensorWrapper({}, full_reserved, {});
   }}
"""

PLAIN_TENSOR_MEMBER_TEMPLATE = \
"""
       egr::TensorWrapper {};
"""

CLEAR_TENSOR_WRAPPER_TEMPLATE = \
"""
       {}.clear();
"""

SET_VECTOR_TENSOR_WRAPPER_TEMPLATE = \
"""
       void SetTensorWrapper{}(const std::vector<paddle::experimental::Tensor>& {}, bool full_reserved) {{
         for(const auto& eager_tensor : {}) {{
            {}.emplace_back( egr::TensorWrapper(eager_tensor, full_reserved, {}) );
         }};
       }}
"""

VECTOR_TENSOR_MEMBER_TEMPLATE = \
"""
       std::vector<egr::TensorWrapper> {};
"""

CLEAR_VECTOR_TENSOR_WRAPPERS_TEMPLATE = \
"""
       for (auto tw: {}) {
         tw.clear();
       };
"""

SET_ATTR_METHOD_TEMPLATE = \
"""
       void SetAttribute{}({} {}) {{
         {} = {};
       }}
"""

ATTRIBUTE_MEMBER_WITH_DEFAULT_TEMPLATE = \
"""
       {} {} = {};
"""

ATTRIBUTE_MEMBER_TEMPLATE = \
"""
       {} {};
"""

NODE_DECLARATION_TEMPLATE = \
"""
    class {} : public egr::GradNodeBase {{
     public:
      {}() : egr::GradNodeBase() {{}}
      {}(size_t bwd_in_slot_num, size_t bwd_out_slot_num) : 
          egr::GradNodeBase(bwd_in_slot_num, bwd_out_slot_num) {{}}
      ~{}() override = default;

      virtual std::vector<std::vector<paddle::experimental::Tensor>> operator()(
          std::vector<std::vector<paddle::experimental::Tensor>>& grads, bool create_graph = false) override;
      std::string name() override {{ return \" {} \"; }}
      
      void ClearTensorWrappers() override {{
          {}
        is_tensor_wrappers_cleared = true;
      }}
      
      // SetTensorWrapperX, SetTensorWrapperY, ...
      {}
      // SetAttributes
      {}

      bool IsTensorWrappersCleared() override {{
          return is_tensor_wrappers_cleared;  
      }}
     private:
      // TensorWrappers
      {}

      bool is_tensor_wrappers_cleared = false;

      // Attributes
      {}
    }};
"""

FUNCTION_TEMPLATE = \
"""
    std::vector<std::vector<paddle::experimental::Tensor>> {}::operator()(std::vector<std::vector<paddle::experimental::Tensor>>& grads, bool create_graph) {{
        {}
        auto hooked_grads = ApplyGradientHooks(grads);

        // Call grad_api function
        VLOG(3) << \"Final State Running: \" << \"{}\"; 
        auto grad_api_returns = {}{}({});
        {}
    }}
"""

FORWARD_FUNCTION_TEMPLATE = \
"""
    {} {}({}) {{
        {}
        {}
    {}

        // Returns
        return {};
    }}

"""

NODE_CREATION_TEMPLATE = \
"""
    // Get AutoGradMeta
{}
    bool trace_backward = egr::Controller::Instance().HasGrad();
    bool require_any_grad = egr::EagerUtils::ComputeRequireGrad({});
{}
    // Forward API Call
    {}
{}
    {{
{}
{}
        if(require_any_grad) {{
            egr::EagerUtils::PassStopGradient({});
            
            // Node Construction
{}
            // SetAttributes
{}
            // SetTensorWrappers
{}
            // SetGradOutMeta & SetEdges
{}
{}
            // SetOutRank & SetHistory & SetGradInMeta & RetainGrad
{}
{}
{}
{}
        }}
    }}
"""

NAMESPACE_WRAPPER_TEMPLATE = \
"""
namespace {} {{
    {}
}}
"""

NODE_CC_FILE_TEMPLATE = \
"""
#include "glog/logging.h"
#include "paddle/phi/api/all.h"
#include "paddle/phi/api/backward/backward_api.h"
#include "paddle/phi/api/backward/sparse_bw_api.h"
#include "paddle/fluid/imperative/tracer.h"
#include "paddle/fluid/framework/op_registry.h"
#include "paddle/fluid/eager/utils.h"
#include "paddle/fluid/eager/api/utils/global_utils.h"
#include "paddle/fluid/eager/api/generated/eager_generated/backwards/nodes.h"
#include "paddle/fluid/eager/to_static/run_program_op_node.h"

#include "paddle/phi/api/include/sparse_api.h"

{}
"""

NODE_H_FILE_TEMPLATE = \
"""
#pragma once
#include "paddle/fluid/eager/tensor_wrapper.h"
#include "paddle/fluid/eager/grad_node_info.h"

{}
"""

FORWARD_CC_FILE_TEMPLATE = \
"""
#include "paddle/phi/api/lib/dygraph_api.h"
#include "paddle/fluid/eager/api/generated/eager_generated/forwards/dygraph_functions.h"
#include "paddle/fluid/eager/api/generated/eager_generated/backwards/nodes.h"

#include "paddle/phi/api/include/sparse_api.h"
#include "paddle/fluid/eager/api/utils/global_utils.h"
#include "paddle/fluid/platform/profiler/event_tracing.h"
#include "paddle/fluid/eager/amp_utils.h"
#include "paddle/fluid/eager/eager_amp_auto_cast.h"

{}
{}
"""

FORWARD_H_FILE_TEMPLATE = \
"""
#pragma once
#include "glog/logging.h"
#include "paddle/fluid/eager/autograd_meta.h"
#include "paddle/phi/api/all.h"
#include "paddle/fluid/eager/utils.h"
#include "paddle/fluid/framework/op_registry.h"
#include "paddle/fluid/eager/to_static/run_program_op_func.h"

{}
{}
"""

CORE_OPS_INFO_TEMPLATE = \
"""
std::unordered_map<std::string, std::vector<std::string>> core_ops_final_state_args_info = {{
    {}
}};
std::unordered_map<std::string, std::vector<std::string>> core_ops_final_state_args_type_info = {{
    {}
}};
std::unordered_map<std::string, std::vector<std::string>> core_ops_final_state_returns_info = {{
    {}
}};

"""

CORE_OPS_DECLARATION_TEMPLATE = \
"""
    extern std::unordered_map<std::string, std::vector<std::string>> core_ops_final_state_args_info;
    extern std::unordered_map<std::string, std::vector<std::string>> core_ops_final_state_args_type_info;
    extern std::unordered_map<std::string, std::vector<std::string>> core_ops_final_state_returns_info;

"""

CHECK_INPLACE_TEMPLATE = \
"""
    // Check Inplace
    egr::EagerUtils::CheckInplace({}, {}, require_any_grad);\n
"""

BUMP_INPLACE_VERSION_TEMPLATE = \
"""
    // Bump Inplace Version
    {}.bump_inplace_version();
    VLOG(3) << \"Tensor(\" << {}.name() << \") uses Inplace Strategy.\";\n
"""


AMP_LOGIC_TEMPLATE = \
"""
    if (egr::Controller::Instance().GetAMPLevel() != paddle::imperative::AmpLevel::O0) {{
        VLOG(5) << "Check and Prepare For AMP";
        {}
        std::vector<std::vector<paddle::experimental::Tensor>> amp_tensors_vector = {};
        {}
        {}
        {}
        {{
            paddle::imperative::AutoCastGuard guard(egr::Controller::Instance().GetCurrentTracer(), paddle::imperative::AmpLevel::O0);
            {}
        }}
    }}
"""


#######################
## Generator Helpers ##
#######################
def GenerateCoreOpInfoDeclaration():
    return CORE_OPS_DECLARATION_TEMPLATE


def GenerateCoreOpInfoDefinition():

    op_args_info_list = []
    for op_name, arg_list in core_ops_args_info.items():
        arg_str = ",".join(["\"" + v + "\"" for v in arg_list])
        op_args_info = f"{{ \"{op_name}\", {{ {arg_str} }} }},"
        op_args_info_list.append(op_args_info)

    op_types_info_list = []
    for op_name, type_list in core_ops_args_type_info.items():
        type_str = ",".join(["\"" + v + "\"" for v in type_list])
        op_types_info = f"{{ \"{op_name}\", {{ {type_str} }} }},"
        op_types_info_list.append(op_types_info)

    op_returns_info_list = []
    for op_name, return_list in core_ops_returns_info.items():
        return_str = ",".join(["\"" + v + "\"" for v in return_list])
        return_types_info = f"{{ \"{op_name}\", {{ {return_str} }} }},"
        op_returns_info_list.append(return_types_info)

    op_args_info_str = "\n".join(op_args_info_list)
    op_types_info_str = "\n".join(op_types_info_list)
    op_returns_info_str = "\n".join(op_returns_info_list)

    core_ops_info_definition_str = CORE_OPS_INFO_TEMPLATE.format(
        op_args_info_str, op_types_info_str, op_returns_info_str)

    return core_ops_info_definition_str


#####################
## Generator Class ##
#####################
class DygraphSingleFunctionGenerator(FunctionGeneratorBase):
    def __init__(self, forward_api_contents, grad_api_contents, namespace):
        self.forward_api_contents = forward_api_contents
        # Members from Parent:
        #self.namespace
        #self.forward_api_contents
        #self.forward_api_name
        #self.orig_forward_inputs_list
        #self.orig_forward_attrs_list
        #self.orig_forward_returns_list
        #self.forward_inputs_position_map
        #self.forward_outputs_position_map
        #self.optional_inputs
        #self.no_need_buffers
        #self.intermediate_outputs   
        #self.inplace_map
        FunctionGeneratorBase.__init__(self, forward_api_contents, namespace)

        self.grad_api_contents = grad_api_contents

        # Raw Contents
        self.backward_forward_str = ""
        self.backward_api_name = ""

        self.forward_attrs_list = [
        ]  #[ [attr_name, attr_type, default_value, orig_position], ...]
        self.forward_inputs_list = [
        ]  #[ [arg_name, arg_type, orig_position], ...]
        self.forward_returns_list = [
        ]  #[ [ret_name, ret_type, orig_position], ...]

        self.backward_inputs_list = [
        ]  #[ [attr_name, attr_type, default_value, orig_position], ...]
        self.backward_attrs_list = [
        ]  #[ [arg_name, arg_type, orig_position], ...]
        self.backward_returns_list = [
        ]  #[ [ret_name, ret_type, orig_position], ...]

        # SlotNameMatched Backward Data
        self.backward_forward_inputs_map = {
        }  #{ "name" : [type, is_fwd_input, orig_position] ...}
        self.backward_grad_inputs_map = {
        }  #{ "name" : [type, fwd_position, orig_position] ...}
        self.backward_grad_outputs_map = {
        }  #{ "name" : [type, fwd_position, orig_position] ...}

        # Generated Results
        self.forward_definition_str = ""
        self.forward_declaration_str = ""
        self.node_declaration_str = ""
        self.node_definition_str = ""

    def DygraphYamlValidationCheck(self):
        forward_api_contents = self.forward_api_contents
        grad_api_contents = self.grad_api_contents

        assert 'api' in forward_api_contents.keys(
        ), "Unable to find \"api\" in api.yaml"
        assert 'args' in forward_api_contents.keys(
        ), "Unable to find \"args\" in api.yaml"
        assert 'output' in forward_api_contents.keys(
        ), "Unable to find \"output\" in api.yaml"
        assert 'backward' in forward_api_contents.keys(
        ), "Unable to find \"backward\" in api.yaml"

        assert 'args' in grad_api_contents.keys(
        ), "Unable to find \"args\" in backward.yaml"
        assert 'output' in grad_api_contents.keys(
        ), "Unable to find \"output\" in backward.yaml"
        assert 'forward' in grad_api_contents.keys(
        ), "Unable to find \"forward\" in backward.yaml"

    def ForwardsValidationCheck(self):
        forward_inputs_list = self.forward_inputs_list
        forward_attrs_list = self.forward_attrs_list
        forward_returns_list = self.forward_returns_list

        orig_forward_inputs_list = self.orig_forward_inputs_list
        orig_forward_attrs_list = self.orig_forward_attrs_list
        orig_forward_returns_list = self.orig_forward_returns_list

        for i in range(len(forward_inputs_list)):
            forward_input_name = forward_inputs_list[i][0]
            forward_input_type = forward_inputs_list[i][1]
            forward_input_pos = forward_inputs_list[i][2]
            orig_input_name = orig_forward_inputs_list[i][0]
            orig_input_type = orig_forward_inputs_list[i][1]
            orig_input_pos = orig_forward_inputs_list[i][2]

            assert forward_input_type == orig_input_type, AssertMessage(
                forward_input_type, orig_input_type)
            assert forward_input_pos == orig_input_pos, AssertMessage(
                forward_input_pos, orig_input_pos)

        for i in range(len(forward_attrs_list)):
            orig_attr_name = orig_forward_attrs_list[i][0]
            orig_attr_type = orig_forward_attrs_list[i][1]
            orig_attr_default = orig_forward_attrs_list[i][2]
            orig_attr_pos = orig_forward_attrs_list[i][3]
            forward_attr_name = forward_attrs_list[i][0]
            forward_attr_type = forward_attrs_list[i][1]
            forward_attr_default = forward_attrs_list[i][2]
            forward_attr_pos = forward_attrs_list[i][3]
            assert orig_attr_type == forward_attr_type, AssertMessage(
                orig_attr_type, forward_attr_type)
            assert orig_attr_default == forward_attr_default, AssertMessage(
                orig_attr_default, forward_attr_default)
            assert orig_attr_pos == forward_attr_pos, AssertMessage(
                orig_attr_pos, forward_attr_pos)

        for i in range(len(forward_returns_list)):
            orig_return_type = orig_forward_returns_list[i][1]
            orig_return_pos = orig_forward_returns_list[i][2]
            forward_return_type = forward_returns_list[i][1]
            forward_return_pos = forward_returns_list[i][2]

            assert orig_return_type == forward_return_type, AssertMessage(
                orig_return_type, forward_return_type)
            assert orig_return_pos == forward_return_pos, AssertMessage(
                orig_return_pos, forward_return_pos)

        # Check Order: Inputs, Attributes
        max_input_position = -1
        for _, _, pos in forward_inputs_list:
            max_input_position = max(max_input_position, pos)

        max_attr_position = -1
        for _, _, _, pos in forward_attrs_list:
            assert pos > max_input_position, AssertMessage(pos,
                                                           max_input_position)
            max_attr_position = max(max_attr_position, pos)

    def BackwardValidationCheck(self):
        backward_forward_inputs_map = self.backward_forward_inputs_map
        backward_grad_inputs_map = self.backward_grad_inputs_map
        backward_attrs_list = self.backward_attrs_list

        # Check Order: TensorWrappers, GradTensors, Attributes
        max_fwd_input_position = -1
        for _, (_, _, pos) in backward_forward_inputs_map.items():
            max_fwd_input_position = max(max_fwd_input_position, pos)

        max_grad_tensor_position = -1
        for _, (_, _, pos) in backward_grad_inputs_map.items():
            assert pos > max_fwd_input_position, AssertMessage(
                pos, max_grad_tensor_position)
            max_grad_tensor_position = max(max_grad_tensor_position, pos)

        max_attr_position = -1
        for _, _, _, pos in backward_attrs_list:
            assert pos > max_grad_tensor_position, AssertMessage(
                pos, max_grad_tensor_position)
            max_attr_position = max(max_attr_position, pos)

    def IntermediateValidationCheck(self):
        intermediate_outputs = self.intermediate_outputs
        forward_returns_list = self.forward_returns_list
        """
        Check whether intermediate_outputs are positioned
        at the very end of forward_returns_list
        """
        intermediate_positions = range(
            len(forward_returns_list) - len(intermediate_outputs),
            len(forward_returns_list))
        for ret_name, _, pos in forward_returns_list:
            if ret_name in intermediate_outputs:
                assert pos in intermediate_positions, AssertMessage(
                    pos, intermediate_positions)

    def CollectBackwardInfo(self):
        forward_api_contents = self.forward_api_contents
        grad_api_contents = self.grad_api_contents

        self.backward_api_name = forward_api_contents['backward']
        self.backward_forward_str = grad_api_contents['forward']

        backward_args_str = grad_api_contents['args']
        backward_returns_str = grad_api_contents['output']

        self.backward_inputs_list, self.backward_attrs_list, self.backward_returns_list = ParseYamlBackward(
            backward_args_str, backward_returns_str)

        logging.info(
            f"Parsed Backward Inputs List: {self.backward_inputs_list}")
        logging.info(f"Prased Backward Attrs List: {self.backward_attrs_list}")
        logging.info(
            f"Parsed Backward Returns List: {self.backward_returns_list}")

    def CollectForwardInfoFromBackwardContents(self):

        backward_forward_str = self.backward_forward_str

        self.forward_inputs_list, self.forward_attrs_list, self.forward_returns_list = ParseYamlForwardFromBackward(
            backward_forward_str)

    def SlotNameMatching(self):
        backward_inputs_list = self.backward_inputs_list
        backward_returns_list = self.backward_returns_list
        forward_inputs_position_map = self.forward_inputs_position_map
        forward_outputs_position_map = self.forward_outputs_position_map

        for backward_input in backward_inputs_list:
            backward_input_name = backward_input[0]
            backward_input_type = backward_input[1]
            backward_input_pos = backward_input[2]

            backward_fwd_name = FindForwardName(backward_input_name)
            if backward_fwd_name:
                # Grad Input
                assert backward_fwd_name in forward_outputs_position_map.keys(
                ), AssertMessage(backward_fwd_name,
                                 forward_outputs_position_map.keys())
                matched_forward_output_type = forward_outputs_position_map[
                    backward_fwd_name][0]
                matched_forward_output_pos = forward_outputs_position_map[
                    backward_fwd_name][1]

                self.backward_grad_inputs_map[backward_input_name] = [
                    backward_input_type, matched_forward_output_pos,
                    backward_input_pos
                ]
            else:
                # TensorWrapper Input
                if backward_input_name in forward_inputs_position_map.keys():
                    tensor_wrapper_type = forward_inputs_position_map[
                        backward_input_name][0]
                    self.backward_forward_inputs_map[backward_input_name] = [
                        backward_input_type, True, backward_input_pos
                    ]

                elif backward_input_name in forward_outputs_position_map.keys():
                    tensor_wrapper_type = forward_outputs_position_map[
                        backward_input_name][0]
                    self.backward_forward_inputs_map[backward_input_name] = [
                        backward_input_type, False, backward_input_pos
                    ]
                else:
                    assert False, f"Cannot find {backward_input_name} in forward position map"

        for backward_output in backward_returns_list:
            backward_output_name = backward_output[0]
            backward_output_type = backward_output[1]
            backward_output_pos = backward_output[2]

            backward_fwd_name = FindForwardName(backward_output_name)
            assert backward_fwd_name is not None, f"Detected {backward_fwd_name} = None"
            assert backward_fwd_name in forward_inputs_position_map.keys(
            ), AssertMessage(backward_fwd_name,
                             forward_inputs_position_map.keys())

            matched_forward_input_type = forward_inputs_position_map[
                backward_fwd_name][0]
            matched_forward_input_pos = forward_inputs_position_map[
                backward_fwd_name][1]

            self.backward_grad_outputs_map[backward_output_name] = [
                backward_output_type, matched_forward_input_pos,
                backward_output_pos
            ]
        logging.info(
            f"Generated Backward Fwd Input Map: {self.backward_forward_inputs_map}"
        )
        logging.info(
            f"Generated Backward Grad Input Map: {self.backward_grad_inputs_map}"
        )
        logging.info(
            f"Generated Backward Grad Output Map: {self.backward_grad_outputs_map}"
        )

    def GenerateNodeDeclaration(self):
        forward_op_name = self.forward_api_name
        backward_forward_inputs_map = self.backward_forward_inputs_map
        backward_attrs_list = self.backward_attrs_list
        no_need_buffers = self.no_need_buffers

        # SetTensorWrapper Methods & TensorWrapper Members
        set_tensor_wrapper_methods_str = ""
        tensor_wrapper_members_str = ""
        clear_tensor_wrapper_str = ""
        for tname, (ttype, is_fwd_input,
                    _) in backward_forward_inputs_map.items():
            no_need_buffer = "true" if tname in no_need_buffers else "false"
            tensor_wrapper_name = GetSavedName(tname)
            if IsPlainTensorType(ttype):
                set_tensor_wrapper_methods_str += SET_PLAIN_TENSOR_WRAPPER_TEMPLATE.format(
                    tname, tname, tensor_wrapper_name, tname, no_need_buffer)

                tensor_wrapper_members_str += PLAIN_TENSOR_MEMBER_TEMPLATE.format(
                    tensor_wrapper_name)

                clear_tensor_wrapper_str += CLEAR_TENSOR_WRAPPER_TEMPLATE.format(
                    tensor_wrapper_name)

            else:
                assert IsVectorTensorType(ttype)
                set_tensor_wrapper_methods_str += SET_VECTOR_TENSOR_WRAPPER_TEMPLATE.format(
                    tname, tname, tname, tensor_wrapper_name, no_need_buffer)

                tensor_wrapper_members_str += VECTOR_TENSOR_MEMBER_TEMPLATE.format(
                    tensor_wrapper_name)

                clear_tensor_wrapper_str += CLEAR_VECTOR_TENSOR_WRAPPERS_TEMPLATE.format(
                    tensor_wrapper_name)

        # SetAttributes & Attribute Members
        set_attribute_methods_str = ""
        attribute_members_str = ""
        for aname, atype, default_val, _ in backward_attrs_list:
            saved_attr_name = GetSavedName(aname)
            set_attribute_methods_str += SET_ATTR_METHOD_TEMPLATE.format(
                aname, GetConstReference(atype), aname, saved_attr_name, aname)

            if default_val:
                attribute_members_str += ATTRIBUTE_MEMBER_WITH_DEFAULT_TEMPLATE.format(
                    RemoveConstAndReference(atype), saved_attr_name,
                    default_val)
            else:
                attribute_members_str += ATTRIBUTE_MEMBER_TEMPLATE.format(
                    RemoveConstAndReference(atype), saved_attr_name)

        grad_node_name = GetGradNodeName(forward_op_name)
        self.node_declaration_str = NODE_DECLARATION_TEMPLATE.format(
            grad_node_name, grad_node_name, grad_node_name, grad_node_name,
            grad_node_name, clear_tensor_wrapper_str,
            set_tensor_wrapper_methods_str, set_attribute_methods_str,
            tensor_wrapper_members_str, attribute_members_str)

        logging.info(f"Generated Node Declaration: {self.node_declaration_str}")

    def GenerateNodeDefinition(self):
        namespace = self.namespace
        forward_api_name = self.forward_api_name
        backward_api_name = self.backward_api_name
        backward_forward_inputs_map = self.backward_forward_inputs_map
        backward_grad_inputs_map = self.backward_grad_inputs_map
        backward_grad_outputs_map = self.backward_grad_outputs_map
        backward_attrs_list = self.backward_attrs_list

        # Construct grad_api function args
        # Order: TensorWrappers, GradTensors, Attributes
        grad_api_args_len = len(backward_forward_inputs_map.keys()) + len(
            backward_grad_inputs_map.keys()) + len(backward_attrs_list)
        grad_api_args = ["" for i in range(grad_api_args_len)]
        for name, (_, is_fwd_input,
                   grad_api_position), in backward_forward_inputs_map.items():
            tensor_wrapper_name = GetSavedName(name)
            is_optional = (name in self.optional_inputs)
            if is_optional:
                grad_api_args[
                    grad_api_position] = f"egr::EagerUtils::RecoverOptionalTensorWrapper(&this->{tensor_wrapper_name}, nullptr)"
            else:
                grad_api_args[
                    grad_api_position] = f"egr::EagerUtils::RecoverTensorWrapper(&this->{tensor_wrapper_name}, nullptr)"

        for _, (ttype, fwd_position,
                grad_api_position) in backward_grad_inputs_map.items():
            if IsPlainTensorType(ttype):
                grad_api_args[
                    grad_api_position] = f"hooked_grads[{fwd_position}][0]"
            else:
                assert IsVectorTensorType(ttype)
                grad_api_args[
                    grad_api_position] = f"hooked_grads[{fwd_position}]"

        for name, _, _, grad_api_position in backward_attrs_list:
            saved_attribute_name = GetSavedName(name)
            grad_api_args[grad_api_position] = f"this->{saved_attribute_name}"
        grad_api_args_str = ", ".join(grad_api_args)

        # Construct grad_api returns
        num_bwd_outputs = len(backward_grad_outputs_map.keys())
        slot_num_bwd_outputs = len(self.forward_inputs_position_map.keys())
        returns_str = f"std::vector<std::vector<paddle::experimental::Tensor>> returns({slot_num_bwd_outputs});\n"
        for _, (ttype, fwd_position,
                grad_api_position) in backward_grad_outputs_map.items():
            # Infer Grad API Return Type
            if num_bwd_outputs == 1:
                # Single tensor output, return as is
                if IsPlainTensorType(ttype):
                    returns_str += "returns[0] = { grad_api_returns };\n"
                else:
                    assert IsVectorTensorType(ttype)
                    returns_str += "returns[0] = grad_api_returns;\n"
            else:
                # Rearrange output order accordingly
                returns_str += f"returns[{fwd_position}] =  grad_api_returns[{grad_api_position}];\n"
        returns_str += f"if(NeedComplexToRealConversion()) HandleComplexGradToRealGrad(&returns);\n"
        returns_str += f"return returns;\n"

        grad_node_name = GetGradNodeName(forward_api_name)

        fill_zero_str = ""
        if forward_api_name in ops_to_fill_zero_for_empty_grads:
            fill_zero_str = "egr::EagerUtils::FillZeroForEmptyGradInputs(&grads, this->InputMeta());\n"

        grad_api_namespace = f"paddle::experimental::{namespace}"

        self.node_definition_str = FUNCTION_TEMPLATE.format(
            grad_node_name, fill_zero_str, grad_node_name, grad_api_namespace,
            backward_api_name, grad_api_args_str, returns_str)

        logging.info(f"Generated Node Definition: {self.node_definition_str}")

    def GenerateForwardDefinition(self, is_inplaced):
        namespace = self.namespace
        forward_api_name = GetInplacedFunctionName(
            self.forward_api_name) if is_inplaced else self.forward_api_name
        backward_api_name = self.backward_api_name
        forward_inputs_position_map = self.forward_inputs_position_map
        forward_outputs_position_map = self.forward_outputs_position_map
        forward_attrs_list = self.forward_attrs_list
        backward_forward_inputs_map = self.backward_forward_inputs_map
        backward_grad_inputs_map = self.backward_grad_inputs_map
        backward_grad_outputs_map = self.backward_grad_outputs_map
        backward_attrs_list = self.backward_attrs_list
        optional_inputs = self.optional_inputs
        intermediate_outputs = self.intermediate_outputs
        inplace_map = self.inplace_map

        # Get Function Args
        num_inputs = len(forward_attrs_list) + len(
            forward_inputs_position_map.keys())
        inputs_args_definition_list = ["" for i in range(num_inputs)]
        inputs_args_declaration_list = ["" for i in range(num_inputs)]
        inputs_call_list = ["" for i in range(num_inputs)]
        amp_inputs_call_list = ["" for i in range(num_inputs)]
        amp_tensors_vector_list = []
        amp_tensors_vector_optional_list = []
        amp_autocast_list = []
        amp_autocast_optional_list = []
        for name, (ttype, pos) in forward_inputs_position_map.items():
            inputs_call_list[pos] = f"{name}"
            amp_inputs_call_list[pos] = f"NEW_{name}"
            is_optional = (name in optional_inputs)
            if IsPlainTensorType(ttype):
                if is_optional:
                    arg_str = f"const paddle::optional<const paddle::experimental::Tensor&> {name}"
<<<<<<< HEAD
=======
                    amp_tensors_vector_optional_list.append(
                        f"if ({name}.is)initialized() amp_tensors_vector.push_back({name}.get()));\n"
                    )
                    amp_autocast_optional_list.append(
                        f"auto NEW_{name} = {name}.is_initialized() ? egr::EagerAmpAutoCast(\"{name}\", {name}, amp_dst_dtype, op_name) : {name};\n"
                    )
>>>>>>> 3b895425
                else:
                    if inplace_map and name in inplace_map.keys():
                        arg_str = f"paddle::experimental::Tensor& {name}"
                        amp_tensors_vector_list.append(f"{{{name}}}")
                        amp_autocast_list.append(
                            f"auto NEW_{name} = egr::EagerAmpAutoCast(\"{name}\", {name}, amp_dst_dtype, op_name);\n"
                        )
                    else:
                        arg_str = f"const paddle::experimental::Tensor& {name}"
                        amp_tensors_vector_list.append(f"{{{name}}}")
                        amp_autocast_list.append(
                            f"auto NEW_{name} = egr::EagerAmpAutoCast(\"{name}\", {name}, amp_dst_dtype, op_name);\n"
                        )
            else:
                assert IsVectorTensorType(ttype)
                arg_str = f"const std::vector<paddle::experimental::Tensor>& {name}"
                amp_tensors_vector_list.append(f"{name}")
                amp_autocast_list.append(
                    f"auto NEW_{name} = egr::EagerAmpAutoCasts(\"{name}\", {name}, amp_dst_dtype, op_name);\n"
                )

            inputs_args_definition_list[pos] = arg_str
            inputs_args_declaration_list[pos] = arg_str

        for name, atype, default_val, pos in forward_attrs_list:
            inputs_call_list[pos] = name
            amp_inputs_call_list[pos] = name
            if default_val is not None:
                inputs_args_declaration_list[
                    pos] = f"{atype} {name} = {default_val}"
            else:
                inputs_args_declaration_list[pos] = f"{atype} {name}"
            inputs_args_definition_list[pos] = f"{atype} {name}"

        inputs_args_declaration_str = ", ".join(inputs_args_declaration_list)
        inputs_args_definition_str = ", ".join(inputs_args_definition_list)
        inputs_call_args_str = ", ".join(inputs_call_list)

        # Forward Full Logic
        function_name = forward_api_name
        if len(intermediate_outputs) > 0:
            function_name = GetIntermediateAPIFunctionName(function_name)

        forward_call_str = f"auto api_result = paddle::experimental::{namespace}{function_name}({inputs_call_args_str});"

        # Get return type list & outputs
        num_outputs = len(forward_outputs_position_map.keys()) - len(
            intermediate_outputs)
        returns_type_list = ["" for i in range(num_outputs)]
        returns_list = ["" for i in range(num_outputs)]
        for name, (rtype, pos) in forward_outputs_position_map.items():
            if name in intermediate_outputs:
                continue
            if num_outputs == 1:
                returns_list[0] = f"api_result"
            else:
                # Tuple api_result
                returns_list[pos] = f"std::get<{pos}>(api_result)"

            if IsPlainTensorType(rtype):
                returns_type_list[pos] = "paddle::experimental::Tensor"
            else:
                assert IsVectorTensorType(rtype)
                returns_type_list[
                    pos] = "std::vector<paddle::experimental::Tensor>"

        if num_outputs == 1:
            returns_str = returns_list[0]
            returns_type_str = returns_type_list[0]
        else:
            returns_type_str = ", ".join(returns_type_list)
            returns_type_str = f"std::tuple<{returns_type_str}>"
            returns_str = ", ".join(returns_list)
            returns_str = f"std::make_tuple({returns_str})"

        self.GenerateNodeCreationCodes(forward_call_str)

        node_creation_str = self.node_creation_str
        dygraph_event_str = f"paddle::platform::RecordEvent dygraph_entrance_record_event(\"{forward_api_name} dygraph\", paddle::platform::TracerEventType::Operator, 1);"
        forward_function_name = GetDygraphForwardFunctionName(forward_api_name)

        # Forward amp logic
        kernel_trans2_op_name_str = f"auto op_name = phi::TransToFluidOpName(\"{forward_api_name}\");"
        amp_tensors_vector_list_str = "{ " + ",".join(
            amp_tensors_vector_list) + " }"
        amp_tensors_vector_optional_list_str = "".join(
            amp_tensors_vector_optional_list)
        amp_get_dst_dtype_str = f"auto amp_dst_dtype = egr::GetAmpDestDtype(op_name, amp_tensors_vector);\n"
        amp_autocast_list_str = "        ".join(
            amp_autocast_list) + "        ".join(amp_autocast_optional_list)
        amp_inputs_call_args_str = ", ".join(amp_inputs_call_list)
        amp_call_str = f"return {forward_function_name}({amp_inputs_call_args_str});"
        if is_inplaced or (forward_api_name == "cast"):
            amp_logic_str = ""
        else:
            amp_logic_str = AMP_LOGIC_TEMPLATE.format(
                kernel_trans2_op_name_str, amp_tensors_vector_list_str,
                amp_tensors_vector_optional_list_str, amp_get_dst_dtype_str,
                amp_autocast_list_str, amp_call_str)

        self.forward_definition_str += FORWARD_FUNCTION_TEMPLATE.format(
            returns_type_str, forward_function_name, inputs_args_definition_str,
            dygraph_event_str, amp_logic_str, node_creation_str, returns_str)
        self.forward_declaration_str += f"{returns_type_str} {forward_function_name}({inputs_args_declaration_str});\n"

        logging.info(
            f"Generated Forward Definition: {self.forward_definition_str}")
        logging.info(
            f"Generated Forward Declaration: {self.forward_declaration_str}")

    def GenerateNodeCreationCodes(self, forward_call_str):
        forward_api_name = self.forward_api_name
        forward_inputs_position_map = self.forward_inputs_position_map
        forward_outputs_position_map = self.forward_outputs_position_map
        forward_attrs_list = self.forward_attrs_list
        backward_forward_inputs_map = self.backward_forward_inputs_map
        backward_grad_inputs_map = self.backward_grad_inputs_map
        backward_grad_outputs_map = self.backward_grad_outputs_map
        backward_attrs_list = self.backward_attrs_list
        optional_inputs = self.optional_inputs
        inplace_map = self.inplace_map

        # Get Input AutoGradMeta
        inputs_autograd_meta_list = []
        compute_require_grad_args_list = ["trace_backward"]
        for name, (ttype, pos) in forward_inputs_position_map.items():
            input_autograd_meta_name = GetAutoGradMetaName(name)
            if IsPlainTensorType(ttype):
                input_autograd_meta = f"    egr::AutogradMeta* {input_autograd_meta_name} = egr::EagerUtils::nullable_autograd_meta({name});"
            else:
                assert IsVectorTensorType(ttype)
                input_autograd_meta_vec_name = GetAutoGradMetaVectorName(name)
                input_autograd_meta = f"    std::vector<egr::AutogradMeta*> {input_autograd_meta_vec_name} = egr::EagerUtils::nullable_autograd_meta({name});\n"
                input_autograd_meta += f"    std::vector<egr::AutogradMeta*>* {input_autograd_meta_name} = &{input_autograd_meta_vec_name};"

            inputs_autograd_meta_list.append(input_autograd_meta)
            compute_require_grad_args_list.append(input_autograd_meta_name)
        inputs_autograd_meta_str = "\n".join(inputs_autograd_meta_list)
        compute_require_grad_args_str = ",".join(compute_require_grad_args_list)

        # Get Output AutoGradMeta
        outputs_autograd_meta_list = []
        pass_stop_gradient_args_list = ["false"]
        num_fwd_outputs = len(forward_outputs_position_map.keys())
        for name, (rtype, pos) in forward_outputs_position_map.items():
            output_autograd_meta_name = GetAutoGradMetaName(name)
            output_autograd_meta_vec_name = GetAutoGradMetaVectorName(name)
            if num_fwd_outputs == 1:
                if IsPlainTensorType(rtype):
                    output_autograd_meta = f"    egr::AutogradMeta* {output_autograd_meta_name} = egr::EagerUtils::autograd_meta(&api_result);"
                else:
                    assert IsVectorTensorType(rtype)
                    output_autograd_meta = f"    std::vector<egr::AutogradMeta*> {output_autograd_meta_vec_name} = egr::EagerUtils::autograd_meta(&api_result);\n"
                    output_autograd_meta += f"    std::vector<egr::AutogradMeta*>* {output_autograd_meta_name} = &{output_autograd_meta_vec_name};"
            else:
                # Tuple api_result
                if IsPlainTensorType(rtype):
                    output_autograd_meta = f"    egr::AutogradMeta* {output_autograd_meta_name} = egr::EagerUtils::autograd_meta(&std::get<{pos}>(api_result));"
                else:
                    assert IsVectorTensorType(rtype)
                    output_autograd_meta = f"    std::vector<egr::AutogradMeta*> {output_autograd_meta_vec_name} = egr::EagerUtils::autograd_meta(&std::get<{pos}>(api_result));\n"
                    output_autograd_meta += f"    std::vector<egr::AutogradMeta*>* {output_autograd_meta_name} = &{output_autograd_meta_vec_name};"

            outputs_autograd_meta_list.append(output_autograd_meta)
            pass_stop_gradient_args_list.append(output_autograd_meta_name)

        # ComputeRequireGrad & PassStopGradient
        outputs_autograd_meta_str = "\n".join(outputs_autograd_meta_list)
        pass_stop_gradient_args_str = ",".join(pass_stop_gradient_args_list)

        # Check Inplace
        check_inplace_str = ""
        bump_inplace_version_str = ""
        for inplace_name in inplace_map.keys():
            inplace_autograd_meta_name = GetAutoGradMetaName(inplace_name)
            check_inplace_str += CHECK_INPLACE_TEMPLATE.format(
                inplace_name, inplace_autograd_meta_name)
            bump_inplace_version_str += BUMP_INPLACE_VERSION_TEMPLATE.format(
                inplace_name, inplace_name)

        # Node Construction        
        num_backward_inputs = len(forward_outputs_position_map.keys())
        num_backward_outputs = len(forward_inputs_position_map.keys())
        grad_node_name = GetGradNodeName(forward_api_name)

        node_construction_str = f"            auto grad_node = std::make_shared<{grad_node_name}>({num_backward_inputs}, {num_backward_outputs});"

        # SetAttributes
        set_attributes_list = []
        forward_attrs_name_set = set()
        for name, _, _, _ in forward_attrs_list:
            forward_attrs_name_set.add(name)

        for name, _, default_val_attr, _ in backward_attrs_list:
            if name in forward_attrs_name_set:
                set_attributes = f"        grad_node->SetAttribute{name}({name});"
            else:
                set_attributes = f"        grad_node->SetAttribute{name}({default_val_attr});"
            set_attributes_list.append(set_attributes)
        set_attributes_str = "\n".join(set_attributes_list)

        # SetTensorWrappers
        set_tensor_wrappers_list = []
        for name, (atype, is_fwd_input,
                   pos) in backward_forward_inputs_map.items():
            is_optional = (name in optional_inputs)

            if is_fwd_input:
                if is_optional:
                    set_tensor_wrappers = f" if({name}.get_ptr() != nullptr) grad_node->SetTensorWrapper{name}(*({name}.get_ptr()), true);"
                else:
                    set_tensor_wrappers = f"        grad_node->SetTensorWrapper{name}({name}, true);"
            else:
                if num_fwd_outputs > 1:
                    # Aligned with forward output position
                    assert name in forward_outputs_position_map.keys(
                    ), AssertMessage(name, forward_outputs_position_map.keys())
                    fwd_output_pos = forward_outputs_position_map[name][1]
                    tw_name = f"std::get<{fwd_output_pos}>(api_result)"
                else:
                    tw_name = f"api_result"

                if is_optional:
                    set_tensor_wrappers = f" if({tw_name}.get_ptr() != nullptr) grad_node->SetTensorWrapper{name}(*({tw_name}.get_ptr()), false);"
                else:
                    set_tensor_wrappers = f"        grad_node->SetTensorWrapper{name}({tw_name}, false);"
            set_tensor_wrappers_list.append(set_tensor_wrappers)
        set_tensor_wrappers_str = "\n".join(set_tensor_wrappers_list)

        # SetGradOutMeta & SetEdges
        set_grad_out_meta_list = []
        set_edges_list = []
        for name, (_, pos) in forward_inputs_position_map.items():
            input_autograd_meta_name = GetAutoGradMetaName(name)
            is_optional = (name in self.optional_inputs)
            if is_optional:
                set_grad_out_meta = f"            if({name}.get_ptr() != nullptr) grad_node->SetGradOutMeta(*({name}.get_ptr()), {pos});"
                set_edges = f"            if({name}.get_ptr() != nullptr)  grad_node->AddEdges({input_autograd_meta_name}, {pos});"
            else:
                set_grad_out_meta = f"            grad_node->SetGradOutMeta({name}, {pos});"
                set_edges = f"            grad_node->AddEdges({input_autograd_meta_name}, {pos});"
            set_grad_out_meta_list.append(set_grad_out_meta)
            set_edges_list.append(set_edges)
        set_grad_out_meta_str = "\n".join(set_grad_out_meta_list)
        set_edges_str = "\n".join(set_edges_list)

        # SetOutRank & SetHistory & SetGradInMeta
        set_out_rank_list = []
        set_history_list = []
        set_grad_in_meta_list = []
        set_retain_grad_list = []
        num_outputs = len(forward_outputs_position_map.keys())
        for name, (_, pos) in forward_outputs_position_map.items():
            output_autograd_meta_name = GetAutoGradMetaName(name)
            set_out_rank = f"        egr::EagerUtils::SetOutRankWithSlot({output_autograd_meta_name}, {pos});"
            set_history = f"        egr::EagerUtils::SetHistory({output_autograd_meta_name}, grad_node);"

            if num_outputs == 1:
                set_retain_grad = f"        egr::EagerUtils::CheckAndRetainGrad(api_result);"
                set_grad_in_meta = f"       grad_node->SetGradInMeta(api_result, {pos});"
            else:
                set_retain_grad = f"            egr::EagerUtils::CheckAndRetainGrad(std::get<{pos}>(api_result));"
                set_grad_in_meta = f"            grad_node->SetGradInMeta(std::get<{pos}>(api_result), {pos});"
            set_out_rank_list.append(set_out_rank)
            set_history_list.append(set_history)
            set_grad_in_meta_list.append(set_grad_in_meta)
            set_retain_grad_list.append(set_retain_grad)

        set_out_rank_str = "\n".join(set_out_rank_list)
        set_history_str = "\n".join(set_history_list)
        set_grad_in_meta_str = "\n".join(set_grad_in_meta_list)
        set_retain_grad_str = "\n".join(set_retain_grad_list)

        node_event_name = forward_api_name + " node_creation"
        node_creation_event_str = f"paddle::platform::RecordEvent node_creation_record_event(\"{node_event_name}\", paddle::platform::TracerEventType::Operator, 1);\n"

        self.node_creation_str = NODE_CREATION_TEMPLATE.format(
            inputs_autograd_meta_str, compute_require_grad_args_str,
            check_inplace_str, forward_call_str, bump_inplace_version_str,
            node_creation_event_str, outputs_autograd_meta_str,
            pass_stop_gradient_args_str, node_construction_str,
            set_attributes_str, set_tensor_wrappers_str, set_grad_out_meta_str,
            set_edges_str, set_out_rank_str, set_history_str,
            set_grad_in_meta_str, set_retain_grad_str)

    def GenerateInplacedForwardDygraphFunctions(self):
        # Inplaced Version Dygraph Function Generation
        forward_api_name = self.forward_api_name
        forward_api_contents = self.forward_api_contents

        if forward_api_name != "sum" and "inplace" in forward_api_contents.keys(
        ):
            # Node Definition Generation
            self.GenerateForwardDefinition(is_inplaced=True)
            self.UpdateCoreOpsInformation(is_inplaced=True)

    def UpdateCoreOpsInformation(self, is_inplaced):
        forward_api_name = GetInplacedFunctionName(
            self.forward_api_name) if is_inplaced else self.forward_api_name
        forward_inputs_position_map = self.forward_inputs_position_map
        forward_outputs_position_map = self.forward_outputs_position_map
        forward_attrs_list = self.forward_attrs_list

        num_args = len(forward_inputs_position_map.keys()) + len(
            forward_attrs_list)
        num_returns = len(forward_outputs_position_map.keys())

        final_state_fwd_api_name = "final_state_" + forward_api_name
        core_ops_returns_info[
            final_state_fwd_api_name] = ["" for i in range(num_returns)]
        core_ops_args_info[
            final_state_fwd_api_name] = ["" for i in range(num_args)]
        core_ops_args_type_info[
            final_state_fwd_api_name] = ["" for i in range(num_args)]
        for name, (ttype, pos) in forward_inputs_position_map.items():
            core_ops_args_info[final_state_fwd_api_name][pos] = name
            if IsPlainTensorType(ttype):
                core_ops_args_type_info[final_state_fwd_api_name][
                    pos] = "tensor"
            else:
                assert IsVectorTensorType(ttype)
                core_ops_args_type_info[final_state_fwd_api_name][pos] = "list"

        for name, _, _, pos in forward_attrs_list:
            core_ops_args_info[final_state_fwd_api_name][pos] = name

        for name, (ttype, pos) in forward_outputs_position_map.items():
            core_ops_returns_info[final_state_fwd_api_name][pos] = name

    def run(self):
        # Basic Validation Check
        self.DygraphYamlValidationCheck()

        ##########################
        ## Parsing Raw Contents ##
        ##########################
        # Parse inplace_map
        self.ParseInplaceInfo()

        # Parse no_need_buffer
        self.ParseNoNeedBuffer()

        # Parse optional_inputs
        self.ParseDispensable()

        # Parse intermediate_outputs
        self.ParseIntermediate()
        self.IntermediateValidationCheck()

        # Initialize backward_forward_str, backward_inputs_list, backward_attrs_list, backward_returns_list
        self.CollectBackwardInfo()

        # Initialize forward_inputs_list, forward_attrs_list, forward_returns_list
        self.CollectForwardInfoFromBackwardContents()

        # Initialize orig_forward_inputs_list, orig_forward_attrs_list, orig_forward_returns_list
        self.CollectOriginalForwardInfo()

        # Forwards Validation Check
        self.ForwardsValidationCheck()

        #############################
        ## Process Parsed Contents ##
        #############################
        # Initialize forward_inputs_position_map, forward_outputs_position_map
        self.DetermineForwardPositionMap(self.forward_inputs_list,
                                         self.forward_returns_list)

        # Initialize forward_inputs_position_map, forward_outputs_position_map
        self.SlotNameMatching()

        # Backward Validation Check
        self.BackwardValidationCheck()

        #####################
        ## Code Generation ##
        #####################
        self.GenerateNodeDeclaration()
        self.GenerateNodeDefinition()
        self.GenerateForwardDefinition(is_inplaced=False)

        self.UpdateCoreOpsInformation(is_inplaced=False)

        self.GenerateInplacedForwardDygraphFunctions()


class DygraphYamlGenerator(YamlGeneratorBase):
    def __init__(self, api_yaml_path, backward_yaml_path):
        # Parent members: 
        # self.namespace
        # self.api_yaml_path
        # self.forward_api_list
        YamlGeneratorBase.__init__(self, api_yaml_path)

        self.backward_yaml_path = backward_yaml_path
        self.grad_api_dict = {}

        self.forward_definition_str = ""
        self.forward_declaration_str = ""
        self.node_declaration_str = ""
        self.node_definition_str = ""

    def ParseYamlContents(self):
        self.ParseForwardYamlContents()

        backward_yaml_path = self.backward_yaml_path
        self.grad_api_dict = ReadBwdFile(backward_yaml_path)

    def GetBackwardAPIContents(self, forward_api_contents):
        grad_api_dict = self.grad_api_dict

        if 'backward' not in forward_api_contents.keys(): return None

        backward_api_name = forward_api_contents['backward']
        assert backward_api_name in grad_api_dict.keys(), AssertMessage(
            backward_api_name, grad_api_dict.keys())
        backward_api_contents = grad_api_dict[backward_api_name]

        return backward_api_contents

    def GenerateCode(self):
        forward_api_list = self.forward_api_list
        grad_api_dict = self.grad_api_dict
        namespace = self.namespace

        for forward_api_contents in forward_api_list:
            backward_api_contents = self.GetBackwardAPIContents(
                forward_api_contents)
            if backward_api_contents is None: continue

            d_generator = DygraphSingleFunctionGenerator(
                forward_api_contents, backward_api_contents, namespace)
            d_generator.run()

            self.forward_definition_str += d_generator.forward_definition_str + "\n"
            self.forward_declaration_str += d_generator.forward_declaration_str + "\n"
            self.node_declaration_str += d_generator.node_declaration_str + "\n"
            self.node_definition_str += d_generator.node_definition_str + "\n"

        if len(namespace) > 0:
            if namespace.endswith("::"):
                namespace = namespace[:-2]
            self.forward_definition_str = NAMESPACE_WRAPPER_TEMPLATE.format(
                namespace, self.forward_definition_str)
            self.forward_declaration_str = NAMESPACE_WRAPPER_TEMPLATE.format(
                namespace, self.forward_declaration_str)
            self.node_declaration_str = NAMESPACE_WRAPPER_TEMPLATE.format(
                namespace, self.node_declaration_str)
            self.node_definition_str = NAMESPACE_WRAPPER_TEMPLATE.format(
                namespace, self.node_definition_str)

    def run(self):
        self.ParseYamlContents()

        self.InferNameSpace()

        self.GenerateCode()


##################
## File Writers ##
##################
def GenerateNodeCCFile(filepath, node_definition_str):
    if os.path.exists(filepath):
        os.remove(filepath)

    file_contents = NODE_CC_FILE_TEMPLATE.format(node_definition_str)
    with open(filepath, 'a') as f:
        f.write(file_contents)


def GenerateNodeHFile(filepath, node_declaration_str):
    if os.path.exists(filepath):
        os.remove(filepath)

    file_contents = NODE_H_FILE_TEMPLATE.format(node_declaration_str)
    with open(filepath, 'a') as f:
        f.write(file_contents)


def GenerateForwardCCFile(filepath, forward_definition_str):
    if os.path.exists(filepath):
        os.remove(filepath)

    core_ops_info_str = GenerateCoreOpInfoDefinition()
    file_contents = FORWARD_CC_FILE_TEMPLATE.format(core_ops_info_str,
                                                    forward_definition_str)
    with open(filepath, 'a') as f:
        f.write(file_contents)


def GenerateForwardHFile(filepath, forward_function_declaration_str):
    if os.path.exists(filepath):
        os.remove(filepath)

    core_ops_info_str = GenerateCoreOpInfoDeclaration()
    file_contents = FORWARD_H_FILE_TEMPLATE.format(
        core_ops_info_str, forward_function_declaration_str)
    with open(filepath, 'a') as f:
        f.write(file_contents)


if __name__ == "__main__":
    args = ParseArguments()

    api_yaml_paths = args.api_yaml_path.split(",")
    backward_yaml_paths = args.backward_yaml_path.split(",")

    # Generate per Dygraph API
    node_declaration_str = ""
    node_definition_str = ""
    forward_definition_str = ""
    forward_declaration_str = ""

    for i in range(len(api_yaml_paths)):
        api_yaml_path = api_yaml_paths[i]
        backward_yaml_path = backward_yaml_paths[i]

        generator = DygraphYamlGenerator(api_yaml_path, backward_yaml_path)
        generator.run()

        node_declaration_str += generator.node_declaration_str + "\n"
        node_definition_str += generator.node_definition_str + "\n"
        forward_definition_str += generator.forward_definition_str + "\n"
        forward_declaration_str += generator.forward_declaration_str + "\n"

    # Generate Files
    nodes_h_path = args.nodes_h_path
    nodes_cc_path = args.nodes_cc_path
    forwards_h_path = args.forwards_h_path
    forwards_cc_path = args.forwards_cc_path

    GenerateNodeCCFile(nodes_cc_path, node_definition_str)
    GenerateNodeHFile(nodes_h_path, node_declaration_str)
    GenerateForwardCCFile(forwards_cc_path, forward_definition_str)
    GenerateForwardHFile(forwards_h_path, forward_declaration_str)<|MERGE_RESOLUTION|>--- conflicted
+++ resolved
@@ -800,15 +800,12 @@
             if IsPlainTensorType(ttype):
                 if is_optional:
                     arg_str = f"const paddle::optional<const paddle::experimental::Tensor&> {name}"
-<<<<<<< HEAD
-=======
                     amp_tensors_vector_optional_list.append(
                         f"if ({name}.is)initialized() amp_tensors_vector.push_back({name}.get()));\n"
                     )
                     amp_autocast_optional_list.append(
                         f"auto NEW_{name} = {name}.is_initialized() ? egr::EagerAmpAutoCast(\"{name}\", {name}, amp_dst_dtype, op_name) : {name};\n"
                     )
->>>>>>> 3b895425
                 else:
                     if inplace_map and name in inplace_map.keys():
                         arg_str = f"paddle::experimental::Tensor& {name}"
