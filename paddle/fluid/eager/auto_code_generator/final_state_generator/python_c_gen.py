# Copyright (c) 2022 PaddlePaddle Authors. All Rights Reserved.
# 
# Licensed under the Apache License, Version 2.0 (the "License");
# you may not use this file except in compliance with the License.
# You may obtain a copy of the License at
# 
#     http://www.apache.org/licenses/LICENSE-2.0
# 
# Unless required by applicable law or agreed to in writing, software
# distributed under the License is distributed on an "AS IS" BASIS,
# WITHOUT WARRANTIES OR CONDITIONS OF ANY KIND, either express or implied.
# See the License for the specific language governing permissions and
# limitations under the License.

import os
import argparse
import logging
from eager_gen import namespace, yaml_types_mapping, ReadFwdFile, ParseDispensable, IsVectorTensorType, GetForwardFunctionName, ParseYamlForward, DetermineForwardPositionMap

###########################
## Global Configurations ##
###########################
skipped_forward_api_names = set(["scale"])


def SkipAPIGeneration(forward_api_name):
    return (forward_api_name in skipped_forward_api_names)


atype_to_parsing_function = {
    "bool": "CastPyArg2Boolean",
    "int": "CastPyArg2Int",
    "long": "CastPyArg2Long",
    "std::string": "CastPyArg2String",
    "int64_t": "CastPyArg2Long",
    "float": "CastPyArg2Float",
    "std::string": "CastPyArg2String",
    "std::vector<bool>": "CastPyArg2Booleans",
    "std::vector<int>": "CastPyArg2Ints",
    "std::vector<long>": "CastPyArg2Longs",
    "std::vector<int64_t>": "CastPyArg2Longs",
    "std::vector<float>": "CastPyArg2Floats",
    "std::vector<double>": "CastPyArg2Float64s",
    "std::vector<std::string>": "CastPyArg2Strings",
    "paddle::experimental::Scalar": "CastPyArg2Scalar",
    "paddle::experimental::ScalarArray": "CastPyArg2ScalarArray",
    "paddle::experimental::Backend": "CastPyArg2Backend",
    "paddle::experimental::DataType": "CastPyArg2DataType",
}


def FindParsingFunctionFromAttributeType(atype):
    if atype not in atype_to_parsing_function.keys():
        assert False, f"Unable to find {atype} in atype_to_parsing_function."

    return atype_to_parsing_function[atype]


<<<<<<< HEAD
def GeneratePythonCFunction(fwd_api_name, forward_inputs_position_map,
                            forward_attrs_list, forward_outputs_position_map,
                            optional_inputs, is_forward_only):
    # forward_inputs_position_map = { "name" : [type, fwd_position] }
    # forward_outputs_position_map = { "name" : [type, fwd_position] }
    # forward_attrs_list = [ [attr_name, attr_type, default_value, orig_position], ...]
    # optional_inputs = [name0, ...]

    # Get EagerTensor from args
    # Get dygraph function call args
    num_args = len(forward_inputs_position_map.keys()) + len(forward_attrs_list)
    num_input_tensors = len(forward_inputs_position_map.keys())
    dygraph_function_call_list = ["" for i in range(num_args)]
    get_eager_tensor_str = ""
    for name, (ttype, pos) in forward_inputs_position_map.items():
        is_optional = (name in optional_inputs)
        if IsVectorTensorType(ttype):
            get_eager_tensor_str += f"    auto {name} = GetTensorListFromArgs(\"{fwd_api_name}\", \"{name}\", args, {pos}, false);\n"
        else:
            if is_optional:
                get_eager_tensor_str += f"    auto {name} = GetOptionalTensorFromArgs(\"{fwd_api_name}\", \"{name}\", args, {pos}, true);\n"
            else:
                get_eager_tensor_str += f"    auto {name} = GetTensorFromArgs(\"{fwd_api_name}\", \"{name}\", args, {pos}, false);\n"
        dygraph_function_call_list[pos] = f"{name}"
=======
##########################
## Refactored Functions ##
##########################
PARSE_PYTHON_C_TENSORS_TEMPLATE = \
"    auto {} = {}(\"{}\", \"{}\", args, {}, false);\n"

>>>>>>> a8e5c9be

PARSE_PYTHON_C_ARGS_TEMPLATE = \
"""    PyObject* {}_obj = PyTuple_GET_ITEM(args, {});\n
     {} {} = {}({}_obj, \"{}\", {});\n"""


RECORD_EVENT_TEMPLATE = \
"    paddle::platform::RecordEvent {}(\"{} {}\", paddle::platform::TracerEventType::Operator, 1);"


PYTHON_C_FUNCTION_TEMPLATE = \
"""
static PyObject * eager_final_state_api_{}(PyObject *self, PyObject *args, PyObject *kwargs)
{{
  {}

  PyThreadState *tstate = nullptr;
  try
  {{
    VLOG(6) << "Running Eager Final State API: {}";

    // Get EagerTensors from args
{}

    // Parse Attributes
{}

    tstate = PyEval_SaveThread();
    
    auto out = {}({});
    
    PyEval_RestoreThread(tstate);
    tstate = nullptr;
    return ToPyObject(out);
  }}
  catch(...) {{
    if (tstate) {{
      PyEval_RestoreThread(tstate);
    }}
    ThrowExceptionToPython(std::current_exception());
    return nullptr;
  }}
}}

"""


FUNCTION_NAME_TEMPLATE = \
"{}{}{}"


PYTHON_C_FUNCTION_REG_TEMPLATE = \
"{{\"final_state_{}\", (PyCFunction)(void(*)(void)) {}eager_final_state_api_{}, METH_VARARGS | METH_KEYWORDS, \"C++ interface function for {} in dygraph.\"}}"


PYTHON_C_WRAPPER_TEMPLATE = \
"""
#pragma once

#include  "pybind11/detail/common.h"
#include  "paddle/phi/api/all.h"
#include  "paddle/phi/api/lib/dygraph_api.h"
#include  "paddle/phi/common/backend.h"
#include  "paddle/phi/common/data_type.h"
#include  "paddle/phi/common/scalar.h"
#include  "paddle/phi/common/scalar_array.h"
#include  "paddle/phi/api/include/sparse_api.h"
#include  "paddle/fluid/pybind/op_function_common.h"
#include  "paddle/fluid/eager/api/generated/eager_generated/forwards/dygraph_functions.h"
#include  "paddle/fluid/pybind/exception.h"
#include  "paddle/fluid/platform/profiler/event_tracing.h"
#include  <Python.h>

namespace paddle {{
namespace pybind {{

{}

static PyMethodDef EagerFinalStateMethods[] = {{
    {}
}};

}} // namespace pybind
}} // namespace paddle
"""


CORE_OPS_INFO = \
"""
static PyObject * eager_get_final_state_core_ops_args_info(PyObject *self) {
    PyThreadState *tstate = nullptr;
    try
    {
      return ToPyObject(core_ops_final_state_args_info);
    }
    catch(...) {
      if (tstate) {
        PyEval_RestoreThread(tstate);
      }
      ThrowExceptionToPython(std::current_exception());
      return nullptr;
    }
}

static PyObject * eager_get_final_state_core_ops_args_type_info(PyObject *self) {
    PyThreadState *tstate = nullptr;
    try
    {
      return ToPyObject(core_ops_final_state_args_type_info);
    }
    catch(...) {
      if (tstate) {
        PyEval_RestoreThread(tstate);
      }
      ThrowExceptionToPython(std::current_exception());
      return nullptr;
    }
}

static PyObject * eager_get_final_state_core_ops_returns_info(PyObject *self) {
    PyThreadState *tstate = nullptr;
    try
    {
      return ToPyObject(core_ops_final_state_returns_info);
    }
    catch(...) {
      if (tstate) {
        PyEval_RestoreThread(tstate);
      }
      ThrowExceptionToPython(std::current_exception());
      return nullptr;
    }
}
"""


CORE_OPS_INFO_REGISTRY = \
"""
    {\"get_final_state_core_ops_args_info\",
    (PyCFunction)(void(*)(void))eager_get_final_state_core_ops_args_info, METH_NOARGS,
    \"C++ interface function for eager_get_final_state_core_ops_args_info.\"},
    {\"get_final_state_core_ops_args_type_info\",
    (PyCFunction)(void(*)(void))eager_get_final_state_core_ops_args_type_info,
    METH_NOARGS,
    \"C++ interface function for eager_get_final_state_core_ops_args_type_info.\"},
    {\"get_final_state_core_ops_returns_info\",
    (PyCFunction)(void(*)(void))eager_get_final_state_core_ops_returns_info,
    METH_NOARGS, \"C++ interface function for eager_get_final_state_core_ops_returns_info.\"},
"""

NAMESPACE_WRAPPER_TEMPLATE = \
"""namespace {} {{
    {}
}}
"""


#######################
## Generator Classes ##
#######################
class PythonCSingleFunctionGenerator:
    def __init__(self, fwd_api_contents, namespace):
        self.fwd_api_contents = fwd_api_contents
        self.namespace = namespace

        # Raw Contents
        self.forward_api_name = ""
        self.forward_args_str = ""
        self.forward_returns_str = ""

        # Raw Data
        self.forward_attrs_list = None  #[ [attr_name, attr_type, default_value, orig_position], ...]
        self.forward_inputs_list = None  #[ [arg_name, arg_type, orig_position], ...]
        self.forward_returns_list = None  #[ [ret_name, ret_type, orig_position], ...]

        # Processed Data
        self.forward_inputs_position_map = None  #{ "name" : [type, fwd_position] }
        self.forward_outputs_position_map = None  #{ "name" : [type, fwd_position] }

        # Special Op Attributes
        self.optional_inputs = []  #[name, ...]
        self.is_forward_only = True

        # Generated Results
        self.python_c_function_str = ""
        self.python_c_function_reg_str = ""

    def CollectRawContents(self):
        fwd_api_contents = self.fwd_api_contents

        assert 'api' in fwd_api_contents.keys(
        ), "Unable to find \"api\" in fwd_api_contents keys"
        assert 'args' in fwd_api_contents.keys(
        ), "Unable to find \"args\" in fwd_api_contents keys"
        assert 'output' in fwd_api_contents.keys(
        ), "Unable to find \"output\" in fwd_api_contents keys"

        self.forward_api_name = fwd_api_contents['api']
        self.forward_args_str = fwd_api_contents['args']
        self.forward_returns_str = fwd_api_contents['output']

    def CollectIsForwardOnly(self):
        fwd_api_contents = self.fwd_api_contents
        self.is_forward_only = False if 'backward' in fwd_api_contents.keys(
        ) else True

    def CollectOptionalInputs(self):
        fwd_api_contents = self.fwd_api_contents
        if 'optional' in fwd_api_contents.keys():
            self.optional_inputs = ParseDispensable(fwd_api_contents[
                'optional'])

    def CollectForwardInOutAttr(self):
        forward_args_str = self.forward_args_str
        forward_returns_str = self.forward_returns_str

        self.forward_inputs_list, self.forward_attrs_list, self.forward_returns_list = ParseYamlForward(
            forward_args_str, forward_returns_str)

    def CollectForwardPositionMap(self):
        forward_inputs_list = self.forward_inputs_list
        forward_returns_list = self.forward_returns_list

        self.forward_inputs_position_map, self.forward_outputs_position_map = DetermineForwardPositionMap(
            forward_inputs_list, forward_returns_list)

    def GeneratePythonCFunction(self):
        namespace = self.namespace
        forward_api_name = self.forward_api_name
        forward_attrs_list = self.forward_attrs_list
        forward_inputs_position_map = self.forward_inputs_position_map
        forward_outputs_position_map = self.forward_outputs_position_map
        optional_inputs = self.optional_inputs
        is_forward_only = self.is_forward_only

        # Generate Python-C Tensors Parsing Logic
        get_eager_tensor_str = ""
        for name, (ttype, pos) in forward_inputs_position_map.items():
            is_optional = (name in optional_inputs)
            if IsVectorTensorType(ttype):
                get_eager_tensor_str += PARSE_PYTHON_C_TENSORS_TEMPLATE.format(
                    name, "GetTensorListFromArgs", forward_api_name, name, pos)
            else:
                if is_optional:
                    get_eager_tensor_str += PARSE_PYTHON_C_TENSORS_TEMPLATE.format(
                        name, "GetOptionalTensorFromArgs", forward_api_name,
                        name, pos)
                else:
                    get_eager_tensor_str += PARSE_PYTHON_C_TENSORS_TEMPLATE.format(
                        name, "GetTensorFromArgs", forward_api_name, name, pos)

        parse_attributes_str = ""

        # Generate Python-C Attributes Parsing Logic
        for name, atype, _, pos in forward_attrs_list:
            parsing_function_name = FindParsingFunctionFromAttributeType(atype)
            parse_attributes_str += PARSE_PYTHON_C_ARGS_TEMPLATE.format(
                name, pos, atype, name, parsing_function_name, name,
                forward_api_name, pos)

        # Generate Dygraph Function Call Logic
        num_args = len(forward_inputs_position_map.keys()) + len(
            forward_attrs_list)
        dygraph_function_call_list = ["" for i in range(num_args)]
        for name, (_, pos) in forward_inputs_position_map.items():
            dygraph_function_call_list[pos] = f"{name}"
        for name, _, _, pos in forward_attrs_list:
            dygraph_function_call_list[pos] = f"{name}"
        dygraph_function_call_str = ",".join(dygraph_function_call_list)

        # Generate Python-C Function Definitions
        if is_forward_only:
            fwd_function_name = FUNCTION_NAME_TEMPLATE.format(
                "paddle::experimental::", namespace, forward_api_name)
        else:
            fwd_function_name = FUNCTION_NAME_TEMPLATE.format(
                "", namespace, GetForwardFunctionName(forward_api_name))

        # Generate Record Event for performance profiling
        pythonc_record_event_str = RECORD_EVENT_TEMPLATE.format(
            "pythonc_record_event", forward_api_name, "pybind_imperative_func")
        self.python_c_function_str = PYTHON_C_FUNCTION_TEMPLATE.format(
            forward_api_name, pythonc_record_event_str, forward_api_name,
            get_eager_tensor_str, parse_attributes_str, fwd_function_name,
            dygraph_function_call_str)

        # Generate Python-C Function Registration
        self.python_c_function_reg_str = PYTHON_C_FUNCTION_REG_TEMPLATE.format(
            forward_api_name, namespace, forward_api_name, forward_api_name)

    def run(self):
        # Initialized is_forward_only
        self.CollectIsForwardOnly()

        # Initialized forward_api_name, forward_args_str, forward_returns_str
        self.CollectRawContents()
        if SkipAPIGeneration(self.forward_api_name): return False

        # Initialized optional_inputs
        self.CollectOptionalInputs()

        # Initialized forward_inputs_list, forward_returns_list, forward_attrs_list
        self.CollectForwardInOutAttr()
        logging.info(
            f"Parsed Original Forward Inputs List: \n{self.forward_inputs_list}")
        logging.info(
            f"Prased Original Forward Attrs List: \n{self.forward_attrs_list}")
        logging.info(
            f"Parsed Original Forward Returns List: \n{self.forward_returns_list}"
        )

        # Initialized forward_inputs_position_map, forward_outputs_position_map
        self.CollectForwardPositionMap()
        logging.info(
            f"Generated Forward Input Position Map: {self.forward_inputs_position_map}"
        )
        logging.info(
            f"Generated Forward Output Position Map: {self.forward_outputs_position_map}"
        )

        # Code Generation
        self.GeneratePythonCFunction()
        logging.info(
            f"Generated Python-C Function: {self.python_c_function_str}")
        logging.info(
            f"Generated Python-C Function Declaration: {self.python_c_function_reg_str}"
        )

        return True


class PythonCYamlGenerator:
    def __init__(self, path):
        self.yaml_path = path

        self.namespace = ""
        self.forward_api_list = []

        # Generated Result
        self.python_c_functions_reg_str = ""
        self.python_c_functions_str = ""

    def ParseYamlContents(self):
        yaml_path = self.yaml_path
        self.forward_api_list = ReadFwdFile(yaml_path)

    def GeneratePythonCFunctions(self):
        namespace = self.namespace
        forward_api_list = self.forward_api_list

        for forward_api_content in forward_api_list:
            f_generator = PythonCSingleFunctionGenerator(forward_api_content,
                                                         namespace)
            status = f_generator.run()

            if status == True:
                self.python_c_functions_reg_str += f_generator.python_c_function_reg_str + ",\n"
                self.python_c_functions_str += f_generator.python_c_function_str + "\n"

    def InferNameSpace(self):
        yaml_path = self.yaml_path
        if "sparse" in yaml_path:
            self.namespace = "sparse::"

    def AttachNamespace(self):
        namespace = self.namespace
        python_c_functions_str = self.python_c_functions_str

        if namespace != "":
            if namespace.endswith("::"):
                namespace = namespace[:-2]
            self.python_c_functions_str = NAMESPACE_WRAPPER_TEMPLATE.format(
                namespace, python_c_functions_str)

    def run(self):
        # Infer namespace from yaml_path
        self.InferNameSpace()

        # Read Yaml file
        self.ParseYamlContents()

        # Code Generation
        self.GeneratePythonCFunctions()

        # Wrap with namespace
        self.AttachNamespace()


############################
## Code Generation Helper ##
############################
def ParseArguments():
    parser = argparse.ArgumentParser(
        description='Eager Code Generator Args Parser')
    parser.add_argument('--api_yaml_path', type=str)
    parser.add_argument('--output_path', type=str)

    args = parser.parse_args()
    return args


def GenerateCoreOpsInfoMap():
    return CORE_OPS_INFO, CORE_OPS_INFO_REGISTRY


def GeneratePythonCWrappers(python_c_function_str, python_c_function_reg_str):

    core_ops_infos_definition, core_ops_infos_registry = GenerateCoreOpsInfoMap(
    )

    python_c_function_str += core_ops_infos_definition
    python_c_function_reg_str += core_ops_infos_registry
    python_c_function_reg_str += "\n {nullptr,nullptr,0,nullptr}"

    python_c_str = PYTHON_C_WRAPPER_TEMPLATE.format(python_c_function_str,
                                                    python_c_function_reg_str)

    return python_c_str


def GeneratePythonCFile(filepath, python_c_str):
    with open(filepath, 'a') as f:
        f.write(python_c_str)


if __name__ == "__main__":
    args = ParseArguments()
    api_yaml_paths = args.api_yaml_path.split(",")

    generated_python_c_functions = ""
    generated_python_c_registration = ""
    for i in range(len(api_yaml_paths)):
        api_yaml_path = api_yaml_paths[i]

        y_generator = PythonCYamlGenerator(api_yaml_path)
        y_generator.run()

        generated_python_c_functions += y_generator.python_c_functions_str + "\n"
        generated_python_c_registration += y_generator.python_c_functions_reg_str + "\n"

    python_c_str = GeneratePythonCWrappers(generated_python_c_functions,
                                           generated_python_c_registration)

    logging.info(f"Generated Python-C Codes: \n{python_c_str}")

    output_path = args.output_path
    for path in [output_path]:
        if os.path.exists(path):
            os.remove(path)

    GeneratePythonCFile(output_path, python_c_str)<|MERGE_RESOLUTION|>--- conflicted
+++ resolved
@@ -56,39 +56,12 @@
     return atype_to_parsing_function[atype]
 
 
-<<<<<<< HEAD
-def GeneratePythonCFunction(fwd_api_name, forward_inputs_position_map,
-                            forward_attrs_list, forward_outputs_position_map,
-                            optional_inputs, is_forward_only):
-    # forward_inputs_position_map = { "name" : [type, fwd_position] }
-    # forward_outputs_position_map = { "name" : [type, fwd_position] }
-    # forward_attrs_list = [ [attr_name, attr_type, default_value, orig_position], ...]
-    # optional_inputs = [name0, ...]
-
-    # Get EagerTensor from args
-    # Get dygraph function call args
-    num_args = len(forward_inputs_position_map.keys()) + len(forward_attrs_list)
-    num_input_tensors = len(forward_inputs_position_map.keys())
-    dygraph_function_call_list = ["" for i in range(num_args)]
-    get_eager_tensor_str = ""
-    for name, (ttype, pos) in forward_inputs_position_map.items():
-        is_optional = (name in optional_inputs)
-        if IsVectorTensorType(ttype):
-            get_eager_tensor_str += f"    auto {name} = GetTensorListFromArgs(\"{fwd_api_name}\", \"{name}\", args, {pos}, false);\n"
-        else:
-            if is_optional:
-                get_eager_tensor_str += f"    auto {name} = GetOptionalTensorFromArgs(\"{fwd_api_name}\", \"{name}\", args, {pos}, true);\n"
-            else:
-                get_eager_tensor_str += f"    auto {name} = GetTensorFromArgs(\"{fwd_api_name}\", \"{name}\", args, {pos}, false);\n"
-        dygraph_function_call_list[pos] = f"{name}"
-=======
 ##########################
 ## Refactored Functions ##
 ##########################
 PARSE_PYTHON_C_TENSORS_TEMPLATE = \
 "    auto {} = {}(\"{}\", \"{}\", args, {}, false);\n"
 
->>>>>>> a8e5c9be
 
 PARSE_PYTHON_C_ARGS_TEMPLATE = \
 """    PyObject* {}_obj = PyTuple_GET_ITEM(args, {});\n
