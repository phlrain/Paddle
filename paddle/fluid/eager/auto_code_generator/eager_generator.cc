// Copyright (c) 2021 PaddlePaddle Authors. All Rights Reserved.
//
// Licensed under the Apache License, Version 2.0 (the "License");
// you may not use this file except in compliance with the License.
// You may obtain a copy of the License at
//
//     http://www.apache.org/licenses/LICENSE-2.0
//
// Unless required by applicable law or agreed to in writing, software
// distributed under the License is distributed on an "AS IS" BASIS,
// WITHOUT WARRANTIES OR CONDITIONS OF ANY KIND, either express or implied.
// See the License for the specific language governing permissions and
// limitations under the License.

#include <algorithm>
#include <fstream>
#include <iostream>
#include <string>
#include <unordered_set>

#include "paddle/fluid/framework/op_info.h"
#include "paddle/fluid/framework/op_registry.h"
#include "paddle/fluid/framework/operator.h"
#include "paddle/fluid/framework/program_desc.h"
#include "paddle/fluid/framework/variable.h"
#include "paddle/fluid/pybind/op_function_generator.h"
#include "paddle/fluid/pybind/pybind.h"
#include "paddle/fluid/string/string_helper.h"

// phi
#include "paddle/phi/kernels/declarations.h"

#define NUM_CREATED_DUP_INPUTS 4

namespace paddle {
namespace framework {

// To handle append_op at python-level
std::unordered_map<std::string, std::vector<std::string>>
    core_ops_returns_info = {};
std::unordered_map<std::string, std::vector<std::string>> core_ops_args_info =
    {};
std::unordered_map<std::string, std::vector<std::string>>
    core_ops_args_type_info = {};

/* --- Static maps to handle corner cases --- */
static std::unordered_map<std::string, paddle::framework::AttributeMap>
    operators_with_attrs = {};

/* --- Black Ops list that's NO NEED to apply code generation --- */
static std::unordered_set<std::string> black_ops_list = {"run_program"};

static std::string LegalizeVariableName(const std::string& var_name) {
  std::string ret = var_name;
  std::replace(ret.begin(), ret.end(), '-', '_');  // replace all '-' to '_'
  return ret;
}

static std::string HandleDynamicGradAttributes(const std::string& fwd_op_type,
                                               const std::string& attrs_name) {
  std::string additional_grad_attrs_str = "";

  if (fwd_op_type == "sum") {
    const char* GRAD_ATTRS_TEMPLATE = "  %s[\"%s\"] = %s;\n";
    additional_grad_attrs_str = paddle::string::Sprintf(
        GRAD_ATTRS_TEMPLATE, attrs_name, "scale", "float(1.0)");
    additional_grad_attrs_str += paddle::string::Sprintf(
        GRAD_ATTRS_TEMPLATE, attrs_name, "bias", "float(0.0f)");
    additional_grad_attrs_str += paddle::string::Sprintf(
        GRAD_ATTRS_TEMPLATE, attrs_name, "bias_after_scale", "bool(true)");

  } else if (fwd_op_type == "scale") {
    const char* GRAD_ATTRS_TEMPLATE = "  %s[\"%s\"] = %s;\n";

    additional_grad_attrs_str += paddle::string::Sprintf(
        GRAD_ATTRS_TEMPLATE, attrs_name, "bias", "float(0.0f)");
    additional_grad_attrs_str += paddle::string::Sprintf(
        GRAD_ATTRS_TEMPLATE, attrs_name, "bias_after_scale", "bool(true)");
  }

  return additional_grad_attrs_str;
}

static void PrepareAttrMapForOps() {
  // Handle "fused_elemwise_add_activation"
  std::vector<std::string> functor_list = {"a", "b"};
  operators_with_attrs["fused_elemwise_add_activation"] = {};
  operators_with_attrs["fused_elemwise_add_activation"]["functor_list"] =
      functor_list;

  // Handle "fused_elemwise_activation"
  operators_with_attrs["fused_elemwise_activation"] = {};
  operators_with_attrs["fused_elemwise_activation"]["functor_list"] =
      functor_list;

  // Handle "reverse"
  std::vector<int> axis = {0};
  operators_with_attrs["reverse"] = {};
  operators_with_attrs["reverse"]["axis"] = axis;

  // Handle "flip"
  operators_with_attrs["flip"] = {};
  operators_with_attrs["flip"]["axis"] = axis;

  // Handle "cast"
  operators_with_attrs["cast"] = {};
  operators_with_attrs["cast"]["out_dtype"] = 5;
  operators_with_attrs["cast"]["in_dtype"] = 5;

  // Handle "transfer_dtype"
  operators_with_attrs["transfer_dtype"] = {};
  operators_with_attrs["transfer_dtype"]["out_dtype"] = 5;
  operators_with_attrs["transfer_dtype"]["in_dtype"] = 5;

  // Handle "c_split"
  operators_with_attrs["c_split"] = {};
  operators_with_attrs["c_split"]["nranks"] = 1;
}

/* --- Helper Objects --- */
class ForwardGenerationInfo {
 public:
  const std::string& GetOpType() const { return op_type_; }
  void SetOpType(const std::string& op_type) { op_type_ = op_type; }

  const std::unordered_map<std::string, size_t>& GetFwdInputsNamePosMap()
      const {
    return fwd_inputs_name_pos_map_;
  }
  std::unordered_map<std::string, size_t>* GetMutableFwdInputsNamePosMap() {
    return &fwd_inputs_name_pos_map_;
  }

  const std::unordered_map<std::string, size_t>& GetFwdOutputsNamePosMap()
      const {
    return fwd_outputs_name_pos_map_;
  }
  std::unordered_map<std::string, size_t>* GetMutableFwdOutputsNamePosMap() {
    return &fwd_outputs_name_pos_map_;
  }

  const std::vector<proto::OpProto::Var>& GetInVars() const { return in_vars_; }
  std::vector<proto::OpProto::Var>* GetMutableInVars() { return &in_vars_; }

  const std::vector<proto::OpProto::Var>& GetOutVars() const {
    return out_vars_;
  }
  std::vector<proto::OpProto::Var>* GetMutableOutVars() { return &out_vars_; }

 private:
  std::string op_type_;
  std::unordered_map<std::string, size_t> fwd_inputs_name_pos_map_;
  std::unordered_map<std::string, size_t> fwd_outputs_name_pos_map_;
  std::vector<proto::OpProto::Var> in_vars_;
  std::vector<proto::OpProto::Var> out_vars_;
};

class GradNodeGenerationInfo {
  class OpBaseGenerationInfo {
   public:
    const std::string& GetOpBaseType() const { return op_base_type_; }
    void SetOpBaseType(const std::string& op_type) { op_base_type_ = op_type; }

    const std::map<std::string, std::string>& GetGradOutsSlotnameMap() const {
      return grad_outs_slotname_map_;
    }
    std::map<std::string, std::string>* GetMutableGradOutsSlotnameMap() {
      return &grad_outs_slotname_map_;
    }

    const std::map<std::string, std::string>& GetGradInsFwdSlotnameMap() const {
      return grad_ins_fwd_slotname_map_;
    }
    std::map<std::string, std::string>* GetMutableGradInsFwdSlotnameMap() {
      return &grad_ins_fwd_slotname_map_;
    }

    const std::map<std::string, std::string>& GetGradInsGradSlotnameMap()
        const {
      return grad_ins_grad_slotname_map_;
    }
    std::map<std::string, std::string>* GetMutableGradInsGradSlotnameMap() {
      return &grad_ins_grad_slotname_map_;
    }

    const std::map<
        std::string,
        std::vector<std::shared_ptr<paddle::imperative::VariableWrapper>>>&
    GetGradIns() const {
      return grad_ins_;
    }
    std::map<std::string,
             std::vector<std::shared_ptr<paddle::imperative::VariableWrapper>>>*
    GetMutableGradIns() {
      return &grad_ins_;
    }

    const std::map<
        std::string,
        std::vector<std::shared_ptr<paddle::imperative::VariableWrapper>>>&
    GetGradOuts() const {
      return grad_outs_;
    }
    std::map<std::string,
             std::vector<std::shared_ptr<paddle::imperative::VariableWrapper>>>*
    GetMutableGradOuts() {
      return &grad_outs_;
    }

    const paddle::framework::AttributeMap& GetGradAttrs() const {
      return grad_attrs_;
    }
    paddle::framework::AttributeMap* GetMutableGradAttrs() {
      return &grad_attrs_;
    }

   private:
    std::string op_base_type_;
    std::map<std::string, std::string> grad_outs_slotname_map_;
    std::map<std::string, std::string> grad_ins_fwd_slotname_map_;
    std::map<std::string, std::string> grad_ins_grad_slotname_map_;
    std::map<std::string,
             std::vector<std::shared_ptr<paddle::imperative::VariableWrapper>>>
        grad_ins_;
    std::map<std::string,
             std::vector<std::shared_ptr<paddle::imperative::VariableWrapper>>>
        grad_outs_;
    paddle::framework::AttributeMap grad_attrs_;
  };

 public:
  const std::string& GetFwdOpType() const { return fwd_op_type_; }
  void SetFwdOpType(const std::string& op_type) { fwd_op_type_ = op_type; }

  bool GenerateForwardOnly() const { return generate_forward_only_; }
  void SetGenerateForwardOnly(bool generate_forward_only) {
    generate_forward_only_ = generate_forward_only;
  }

  const std::vector<OpBaseGenerationInfo>& GetOpBaseInfos() const {
    return op_base_infos_;
  }
  std::vector<OpBaseGenerationInfo>* GetMutableOpBaseInfos() {
    return &op_base_infos_;
  }

 private:
  std::string fwd_op_type_;
  bool generate_forward_only_ = false;
  std::vector<OpBaseGenerationInfo> op_base_infos_;
};

/* --- Helper Functions --- */
static std::string AttrTypeToString(const proto::AttrType& type) {
  std::string ret;
  switch (type) {
    case (proto::AttrType::INT): {
      ret = "int";
      break;
    }
    case (proto::AttrType::FLOAT): {
      ret = "float";
      break;
    }
    case (proto::AttrType::STRING): {
      ret = "std::string&";
      break;
    }
    case (proto::AttrType::INTS): {
      ret = "std::vector<int>&";
      break;
    }
    case (proto::AttrType::FLOATS): {
      ret = "std::vector<float>&";
      break;
    }
    case (proto::AttrType::STRINGS): {
      ret = "std::vector<std::string>&";
      break;
    }
    case (proto::AttrType::BOOLEAN): {
      ret = "bool";
      break;
    }
    case (proto::AttrType::BOOLEANS): {
      ret = "std::vector<bool>&";
      break;
    }
    case (proto::AttrType::LONG): {
      ret = "int64_t";
      break;
    }
    case (proto::AttrType::LONGS): {
      ret = "std::vector<int64_t>&";
      break;
    }
    case (proto::AttrType::BLOCK): {
      ret = "paddle::framework::BlockDesc*";
      break;
    }
    case (proto::AttrType::BLOCKS): {
      ret = "std::vector<paddle::framework::BlockDesc*>&";
      break;
    }
    case (proto::AttrType::FLOAT64S): {
      ret = "std::vector<double>&";
      break;
    }
    default: {
      PADDLE_THROW(platform::errors::Fatal(
          "AttrType of type boost::variant only supports specific data types."
          "However, detected unrecognized AttrType: %d",
          type));
    }
  }
  return ret;
}

template <typename T>
static std::string GetAttrValue(const framework::Attribute& attr,
                                bool is_vector) {
  std::string val = "";
  if (is_vector) {
    val += "{";
    for (auto x : BOOST_GET_CONST(std::vector<T>, attr)) {
      val += std::to_string(x) + ",";
    }
    if (val.size() > 1) val.pop_back();
    val += "}";
  } else {
    val = std::to_string(BOOST_GET_CONST(T, attr));
  }
  return val;
}

static std::pair<std::string, std::string> GetAttrType(
    const framework::Attribute& attr, bool is_arg) {
  std::string ret = "";
  std::string val = "";
  size_t variant_pos = attr.which();
  switch (variant_pos) {
    case (1): {
      ret = "int";
      val = GetAttrValue<int>(attr, false);
      break;
    }
    case (2): {
      ret = "float";
      val = GetAttrValue<float>(attr, false);
      break;
    }
    case (3): {
      ret = "std::string";
      if (is_arg) ret += "&";
      val = "\"" + BOOST_GET_CONST(std::string, attr) + "\"";
      break;
    }
    case (4): {
      ret = "std::vector<int>";
      if (is_arg) ret += "&";
      val = GetAttrValue<int>(attr, true);
      break;
    }
    case (5): {
      ret = "std::vector<float>";
      if (is_arg) ret += "&";
      val = GetAttrValue<float>(attr, true);
      break;
    }
    case (6): {
      ret = "std::vector<std::string>";
      if (is_arg) ret += "&";
      val += "{";
      for (auto x : BOOST_GET_CONST(std::vector<std::string>, attr)) {
        val += "\"" + x + "\"" + ",";
      }
      if (val.size() > 1) val.pop_back();
      val += "};";
      break;
    }
    case (7): {
      ret = "bool";
      val = GetAttrValue<bool>(attr, false);
      break;
    }
    case (8): {
      ret = "std::vector<bool>";
      if (is_arg) ret += "&";
      val = GetAttrValue<bool>(attr, true);
      break;
    }
    case (9): {
      ret = "BlockDesc*";
      break;
    }
    case (10): {
      ret = "int64_t";
      val = GetAttrValue<int64_t>(attr, false);
      break;
    }
    case (11): {
      ret = "std::vector<BlockDesc*>";
      if (is_arg) ret += "&";
      break;
    }
    case (12): {
      ret = "std::vector<int64_t>";
      if (is_arg) ret += "&";
      val = GetAttrValue<int64_t>(attr, true);
      break;
    }
    case (13): {
      ret = "std::vector<double>";
      if (is_arg) ret += "&";
      val = GetAttrValue<double>(attr, true);
      break;
    }
    default: {
      PADDLE_THROW(platform::errors::Fatal(
          "AttrType of type boost::variant only supports specific data types."
          "However, detected unrecognized AttrType: %d",
          variant_pos));
    }
  }
  return {ret, val};
}

static void SlotNameMatching(
    const std::map<
        std::string,
        std::vector<std::shared_ptr<paddle::imperative::VariableWrapper>>>&
        grad_map,
    const std::map<
        std::string,
        std::vector<std::shared_ptr<paddle::imperative::VariableWrapper>>>&
        fwd_ins,
    const std::map<
        std::string,
        std::vector<std::shared_ptr<paddle::imperative::VariableWrapper>>>&
        fwd_outs,
    std::map<std::string, std::string>* grad_fwd_slotname_map_ptr,
    std::map<std::string, std::string>* grad_grad_slotname_map_ptr) {
  std::map<std::string, std::string>& grad_fwd_slotname_map =
      *grad_fwd_slotname_map_ptr;
  std::map<std::string, std::string>& grad_grad_slotname_map =
      *grad_grad_slotname_map_ptr;
  for (const auto& iter : grad_map) {
    const std::string& grad_slot_name = iter.first;
    const std::vector<std::shared_ptr<paddle::imperative::VariableWrapper>>&
        grad_vars = iter.second;

    // Find matching fwd_slot_name
    bool found_matching = false;
    for (const std::shared_ptr<paddle::imperative::VariableWrapper>& grad_var :
         grad_vars) {
      for (const auto& fwd_iter : fwd_ins) {
        const std::string& fwd_slot_name = fwd_iter.first;
        const std::vector<std::shared_ptr<paddle::imperative::VariableWrapper>>&
            fwd_vars = fwd_iter.second;
        for (const std::shared_ptr<paddle::imperative::VariableWrapper>&
                 fwd_var : fwd_vars) {
          if (grad_var == fwd_var) {
            if (grad_fwd_slotname_map.count(grad_slot_name) &&
                grad_fwd_slotname_map[grad_slot_name] != fwd_slot_name) {
              PADDLE_THROW(platform::errors::Fatal(
                  "Detected mismatched slot names."
                  "grad_slot_name %s matches both %s and %s fwd_slot_name",
                  grad_slot_name, grad_fwd_slotname_map[grad_slot_name],
                  fwd_slot_name));
            }
            grad_fwd_slotname_map[grad_slot_name] = fwd_slot_name;
            found_matching = true;
          }

          if (fwd_var->GetGradVar() && grad_var == fwd_var->GetGradVar()) {
            if (grad_grad_slotname_map.count(grad_slot_name) &&
                grad_grad_slotname_map[grad_slot_name] != fwd_slot_name) {
              PADDLE_THROW(platform::errors::Fatal(
                  "Detected mismatched slot names."
                  "grad_slot_name %s matches both %s and %s fwd_slot_name",
                  grad_slot_name, grad_grad_slotname_map[grad_slot_name],
                  fwd_slot_name));
            }
            grad_grad_slotname_map[grad_slot_name] = fwd_slot_name;
            found_matching = true;
          }
        }
      }
      for (const auto& fwd_iter : fwd_outs) {
        const std::string& fwd_slot_name = fwd_iter.first;
        const std::vector<std::shared_ptr<paddle::imperative::VariableWrapper>>&
            fwd_vars = fwd_iter.second;
        for (const std::shared_ptr<paddle::imperative::VariableWrapper>&
                 fwd_var : fwd_vars) {
          if (grad_var == fwd_var) {
            if (grad_fwd_slotname_map.count(grad_slot_name) &&
                grad_fwd_slotname_map[grad_slot_name] != fwd_slot_name) {
              PADDLE_THROW(platform::errors::Fatal(
                  "Detected mismatched slot names"
                  "grad_slot_name %s matches both %s and %s fwd_slot_name",
                  grad_slot_name, grad_fwd_slotname_map[grad_slot_name],
                  fwd_slot_name));
            }
            grad_fwd_slotname_map[grad_slot_name] = fwd_slot_name;
            found_matching = true;
          }

          if (fwd_var->GetGradVar() && grad_var == fwd_var->GetGradVar()) {
            if (grad_grad_slotname_map.count(grad_slot_name) &&
                grad_grad_slotname_map[grad_slot_name] != fwd_slot_name) {
              PADDLE_THROW(platform::errors::Fatal(
                  "Detected mismatched slot names."
                  "grad_slot_name %s matches both %s and %s fwd_slot_name",
                  grad_slot_name, grad_grad_slotname_map[grad_slot_name],
                  fwd_slot_name));
            }
            grad_grad_slotname_map[grad_slot_name] = fwd_slot_name;
            found_matching = true;
          }
        }
      }
    }

    if (!found_matching) {
      PADDLE_THROW(platform::errors::Fatal(
          "Detected mismatched slot names."
          "Found no matching fwd_slot_name for grad_slot_name: %s",
          grad_slot_name));

    } else {
      std::string fwd_slot_name = grad_grad_slotname_map.count(grad_slot_name)
                                      ? grad_grad_slotname_map[grad_slot_name]
                                      : grad_fwd_slotname_map[grad_slot_name];
      VLOG(6) << "Found matching fwd_slot_name: " << fwd_slot_name
              << " for grad_slot_name: " << grad_slot_name;
    }
  }
}

static bool CheckOpProto(proto::OpProto* op_proto) {
  if (op_proto == nullptr) {
    return false;
  }
  const std::string& op_type = op_proto->type();

  // Skip ooerator which is not inherit form OperatorWithKernel, like while,
  // since only OperatorWithKernel can run in dygraph mode.
  auto& all_kernels = paddle::framework::OperatorWithKernel::AllOpKernels();
  if (!all_kernels.count(op_type) &&
      !phi::KernelFactory::Instance().HasCompatiblePhiKernel(op_type)) {
    return false;
  }

  // Only handle matmul_v2 for now
  VLOG(1) << "------ Analyzing Op ------: " << op_type;

  return true;
}

static bool BeSameAsInput(const std::string& output_name,
                          const std::set<std::string>& input_names) {
  if (output_name.size() < 4) {
    return false;
  }

  if (output_name.substr(output_name.size() - 3, 3) == "Out") {
    if (input_names.count(output_name.substr(0, output_name.size() - 3))) {
      return true;
    }
  }

  return false;
}

/* --------------------------------------- */
/* --------- Preprocess Ins/Outs --------- */
/* --------------------------------------- */
static void PurifyForwardOpProto(const proto::OpProto& op_proto,
                                 ForwardGenerationInfo* fwd_info) {
  // Op Name
  const std::string op_name = op_proto.type();

  auto* in_vars = fwd_info->GetMutableInVars();
  auto* out_vars = fwd_info->GetMutableOutVars();
  auto* fwd_inputs_name_pos_map = fwd_info->GetMutableFwdInputsNamePosMap();
  auto* fwd_outputs_name_pos_map = fwd_info->GetMutableFwdOutputsNamePosMap();

  // Handle dispensable inputs
  for (const proto::OpProto::Var& input : op_proto.inputs()) {
    std::string input_name = input.name();

    // Delete dispensable tensor unless specified in op_ins_map
    if (input.dispensable()) {
      if (!op_ins_map.count(op_name) ||
          !op_ins_map[op_name].count(input_name)) {
        VLOG(6) << "Removing Dispensable Input: " << input_name;

        // in_vars
        auto iter = in_vars->begin();
        for (iter = in_vars->begin(); iter != in_vars->end(); iter++) {
          if (iter->name() == input_name) {
            break;
          }
        }
        in_vars->erase(iter);
      }
    }
  }

  for (const proto::OpProto::Var& output : op_proto.outputs()) {
    std::string output_name = output.name();

    // Delete dispensable tensor unless specified in op_outs_map
    if (output.dispensable()) {
      if (!op_outs_map.count(op_name) ||
          !op_outs_map[op_name].count(output_name)) {
        VLOG(6) << "Removing Dispensable Output: " << output_name;

        // out_vars
        auto iter = out_vars->begin();
        for (iter = out_vars->begin(); iter != out_vars->end(); iter++) {
          if (iter->name() == output_name) {
            break;
          }
        }
        out_vars->erase(iter);
      }
    }
  }

  /* ------ Maping forward slot name to fwd position ------ */
  size_t in_pos = 0;
  for (const auto& var : *in_vars) {
    VLOG(6) << "Mapping input tensor: " << var.name()
            << " To position: " << in_pos;
    (*fwd_inputs_name_pos_map)[var.name()] = in_pos;
    in_pos++;
  }

  size_t out_pos = 0;
  for (const auto& var : *out_vars) {
    VLOG(6) << "Mapping output tensor: " << var.name()
            << " To position: " << out_pos;
    (*fwd_outputs_name_pos_map)[var.name()] = out_pos;
    out_pos++;
  }
}

static void PurifyGradNodeGenerationInfo(const proto::OpProto& op_proto,
                                         GradNodeGenerationInfo* bwd_info) {
  auto* op_base_infos = bwd_info->GetMutableOpBaseInfos();
  for (auto& iter : *op_base_infos) {
    std::map<std::string, std::string>* grad_outs_slotname_map =
        iter.GetMutableGradOutsSlotnameMap();
    std::map<std::string, std::string>* grad_ins_fwd_slotname_map =
        iter.GetMutableGradInsFwdSlotnameMap();
    std::map<std::string, std::string>* grad_ins_grad_slotname_map =
        iter.GetMutableGradInsGradSlotnameMap();
    std::map<std::string,
             std::vector<std::shared_ptr<paddle::imperative::VariableWrapper>>>*
        grad_ins = iter.GetMutableGradIns();
    std::map<std::string,
             std::vector<std::shared_ptr<paddle::imperative::VariableWrapper>>>*
        grad_outs = iter.GetMutableGradOuts();

    // Op Name
    const std::string op_name = op_proto.type();

    // Handle dispensable inputs
    for (const proto::OpProto::Var& input : op_proto.inputs()) {
      std::string input_name = input.name();

      // Delete dispensable tensor unless specified in op_ins_map
      if (input.dispensable()) {
        if (!op_ins_map.count(op_name) ||
            !op_ins_map[op_name].count(input_name)) {
          VLOG(6) << "Removing Dispensable Input: " << input_name;

          // grad_outs_slotname_map
          auto grad_outs_slotname_map_purified = *grad_outs_slotname_map;
          for (const auto& iter : *grad_outs_slotname_map) {
            const std::string& grad_output_name = iter.first;
            const std::string& matched_input_name = iter.second;
            if (matched_input_name == input_name) {
              grad_outs_slotname_map_purified.erase(grad_output_name);

              PADDLE_ENFORCE(
                  grad_outs->count(grad_output_name) > 0,
                  paddle::platform::errors::Fatal(
                      "Unable to find gradient output name in grad_outs."));
              // grad_outs
              grad_outs->erase(grad_output_name);
            }
          }
          *grad_outs_slotname_map = grad_outs_slotname_map_purified;

          // grad_ins_fwd_slotname_map: output as tensorwrapper
          if (grad_ins_fwd_slotname_map->count(input_name))
            grad_ins_fwd_slotname_map->erase(input_name);

          // grad_ins: output as tensorwrapper
          if (grad_ins->count(input_name)) grad_ins->erase(input_name);
        }
      }
    }

    for (const proto::OpProto::Var& output : op_proto.outputs()) {
      std::string output_name = output.name();

      // Delete dispensable tensor unless specified in op_outs_map
      if (output.dispensable()) {
        if (!op_outs_map.count(op_name) ||
            !op_outs_map[op_name].count(output_name)) {
          VLOG(6) << "Removing Dispensable Output: " << output_name;

          // grad_ins_grad_slotname_map
          auto grad_ins_grad_slotname_map_purified =
              *grad_ins_grad_slotname_map;
          for (const auto& iter : *grad_ins_grad_slotname_map) {
            const std::string& grad_input_name = iter.first;
            const std::string& matched_output_name = iter.second;
            if (matched_output_name == output_name) {
              grad_ins_grad_slotname_map_purified.erase(grad_input_name);

              PADDLE_ENFORCE(
                  grad_ins->count(grad_input_name) > 0,
                  paddle::platform::errors::Fatal(
                      "Unable to find gradient input name in grad_ins."));
              // grad_ins
              grad_ins->erase(grad_input_name);
            }
          }
          *grad_ins_grad_slotname_map = grad_ins_grad_slotname_map_purified;

          // grad_ins_fwd_slotname_map: output as tensorwrapper
          if (grad_ins_fwd_slotname_map->count(output_name))
            grad_ins_fwd_slotname_map->erase(output_name);

          // grad_ins: output as tensorwrapper
          if (grad_ins->count(output_name)) grad_ins->erase(output_name);
        }
      }
    }
  }
}

/* -------------------------------- */
/* --------- Collect Info --------- */
/* -------------------------------- */
static void CollectForwardInformationFromOpInfo(
    const paddle::framework::OpInfo& op_info, ForwardGenerationInfo* fwd_info) {
  const proto::OpProto& op_proto = *op_info.proto_;

  fwd_info->SetOpType(op_proto.type());

  for (const proto::OpProto::Var& input : op_proto.inputs()) {
    fwd_info->GetMutableInVars()->push_back(input);
  }
  for (const proto::OpProto::Var& output : op_proto.outputs()) {
    fwd_info->GetMutableOutVars()->push_back(output);
  }
}

static bool CollectGradInformationFromOpInfo(
    const paddle::framework::OpInfo& op_info,
    GradNodeGenerationInfo* bwd_info) {
  const proto::OpProto& op_proto = *op_info.proto_;
  const std::string& op_type = op_proto.type();
  std::vector<int64_t> dims = {1, 1, 1, 1};

  /* ------ Prepare "ins" ------ */
  std::map<std::string,
           std::vector<std::shared_ptr<paddle::imperative::VarBase>>>
      ins;

  if (op_proto.inputs().size() == 1 && op_proto.outputs().size() == 1 &&
      op_proto.inputs()[0].duplicable() &&
      !op_proto.outputs()[0].duplicable()) {
    VLOG(6) << "Handle op with special op_bases: " << op_type;
    // @special case (sum_op): for ops with single duplicable input and single
    // non-duplicable output
    //                         feed in NUM_CREATED_DUP_INPUTS inputs to detect a
    //                         special scenario.
    const std::string& in_name = op_proto.inputs()[0].name();
    ins[in_name] = {};
    for (size_t i = 0; i < NUM_CREATED_DUP_INPUTS; i++) {
      ins[in_name].emplace_back(std::shared_ptr<paddle::imperative::VarBase>(
          new paddle::imperative::VarBase("auto_" + in_name + "_" +
                                          std::to_string(i))));
      ins[in_name][i]->SetOverridedStopGradient(false);
      ins[in_name][i]->MutableVar()->GetMutable<framework::LoDTensor>();
    }
  } else {
    for (const proto::OpProto::Var& input : op_proto.inputs()) {
      const std::string& in_name = input.name();

      // Handle dispensable input:
      // 1. At python level, dispensable input will be detected at Python-C
      // interface and filled with an empty vector
      // 2. At C++ level, customers should always pass an empty vector for any
      // dispensable input
      // 3. During further lowering, there will always be a placeholder VarBase
      // in ins/outs no matter whether it's dispensable or not
      // As a result, we always create input VarBase regardless of its
      // dispensability.

      // Handle duplicable input: list(VarBase) or VarBase
      // We dont know the exact number of inputs expected,
      // but we only need to identify the slot name order,
      // therefore fill in 1 single input VarBase is enough in this scenario

      ins[in_name] = {std::shared_ptr<paddle::imperative::VarBase>(
          new paddle::imperative::VarBase("auto_" + in_name))};
      ins[in_name][0]->SetOverridedStopGradient(false);
      ins[in_name][0]->MutableVar()->GetMutable<framework::LoDTensor>();
    }
  }
  VLOG(6) << "Prepared Forward Ins Map, size = " << ins.size();

  /* ------ Prepare "outs" ------ */
  std::map<std::string,
           std::vector<std::shared_ptr<paddle::imperative::VarBase>>>
      outs;
  for (const proto::OpProto::Var& output : op_proto.outputs()) {
    const std::string& out_name = output.name();

    // We always create output VarBase regardless of its dispensability.
    // We dont know the exact number of outputs during code generation,
    // however, simply identifying the slot name order would be enough
    outs[out_name] = {std::shared_ptr<paddle::imperative::VarBase>(
        new paddle::imperative::VarBase("auto_" + out_name))};
    outs[out_name][0]->SetOverridedStopGradient(false);
    outs[out_name][0]->MutableVar()->GetMutable<framework::LoDTensor>();
  }
  VLOG(6) << "Prepared Forward Outs Map, size = " << outs.size();

  framework::AttributeMap attrs;
  paddle::framework::AttributeMap default_attrs;
  auto* attr_checker = op_info.Checker();
  if (attr_checker) {
    VLOG(6) << "Checking AttributeMap Settings";
    attr_checker->Check(&attrs, true, /*only_check_exist_value=*/true);
    default_attrs = attr_checker->GetDefaultAttrMap();
  } else {
    VLOG(6) << "Detected Null Attribute Checker, use empty default_attrs";
  }

  if (operators_with_attrs.count(op_type)) {
    VLOG(6) << "Found operator " << op_type << " using special AttributeMap";
    attrs = operators_with_attrs[op_type];
  }

  VLOG(6) << "Prepared Default Attributes Map, size = " << default_attrs.size();
  for (const auto& iter : default_attrs) {
    VLOG(6) << iter.first;
  }

  /* ---------------------------- */
  /* --------- Backward --------- */
  /* ---------------------------- */
  /* ------ Fwd paddle::imperative::VariableWrapper Map ------ */
  std::map<std::string,
           std::vector<std::shared_ptr<paddle::imperative::VariableWrapper>>>
      fwd_ins;
  std::map<std::string,
           std::vector<std::shared_ptr<paddle::imperative::VariableWrapper>>>
      fwd_outs;
  for (const auto& iter : ins) {
    fwd_ins[iter.first] = {};
    for (const std::shared_ptr<paddle::imperative::VarBase>& var_base :
         iter.second) {
      fwd_ins[iter.first].push_back(var_base->SharedVar());
    }
  }
  for (const auto& iter : outs) {
    fwd_outs[iter.first] = {};
    for (const std::shared_ptr<paddle::imperative::VarBase>& var_base :
         iter.second) {
      fwd_outs[iter.first].push_back(var_base->SharedVar());
    }
  }
  VLOG(6) << "Constructed Forward paddle::imperative::VariableWrapper Map";

  /* ------ Run GradOpMaker ------ */
  if (!op_info.dygraph_grad_op_maker_) {
    VLOG(6) << op_type << " has no GradOpMaker";
    bwd_info->SetGenerateForwardOnly(true);
    return false;
  }

  std::shared_ptr<paddle::imperative::GradOpNode> grad_node =
      op_info.dygraph_grad_op_maker_(op_type, ins, outs, attrs, default_attrs,
                                     {});

  if (!grad_node) {
    VLOG(6) << "Got nullptr GradOpNode for " << op_type
            << " likely registered EmptyGradOpMaker";
    bwd_info->SetGenerateForwardOnly(true);
    return false;
  }

  VLOG(6) << "Prepared GradOpNode";

  /* ---- Collect OpBase's op_types ---- */
  bwd_info->SetFwdOpType(op_type);
  auto* op_base_infos = bwd_info->GetMutableOpBaseInfos();
  op_base_infos->resize(grad_node->size());
  for (auto iter = grad_node->begin(); iter < grad_node->end(); iter++) {
    // Each OpBase
    int index = std::distance(grad_node->begin(), iter);
    paddle::imperative::OpBase& op_base = *iter;
    (*op_base_infos)[index].SetOpBaseType(op_base.Type());
  }

  /* ------ Get Grad ins/outs/attrs ---- */
  VLOG(6) << "In function size: " << grad_node->size();
  for (auto iter = grad_node->begin(); iter < grad_node->end(); iter++) {
    int index = std::distance(grad_node->begin(), iter);
    auto* op_base_grad_ins = (*op_base_infos)[index].GetMutableGradIns();
    auto* op_base_grad_outs = (*op_base_infos)[index].GetMutableGradOuts();
    auto* op_base_grad_attrs = (*op_base_infos)[index].GetMutableGradAttrs();

    const paddle::imperative::OpBase& op_base = *iter;
    const std::map<std::string, paddle::imperative::SavedVariableWrapperList>&
        g_ins = op_base.GetInsMap();
    const std::map<std::string, paddle::imperative::SavedVariableWrapperList>&
        g_outs = op_base.GetOutsMap();

    *op_base_grad_attrs = op_base.Attrs();

    for (const auto& it : g_ins) {
      if (!op_base_grad_ins->count(it.first))
        (*op_base_grad_ins)[it.first] = {};

      for (auto vw_iter = it.second.begin(); vw_iter != it.second.end();
           vw_iter++) {
        std::shared_ptr<paddle::imperative::VariableWrapper> vw = *vw_iter;

        (*op_base_grad_ins)[it.first].push_back(vw);

        VLOG(6) << "GradIns Name: " << it.first;
      }
    }

    for (const auto& it : g_outs) {
      if (!op_base_grad_outs->count(it.first))
        (*op_base_grad_outs)[it.first] = {};

      for (auto vw_iter = it.second.begin(); vw_iter != it.second.end();
           vw_iter++) {
        std::shared_ptr<paddle::imperative::VariableWrapper> vw = *vw_iter;

        (*op_base_grad_outs)[it.first].push_back(vw);

        VLOG(6) << "GradOuts Name: " << it.first;
      }
    }
  }

  /* ------ Slot Name Matching ---- */
  for (auto& iter : *op_base_infos) {
    // grad_ins -> fwd_ins, fwd_outs
    SlotNameMatching(iter.GetGradIns(), fwd_ins, fwd_outs,
                     iter.GetMutableGradInsFwdSlotnameMap(),
                     iter.GetMutableGradInsGradSlotnameMap());

    // grad_outs -> fwd_ins, fwd_outs
    SlotNameMatching(iter.GetGradOuts(), fwd_ins, fwd_outs,
                     iter.GetMutableGradOutsSlotnameMap(),
                     iter.GetMutableGradOutsSlotnameMap());
  }
  VLOG(6) << "Finished Slotname Matching";

  return true;
}

/* --------------------------------------------------- */
/* --------- CodeGen: Forward GradNode Creation ------ */
/* --------------------------------------------------- */
static std::string GenerateGradNodeCreationContent(
    const ForwardGenerationInfo& fwd_info,
    const GradNodeGenerationInfo& bwd_info) {
  VLOG(6) << "Generating GradNode Creation codes";

  const std::string& op_type = fwd_info.GetOpType();
  const std::unordered_map<std::string, size_t>& fwd_inputs_name_pos_map =
      fwd_info.GetFwdInputsNamePosMap();
  const std::unordered_map<std::string, size_t>& fwd_outputs_name_pos_map =
      fwd_info.GetFwdOutputsNamePosMap();
  const std::vector<proto::OpProto::Var>& in_vars = fwd_info.GetInVars();
  const std::vector<proto::OpProto::Var>& out_vars = fwd_info.GetOutVars();

  const auto& op_base_infos = bwd_info.GetOpBaseInfos();

  // [Generation] Construct GradOpNode
  // Run ComputeRequiredGrad

  // If single output slotname and not duplicable,
  // then generate: "egr::AutogradMeta* p_autograd_out =
  // egr::EagerUtils::autograd_meta("op_proto->outputs()[0].name()")"
  std::string get_autograd_meta_str = "  // Prepare Autograd Meta \n";
  // If single output slotname and not duplicable,
  // then generate: "egr::AutogradMeta* p_autograd_out =
  // egr::EagerUtils::autograd_meta("op_proto.outputs()[0].name()")"
  for (const proto::OpProto::Var& output : out_vars) {
    const std::string& output_name = output.name();
    const std::string& output_autograd_name = "p_autograd_" + output_name;

    if (output.duplicable()) {
      const char* GET_MULTI_AUTOGRAD_META_TEMPLATE =
          "  std::vector<egr::AutogradMeta*> %s = "
          "egr::EagerUtils::autograd_meta(&%s);\n";
      get_autograd_meta_str += paddle::string::Sprintf(
          GET_MULTI_AUTOGRAD_META_TEMPLATE, output_autograd_name, output_name);
    } else {
      const char* GET_SINGLE_AUTOGRAD_META_TEMPLATE =
          "  egr::AutogradMeta* %s = "
          "egr::EagerUtils::autograd_meta(&%s);\n";
      get_autograd_meta_str += paddle::string::Sprintf(
          GET_SINGLE_AUTOGRAD_META_TEMPLATE, output_autograd_name, output_name);
    }
  }
  VLOG(6) << "Generated outputs autograd_meta";

  for (const proto::OpProto::Var& input : in_vars) {
    const std::string& input_name = input.name();
    const std::string& input_autograd_name = "p_autograd_" + input_name;

    if (input.duplicable()) {
      const char* GET_MULTI_AUTOGRAD_META_TEMPLATE =
          "  std::vector<egr::AutogradMeta*> %s = "
          "egr::EagerUtils::nullable_autograd_meta(%s);\n";
      get_autograd_meta_str += paddle::string::Sprintf(
          GET_MULTI_AUTOGRAD_META_TEMPLATE, input_autograd_name, input_name);

    } else if (input.dispensable()) {
      const char* GET_SINGLE_AUTOGRAD_META_TEMPLATE =
          "  egr::AutogradMeta* %s = "
          "egr::EagerUtils::nullable_autograd_meta(%s);\n";
      get_autograd_meta_str += paddle::string::Sprintf(
          GET_SINGLE_AUTOGRAD_META_TEMPLATE, input_autograd_name, input_name);

    } else {
      const char* GET_SINGLE_AUTOGRAD_META_TEMPLATE =
          "  egr::AutogradMeta* %s = "
          "egr::EagerUtils::nullable_autograd_meta(%s);\n";
      get_autograd_meta_str += paddle::string::Sprintf(
          GET_SINGLE_AUTOGRAD_META_TEMPLATE, input_autograd_name, input_name);
    }
  }
  VLOG(6) << "Generated inputs autograd_meta";

  std::string prepare_autograd_meta_str = "";
  prepare_autograd_meta_str += get_autograd_meta_str;
  prepare_autograd_meta_str += "\n";

  // [GradOpNode] GetTraceBackward
  std::string trace_backward_str =
      "  bool trace_backward = egr::Controller::Instance().HasGrad();\n";
  prepare_autograd_meta_str += trace_backward_str;
  prepare_autograd_meta_str += "\n";

  // [GradOpNode] Generation
  std::string grad_node_creation_str = "";

  size_t bwd_in_slot_num = out_vars.size();
  size_t bwd_out_slot_num = in_vars.size();
  const char* GRAD_OP_NODE_TEMPLATE =
      "    auto grad_node = std::make_shared<GradNode%s>(%d, %d);\n";
  grad_node_creation_str += "    // Create GradOpNode\n";
  grad_node_creation_str += paddle::string::Sprintf(
      GRAD_OP_NODE_TEMPLATE, op_type, bwd_in_slot_num, bwd_out_slot_num);
  grad_node_creation_str += "\n";

  VLOG(6) << "Generated GradOpNode construction";

  // [GradOpNode] Set Attrs
  grad_node_creation_str += "    // Set Attributes\n";
  grad_node_creation_str += "    grad_node->SetAttrMap(std::move(attrs));\n";
  grad_node_creation_str +=
      "    grad_node->SetDefaultAttrMap(std::move(default_attrs));\n";
  grad_node_creation_str += "\n";

  // [GradOpNode] Set TensorWrappers
  grad_node_creation_str += "    // Set Tensor Wrappers\n";
  for (const auto& iter : op_base_infos) {
    const std::map<std::string, std::string>& grad_ins_fwd_slotname_map =
        iter.GetGradInsFwdSlotnameMap();
    for (auto& kv : grad_ins_fwd_slotname_map) {
      const std::string& tensor_wrapper_name = kv.second;
      std::string full_reserved = "false";
      if (fwd_outputs_name_pos_map.find(tensor_wrapper_name) ==
          fwd_outputs_name_pos_map.end()) {
        full_reserved = "true";
      }
      const char* SET_TENSOR_WRAPPER_TEMPLATE =
          "    grad_node->SetTensorWrapper%s(%s, %s);\n";
      grad_node_creation_str += paddle::string::Sprintf(
          SET_TENSOR_WRAPPER_TEMPLATE, tensor_wrapper_name, tensor_wrapper_name,
          full_reserved);
    }
  }
  grad_node_creation_str += "\n";
  VLOG(6) << "Generated SetTensorWrapper";

  // [GradOpNode] SetGradOutMeta
  // [GradOpNode] Add Edges
  std::string compute_require_grad_args = "trace_backward";
  for (const proto::OpProto::Var& input : in_vars) {
    const std::string& input_name = input.name();
    const std::string& input_autograd_name = "p_autograd_" + input_name;

    if (!input.duplicable()) {
      compute_require_grad_args += ", " + input_autograd_name;
      size_t input_position = fwd_inputs_name_pos_map.at(input_name);

      const char* SET_GRAD_OUT_META_TEMPLATE =
          "    grad_node->SetGradOutMeta(%s, %d);\n";
      grad_node_creation_str += paddle::string::Sprintf(
          SET_GRAD_OUT_META_TEMPLATE, input_autograd_name, input_position);

      const char* ADD_EDGES_TEMPLATE =
          "    if(%s) grad_node->AddEdges(%s, %d);\n";
      grad_node_creation_str +=
          paddle::string::Sprintf(ADD_EDGES_TEMPLATE, input_autograd_name,
                                  input_autograd_name, input_position);
    } else {
      compute_require_grad_args += ", &" + input_autograd_name;
      size_t input_position = fwd_inputs_name_pos_map.at(input_name);

      const char* SET_GRAD_OUT_META_TEMPLATE =
          "    grad_node->SetGradOutMeta(&%s, %d);\n";
      grad_node_creation_str += paddle::string::Sprintf(
          SET_GRAD_OUT_META_TEMPLATE, input_autograd_name, input_position);

      const char* ADD_EDGES_TEMPLATE = "    grad_node->AddEdges(&%s, %d);\n";
      grad_node_creation_str += paddle::string::Sprintf(
          ADD_EDGES_TEMPLATE, input_autograd_name, input_position);
    }
  }

  // [GradOpNode] SetGradInMeta
  // [AutogradMeta] SetOutRank
  // [AutogradMeta] SetHistory
  std::string pass_stop_gradient_args = "false";
  for (const proto::OpProto::Var& output : out_vars) {
    const std::string& output_name = output.name();
    const std::string& output_autograd_name = "p_autograd_" + output_name;
    size_t output_position = fwd_outputs_name_pos_map.at(output_name);

    // Intermediate Tensor does not require SetHistory, nor RetainGrad

    if (output.duplicable()) {
      pass_stop_gradient_args += ", &" + output_autograd_name;
      const char* SET_OUT_RANK_TEMPLATE =
          "    egr::EagerUtils::SetOutRankWithSlot(&%s, %d);\n";
      grad_node_creation_str += paddle::string::Sprintf(
          SET_OUT_RANK_TEMPLATE, output_autograd_name, output_position);

      // Intermediate Tensor does not require SetHistory
      if (!output.intermediate()) {
        const char* SET_HISTORY_TEMPLATE =
            "    egr::EagerUtils::SetHistory(&%s, grad_node);\n";
        grad_node_creation_str +=
            paddle::string::Sprintf(SET_HISTORY_TEMPLATE, output_autograd_name);
      }
      const char* SET_GRAD_IN_META_TEMPLATE =
          "    grad_node->SetGradInMeta(&%s, %d);\n";
      grad_node_creation_str += paddle::string::Sprintf(
          SET_GRAD_IN_META_TEMPLATE, output_autograd_name, output_position);

    } else {
      pass_stop_gradient_args += ", " + output_autograd_name;
      const char* SET_OUT_RANK_TEMPLATE =
          "    egr::EagerUtils::SetOutRankWithSlot(%s, %d);\n";
      grad_node_creation_str += paddle::string::Sprintf(
          SET_OUT_RANK_TEMPLATE, output_autograd_name, output_position);

      // Intermediate Tensor does not require SetHistory
      if (!output.intermediate()) {
        const char* SET_HISTORY_TEMPLATE =
            "    egr::EagerUtils::SetHistory(%s, grad_node);\n";
        grad_node_creation_str +=
            paddle::string::Sprintf(SET_HISTORY_TEMPLATE, output_autograd_name);
      }
      const char* SET_GRAD_IN_META_TEMPLATE =
          "    grad_node->SetGradInMeta(%s, %d);\n";
      grad_node_creation_str += paddle::string::Sprintf(
          SET_GRAD_IN_META_TEMPLATE, output_autograd_name, output_position);
    }

    // Intermediate Tensor does not require CheckAndRetainGrad
    if (!output.intermediate()) {
      VLOG(6) << "Generated Call RetainGradForTensor";
      const char* RETAIN_GRAD_TEMPLATE =
          "    egr::EagerUtils::CheckAndRetainGrad(%s);\n";
      grad_node_creation_str +=
          paddle::string::Sprintf(RETAIN_GRAD_TEMPLATE, output_name);
    }
  }
  VLOG(6) << "Generated SetGradIn/OutMeta";

  // [Generation] GradNode Creation
  const char* GRAD_NODE_CREATION_TEMPLATE =
      "  %s"
      "  bool require_any_grad = egr::EagerUtils::ComputeRequireGrad(%s);\n"
      "  if(require_any_grad) {\n"
      "    VLOG(6) << \" Construct Grad for %s \"; \n"
      "    egr::EagerUtils::PassStopGradient(%s);\n"
      "%s\n  }";
  std::string grad_node_creation_body_str = paddle::string::Sprintf(
      GRAD_NODE_CREATION_TEMPLATE, prepare_autograd_meta_str,
      compute_require_grad_args, op_type, pass_stop_gradient_args,
      grad_node_creation_str);

  return grad_node_creation_body_str;
}

/* -------------------------------- */
/* --------- CodeGen: Forward ----- */
/* -------------------------------- */
static std::pair<std::string, std::string> GenerateForwardFunctionContents(
    const ForwardGenerationInfo& fwd_info,
    const GradNodeGenerationInfo& bwd_info) {
  /* --- Process Forward Info ---*/
  const std::string& op_type = fwd_info.GetOpType();
  const std::unordered_map<std::string, size_t>& fwd_inputs_name_pos_map =
      fwd_info.GetFwdInputsNamePosMap();
  const std::unordered_map<std::string, size_t>& fwd_outputs_name_pos_map =
      fwd_info.GetFwdOutputsNamePosMap();
  const std::vector<proto::OpProto::Var>& in_vars = fwd_info.GetInVars();
  const std::vector<proto::OpProto::Var>& out_vars = fwd_info.GetOutVars();

  /*
    // Forward Function Example:
  std::tuple<vector<Tensor>, Tensor, vector<Tensor>>
  kernel_function(vector<Tensor>& X, Tensor& Y, const paddle::AttributeMap&
  attr_map, size_t
  Out0Num, size_t Out1Num) {

        // Forward Function Body
        // According to fwd_inputs_name_pos_map
        std::map<std::string, std::vector<std::shared_ptr<egr::EagerVariable>>>
  ins =
                { {"X" , TrySyncToVars(X)}, { "Y" , TrySyncToVars(Y)} };

        std::map<std::string, std::vector<std::shared_ptr<egr::EagerVariable>>>
  outs =
  {
          {"Out0" , CreateVars(Out0Num)}, {"Out1"
  ,CreateVars(Out1Num)} };

        // According to op_proto->attrs()

        Controller.Instance().GetCurrentTracer()->TraceOp("op_type", ins, outs,
  attr_map,
  Controller.Instance().GetExpectedPlace(), {});

        // According to fwd_outputs_names
        std::vector<paddle::experimental::Tensor> Out0 =
  GetOutputs(outs["Out0"]);
        paddle::experimental::Tensor Out1 = GetOutputs(outs["Out1"][0]);
        std::vector<paddle::experimental::Tensor> Out2 =
  GetOutputs(outs["Out2"]);

        // Grad Node Generation Codes
        ...

        return std::make_tuple(Out0, Out1, Out2);
    }
  */
  VLOG(6) << "Generating Dygraph Forward Function";

  const char* FORWARD_FUNCTION_TEMPLATE =
      "  VLOG(3) << \"Running Eager Forward Op: %s\";\n";
  std::string generated_function_body =
      paddle::string::Sprintf(FORWARD_FUNCTION_TEMPLATE, op_type);

  std::string dygraph_function_args_str = "";
  core_ops_args_info[op_type] = {};
  core_ops_args_type_info[op_type] = {};
  core_ops_args_info[op_type].resize(in_vars.size());
  core_ops_args_type_info[op_type].resize(in_vars.size());

  /* ------ Dygraph forward function generation ------ */
  generated_function_body += "  // Dygraph Forward Pass\n";
  generated_function_body += "\n";

  // [Generation] Get Ins Map
  std::string ins_contents_str = "";
  std::vector<std::string> input_args_str_list(in_vars.size());
  for (const proto::OpProto::Var& input : in_vars) {
    const std::string& input_name = input.name();
    size_t input_position = fwd_inputs_name_pos_map.at(input_name);

    if (input.duplicable()) {
      const char* FWD_INS_ARG_TEMPLATE =
          "const std::vector<paddle::experimental::Tensor>& %s";
      input_args_str_list[input_position] =
          paddle::string::Sprintf(FWD_INS_ARG_TEMPLATE, input_name);

      core_ops_args_type_info[op_type][input_position] = "list";
    } else {
      const char* FWD_INS_ARG_TEMPLATE =
          "const paddle::experimental::Tensor& %s";
      input_args_str_list[input_position] =
          paddle::string::Sprintf(FWD_INS_ARG_TEMPLATE, input_name);

      core_ops_args_type_info[op_type][input_position] = "tensor";
    }
    core_ops_args_info[op_type][input_position] = input_name;

    if (input.dispensable()) continue;

    const char* FWD_INS_CONTENT_TEMPLATE =
        "{ \"%s\", egr::EagerUtils::TrySyncToVars(%s) },";
    ins_contents_str += paddle::string::Sprintf(FWD_INS_CONTENT_TEMPLATE,
                                                input_name, input_name);
  }
  if (ins_contents_str.size() > 0)
    ins_contents_str.pop_back();  // // Remove trailing ","

  for (const std::string& arg : input_args_str_list) {
    dygraph_function_args_str += arg;
    dygraph_function_args_str += ",";
  }
  if (dygraph_function_args_str.size() > 0)
    dygraph_function_args_str.pop_back();

  const char* FWD_INS_MAP_TEMPLATE =
      "  std::map<std::string, "
      "std::vector<std::shared_ptr<egr::EagerVariable>>> ins = { "
      "%s };\n";
  std::string ins_map_str =
      paddle::string::Sprintf(FWD_INS_MAP_TEMPLATE, ins_contents_str);
  generated_function_body += ins_map_str;
  generated_function_body += "\n";

  // Handle Dispensable Inputs
  std::set<std::string> input_names;
  for (const proto::OpProto::Var& input : in_vars) {
    const std::string& input_name = input.name();
    input_names.insert(input_name);
    if (input.dispensable()) {
      if (input.duplicable()) {
        const char* FWD_INS_CONTENT_TEMPLATE =
            "  if(%s.size() > 0) "
            "ins[\"%s\"] = egr::EagerUtils::TrySyncToVars(%s);\n";
        generated_function_body += paddle::string::Sprintf(
            FWD_INS_CONTENT_TEMPLATE, input_name, input_name, input_name);
      } else {
        const char* FWD_INS_CONTENT_TEMPLATE =
            "  if(%s.initialized()) "
            "ins[\"%s\"] = egr::EagerUtils::TrySyncToVars(%s);\n";
        generated_function_body += paddle::string::Sprintf(
            FWD_INS_CONTENT_TEMPLATE, input_name, input_name, input_name);
      }
    }
  }

  VLOG(6) << "Generated Ins Map";

  // [Generation] Get Outs Map
  std::string outs_contents_str = "";
  for (const proto::OpProto::Var& output : out_vars) {
    const std::string& output_name = output.name();
    std::string outnum = "1";
    if (op_passing_outs_map[op_type].count(output_name)) {
      const std::string output_var_name = output_name + "Var";

      // Pass Output from function
      // argument(EagerVariable*/vector<EagerVariable*>&),
      // in form of shared_ptr<EagerVariable>/vector<shared_ptr<EagerVariable>>
      if (output.duplicable()) {
        const char* FWD_NUM_ARG_TEMPLATE =
            ", std::vector<paddle::experimental::Tensor*>& %s";
        std::string arg_str =
            paddle::string::Sprintf(FWD_NUM_ARG_TEMPLATE, output_var_name);
        dygraph_function_args_str += arg_str;

        core_ops_args_type_info[op_type].push_back("list");
      } else {
        const char* FWD_NUM_ARG_TEMPLATE = ", paddle::experimental::Tensor* %s";
        std::string arg_str =
            paddle::string::Sprintf(FWD_NUM_ARG_TEMPLATE, output_var_name);
        dygraph_function_args_str += arg_str;

        core_ops_args_type_info[op_type].push_back("tensor");
      }

      if (BeSameAsInput(output_name, input_names)) {
        if (!output.dispensable()) {
          std::string input_name =
              output_name.substr(0, output_name.size() - 3);
          const char* FWD_OUTS_CONTENT_TEMPLATE = "{ \"%s\", ins[\"%s\"] },";
          outs_contents_str += paddle::string::Sprintf(
              FWD_OUTS_CONTENT_TEMPLATE, output_name, input_name);
        }
      } else {
        const char* FWD_OUTS_CONTENT_TEMPLATE =
            "{ \"%s\", egr::EagerUtils::TrySyncToVars(%s) },";
        outs_contents_str += paddle::string::Sprintf(
            FWD_OUTS_CONTENT_TEMPLATE, output_name, output_var_name);
      }
      core_ops_args_info[op_type].push_back(output_var_name);

    } else {
      if (output.duplicable()) {
        outnum = output_name + "Num";

        const char* FWD_NUM_ARG_TEMPLATE = ", size_t %s";
        std::string arg_str =
            paddle::string::Sprintf(FWD_NUM_ARG_TEMPLATE, outnum);
        dygraph_function_args_str += arg_str;
        const char* FWD_OUTS_CONTENT_TEMPLATE =
            "{ \"%s\", egr::EagerUtils::CreateVars(%s) },";
        outs_contents_str += paddle::string::Sprintf(FWD_OUTS_CONTENT_TEMPLATE,
                                                     output_name, outnum);
        core_ops_args_info[op_type].push_back(outnum);
        core_ops_args_type_info[op_type].push_back("int");
      } else {
        const char* FWD_OUTS_CONTENT_TEMPLATE =
            "{ \"%s\", "
            "{std::make_shared<egr::EagerVariable>(egr::Controller::Instance()."
            "GenerateUniqueName())}},";
        outs_contents_str +=
            paddle::string::Sprintf(FWD_OUTS_CONTENT_TEMPLATE, output_name);
      }
    }
  }
  if (outs_contents_str.size() > 0)
    outs_contents_str.pop_back();  // Remove trailing ","

  const char* FWD_OUTS_MAP_TEMPLATE =
      "  std::map<std::string, "
      "std::vector<std::shared_ptr<egr::EagerVariable>>> outs = { "
      "%s };\n";
  std::string outs_map_str =
      paddle::string::Sprintf(FWD_OUTS_MAP_TEMPLATE, outs_contents_str);
  generated_function_body += outs_map_str;
  generated_function_body += "\n";

  for (const proto::OpProto::Var& output : out_vars) {
    const std::string& output_name = output.name();
    if (op_passing_outs_map[op_type].count(output_name)) {
      if (BeSameAsInput(output_name, input_names)) {
        if (output.dispensable()) {
          std::string input_name =
              output_name.substr(0, output_name.size() - 3);
          const char* FWD_OUTS_CONTENT_TEMPLATE =
              "  if (ins.count(\"%s\")) outs[\"%s\"] = ins[\"%s\"];\n";
          generated_function_body += paddle::string::Sprintf(
              FWD_OUTS_CONTENT_TEMPLATE, input_name, output_name, input_name);
        }
      }
    }
  }
  generated_function_body += "\n";

  VLOG(6) << "Generated Outs Map";

  // [Generation] Get Attrs
  dygraph_function_args_str +=
      ", const paddle::framework::AttributeMap& attr_map";

  // [Generation] Get TraceOp
  const char* FWD_TRACE_OP_TEMPLATE =
      "  paddle::framework::AttributeMap attrs = attr_map;\n"
      "  paddle::framework::AttributeMap default_attrs;\n"
      "  egr::Controller::Instance().GetCurrentTracer()->TraceOp(\"%s\", ins, "
      "outs, attrs, \n"
      "     egr::Controller::Instance().GetExpectedPlace(),\n"
      "     &default_attrs, true, {});\n";
  std::string trace_op_str =
      paddle::string::Sprintf(FWD_TRACE_OP_TEMPLATE, op_type);
  generated_function_body += trace_op_str;
  generated_function_body += "\n";

  VLOG(6) << "Generated AttrMap & TraceOp";

  // [Generation] Convert output VarBase to Vector/Tensor
  size_t output_size = out_vars.size();
  std::vector<std::string> return_contents(output_size);
  std::vector<std::string> return_types(output_size);
  for (const proto::OpProto::Var& output : out_vars) {
    const std::string& output_name = output.name();
    const std::string output_var_args_name = output_name + "Var";
    std::string out_tensor_str;
    size_t return_position = fwd_outputs_name_pos_map.at(output_name);
    std::string output_varname = LegalizeVariableName(output_name);

    if (output.duplicable()) {
      if (op_passing_outs_map[op_type].count(output_name)) {
        if (output.dispensable()) {
          const char* FWD_OUT_TENSORS_TEMPLATE =
              "  std::vector<paddle::experimental::Tensor> %s;\n"
              "  if (outs.count(\"%s\"))  "
              "egr::EagerUtils::GetOutputs(outs[\"%s\"], %s);\n"
              "  egr::EagerUtils::Output2Result(%s, &%s);\n";
          out_tensor_str = paddle::string::Sprintf(
              FWD_OUT_TENSORS_TEMPLATE, output_varname, output_name,
              output_name, output_var_args_name, output_var_args_name,
              output_varname);
        } else {
          const char* FWD_OUT_TENSORS_TEMPLATE =
              "  std::vector<paddle::experimental::Tensor> %s;\n"
              "  egr::EagerUtils::GetOutputs(outs[\"%s\"], %s);\n"
              "  egr::EagerUtils::Output2Result(%s, &%s);\n";
          out_tensor_str = paddle::string::Sprintf(
              FWD_OUT_TENSORS_TEMPLATE, output_varname, output_name,
              output_var_args_name, output_var_args_name, output_varname);
        }
      } else {
        const char* FWD_OUT_TENSORS_TEMPLATE =
            "  std::vector<paddle::experimental::Tensor> %s;\n"
            "  egr::EagerUtils::GetOutputs(outs[\"%s\"], &%s);\n";
        out_tensor_str =
            paddle::string::Sprintf(FWD_OUT_TENSORS_TEMPLATE, output_varname,
                                    output_name, output_varname);
      }
      return_types[return_position] =
          "std::vector<paddle::experimental::Tensor>";
    } else {
      if (op_passing_outs_map[op_type].count(output_name)) {
        if (output.dispensable()) {
          const char* FWD_OUT_TENSOR_TEMPLATE =
              "  if (outs.count(\"%s\"))  "
              "egr::EagerUtils::GetOutput(outs[\"%s\"][0], %s);\n"
              "  paddle::experimental::Tensor& %s = *%s;\n";
          out_tensor_str = paddle::string::Sprintf(
              FWD_OUT_TENSOR_TEMPLATE, output_name, output_name,
              output_var_args_name, output_varname, output_var_args_name);
        } else {
          const char* FWD_OUT_TENSOR_TEMPLATE =
              "  egr::EagerUtils::GetOutput(outs[\"%s\"][0], %s);\n"
              "  paddle::experimental::Tensor& %s = *%s;\n";
          out_tensor_str = paddle::string::Sprintf(
              FWD_OUT_TENSOR_TEMPLATE, output_name, output_var_args_name,
              output_varname, output_var_args_name);
        }
      } else {
        const char* FWD_OUT_TENSOR_TEMPLATE =
            "  paddle::experimental::Tensor %s;\n"
            "  egr::EagerUtils::GetOutput(outs[\"%s\"][0], &%s);\n";
        out_tensor_str =
            paddle::string::Sprintf(FWD_OUT_TENSOR_TEMPLATE, output_varname,
                                    output_name, output_varname);
      }
      return_types[return_position] = "paddle::experimental::Tensor";
    }

    return_contents[return_position] = output_varname;
    generated_function_body += out_tensor_str;
  }
  generated_function_body += "\n";
  VLOG(6) << "Converted Output VarBase to EagerVariable(s)";

  // [Generation] Handle core_ops_returns_info
  core_ops_returns_info[op_type] = return_contents;

  // [Generation] ComputeRequireGrad -> GradNodeCreation

  if (!bwd_info.GenerateForwardOnly()) {
    std::string grad_node_creation_body_str =
        GenerateGradNodeCreationContent(fwd_info, bwd_info);

    // Add event record
    std::string event_name = op_type + " node_creation";
    const char* NODE_CREATION_TEMPLATE =
        "{\n"
        "   paddle::platform::RecordEvent node_creation_record_event(\"%s\", "
        "paddle::platform::TracerEventType::Operator, 1);\n"
        "   %s\n"
        "}";

    grad_node_creation_body_str = paddle::string::Sprintf(
        NODE_CREATION_TEMPLATE, event_name, grad_node_creation_body_str);

    generated_function_body += grad_node_creation_body_str;
    generated_function_body += "\n";

    // [Generation] Call RetainGradForTensor
    VLOG(6) << "Generated GradNode Creation codes";
  }

  // [Generation] Handle return: Tuple/Vector/Tensor
  generated_function_body += "\n";
  std::string return_str = "";
  std::string return_type_str = "";
  std::string function_proto_return_type_str = "";
  if (return_contents.size() > 1) {
    // Return tuple
    std::string return_content_str = "";
    for (const std::string& s : return_contents) {
      return_content_str += s + ",";
    }
    return_content_str.pop_back();  // Remove trailing ","

    for (const std::string& s : return_types) {
      return_type_str += s + ",";
    }
    return_type_str.pop_back();  // Remove trailing ","

    const char* FWD_TUPLE_RETURN_TEMPLATE = "  return std::make_tuple(%s);";
    return_str =
        paddle::string::Sprintf(FWD_TUPLE_RETURN_TEMPLATE, return_content_str);

    const char* FWD_FUNCTION_PROTO_RETURN_TEMPLATE = "std::tuple<%s>";
    function_proto_return_type_str = paddle::string::Sprintf(
        FWD_FUNCTION_PROTO_RETURN_TEMPLATE, return_type_str);

  } else if (return_contents.size() == 1) {
    // Return vector<Tensor> or Tensor
    return_type_str = return_types[0];
    const char* FWD_TENSOR_RETURN_TEMPLATE = "  return %s;";
    return_str =
        paddle::string::Sprintf(FWD_TENSOR_RETURN_TEMPLATE, return_contents[0]);
    function_proto_return_type_str = return_type_str;

  } else {
    return_str = "return nullptr;";
    function_proto_return_type_str = "void*";
  }

  generated_function_body += return_str;
  generated_function_body += "\n";
  VLOG(6) << "Generated return codes";

  // [Generation] Get Full Function
  std::string function_name = op_type + "_dygraph_function";

  if (dygraph_function_args_str.size() > 0) {
    auto iter = dygraph_function_args_str.begin();
    if ((*iter) == ',') dygraph_function_args_str.erase(iter);
  }

  const char* DYGRAPH_FUNCTION_EVENT_RECORD_FUNCTION_TEMPLATE =
      "paddle::platform::RecordEvent dygraph_entrance_record_event(\"%s\", "
      "paddle::platform::TracerEventType::Operator, 1);";
  std::string event_name = op_type + " dygraph";
  std::string fwd_record_event_str = paddle::string::Sprintf(
      DYGRAPH_FUNCTION_EVENT_RECORD_FUNCTION_TEMPLATE, event_name);
  const char* FWD_FUNCTION_TEMPLATE =
      "%s %s(%s) {\n\n"
      " %s\n"
      " %s\n"
      "}\n\n";
  std::string fwd_function_str = paddle::string::Sprintf(
      FWD_FUNCTION_TEMPLATE, function_proto_return_type_str, function_name,
      dygraph_function_args_str, fwd_record_event_str, generated_function_body);

  // [Generation] Generate forward functions header
  const char* FWD_HEADER_TEMPLATE = "%s %s(%s);\n";
  std::string dygraph_function_declaration_str = paddle::string::Sprintf(
      FWD_HEADER_TEMPLATE, function_proto_return_type_str, function_name,
      dygraph_function_args_str);

  return {fwd_function_str, dygraph_function_declaration_str};
}

static std::string GenerateSingleOpBase(
    const std::string& fwd_op_type, const std::string& op_base_type,
    const std::unordered_map<std::string, size_t>& fwd_inputs_name_pos_map,
    const std::unordered_map<std::string, size_t>& fwd_outputs_name_pos_map,
    const std::vector<proto::OpProto::Var>& in_vars,
    const std::map<std::string, std::string>& grad_ins_fwd_slotname_map,
    const std::map<std::string, std::string>& grad_ins_grad_slotname_map,
    const std::map<std::string, std::string>& grad_outs_slotname_map,
    const std::map<
        std::string,
        std::vector<std::shared_ptr<paddle::imperative::VariableWrapper>>>&
        grad_ins,
    const std::map<
        std::string,
        std::vector<std::shared_ptr<paddle::imperative::VariableWrapper>>>&
        grad_outs,
    const paddle::framework::AttributeMap& grad_attrs,
    bool is_op_base_per_duplicable_input, size_t* outs_size) {
  std::string generated_grad_function_body = "";

  const std::string& ins_name = "ins" + std::to_string(*outs_size);
  const std::string& outs_name = "outs" + std::to_string(*outs_size);
  const std::string& attrs_name = "attrs_map" + std::to_string(*outs_size);

  // [Generation] Get Ins Map
  std::unordered_set<std::string> dispensable_input_name_set;
  for (const auto& in : in_vars) {
    if (in.dispensable()) dispensable_input_name_set.insert(in.name());
  }
  std::unordered_set<std::string> duplicable_input_name_set;
  for (const auto& in : in_vars) {
    if (in.duplicable()) duplicable_input_name_set.insert(in.name());
  }
  std::string ins_contents_str = "";
  for (auto iter : grad_ins) {
    const std::string& grad_input_name = iter.first;

    if (grad_ins_fwd_slotname_map.count(grad_input_name)) {
      // Fwd Tensor
      const std::string& fwd_name =
          grad_ins_fwd_slotname_map.at(grad_input_name);
      if (dispensable_input_name_set.count(fwd_name)) {
        continue;
      }
      std::string struct_fwd_input_name =
          grad_ins_fwd_slotname_map.at(grad_input_name) + "_";
      const char* GRAD_INS_FWD_CONTENT_TEMPLATE =
          "{ \"%s\", "
          "egr::EagerUtils::TrySyncToVars(egr::EagerUtils::"
          "RecoverTensorWrapper("
          "&"
          "this->%s, "
          "nullptr)) },";
      ins_contents_str +=
          paddle::string::Sprintf(GRAD_INS_FWD_CONTENT_TEMPLATE,
                                  grad_input_name, struct_fwd_input_name);

    } else if (grad_ins_grad_slotname_map.count(grad_input_name)) {
      // Fwd Tensor's Grad
      size_t fwd_output_position = fwd_outputs_name_pos_map.at(
          grad_ins_grad_slotname_map.at(grad_input_name));
      const char* GRAD_INS_GRAD_CONTENT_TEMPLATE =
          "{ \"%s\", egr::EagerUtils::TrySyncToVars(hooked_grads[%d]) },";
      ins_contents_str += paddle::string::Sprintf(
          GRAD_INS_GRAD_CONTENT_TEMPLATE, grad_input_name, fwd_output_position);

    } else {
      PADDLE_THROW(platform::errors::Fatal(
          "Detected mismatched slot names."
          "Unable to find forward slot name that matches %s",
          grad_input_name));
    }
  }
  if (ins_contents_str.size() > 0)
    ins_contents_str.pop_back();  // // Remove trailing ","

  const char* BWD_INS_MAP_TEMPLATE =
      "  std::map<std::string, "
      "std::vector<std::shared_ptr<egr::EagerVariable>>> %s = { "
      "%s };\n";
  std::string ins_map_str =
      paddle::string::Sprintf(BWD_INS_MAP_TEMPLATE, ins_name, ins_contents_str);
  generated_grad_function_body += ins_map_str;

  for (auto iter : grad_ins) {
    const std::string& grad_input_name = iter.first;

    if (grad_ins_fwd_slotname_map.count(grad_input_name)) {
      // Fwd Tensor
      const std::string& fwd_name =
          grad_ins_fwd_slotname_map.at(grad_input_name);
      if (dispensable_input_name_set.count(fwd_name)) {
        std::string struct_fwd_input_name =
            grad_ins_fwd_slotname_map.at(grad_input_name) + "_";
        if (duplicable_input_name_set.count(fwd_name)) {
          const char* DISPENSABLE_GRAD_INS_FWD_CONTENT_TEMPLATE =
              "  if(this->%s.size() > 0) %s[\"%s\"] = "
              "egr::EagerUtils::TrySyncToVars(egr::EagerUtils::"
              "RecoverTensorWrapper(&this->%s, nullptr));\n";
          generated_grad_function_body += paddle::string::Sprintf(
              DISPENSABLE_GRAD_INS_FWD_CONTENT_TEMPLATE, struct_fwd_input_name,
              ins_name, grad_input_name, struct_fwd_input_name);
        } else {
          const char* DISPENSABLE_GRAD_INS_FWD_CONTENT_TEMPLATE =
              "  auto %s = egr::EagerUtils::RecoverTensorWrapper(&this->%s, "
              "nullptr);\n  if(%s.initialized()) %s[\"%s\"] = "
              "egr::EagerUtils::TrySyncToVars(%s);\n";
          generated_grad_function_body += paddle::string::Sprintf(
              DISPENSABLE_GRAD_INS_FWD_CONTENT_TEMPLATE, grad_input_name,
              struct_fwd_input_name, grad_input_name, ins_name, grad_input_name,
              grad_input_name);
        }
      }
    }
  }

  VLOG(6) << "Generated Ins Map";

  // [Generation] Get Outs Map
  std::string outs_contents_str = "";
  for (auto iter : grad_outs) {
    const std::string& grad_output_name = iter.first;

    if (grad_outs_slotname_map.count(grad_output_name)) {
      // Fwd Tensor
      const std::string& fwd_name = grad_outs_slotname_map.at(grad_output_name);

      /* Handle Special Case: "PullSparseOp", etc

          Forward:

             Ids  W
              |   |
           PullSparseOp
                |
               Out

          Backward:

             Ids  GradOut  W
              |      |     |
             PullSparseGradOp
                     |
                  GradOut

          Its grad output "GradOut" corresponds to forward output "Out",
          where there is a hiden inplace involved. So we find "GradOut"'s
         index
         in
          grads, and perform the inplace operation by constructing outs =
         {{"Out", grads[i]}}

          GradOut -> Out -> fwd_output_pos -> grads position -> grads[i]
          outs = {{"Out", grads[i]}}

          For returns, append "GradOut" to the very end of return list.
      */
      if (!fwd_inputs_name_pos_map.count(fwd_name)) {
        PADDLE_ENFORCE(fwd_outputs_name_pos_map.count(fwd_name),
                       paddle::platform::errors::Fatal(
                           "fwd_name not found in fwd_inputs_name_pos_map nor "
                           "fwd_outputs_name_pos_map"));

        size_t grads_position = fwd_outputs_name_pos_map.at(fwd_name);

        const char* GRAD_OUTS_CONTENT_TEMPLATE =
            "{ \"%s\", egr::EagerUtils::TrySyncToVars(hooked_grads[%d]) },";
        outs_contents_str += paddle::string::Sprintf(
            GRAD_OUTS_CONTENT_TEMPLATE, grad_output_name, grads_position);

      } else {
        size_t fwd_input_position = fwd_inputs_name_pos_map.at(fwd_name);
        if (duplicable_input_name_set.count(fwd_name) &&
            !is_op_base_per_duplicable_input) {
          const char* GRAD_OUTS_CONTENT_TEMPLATE =
              "{ \"%s\", egr::EagerUtils::CreateVars( "
              "this->OutputMeta()[%d].Size() ) },";
          outs_contents_str += paddle::string::Sprintf(
              GRAD_OUTS_CONTENT_TEMPLATE, grad_output_name, fwd_input_position);
        } else {
          const char* GRAD_OUTS_CONTENT_TEMPLATE =
              "{ \"%s\", "
              "{std::make_shared<egr::EagerVariable>(egr::Controller::Instance("
              ")."
              "GenerateUniqueName())}},";
          outs_contents_str += paddle::string::Sprintf(
              GRAD_OUTS_CONTENT_TEMPLATE, grad_output_name);
        }
      }
    } else {
      PADDLE_THROW(platform::errors::Fatal(
          "Detected mismatched slot names."
          "Unable to find forward slot name that matches %s",
          grad_output_name));
    }
  }
  if (outs_contents_str.size() > 0)
    outs_contents_str.pop_back();  // // Remove trailing ","

  const char* BWD_OUTS_MAP_TEMPLATE =
      "  std::map<std::string, "
      "std::vector<std::shared_ptr<egr::EagerVariable>>> %s = { "
      "%s };\n";
  std::string outs_map_str = paddle::string::Sprintf(
      BWD_OUTS_MAP_TEMPLATE, outs_name, outs_contents_str);
  generated_grad_function_body += outs_map_str;
  generated_grad_function_body += "\n";

  VLOG(6) << "Generated Outs Map";

  // [Generation] Get Attrs Map
  const char* ATTRS_TEMPLATE = "  auto& %s = this->attr_map_;\n";
  std::string grad_attrs_str =
      paddle::string::Sprintf(ATTRS_TEMPLATE, attrs_name);
<<<<<<< HEAD
  if (fwd_op_type == "cast") {
    // swtich in out dtype
    const char* CAST_GRAD =
        "  auto temp_type = %s[\"in_dtype\"];\n"
        "  %s[\"in_dtype\"] = %s[\"out_dtype\"];\n"
        "  %s[\"out_dtype\"] = temp_type;\n";
    grad_attrs_str += paddle::string::Sprintf(CAST_GRAD, attrs_name, attrs_name,
                                              attrs_name, attrs_name);
  }
  for (const auto& iter : grad_attrs) {
    if (IgnoreGradAttribute(fwd_op_type, iter.first)) continue;
    std::pair<std::string, std::string> type_val =
        GetAttrType(iter.second, false /*is_arg*/);
    const char* GRAD_ATTRS_TEMPLATE =
        "  %s %s = %s;\n"
        "  %s[\"%s\"] = %s;\n";
    std::string var_name = iter.first + std::to_string(*outs_size);
    grad_attrs_str += paddle::string::Sprintf(
        GRAD_ATTRS_TEMPLATE, type_val.first, var_name, type_val.second,
        attrs_name, iter.first, var_name);
  }
=======

  // Handle dynamic grad attributes
  grad_attrs_str += HandleDynamicGradAttributes(fwd_op_type, attrs_name);
>>>>>>> 06fee998
  generated_grad_function_body += grad_attrs_str;

  const char* TRACE_OP_TEMPLATE =
      "  // Pass the entire attribute map to TraceOp\n"
      "  // The underlying kernel will pickup whatever attribute they need "
      "at runtime\n"
      "  egr::Controller::Instance().GetCurrentTracer()->TraceOp(\"%s\", %s, "
      "%s, %s,\n"
      "      egr::Controller::Instance().GetExpectedPlace(),\n"
      "      &this->default_attr_map_, false, {});\n";
  std::string trace_opbase_str = paddle::string::Sprintf(
      TRACE_OP_TEMPLATE, op_base_type, ins_name, outs_name, attrs_name);

  generated_grad_function_body += trace_opbase_str;

  VLOG(6) << "Generated Attrs Map";

  // [Generation] Get Return
  std::string outputs_str = "";
  size_t num_appended_outputs = 0;
  for (auto iter : grad_outs) {
    const std::string& grad_out_name = iter.first;
    const std::string& fwd_name = grad_outs_slotname_map.at(grad_out_name);

    if (fwd_inputs_name_pos_map.count(fwd_name)) {
      size_t fwd_input_position = fwd_inputs_name_pos_map.at(fwd_name);
      if (!is_op_base_per_duplicable_input) {
        const char* BWD_OUTPUT_TEMPLATE =
            "  outputs[%d] = egr::EagerUtils::GetOutputs(%s[\"%s\"]);\n";
        outputs_str += paddle::string::Sprintf(
            BWD_OUTPUT_TEMPLATE, fwd_input_position, outs_name, grad_out_name);
      } else {
        const char* BWD_OUTPUT_TEMPLATE =
            "  "
            "outputs[0].emplace_back(egr::EagerUtils::GetOutputs(%s[\"%s\"])[0]"
            ");\n";
        outputs_str += paddle::string::Sprintf(BWD_OUTPUT_TEMPLATE, outs_name,
                                               grad_out_name);
      }
      num_appended_outputs++;
    } else {
      PADDLE_ENFORCE(fwd_outputs_name_pos_map.count(fwd_name),
                     paddle::platform::errors::Fatal(
                         "fwd_name not found in fwd_inputs_name_pos_map nor "
                         "fwd_outputs_name_pos_map"));
    }
  }

  /* Handle Special Case: "PullSparseOp", etc
     For returns, append "GradOut" to the very end of return list. */
  for (auto iter : grad_outs) {
    const std::string& grad_out_name = iter.first;
    const std::string& fwd_name = grad_outs_slotname_map.at(grad_out_name);

    if (fwd_outputs_name_pos_map.count(fwd_name)) {
      const char* BWD_OUTPUT_TEMPLATE =
          "  outputs[%d] = egr::EagerUtils::GetOutputs(%s[\"%s\"]);\n";
      outputs_str += paddle::string::Sprintf(
          BWD_OUTPUT_TEMPLATE, num_appended_outputs, outs_name, grad_out_name);
      num_appended_outputs++;
    }
  }

  generated_grad_function_body += outputs_str;
  generated_grad_function_body += "\n";

  *outs_size += grad_outs.size();

  return generated_grad_function_body;
}

/* ---------------------------------------------- */
/* --------- CodeGen: GradNode::operator() ------ */
/* ---------------------------------------------- */
static std::string GenerateGradNodeCCContents(
    const ForwardGenerationInfo& fwd_info,
    const GradNodeGenerationInfo& bwd_info) {
  /* --- Process Forward Info --- */
  const std::string& fwd_op_type = fwd_info.GetOpType();
  const std::unordered_map<std::string, size_t>& fwd_inputs_name_pos_map =
      fwd_info.GetFwdInputsNamePosMap();
  const std::unordered_map<std::string, size_t>& fwd_outputs_name_pos_map =
      fwd_info.GetFwdOutputsNamePosMap();
  const std::vector<proto::OpProto::Var>& in_vars = fwd_info.GetInVars();
  const std::vector<proto::OpProto::Var>& out_vars = fwd_info.GetOutVars();

  VLOG(6) << "Generating Grad Node CC";

  /* [Outline]

  vector<vector<Tensor>> GradNodeXXX::operator()(vector<vector<Tensor>>& grads)
  {

    const std::shared_ptr<Tracer>& tracer = imperative::GetCurrentTracer();

    // Comes from "grad_ins"
    std::map<std::string, std::vector<std::shared_ptr<VarBase>>> ins =
            {
            "X" : this->"X", "Y" : this->"Y",
            "Out0@Grad":
  TrySyncToVars(hooked_grads["fwd_outputs_name_pos_map[grad_ins_grad_slotname_map["Out0@Grad"]]"]),
            "Out1@Grad":
  TensorsToVarBases(hooked_grads["fwd_outputs_name_pos_map[grad_ins_grad_slotname_map["Out1@Grad"]]"])
             };

    // Comes from "grad_outs"
    std::map<std::string, std::vector<std::shared_ptr<VarBase>>> outs =
            {
            "X@Grad" :
  CreateVars(this->OutputMeta()["fwd_inputs_name_pos_map[grad_outs_slotname_map["X@Grad"]]"].Size()),
            "Y@Grad" :
  CreateVars(this->OutputMeta()["fwd_inputs_name_pos_map[grad_outs_slotname_map["Y@Grad"]]"].Size())
             };

    // Visit each OpBase
    for(auto iter = "grad_node->begin()"; iter < "grad_node->end()"; iter++) {
        // Simply pass entire attribute map to kernels
        Controller.Instance().GetCurrentTracer()->TraceOp("iter->Type()", ins,
  outs, this->attr_map_,
            egr::Controller::Instance().ExpectedPlace(), false, {});
    }

    vector<vector<paddle::experimental::Tensor>> outputs(outs.size());
    for(auto& kv : outs) {
        outputs["fwd_inputs_name_pos_map[grad_outs_slotname_map[kv.first]]"] =
  GetOutputs(outs["kv.first"]);
    }

    return outputs;
  }
  */

  const char* EAGER_LOG_TEMPLATE =
      "  VLOG(3) << \"Running Eager Backward Node: GradNode%s\";\n";
  std::string generated_grad_function_body =
      paddle::string::Sprintf(EAGER_LOG_TEMPLATE, fwd_op_type);

  // This is a Copy
  auto op_base_infos = bwd_info.GetOpBaseInfos();

  /* Special Case: ops such as sum_grad_op is implemented abnormaly,
                   where it unpacked duplicable GradX and created one OpBase
                   corresponds to each member of GradX[i]
     */
  bool is_op_base_per_duplicable_input = false;
  if (in_vars.size() == 1 && out_vars.size() == 1 && in_vars[0].duplicable() &&
      !out_vars[0].duplicable() &&
      op_base_infos.size() == NUM_CREATED_DUP_INPUTS) {
    is_op_base_per_duplicable_input = true;
    // Only keep the first op_base
    auto op_base_info = op_base_infos[0];
    op_base_infos.clear();
    op_base_infos.emplace_back(std::move(op_base_info));
  }

  size_t outs_size = 0;
  for (size_t i = 0; i < op_base_infos.size(); i++) {
    const auto& op_base_info = op_base_infos[i];

    const auto& grad_ins_fwd_slotname_map =
        op_base_info.GetGradInsFwdSlotnameMap();
    const auto& grad_ins_grad_slotname_map =
        op_base_info.GetGradInsGradSlotnameMap();
    const auto& grad_outs_slotname_map = op_base_info.GetGradOutsSlotnameMap();
    const auto& grad_ins = op_base_info.GetGradIns();
    const auto& grad_outs = op_base_info.GetGradOuts();
    const auto& grad_attrs = op_base_info.GetGradAttrs();

    const std::string& op_base_type = op_base_info.GetOpBaseType();
    generated_grad_function_body += GenerateSingleOpBase(
        fwd_op_type, op_base_type, fwd_inputs_name_pos_map,
        fwd_outputs_name_pos_map, in_vars, grad_ins_fwd_slotname_map,
        grad_ins_grad_slotname_map, grad_outs_slotname_map, grad_ins, grad_outs,
        grad_attrs, is_op_base_per_duplicable_input, &outs_size);
  }

  if (is_op_base_per_duplicable_input) {
    const char* OP_BASE_PER_DUP_INPUT_TEMPLATE =
        "  for(int i = 0; i < this->OutputMeta()[0].Size(); i++) {\n"
        "    %s\n"
        "  }\n";
    generated_grad_function_body = paddle::string::Sprintf(
        OP_BASE_PER_DUP_INPUT_TEMPLATE, generated_grad_function_body);
  }

  const char* BWD_RETURN_TEMPLATE =
      "  std::vector<std::vector<paddle::experimental::Tensor>> hooked_grads = "
      "GradNode%s::ApplyGradientHooks(grads);\n"
      "  std::vector<std::vector<paddle::experimental::Tensor>> outputs(%d);\n"
      "  %s\n"
      "  return outputs;\n";
  generated_grad_function_body =
      paddle::string::Sprintf(BWD_RETURN_TEMPLATE, fwd_op_type, in_vars.size(),
                              generated_grad_function_body);

  // [Generation] Get Full Grad Function
  const char* GRAD_FUNCTION_TEMPLATE =
      "std::vector<std::vector<paddle::experimental::Tensor>> "
      "GradNode%s::operator()(const "
      "std::vector<std::vector<paddle::experimental::Tensor>>& grads, "
      "bool create_graph) {\n%s\n}";
  std::string grad_function_str = paddle::string::Sprintf(
      GRAD_FUNCTION_TEMPLATE, fwd_op_type, generated_grad_function_body);

  VLOG(6) << "Generated returns";

  return grad_function_str;
}

/* ----------------------------------------- */
/* --------- CodeGen: GradNode Header ------ */
/* ----------------------------------------- */
static std::string GenerateGradNodeHeaderContents(
    const ForwardGenerationInfo& fwd_info,
    const GradNodeGenerationInfo& bwd_info) {
  const std::string& op_type = fwd_info.GetOpType();
  const std::vector<proto::OpProto::Var>& in_vars = fwd_info.GetInVars();
  const std::vector<proto::OpProto::Var>& out_vars = fwd_info.GetOutVars();

  const auto& op_base_infos = bwd_info.GetOpBaseInfos();

  VLOG(6) << "Generating Grad Node Header";

  const char* GRAD_NODE_TEMPLATE =
      "class GradNode%s : public egr::GradNodeBase {\n"
      " public:\n"
      "  GradNode%s() : egr::GradNodeBase() { VLOG(7) << \" Construct "
      "GradNode%s \"; }\n"
      "  GradNode%s(size_t bwd_in_slot_num, size_t bwd_out_slot_num) : "
      "egr::GradNodeBase(bwd_in_slot_num, bwd_out_slot_num) { VLOG(7) << \" "
      "Construct GradNode%s \"; }\n"
      "  ~GradNode%s() override { VLOG(6) << \" Destruct GradNode%s \"; }\n"
      "\n"
      "  virtual std::vector<std::vector<paddle::experimental::Tensor>> "
      "operator()(const "
      "std::vector<std::vector<paddle::experimental::Tensor>>& grads, const "
      "bool create_graph = false) "
      "override;\n"
      "\n"
      "  void ClearTensorWrappers() override { \n"
      "%s\n"
      "    is_tensor_wrappers_cleared = true;\n"
      "  }\n"
      "  std::string name() override { return \" GradNode%s \"; } \n "
      "\n"
      "  // SetX, SetY, ...\n"
      "%s\n"
      "  // SetAttrMap\n"
      "%s\n"
      "  bool IsTensorWrappersCleared() override { \n"
      "    return is_tensor_wrappers_cleared;\n"
      "  }\n"
      " private:\n"
      "   // TensorWrappers\n"
      "%s\n"
      "   bool is_tensor_wrappers_cleared = false;\n"
      "\n"
      "   // Attribute Map\n"
      "%s\n"
      "};";

  // [Generation] Handle Attributes
  std::string set_attr_map_str =
      "   void SetAttrMap(paddle::framework::AttributeMap&& attr_map) {\n     "
      "attr_map_ = std::move(attr_map);\n   }\n";
  set_attr_map_str +=
      "   void SetDefaultAttrMap(paddle::framework::AttributeMap&& "
      "default_attr_map) {\n     default_attr_map_ = "
      "std::move(default_attr_map);\n   }\n";
  std::string attr_members_str =
      "   paddle::framework::AttributeMap attr_map_;\n";
  attr_members_str += "   paddle::framework::AttributeMap default_attr_map_;";

  VLOG(6) << "Generated SetAttr";

  // [Generation] Handle TensorWrappers
  std::unordered_set<std::string> duplicable_tensors;
  for (const proto::OpProto::Var& input : in_vars) {
    if (input.duplicable()) {
      duplicable_tensors.insert(input.name());
    }
  }
  for (const proto::OpProto::Var& output : out_vars) {
    if (output.duplicable()) {
      duplicable_tensors.insert(output.name());
    }
  }

  std::string set_tensor_wrappers_str = "";
  std::string tensor_wrapper_members_str = "";
  std::string clear_tensor_wrappers_str = "";
  for (const auto& iter : op_base_infos) {
    const std::map<std::string, std::string>& grad_ins_fwd_slotname_map =
        iter.GetGradInsFwdSlotnameMap();

    for (const auto& kv : grad_ins_fwd_slotname_map) {
      const std::string& tensor_wrapper_name = kv.second;
      const std::string& struct_tensor_wrapper_name = kv.second + "_";

      std::string tensor_wrapper_arg_str;
      std::string tensor_wrapper_body_str;
      std::string full_reserved_str = "full_reserved";
      if (duplicable_tensors.count(tensor_wrapper_name)) {
        const char* ATTR_TENSOR_WRAPPER_ARG_TEMPLATE =
            "const std::vector<paddle::experimental::Tensor>& %s";
        tensor_wrapper_arg_str = paddle::string::Sprintf(
            ATTR_TENSOR_WRAPPER_ARG_TEMPLATE, tensor_wrapper_name);

        const char* TENSOR_WRAPPER_MEMBER_TEMPLATE =
            "   std::vector<egr::TensorWrapper> %s;\n";
        tensor_wrapper_members_str += paddle::string::Sprintf(
            TENSOR_WRAPPER_MEMBER_TEMPLATE, struct_tensor_wrapper_name);

        const char* SET_TENSOR_WRAPPER_BODY_TEMPLATE =
            "for(const auto& eager_tensor : %s) {\n"
            "          %s.emplace_back( egr::TensorWrapper(eager_tensor, true "
            "/*full_reserved*/) );\n"
            "      }\n";
        tensor_wrapper_body_str = paddle::string::Sprintf(
            SET_TENSOR_WRAPPER_BODY_TEMPLATE, tensor_wrapper_name,
            struct_tensor_wrapper_name);

        const char* CLEAR_TENSOR_WRAPPER_TEMPLATE =
            "for (auto tw: %s)   {\n"
            "       tw.clear();\n"
            "     }\n";
        clear_tensor_wrappers_str += paddle::string::Sprintf(
            CLEAR_TENSOR_WRAPPER_TEMPLATE, struct_tensor_wrapper_name);

      } else {
        const char* ATTR_TENSOR_WRAPPER_ARG_TEMPLATE =
            "const paddle::experimental::Tensor& %s";
        tensor_wrapper_arg_str = paddle::string::Sprintf(
            ATTR_TENSOR_WRAPPER_ARG_TEMPLATE, tensor_wrapper_name);

        const char* TENSOR_WRAPPER_MEMBER_TEMPLATE =
            "   egr::TensorWrapper %s;\n";
        tensor_wrapper_members_str += paddle::string::Sprintf(
            TENSOR_WRAPPER_MEMBER_TEMPLATE, struct_tensor_wrapper_name);

        const char* SET_TENSOR_WRAPPER_BODY_TEMPLATE =
            "%s = egr::TensorWrapper(%s, %s /*full_reserved*/);\n";
        tensor_wrapper_body_str = paddle::string::Sprintf(
            SET_TENSOR_WRAPPER_BODY_TEMPLATE, struct_tensor_wrapper_name,
            tensor_wrapper_name, full_reserved_str);

        const char* CLEAR_TENSOR_WRAPPER_TEMPLATE = "   %s.clear();\n";
        clear_tensor_wrappers_str += paddle::string::Sprintf(
            CLEAR_TENSOR_WRAPPER_TEMPLATE, struct_tensor_wrapper_name);
      }
      std::string full_reserved_signature_str = "bool full_reserved";
      const char* SET_TENSOR_WRAPPER_TEMPLATE =
          "   void SetTensorWrapper%s(%s, %s) {\n     %s\n   }\n";
      set_tensor_wrappers_str += paddle::string::Sprintf(
          SET_TENSOR_WRAPPER_TEMPLATE, tensor_wrapper_name,
          tensor_wrapper_arg_str, full_reserved_signature_str,
          tensor_wrapper_body_str);
    }
  }
  VLOG(6) << "Generated TensorWrapper";

  std::string grad_node_str = paddle::string::Sprintf(
      GRAD_NODE_TEMPLATE, op_type, op_type, op_type, op_type, op_type, op_type,
      op_type, clear_tensor_wrappers_str, op_type, set_tensor_wrappers_str,
      set_attr_map_str, tensor_wrapper_members_str, attr_members_str);

  return grad_node_str;
}

/* --------------------------------- */
/* --------- FileGeneration --------- */
/* ---------------------------------- */
static std::string GenerateDygraphHFileIncludes() {
  std::string dygraph_forward_api_includes_str =
      "#pragma once\n"
      "#include \"glog/logging.h\"\n"
      "#include \"paddle/fluid/eager/autograd_meta.h\"\n"
      "#include \"paddle/phi/api/all.h\"\n"
      "#include \"paddle/fluid/eager/utils.h\"\n"
      "#include \"paddle/fluid/imperative/tracer.h\"\n"
      "#include \"paddle/fluid/framework/op_registry.h\"\n\n";

  dygraph_forward_api_includes_str +=
      "extern std::unordered_map<std::string, std::vector<std::string>> "
      "core_ops_args_info;\n";
  dygraph_forward_api_includes_str +=
      "extern std::unordered_map<std::string, std::vector<std::string>> "
      "core_ops_args_type_info;\n";
  dygraph_forward_api_includes_str +=
      "extern std::unordered_map<std::string, std::vector<std::string>> "
      "core_ops_returns_info;\n\n";

  return dygraph_forward_api_includes_str;
}

static void GenerateForwardHFile(const std::string& dygraph_forward_api_path,
                                 const std::string& dygraph_forward_api_str) {
  std::ofstream forward_header_stream(dygraph_forward_api_path, std::ios::out);
  forward_header_stream << dygraph_forward_api_str;
  forward_header_stream.close();
}

static void GenerateForwardDygraphFile(const std::string& forward_cc_path,
                                       const std::string& fwd_function_str) {
  const char* FORWARD_INCLUDE_TEMPLATE =
      "#include "
      "\"paddle/fluid/eager/api/generated/fluid_generated/"
      "dygraph_forward_api.h\"\n"
      "#include "
      "\"paddle/fluid/eager/api/generated/fluid_generated/nodes/nodes.h\"\n"
      "#include \"paddle/fluid/eager/api/utils/global_utils.h\"\n"
      "#include \"paddle/fluid/platform/profiler/event_tracing.h\"\n\n";
  std::string forward_cc_include_str =
      paddle::string::Sprintf(FORWARD_INCLUDE_TEMPLATE);
  std::ofstream forward_cc_stream(forward_cc_path, std::ios::out);
  forward_cc_stream << forward_cc_include_str;
  forward_cc_stream << fwd_function_str;
  forward_cc_stream.close();
}

static void GenerateNodeHFile(const std::string& node_h_path,
                              const std::string& grad_node_str) {
  std::string node_h_include_str =
      "#pragma once\n"
      "#include \"paddle/fluid/eager/tensor_wrapper.h\"\n"
      "#include \"paddle/fluid/imperative/tracer.h\"\n"
      "#include \"paddle/fluid/eager/grad_node_info.h\"\n\n";
  std::ofstream node_h_stream(node_h_path, std::ios::out);
  node_h_stream << node_h_include_str;
  node_h_stream << grad_node_str;
  node_h_stream.close();
}

static void GenerateNodeCCFile(const std::string& node_cc_path,
                               const std::string& grad_function_str) {
  const char* NODE_CC_INCLUDE_TEMPLATE =
      "#include \"glog/logging.h\"\n"
      "#include \"paddle/phi/api/all.h\"\n"
      "#include \"paddle/fluid/imperative/tracer.h\"\n"
      "#include \"paddle/fluid/framework/op_registry.h\"\n"
      "#include \"paddle/fluid/eager/utils.h\"\n"
      "#include \"paddle/fluid/eager/api/utils/global_utils.h\"\n"
      "#include "
      "\"paddle/fluid/eager/api/generated/fluid_generated/nodes/nodes.h\"\n\n";
  std::string node_cc_include_str =
      paddle::string::Sprintf(NODE_CC_INCLUDE_TEMPLATE);
  std::ofstream node_cc_stream(node_cc_path, std::ios::out);
  node_cc_stream << node_cc_include_str;
  node_cc_stream << grad_function_str;
  node_cc_stream.close();
}

static std::string ConvertCoreOpsInfosToString(
    const std::unordered_map<std::string, std::vector<std::string>>&
        core_ops_info) {
  std::string core_ops_returns_info_init_str = "";
  for (const auto& iter : core_ops_info) {
    const char* Core_Ops_Returns_TEMPLATE = "{ \"%s\", { %s } },\n";
    const std::string& op_type = iter.first;

    std::string returns_str = "";
    for (const auto& vector_iter : iter.second) {
      returns_str += "\"" + vector_iter + "\" ,";
    }

    // Remove trailing ','
    if (returns_str.size() > 0) returns_str.pop_back();
    std::string op_type_init_str = paddle::string::Sprintf(
        Core_Ops_Returns_TEMPLATE, op_type, returns_str);
    core_ops_returns_info_init_str += op_type_init_str;
  }

  // Remove trailing ','
  if (core_ops_returns_info_init_str.size() > 0)
    core_ops_returns_info_init_str.pop_back();

  return core_ops_returns_info_init_str;
}

static std::string GenerateCoreOpsReturnsInfo() {
  const char* Core_Ops_Returns_MAP_TEMPLATE =
      "std::unordered_map<std::string, std::vector<std::string>> "
      "core_ops_args_info = { %s };\n"
      "std::unordered_map<std::string, std::vector<std::string>> "
      "core_ops_args_type_info = { %s };\n"
      "std::unordered_map<std::string, std::vector<std::string>> "
      "core_ops_returns_info = { %s };\n";

  std::string core_ops_args_info_init_str =
      ConvertCoreOpsInfosToString(core_ops_args_info);
  std::string core_ops_args_type_info_init_str =
      ConvertCoreOpsInfosToString(core_ops_args_type_info);
  std::string core_ops_returns_info_init_str =
      ConvertCoreOpsInfosToString(core_ops_returns_info);

  std::string core_ops_info_str = paddle::string::Sprintf(
      Core_Ops_Returns_MAP_TEMPLATE, core_ops_args_info_init_str,
      core_ops_args_type_info_init_str, core_ops_returns_info_init_str);

  return core_ops_info_str;
}

static void DygraphCodeGeneration(const std::string& output_dir) {
  std::string dygraph_forward_api_str = GenerateDygraphHFileIncludes();
  std::string fwd_function_str = "";
  std::string grad_node_h_str = "";
  std::string grad_node_cc_str = "";

  auto& op_info_map = paddle::framework::OpInfoMap::Instance().map();

  for (auto& pair : op_info_map) {
    const OpInfo& op_info = pair.second;
    proto::OpProto* op_proto = op_info.proto_;

    if (!CheckOpProto(op_proto)) continue;
    const std::string& op_type = op_proto->type();
    if (black_ops_list.count(op_type)) {
      continue;
    }

    /* ----------------------------- */
    /* ---- Collect Information ---- */
    /* ----------------------------- */

    ForwardGenerationInfo fwd_info;
    GradNodeGenerationInfo bwd_info;

    VLOG(6) << "-------- CollectInformationFromOpInfo -------";

    CollectForwardInformationFromOpInfo(op_info, &fwd_info);

    bool is_available = CollectGradInformationFromOpInfo(op_info, &bwd_info);

    if (!is_available && !bwd_info.GenerateForwardOnly()) {
      VLOG(6) << "Skipped operator: " << op_type;
      continue;
    }

    VLOG(6) << "-------- PurifyOpProto -------";
    PurifyForwardOpProto(*op_proto, &fwd_info);
    if (!bwd_info.GenerateForwardOnly()) {
      PurifyGradNodeGenerationInfo(*op_proto, &bwd_info);
    }

    /* --------------------------- */
    /* --------- CodeGen --------- */
    /* --------------------------- */
    VLOG(6) << "-------- GenerateForwardFunctionContents -------";
    std::pair<std::string, std::string> body_and_declaration =
        GenerateForwardFunctionContents(fwd_info, bwd_info);

    fwd_function_str += body_and_declaration.first + "\n";

    VLOG(6) << "-------- GenerateDygraphForwardAPIContents -------";
    std::string fwd_function_declare_str = body_and_declaration.second;
    dygraph_forward_api_str += fwd_function_declare_str;

    if (bwd_info.GenerateForwardOnly()) continue;

    VLOG(6) << "-------- GenerateGradNodeHeaderContents -------";
    grad_node_h_str += GenerateGradNodeHeaderContents(fwd_info, bwd_info);
    grad_node_h_str += "\n";

    VLOG(6) << "-------- GenerateGradNodeCCContents -------";
    grad_node_cc_str += GenerateGradNodeCCContents(fwd_info, bwd_info);
    grad_node_cc_str += "\n";

    VLOG(6) << op_type << ": Finished Generating Op: " << op_type;
  }

  VLOG(6) << "-------- GenerateDygraphForwardCCFile -------";
  std::string forward_cc_path =
      output_dir + "/forwards/dygraph_forward_functions.tmp.cc";
  fwd_function_str += "\n";
  fwd_function_str += GenerateCoreOpsReturnsInfo();
  GenerateForwardDygraphFile(forward_cc_path, fwd_function_str);

  VLOG(6) << "-------- GenerateForwardHFile -------";
  std::string dygraph_forward_api_path =
      output_dir + "/dygraph_forward_api.tmp.h";
  GenerateForwardHFile(dygraph_forward_api_path, dygraph_forward_api_str);

  VLOG(6) << "-------- GenerateNodeHFile -------";
  std::string node_h_path = output_dir + "/nodes/nodes.tmp.h";
  GenerateNodeHFile(node_h_path, grad_node_h_str);

  VLOG(6) << "-------- GenerateNodeCCFile -------";
  std::string node_cc_path = output_dir + "/nodes/nodes.tmp.cc";
  GenerateNodeCCFile(node_cc_path, grad_node_cc_str);
}

}  // namespace framework
}  // namespace paddle

int main(int argc, char* argv[]) {
  if (argc != 2) {
    std::cerr << "argc must be 2" << std::endl;
    return -1;
  }

  std::string eager_root = argv[1];

  paddle::framework::PrepareAttrMapForOps();

  paddle::framework::DygraphCodeGeneration(eager_root);

  return 0;
}<|MERGE_RESOLUTION|>--- conflicted
+++ resolved
@@ -1872,7 +1872,6 @@
   const char* ATTRS_TEMPLATE = "  auto& %s = this->attr_map_;\n";
   std::string grad_attrs_str =
       paddle::string::Sprintf(ATTRS_TEMPLATE, attrs_name);
-<<<<<<< HEAD
   if (fwd_op_type == "cast") {
     // swtich in out dtype
     const char* CAST_GRAD =
@@ -1894,11 +1893,9 @@
         GRAD_ATTRS_TEMPLATE, type_val.first, var_name, type_val.second,
         attrs_name, iter.first, var_name);
   }
-=======
 
   // Handle dynamic grad attributes
   grad_attrs_str += HandleDynamicGradAttributes(fwd_op_type, attrs_name);
->>>>>>> 06fee998
   generated_grad_function_body += grad_attrs_str;
 
   const char* TRACE_OP_TEMPLATE =
