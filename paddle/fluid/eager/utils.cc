// Copyright (c) 2021 PaddlePaddle Authors. All Rights Reserved.
//
// Licensed under the Apache License, Version 2.0 (the "License");
// you may not use this file except in compliance with the License.
// You may obtain a copy of the License at
//
//     http://www.apache.org/licenses/LICENSE-2.0
//
// Unless required by applicable law or agreed to in writing, software
// distributed under the License is distributed on an "AS IS" BASIS,
// WITHOUT WARRANTIES OR CONDITIONS OF ANY KIND, either express or implied.
// See the License for the specific language governing permissions and
// limitations under the License.

#include "paddle/fluid/eager/utils.h"
#include "paddle/fluid/eager/accumulation/accumulation_node.h"
#include "paddle/fluid/eager/api/utils/global_utils.h"
#include "paddle/fluid/eager/api/utils/hook_utils.h"
#include "paddle/fluid/eager/tensor_wrapper.h"

#include "paddle/phi/api/all.h"
#include "paddle/phi/common/layout.h"
#include "paddle/phi/core/compat/convert_utils.h"
#include "paddle/phi/core/tensor_meta.h"

#include "paddle/fluid/framework/data_layout.h"
#include "paddle/fluid/framework/phi_utils.h"
#include "paddle/fluid/framework/variable.h"

PADDLE_DEFINE_EXPORTED_bool(retain_grad_for_all_tensor, true,
                            "retain grad for all tensor");

namespace egr {
/**
 * Implementation of Eager Utils.
**/

AutogradMeta* EagerUtils::autograd_meta(paddle::experimental::Tensor* target) {
  auto* p_autograd_meta = target->get_autograd_meta();
  if (!p_autograd_meta) {
    auto p_autograd_meta_ptr = std::make_shared<AutogradMeta>();
    p_autograd_meta = p_autograd_meta_ptr.get();
    target->set_autograd_meta(p_autograd_meta_ptr);
  }
  return static_cast<AutogradMeta*>(p_autograd_meta);
}

AutogradMeta* EagerUtils::unsafe_autograd_meta(
    const paddle::experimental::Tensor& target) {
  auto* p_autograd_meta = target.get_autograd_meta();
  PADDLE_ENFORCE(p_autograd_meta,
                 paddle::platform::errors::Fatal(
                     "Null autograd_meta gotten from unsafe_autograd_meta()"));
  return static_cast<AutogradMeta*>(p_autograd_meta);
}

std::vector<AutogradMeta*> EagerUtils::unsafe_autograd_meta(
    const std::vector<paddle::experimental::Tensor>& targets) {
  std::vector<AutogradMeta*> metas;
  metas.reserve(targets.size());
  for (const paddle::experimental::Tensor& t : targets) {
    metas.emplace_back(unsafe_autograd_meta(t));
  }
  return metas;
}

AutogradMeta* EagerUtils::nullable_autograd_meta(
    const paddle::experimental::Tensor& target) {
  auto* p_autograd_meta = target.get_autograd_meta();
  if (!p_autograd_meta) return nullptr;

  return static_cast<AutogradMeta*>(p_autograd_meta);
}

AutogradMeta* EagerUtils::nullable_autograd_meta(
    paddle::optional<const paddle::experimental::Tensor&> target) {
  if (target.get_ptr() != nullptr) {
    return EagerUtils::nullable_autograd_meta(*(target.get_ptr()));
  }
  return nullptr;
}

std::vector<AutogradMeta*> EagerUtils::nullable_autograd_meta(
    const std::vector<paddle::experimental::Tensor>& targets) {
  std::vector<AutogradMeta*> metas;
  metas.reserve(targets.size());
  for (const paddle::experimental::Tensor& t : targets) {
    metas.emplace_back(nullable_autograd_meta(t));
  }
  return metas;
}

std::vector<AutogradMeta*> EagerUtils::nullable_autograd_meta(
    const std::vector<paddle::experimental::Tensor*>& targets) {
  std::vector<AutogradMeta*> metas;
  metas.reserve(targets.size());
  for (const paddle::experimental::Tensor* t : targets) {
    metas.emplace_back(nullable_autograd_meta(*t));
  }
  return metas;
}

std::vector<AutogradMeta*> EagerUtils::autograd_meta(
    std::vector<paddle::experimental::Tensor>* targets) {
  std::vector<AutogradMeta*> ret;
  ret.reserve(targets->size());

  // for autograd_meta we can tolerent it has nullptr.
  for (size_t i = 0; i < targets->size(); i++) {
    auto* p_autograd_meta = autograd_meta(&((*targets)[i]));
    ret.emplace_back(p_autograd_meta);
  }
  return ret;
}

std::vector<AutogradMeta*> EagerUtils::autograd_meta(
    std::vector<paddle::experimental::Tensor*>* targets) {
  std::vector<AutogradMeta*> ret;
  ret.reserve(targets->size());

  // for autograd_meta we can tolerent it has nullptr.
  for (size_t i = 0; i < targets->size(); i++) {
    auto* p_autograd_meta = autograd_meta((*targets)[i]);
    ret.emplace_back(p_autograd_meta);
  }
  return ret;
}

std::pair<size_t, size_t> EagerUtils::OutRankInfo(
    const paddle::experimental::Tensor& target) {
  return unsafe_autograd_meta(target)->OutRankInfo();
}

std::shared_ptr<GradNodeBase> EagerUtils::grad_node(
    const paddle::experimental::Tensor& target) {
  auto* meta = nullable_autograd_meta(target);
  if (meta) {
    return meta->GetMutableGradNode();
  } else {
    return nullptr;
  }
}

paddle::experimental::Tensor* EagerUtils::mutable_grad(
    const paddle::experimental::Tensor& target) {
  auto* meta = nullable_autograd_meta(target);
  if (meta) {
    return meta->MutableGrad();
  } else {
    return nullptr;
  }
}

void EagerUtils::SetHistory(std::vector<AutogradMeta*>* autograd_metas,
                            const std::shared_ptr<GradNodeBase>& grad_node) {
  for (const auto& autograd_meta : *autograd_metas) {
    if (autograd_meta->GradNode()) {
      VLOG(7) << "Should not set grad node twice, original node is:"
              << autograd_meta->GradNode()->name()
              << "current is: " << grad_node->name();
    }
    autograd_meta->SetGradNode(grad_node);
  }
}

void EagerUtils::SetHistory(AutogradMeta* autograd_meta,
                            const std::shared_ptr<GradNodeBase>& grad_node) {
  if (autograd_meta->GradNode()) {
    VLOG(7) << "Should not set grad node twice, original node is:"
            << autograd_meta->GradNode()->name()
            << "current is: " << grad_node->name();
  }
  autograd_meta->SetGradNode(grad_node);
}

void EagerUtils::SetOutRankWithSlot(std::vector<AutogradMeta*>* targets,
                                    size_t slot_id) {
  // Set OutRankInfo from 0 to size of targets
  for (size_t i = 0; i < targets->size(); i++) {
    (*targets)[i]->SetSingleOutRankWithSlot(slot_id, i);
  }
}
void EagerUtils::SetOutRankWithSlot(AutogradMeta* target, size_t slot_id) {
  target->SetSingleOutRankWithSlot(slot_id, 0);
}

std::shared_ptr<egr::EagerVariable> EagerUtils::TrySyncToVar(
    const paddle::experimental::Tensor& tensor) {
  return std::make_shared<egr::EagerVariable>(tensor);
}

std::vector<std::shared_ptr<egr::EagerVariable>> EagerUtils::TrySyncToVars(
    const paddle::experimental::Tensor& tensor) {
  return {TrySyncToVar(tensor)};
}

std::vector<std::shared_ptr<egr::EagerVariable>> EagerUtils::TrySyncToVars(
    paddle::experimental::Tensor* tensor) {
  PADDLE_ENFORCE_NOT_NULL(
      tensor,
      paddle::platform::errors::Fatal(
          "Should Not Pass Empty tensor pointer in, since only output can "
          "reach this, please check output value and make sure it's not null"));
  return {TrySyncToVar(*tensor)};
}

std::vector<std::shared_ptr<egr::EagerVariable>> EagerUtils::TrySyncToVars(
    const std::vector<paddle::experimental::Tensor*>& tensors) {
  std::vector<std::shared_ptr<EagerVariable>> res;
  size_t num = tensors.size();
  res.reserve(num);
  for (size_t i = 0; i < num; i++) {
    auto* tensor = tensors[i];
    PADDLE_ENFORCE_NOT_NULL(
        tensor, paddle::platform::errors::Fatal(
                    "Tensor is null and cannot be copied. "
                    "We are tring to TrySyncToVars tensor from its "
                    "shared_ptr, this error may indicate some outputs "
                    "are nullptr"));
    res.emplace_back(TrySyncToVar(*tensor));
  }
  return res;
}

std::vector<std::shared_ptr<egr::EagerVariable>> EagerUtils::TrySyncToVars(
    const std::vector<paddle::experimental::Tensor>& tensors) {
  std::vector<std::shared_ptr<EagerVariable>> res;
  size_t num = tensors.size();
  res.reserve(num);
  for (size_t i = 0; i < num; i++) {
    res.emplace_back(TrySyncToVar(tensors[i]));
  }
  return res;
}

std::vector<std::shared_ptr<EagerVariable>> EagerUtils::CreateVars(
    const size_t num) {
  std::vector<std::shared_ptr<EagerVariable>> res;
  res.reserve(num);
  for (size_t i = 0; i < num; i++) {
    res.emplace_back(
        new EagerVariable(egr::Controller::Instance().GenerateUniqueName()));
  }
  return res;
}

void EagerUtils::HandleViewBetweenInputAndOutput(
    const std::shared_ptr<EagerVariable>& input_var,
    const std::shared_ptr<EagerVariable>& view_output_var) {
  PADDLE_ENFORCE_EQ(
      input_var->Var().IsInitialized(), true,
      paddle::platform::errors::InvalidArgument(
          "Tensor %s has not been initialized!", input_var->name()));

  if (phi::DenseTensor::classof(input_var->GetTensorBase().get())) {
    auto input_dense_tensor =
        std::dynamic_pointer_cast<phi::DenseTensor>(input_var->GetTensorBase());
    PADDLE_ENFORCE_EQ(
        input_dense_tensor->IsInitialized(), true,
        paddle::platform::errors::InvalidArgument(
            "DenseTensor %s has not been initialized!", input_var->name()));

    auto* view_output_tensor =
        view_output_var->MutableVar()->GetMutable<phi::DenseTensor>();
    view_output_tensor->ShareBufferWith(*input_dense_tensor);
    view_output_tensor->ShareInplaceVersionCounterWith(*input_dense_tensor);

    VLOG(3) << "Perform View between Output Var(" << view_output_var->name()
            << ") and Input Var(" << input_var->name()
            << "), share allocation and inplace version.";
  }
}

std::vector<paddle::experimental::Tensor> EagerUtils::GetOutputs(
    const std::vector<std::shared_ptr<EagerVariable>>& outs) {
  std::vector<paddle::experimental::Tensor> res;
  res.reserve(outs.size());
  for (const auto& out : outs) {
    PADDLE_ENFORCE_NOT_NULL(
        out.get(), paddle::platform::errors::Fatal(
                       "Eager Tensor %s is null and cannot be copied. "
                       "We are tring to Get Output tensor from its "
                       "shared_ptr, this error may indicate some outputs "
                       "are nullptr",
                       out->name()));
    res.emplace_back(out->GetTensorBase(), out->name());
  }
  return res;
}

paddle::experimental::Tensor EagerUtils::GetOutput(
    const std::shared_ptr<EagerVariable>& out) {
  PADDLE_ENFORCE_NOT_NULL(
      out.get(), paddle::platform::errors::Fatal(
                     "Eager Tensor %s is null and cannot be copied. We "
                     "are tring to Get Output tensor from its shared_ptr, "
                     "this error may indicate output is nullptr",
                     out->name()));
  return paddle::experimental::Tensor(out->GetTensorBase(), out->name());
}

void EagerUtils::GetOutput(const std::shared_ptr<EagerVariable>& out,
                           paddle::experimental::Tensor* out_var) {
  PADDLE_ENFORCE_NOT_NULL(
      out_var, paddle::platform::errors::Fatal(
                   "Tensor is null and cannot be copied. "
                   "We are tring to OverwriteOutput from its "
                   "shared_ptr, this error may indicate some outputs "
                   "are nullptr"));
  out_var->set_impl(out->GetTensorBase());
  out_var->set_name(out->name());
}

void EagerUtils::GetOutputs(
    const std::vector<std::shared_ptr<EagerVariable>>& outs,
    std::vector<paddle::experimental::Tensor>* result) {
  for (size_t i = 0; i < outs.size(); i++) {
    result->emplace_back(outs[i]->GetTensorBase());
  }
}

void EagerUtils::GetOutputs(
    const std::vector<std::shared_ptr<EagerVariable>>& outs,
    const std::vector<paddle::experimental::Tensor*>& out_var) {
  for (size_t i = 0; i < outs.size(); i++) {
    PADDLE_ENFORCE_NOT_NULL(
        out_var[i], paddle::platform::errors::Fatal(
                        "Tensor is null and cannot be copied. "
                        "We are tring to OverwriteOutput from its "
                        "shared_ptr, this error may indicate some outputs "
                        "are nullptr"));
    out_var[i]->set_impl(outs[i]->GetTensorBase());
  }
}

void EagerUtils::GetOutputs(const std::shared_ptr<EagerVariable>& out,
                            std::vector<paddle::experimental::Tensor>* result) {
  result->emplace_back(out->GetTensorBase());
}

void EagerUtils::GetOutputs(
    const std::shared_ptr<EagerVariable>& out,
    const std::vector<paddle::experimental::Tensor*>& out_var) {
  PADDLE_ENFORCE_NOT_NULL(
      out_var[0], paddle::platform::errors::Fatal(
                      "Tensor is null and cannot be copied. "
                      "We are tring to OverwriteOutput from its "
                      "shared_ptr, this error may indicate some outputs "
                      "are nullptr"));
  out_var[0]->set_impl(out->GetTensorBase());
}

void EagerUtils::Output2Result(
    const std::vector<paddle::experimental::Tensor*>& out_var,
    std::vector<paddle::experimental::Tensor>* result) {
  result->reserve(out_var.size());
  for (size_t i = 0; i < out_var.size(); i++) {
    result->emplace_back(*out_var[i]);
  }
}

paddle::experimental::Tensor EagerUtils::RecoverTensorWrapper(
    TensorWrapper* tw, const std::shared_ptr<GradNodeBase>& grad_node) {
  return tw->recover(grad_node);
}

<<<<<<< HEAD
paddle::optional<const paddle::experimental::Tensor&>
EagerUtils::RecoverOptionalTensorWrapper(
    TensorWrapper* tw, const std::shared_ptr<GradNodeBase>& grad_node) {
  PADDLE_ENFORCE_NOT_NULL(
      tw, phi::errors::InvalidArgument("TensorWrapper in "
                                       "RecoverOptionalTensorWrapper function "
                                       "should not be null"));
  auto tmp = tw->recover(grad_node);

  paddle::optional<const paddle::experimental::Tensor&> res{paddle::none};
  if (tmp.impl()) {
    res = tmp;
  }
  return res;
}

=======
>>>>>>> 0bcfc474
std::vector<paddle::experimental::Tensor> EagerUtils::RecoverTensorWrapper(
    std::vector<TensorWrapper>* tw,
    const std::shared_ptr<GradNodeBase>& grad_node) {
  std::vector<paddle::experimental::Tensor> ret;
  for (auto& t : *tw) {
    ret.emplace_back(t.recover(grad_node));
  }
  return ret;
}

void EagerUtils::CheckAndRetainGrad(
    const paddle::experimental::Tensor& tensor) {
  VLOG(6) << "Check RetainGradForTensor: " << tensor.name();
  if (FLAGS_retain_grad_for_all_tensor) {
    VLOG(6) << "RetainGradForTensor: " << tensor.name();
    egr::egr_utils_api::RetainGradForTensor(tensor);
  }
}

void EagerUtils::CheckAndRetainGrad(
    const std::vector<paddle::experimental::Tensor>& tensors) {
  if (FLAGS_retain_grad_for_all_tensor) {
    for (auto& tensor : tensors) {
      VLOG(6) << "RetainGradForTensor: " << tensor.name();
      egr::egr_utils_api::RetainGradForTensor(tensor);
    }
  }
}

void EagerUtils::CheckAndRetainGrad(
    const std::vector<paddle::experimental::Tensor*>& tensors) {
  if (FLAGS_retain_grad_for_all_tensor) {
    for (auto& tensor : tensors) {
      VLOG(6) << "RetainGradForTensor: " << tensor->name();
      egr::egr_utils_api::RetainGradForTensor(*tensor);
    }
  }
}

std::shared_ptr<egr::GradNodeBase> EagerUtils::GetGradAccumulationNode(
    const paddle::experimental::Tensor& tensor) {
  auto* autograd_ptr = nullable_autograd_meta(tensor);
  if (!autograd_ptr) {
    return nullptr;
  }
  auto node_ptr = autograd_ptr->GetMutableGradNode();
  if (node_ptr && node_ptr.get()) {
    if (!autograd_ptr->StopGradient()) {
      auto accumulation_ptr =
          std::dynamic_pointer_cast<GradNodeAccumulation>(node_ptr);
      if (accumulation_ptr) {
        return accumulation_ptr;
      } else {
        // Current GradNode is not a egr::GradNodeAccumulation
        PADDLE_THROW(paddle::platform::errors::Fatal(
            "GetGradAccumulationNode should only be called on leaf tensor, but "
            "target tensor: %s has GradNode which is not a "
            "GradNodeAccumulation, and this should not happend unless target "
            "tensor is modified by some ops and calling set history for it.",
            tensor.name()));
      }
    } else {
      // Current Tensor does not have grad since it's stop_gradient is true;
      return nullptr;
    }
  } else {
    if (!autograd_ptr->StopGradient()) {
      VLOG(6) << "Add GradNodeAccumulation for tensor: " << tensor.name();
      autograd_ptr->SetGradNode(
          std::make_shared<egr::GradNodeAccumulation>(autograd_ptr));
      return autograd_ptr->GetMutableGradNode();
    } else {
      return nullptr;
    }
  }
}

void EagerUtils::FillZeroForEmptyGradInputs(
    std::vector<std::vector<paddle::experimental::Tensor>>* in_grads,
    const std::vector<std::vector<GradSlotMeta>>& grad_in_metas) {
  for (size_t i = 0; i < in_grads->size(); i++) {
    for (size_t j = 0; j < (*in_grads)[i].size(); j++) {
      paddle::experimental::Tensor& grad = (*in_grads)[i][j];
      if (!grad.is_initialized()) {
        const GradSlotMeta& grad_in_meta = grad_in_metas[i][j];
        PADDLE_ENFORCE(
            grad_in_meta.HasTensorMeta(),
            paddle::platform::errors::Fatal(
                "Unable to fill empty grad inputs due to empty GradSlotMeta"));

        const auto& tensor_meta = grad_in_meta.GetTensorMeta();
        phi::Place place = grad_in_meta.GetPlace();

        auto tensor_with_zero = paddle::experimental::full(
            phi::vectorize(tensor_meta.dims), 0.0, tensor_meta.dtype, place);
        grad.set_impl(tensor_with_zero.impl());
      }
    }
  }
}

}  // namespace egr<|MERGE_RESOLUTION|>--- conflicted
+++ resolved
@@ -364,25 +364,6 @@
   return tw->recover(grad_node);
 }
 
-<<<<<<< HEAD
-paddle::optional<const paddle::experimental::Tensor&>
-EagerUtils::RecoverOptionalTensorWrapper(
-    TensorWrapper* tw, const std::shared_ptr<GradNodeBase>& grad_node) {
-  PADDLE_ENFORCE_NOT_NULL(
-      tw, phi::errors::InvalidArgument("TensorWrapper in "
-                                       "RecoverOptionalTensorWrapper function "
-                                       "should not be null"));
-  auto tmp = tw->recover(grad_node);
-
-  paddle::optional<const paddle::experimental::Tensor&> res{paddle::none};
-  if (tmp.impl()) {
-    res = tmp;
-  }
-  return res;
-}
-
-=======
->>>>>>> 0bcfc474
 std::vector<paddle::experimental::Tensor> EagerUtils::RecoverTensorWrapper(
     std::vector<TensorWrapper>* tw,
     const std::shared_ptr<GradNodeBase>& grad_node) {
