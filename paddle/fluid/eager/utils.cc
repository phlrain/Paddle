--- conflicted
+++ resolved
@@ -338,11 +338,6 @@
 paddle::optional<const paddle::experimental::Tensor&>
 EagerUtils::RecoverOptionalTensorWrapper(
     TensorWrapper* tw, const std::shared_ptr<GradNodeBase>& grad_node) {
-<<<<<<< HEAD
-  auto tmp = tw->recover(grad_node);
-
-  paddle::optional<const paddle::experimental::Tensor&> res = paddle::none;
-=======
   PADDLE_ENFORCE_NOT_NULL(
       tw, phi::errors::InvalidArgument("TensorWrapper in "
                                        "RecoverOptionalTensorWrapper function "
@@ -350,7 +345,6 @@
   auto tmp = tw->recover(grad_node);
 
   paddle::optional<const paddle::experimental::Tensor&> res{paddle::none};
->>>>>>> 3b895425
   if (tmp.initialized()) {
     res = tmp;
   }
