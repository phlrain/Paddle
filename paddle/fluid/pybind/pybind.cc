/* Copyright (c) 2016 PaddlePaddle Authors. All Rights Reserved.

Licensed under the Apache License, Version 2.0 (the "License");
you may not use this file except in compliance with the License.
You may obtain a copy of the License at

http://www.apache.org/licenses/LICENSE-2.0

Unless required by applicable law or agreed to in writing, software
distributed under the License is distributed on an "AS IS" BASIS,
WITHOUT WARRANTIES OR CONDITIONS OF ANY KIND, either express or implied.
See the License for the specific language governing permissions and
limitations under the License. */
#include <Python.h>
#include <algorithm>
#include <cstdlib>
#include <map>
#include <memory>
#include <mutex>  // NOLINT // for call_once
#include <string>
#include <unordered_map>
#include <unordered_set>
#include <utility>
#include <vector>

#include "paddle/fluid/framework/executor.h"
#include "paddle/fluid/framework/feed_fetch_method.h"
#include "paddle/fluid/framework/framework.pb.h"
#include "paddle/fluid/framework/garbage_collector.h"
#include "paddle/fluid/framework/ir/coalesce_grad_tensor_pass.h"
#include "paddle/fluid/framework/ir/pass_builder.h"
#include "paddle/fluid/framework/load_op_lib.h"
#include "paddle/fluid/framework/lod_rank_table.h"
#include "paddle/fluid/framework/lod_tensor.h"
#include "paddle/fluid/framework/lod_tensor_array.h"
#include "paddle/fluid/framework/op_compatible_info.h"
#include "paddle/fluid/framework/op_info.h"
#include "paddle/fluid/framework/op_registry.h"
#include "paddle/fluid/framework/parallel_executor.h"
#include "paddle/fluid/framework/prune.h"
#include "paddle/fluid/framework/reader.h"
#include "paddle/fluid/framework/save_load_util.h"
#include "paddle/fluid/framework/scope_pool.h"
#include "paddle/fluid/framework/selected_rows.h"
#include "paddle/fluid/framework/version.h"
#include "paddle/fluid/imperative/layer.h"
#include "paddle/fluid/memory/allocation/allocator_strategy.h"
#include "paddle/fluid/operators/activation_op.h"
#include "paddle/fluid/operators/py_func_op.h"
#include "paddle/fluid/operators/reader/lod_tensor_blocking_queue.h"
#include "paddle/fluid/platform/cpu_helper.h"
#include "paddle/fluid/platform/cpu_info.h"
#include "paddle/fluid/platform/dynload/dynamic_loader.h"
#include "paddle/fluid/platform/enforce.h"
#include "paddle/fluid/platform/init.h"
#include "paddle/fluid/platform/place.h"
#include "paddle/fluid/platform/profiler.h"
#include "paddle/fluid/pybind/box_helper_py.h"
#include "paddle/fluid/pybind/const_value.h"
#include "paddle/fluid/pybind/data_set_py.h"
#include "paddle/fluid/pybind/exception.h"
#include "paddle/fluid/pybind/fleet_wrapper_py.h"
#include "paddle/fluid/pybind/imperative.h"
#include "paddle/fluid/pybind/inference_api.h"
#include "paddle/fluid/pybind/ir.h"

#ifndef _WIN32
#include "paddle/fluid/pybind/nccl_wrapper_py.h"
#endif
#include "paddle/fluid/framework/data_type.h"
#include "paddle/fluid/pybind/protobuf.h"
#include "paddle/fluid/pybind/pybind.h"  // NOLINT
#include "paddle/fluid/pybind/reader_py.h"
#include "paddle/fluid/pybind/tensor_py.h"
#include "paddle/fluid/string/to_string.h"
#ifdef PADDLE_WITH_CUDA
#ifndef _WIN32
#include "paddle/fluid/operators/nccl/nccl_gpu_common.h"
#endif
#include "paddle/fluid/platform/cuda_profiler.h"
#include "paddle/fluid/platform/gpu_info.h"
#endif

#ifdef PADDLE_WITH_DISTRIBUTE
#include "paddle/fluid/pybind/communicator_py.h"
#endif

#include "pybind11/stl.h"

DEFINE_bool(reader_queue_speed_test_mode, false,
            "If set true, the queue.pop will only get data from queue but not "
            "remove the data from queue for speed testing");
DECLARE_bool(use_mkldnn);
#ifdef PADDLE_WITH_NGRAPH
DECLARE_bool(use_ngraph);
#endif

// disable auto conversion to list in Python
PYBIND11_MAKE_OPAQUE(paddle::framework::LoDTensorArray);

namespace paddle {
namespace pybind {
bool IsCompiledWithCUDA() {
#ifndef PADDLE_WITH_CUDA
  return false;
#else
  return true;
#endif
}

bool IsCompiledWithMKLDNN() {
#ifndef PADDLE_WITH_MKLDNN
  return false;
#else
  return true;
#endif
}

bool IsCompiledWithNGRAPH() {
#ifndef PADDLE_WITH_NGRAPH
  return false;
#else
  return true;
#endif
}

bool IsCompiledWithBrpc() {
#ifndef PADDLE_WITH_DISTRIBUTE
  return false;
#endif

#ifdef PADDLE_WITH_GRPC
  return false;
#endif

  return true;
}

bool IsCompiledWithDIST() {
#ifdef PADDLE_WITH_DISTRIBUTE
  return true;
#else
  return false;
#endif
}

template <typename PlaceType1, typename PlaceType2>
static inline bool IsSamePlace(const PlaceType1 &p1, const PlaceType2 &p2) {
  return paddle::platform::Place(p1) == paddle::platform::Place(p2);
}

template <typename PlaceType>
static inline int PlaceIndex(const PlaceType &p) {
  return static_cast<int>(paddle::platform::Place(p).which());
}

static PyObject *GetPythonAttribute(PyObject *obj, const char *attr_name) {
  // NOTE(zjl): PyObject_GetAttrString would return nullptr when attr_name
  // is not inside obj, but it would also set the error flag of Python.
  // If the error flag is set in C++, C++ code would not raise Exception,
  // but Python would raise Exception once C++ call ends.
  // To avoid unexpected Exception raised in Python, we check whether
  // attribute exists before calling PyObject_GetAttrString.
  //
  // Caution: PyObject_GetAttrString would increase reference count of PyObject.
  // Developer should call Py_DECREF manually after the attribute is not used.
  if (PyObject_HasAttrString(obj, attr_name)) {
    return PyObject_GetAttrString(obj, attr_name);
  } else {
    return nullptr;
  }
}

template <typename T>
static T PyObjectCast(PyObject *obj) {
  try {
    return py::cast<T>(py::handle(obj));
  } catch (py::cast_error &) {
    PADDLE_THROW("Python object is not type of %s", typeid(T).name());
  }
}

using PyNameVarBaseMap = std::unordered_map<std::string, py::handle>;

static std::vector<std::shared_ptr<imperative::VarBase>> GetVarBaseList(
    const PyNameVarBaseMap &state_dict) {
  std::vector<std::shared_ptr<imperative::VarBase>> vec_res;
  vec_res.reserve(state_dict.size());

  for (auto &para : state_dict) {
    PyObject *py_obj = para.second.ptr();
    if (!py_obj || py_obj == Py_None) {
      PADDLE_THROW("Save parameter [%s] is None", para.first);
    }

    const char *kIVarField = "_ivar";
    PyObject *py_ivar = GetPythonAttribute(py_obj, kIVarField);
    PADDLE_ENFORCE_NOT_NULL(py_ivar, "Can not find  ivar in Variable");

    vec_res.emplace_back(
        PyObjectCast<std::shared_ptr<imperative::VarBase>>(py_ivar));
    Py_DECREF(py_ivar);
  }

  return vec_res;
}

static std::vector<std::string> inline GetNameList(
    const py::handle &py_handle) {
  std::vector<std::string> vec_res;

  PyObject *py_obj = py_handle.ptr();  // get underlying PyObject
  // Python None is not nullptr in C++!
  if (!py_obj || py_obj == Py_None) {
    PADDLE_THROW("Save parameter list is None");
  }

  if (PyList_Check(py_obj)) {
    size_t len = PyList_GET_SIZE(py_obj);

    vec_res.reserve(len);

    const char *kNameField = "name";

    for (size_t i = 0; i < len; ++i) {
      PyObject *py_name =
          PyObject_GetAttrString(PyList_GET_ITEM(py_obj, i), kNameField);
      PADDLE_ENFORCE_NOT_NULL(py_name);
      vec_res.emplace_back(PyObjectCast<std::string>(py_name));
      Py_DECREF(py_name);
    }
  } else {
    PADDLE_THROW("Set parameter should be a list");
  }

  return vec_res;
}

#ifdef PADDLE_WITH_AVX
PYBIND11_MODULE(core_avx, m) {
#else
PYBIND11_MODULE(core_noavx, m) {
#endif

  // Not used, just make sure cpu_info.cc is linked.
  paddle::platform::CpuTotalPhysicalMemory();

  paddle::memory::allocation::UseAllocatorStrategyGFlag();

  m.doc() = "C++ core of PaddlePaddle";

  // using framework in this function. Since it is inside a function, it will
  // not cause namespace pollution.
  using namespace paddle::framework;  // NOLINT

  BindException(&m);

  m.def("set_num_threads", &platform::SetNumThreads);

<<<<<<< HEAD
  m.def("_save_static_dict",
        [](const std::string &str_file_name, const py::handle &vec_var_list,
           const Scope &scope) {
          std::vector<std::string> vec_name_list = GetNameList(vec_var_list);
          SaveStaticNameListToDisk(str_file_name, vec_name_list, scope);
        });

  m.def("_load_static_dict",
        [](const std::string &str_file_name, const py::handle &vec_var_list,
           const Scope &scope) {
          std::vector<std::string> vec_name_list = GetNameList(vec_var_list);
          LoadStaticNameListFromDisk(str_file_name, vec_name_list, scope);
        });

  m.def("_save_dygraph_dict", [](const std::string &str_file_name,
                                 const PyNameVarBaseMap &state_dict) {
    auto vec_var_base_list = GetVarBaseList(state_dict);

    SaveDygraphVarBaseListToDisk(str_file_name, vec_var_base_list);
  });

  m.def("_load_dygraph_dict", [](const std::string &str_file_name) {
    auto load_tensor = LoadDygraphVarBaseListFromDisk(str_file_name);

    std::unordered_map<std::string, std::shared_ptr<imperative::VarBase>>
        map_output;

    for (size_t i = 0; i < load_tensor.size(); ++i) {
      map_output.emplace(load_tensor[i]->Name(), load_tensor[i]);
    }

    return map_output;
=======
  m.def("save_op_compatible_info", [](framework::ProgramDesc &desc) {
    framework::OpCompatibleMap op_compatible_map;
    op_compatible_map.InitOpCompatibleMap();
    return op_compatible_map.ConvertToProto(desc.OpCompatibleMap());
>>>>>>> 728ec1b4
  });

  m.def(
      "_append_python_callable_object_and_return_id",
      [](py::object py_obj) -> size_t {
        return paddle::operators::AppendPythonCallableObjectAndReturnId(py_obj);
      });

  m.def("_get_use_default_grad_op_desc_maker_ops",
        [] { return OpInfoMap::Instance().GetUseDefaultGradOpDescMakerOps(); });

  // NOTE(zjl): ctest would load environment variables at the beginning even
  // though we have not `import paddle.fluid as fluid`. So we add this API
  // to enable eager deletion mode in unittest.
  m.def("_set_eager_deletion_mode", &paddle::framework::SetEagerDeletionMode);

  m.def("_set_fuse_parameter_group_size",
        &paddle::framework::ir::SetFuseParameterGroupsSize);
  m.def("_set_fuse_parameter_memory_size",
        &paddle::framework::ir::SetFuseParameterMemorySize);

  m.add_object("_cleanup",
               py::capsule([]() { ScopePool::Instance().Clear(); }));

  m.def("_set_paddle_lib_path", &paddle::platform::dynload::SetPaddleLibPath);

  BindImperative(&m);

  py::class_<Tensor>(m, "Tensor", py::buffer_protocol())
      .def("__array__", [](Tensor &self) { return TensorToPyArray(self); })
      .def("_is_initialized",
           [](const Tensor &self) { return self.IsInitialized(); })
      .def("_get_dims",
           [](const Tensor &self) { return vectorize(self.dims()); })
      .def("_set_dims",
           [](Tensor &self, const std::vector<int64_t> &dim) {
             self.Resize(make_ddim(dim));
           })
      .def("_set_layout",
           [](Tensor &self, const std::string &layout) {
             self.set_layout(StringToDataLayout(layout));
           })
      .def("_alloc_float",
           [](Tensor &self, paddle::platform::CUDAPlace &place) {
             self.mutable_data<float>(place);
           })
      .def("_alloc_float",
           [](Tensor &self, paddle::platform::CPUPlace &place) {
             self.mutable_data<float>(place);
           })
      .def("_alloc_double",
           [](Tensor &self, paddle::platform::CPUPlace &place) {
             self.mutable_data<double>(place);
           })
      .def("_alloc_int",
           [](Tensor &self, paddle::platform::CPUPlace &place) {
             self.mutable_data<int>(place);
           })
      .def("_alloc_int",
           [](Tensor &self, paddle::platform::CUDAPlace &place) {
             self.mutable_data<int>(place);
           })
      .def("_alloc_int",
           [](Tensor &self, paddle::platform::CUDAPinnedPlace &place) {
             self.mutable_data<int>(place);
           })
      .def("_alloc_float",
           [](Tensor &self, paddle::platform::CUDAPinnedPlace &place) {
             self.mutable_data<float>(place);
           })
      .def("_mutable_data",
           [](Tensor &self, paddle::platform::CPUPlace &place,
              paddle::framework::proto::VarType::Type type) {
             return reinterpret_cast<uintptr_t>(self.mutable_data(place, type));
           })
      .def("_mutable_data",
           [](Tensor &self, paddle::platform::CUDAPlace &place,
              paddle::framework::proto::VarType::Type type) {
             return reinterpret_cast<uintptr_t>(self.mutable_data(place, type));
           })
      .def("_mutable_data",
           [](Tensor &self, paddle::platform::CUDAPinnedPlace &place,
              paddle::framework::proto::VarType::Type type) {
             return reinterpret_cast<uintptr_t>(self.mutable_data(place, type));
           })
      .def("_clear", &Tensor::clear)
      .def("set", PyCPUTensorSetFromArray<float>)
      .def("set", PyCPUTensorSetFromArray<int>)
      .def("set", PyCPUTensorSetFromArray<double>)
      .def("set", PyCPUTensorSetFromArray<int64_t>)
      .def("set", PyCPUTensorSetFromArray<bool>)
      .def("set", PyCPUTensorSetFromArray<uint16_t>)
      .def("set", PyCPUTensorSetFromArray<uint8_t>)
      .def("set", PyCPUTensorSetFromArray<int8_t>)
#ifdef PADDLE_WITH_CUDA
      .def("set", PyCUDATensorSetFromArray<float>)
      .def("set", PyCUDATensorSetFromArray<int>)
      .def("set", PyCUDATensorSetFromArray<double>)
      .def("set", PyCUDATensorSetFromArray<int64_t>)
      .def("set", PyCUDATensorSetFromArray<bool>)
      .def("set", PyCUDATensorSetFromArray<uint16_t>)
      .def("set", PyCUDATensorSetFromArray<uint8_t>)
      .def("set", PyCUDATensorSetFromArray<int8_t>)
      .def("set", PyCUDAPinnedTensorSetFromArray<float>)
      .def("set", PyCUDAPinnedTensorSetFromArray<int>)
      .def("set", PyCUDAPinnedTensorSetFromArray<double>)
      .def("set", PyCUDAPinnedTensorSetFromArray<int64_t>)
      .def("set", PyCUDAPinnedTensorSetFromArray<bool>)
      .def("set", PyCUDAPinnedTensorSetFromArray<uint16_t>)
      .def("set", PyCUDAPinnedTensorSetFromArray<uint8_t>)
      .def("set", PyCUDAPinnedTensorSetFromArray<int8_t>)
#endif
      .def("shape", [](Tensor &self) { return vectorize(self.dims()); })
      .def("_set_float_element", TensorSetElement<float>)
      .def("_get_float_element", TensorGetElement<float>)
      .def("_set_double_element", TensorSetElement<double>)
      .def("_get_double_element", TensorGetElement<double>)
      .def("_place", [](Tensor &self) { return self.place(); })
      .def("_dtype", [](Tensor &self) { return self.type(); })
      .def("__getitem__", PySliceTensor, py::return_value_policy::reference)
      .def("__str__", [](const Tensor &self) {
        std::stringstream ostr;
        ostr << self;
        return ostr.str();
      });

  py::class_<LoDTensor, Tensor>(m, "LoDTensor", R"DOC(
    LoDTensor is a Tensor with optional LoD information.

    np.array(lod_tensor) can convert LoDTensor to numpy array.
    lod_tensor.lod() can retrieve the LoD information.

    LoD is short for Level of Details and is usually used for varied sequence
    length. You can skip the following comment if you don't need optional LoD.

    For example, a LoDTensor X can look like the example below. It contains
    2 sequences. The first has length 2 and the second has length 3, as
    described by x.lod.

    The first tensor dimension 5=2+3 is calculated from LoD if it's available.
    It means the total number of sequence element. In X, each element has 2
    columns, hence [5, 2].

    x.lod  = [[2, 3]]

    x.data = [[1, 2], [3, 4], [5, 6], [7, 8], [9, 10]]

    x.shape = [5, 2]

    LoD can have multiple levels (for example, a paragraph can have multiple
    sentences and a sentence can have multiple words). In the following
    LodTensor Y, the lod_level is 2. It means there are 2 sequence, the
    first sequence length is 2 (has 2 sub-sequences), the second one's
    length is 1. The first sequence's 2 sub-sequences have length 2 and 2,
    respectively. And the second sequence's 1 sub-sequence has length 3.

    y.lod = [[2 1], [2 2 3]]

    y.shape = [2+2+3, ...]

    Examples:
        .. code-block:: python

          import paddle.fluid as fluid

          t = fluid.LoDTensor()

  Note:
      In above description, LoD is length-based. In Paddle internal
      implementation, lod is offset-based. Hence, internally,
      y.lod is represented as [[0, 2, 3], [0, 2, 4, 7]] (length-based
      equivlent would be [[2-0, 3-2], [2-0, 4-2, 7-4]]).

      Sometimes LoD is called recursive_sequence_length to be more
      self-explanatory. In this case, it must be length-based. Due to history
      reasons. when LoD is called lod in public API, it might be offset-based.
      Users should be careful about it.
        )DOC")
      .def("__array__", [](Tensor &self) { return TensorToPyArray(self); })
      .def("__init__",
           [](LoDTensor &instance, const std::vector<std::vector<size_t>>
                                       &recursive_sequence_lengths) {
             LoD new_lod;
             new_lod.reserve(recursive_sequence_lengths.size());
             std::copy(recursive_sequence_lengths.begin(),
                       recursive_sequence_lengths.end(),
                       std::back_inserter(new_lod));
             LoD new_offset_lod = ConvertToOffsetBasedLoD(new_lod);
             PADDLE_ENFORCE_EQ(
                 CheckLoD(new_offset_lod, -1), true,
                 "the provided recursive_sequence_lengths info is invalid");
             new (&instance) LoDTensor(new_offset_lod);
           })
      .def("__init__", [](LoDTensor &instance) { new (&instance) LoDTensor(); })
      // We implement offset based LOD in C++ while we use length based with
      // Python API. So we changed set_lod to set_recursive_sequence_lengths to
      // avoid misuse.
      // The discussion is here:
      // https://github.com/PaddlePaddle/Paddle/issues/10855
      .def("set_lod",
           [](LoDTensor &self, const std::vector<std::vector<size_t>> &lod) {
             // the input lod is offset-based level-of-detail info
             LoD new_lod;
             new_lod.reserve(lod.size());
             std::copy(lod.begin(), lod.end(), std::back_inserter(new_lod));
             PADDLE_ENFORCE_EQ(
                 CheckLoD(new_lod, vectorize(self.dims()).front()), true,
                 "the provided lod info is invalid");
             self.set_lod(new_lod);
           },
           py::arg("lod"), R"DOC(
           Set LoD of the LoDTensor.

           Args:
               lod (List[List[int]]): the lod to be set.

           Examples:
               .. code-block:: python

                 import paddle.fluid as fluid
                 import numpy as np

                 t = fluid.LoDTensor()
                 t.set(np.ndarray([5, 30]), fluid.CPUPlace())
                 t.set_lod([[0, 2, 5]])
           )DOC")
      .def("set_recursive_sequence_lengths",
           [](LoDTensor &self, const std::vector<std::vector<size_t>>
                                   &recursive_sequence_lengths) {
             // the input recursive_sequence_lengths is length-based
             // level-of-detail info
             LoD new_lod;
             new_lod.reserve(recursive_sequence_lengths.size());
             std::copy(recursive_sequence_lengths.begin(),
                       recursive_sequence_lengths.end(),
                       std::back_inserter(new_lod));
             LoD new_offset_lod = ConvertToOffsetBasedLoD(new_lod);
             PADDLE_ENFORCE_EQ(
                 CheckLoD(new_offset_lod, vectorize(self.dims()).front()), true,
                 "the provided recursive_sequence_lengths info is invalid");
             self.set_lod(new_offset_lod);
           },
           py::arg("recursive_sequence_lengths"), R"DOC(
           Set LoD of the LoDTensor according to recursive sequence length.

           For example, if recursive_sequence_lengths=[[2, 3]], meaning that
           there are two sequences with length 2 and 3 respectively, the
           corresponding lod would be [[0, 2, 2+3]], i.e, [[0, 2, 5]].

           Args:
                recursive_sequence_lengths (List[List[int]]): sequence lengths.

           Examples:
               .. code-block:: python

                 import paddle.fluid as fluid
                 import numpy as np

                 t = fluid.LoDTensor()
                 t.set(np.ndarray([5, 30]), fluid.CPUPlace())
                 t.set_recursive_sequence_lengths([[2, 3]])
           )DOC")
      .def("lod",
           [](LoDTensor &self) -> std::vector<std::vector<size_t>> {
             // output the offset-based lod info
             LoD lod = self.lod();
             std::vector<std::vector<size_t>> new_lod;
             new_lod.reserve(lod.size());
             std::copy(lod.begin(), lod.end(), std::back_inserter(new_lod));
             return new_lod;
           },
           R"DOC(
           Return the LoD of the LoDTensor.

           Returns:
               out (List[List[int]]): the lod of the LoDTensor.

           Examples:
               .. code-block:: python

                 import paddle.fluid as fluid
                 import numpy as np

                 t = fluid.LoDTensor()
                 t.set(np.ndarray([5, 30]), fluid.CPUPlace())
                 t.set_lod([[0, 2, 5]])
                 print(t.lod()) # [[0, 2, 5]]
           )DOC")
      // Set above comments of set_lod.
      .def("recursive_sequence_lengths",
           [](LoDTensor &self) -> std::vector<std::vector<size_t>> {
             // output the length-based lod info
             LoD lod = ConvertToLengthBasedLoD(self.lod());
             std::vector<std::vector<size_t>> new_lod;
             new_lod.reserve(lod.size());
             std::copy(lod.begin(), lod.end(), std::back_inserter(new_lod));
             return new_lod;
           },
           R"DOC(
           Return the sequence length of the LoDTensor corresponding to LoD.

           Returns:
               out (List[List[int]): the sequence lengths.

           Examples:
               .. code-block:: python

                 import paddle.fluid as fluid
                 import numpy as np

                 t = fluid.LoDTensor()
                 t.set(np.ndarray([5, 30]), fluid.CPUPlace())
                 t.set_recursive_sequence_lengths([[2, 3]])
                 print(t.recursive_sequence_lengths()) # [[2, 3]]
           )DOC")
      .def("has_valid_recursive_sequence_lengths",
           [](LoDTensor &self) -> bool {
             // Check that the lod info is valid and match the outermost
             // dimension of the LoDTensor data
             return CheckLoD(self.lod(), vectorize(self.dims()).front());
           },
           R"DOC(
           Check whether the lod of the LoDTensor is valid.

           Returns:
               out (bool): whether the lod is valid.

           Examples:
               .. code-block:: python

                 import paddle.fluid as fluid
                 import numpy as np

                 t = fluid.LoDTensor()
                 t.set(np.ndarray([5, 30]), fluid.CPUPlace())
                 t.set_recursive_sequence_lengths([[2, 3]])
                 print(t.has_valid_recursive_sequence_lengths()) # True
           )DOC")
      .def("__getitem__", PySliceTensor, py::return_value_policy::reference,
           R"DOC(
           Slice the original Tensor, and remove the LoD information.

           Returns:
               out (Tensor): new Tensor(NOT LoDTensor).
           )DOC")
      .def("__str__",
           [](const LoDTensor &self) {
             std::stringstream ostr;
             ostr << self;
             return ostr.str();
           })
      .def("_copy", [](const LoDTensor &self, const platform::Place &place) {
        // follow fetch_op's inplementation
        LoDTensor dst;
        if (self.IsInitialized() && self.numel() > 0) {
          TensorCopySync(self, place, &dst);
        } else {
          // Not copy, if the src tensor is empty.
          dst.clear();
          dst.Resize({0});
        }
        dst.set_lod(self.lod());
        return dst;
      });

  py::class_<SelectedRows>(m, "SelectedRows")
      .def("__init__",
           [](SelectedRows &instance) { new (&instance) SelectedRows(); })
      .def("__init__",
           [](SelectedRows &instance, const std::vector<int64_t> rows,
              const int64_t &height) {
             new (&instance) SelectedRows(rows, height);
           })
      .def("get_tensor",
           [](SelectedRows &self) { return self.mutable_value(); },
           py::return_value_policy::reference)
      .def("numel",
           [](SelectedRows &self) -> int64_t { return self.value().numel(); })
      .def("set_height", &SelectedRows::set_height)
      .def("height", &SelectedRows::height)
      .def("set_rows",
           [](SelectedRows &self, std::vector<int64_t> rows) {
#ifndef PADDLE_WITH_CUDA
             self.set_rows(rows);
#else
        Vector<int64_t> new_rows(rows);
        self.set_rows(new_rows);
#endif
           })
      .def("sync_index", [](SelectedRows &instance) { instance.SyncIndex(); })
      .def("rows", [](SelectedRows &self) {
        auto rows = self.rows();
        std::vector<int64_t> new_rows;
        new_rows.reserve(rows.size());
        std::copy(rows.begin(), rows.end(), std::back_inserter(new_rows));
        return new_rows;
      });

  py::class_<Variable>(m, "Variable", R"DOC(Variable Class.

All parameter, weight, gradient are variables in Paddle.
)DOC")
      .def(py::init<>())
      .def("is_int", [](const Variable &var) { return var.IsType<int>(); })
      .def("set_int",
           [](Variable &var, int val) -> void { *var.GetMutable<int>() = val; })
      .def("get_int", [](const Variable &var) -> int { return var.Get<int>(); })
      .def("is_float", [](const Variable &var) { return var.IsType<float>(); })
      .def("set_float",
           [](Variable &var, float val) -> void {
             *var.GetMutable<float>() = val;
           })
      .def("get_float",
           [](const Variable &var) -> float { return var.Get<float>(); })
      .def("get_tensor",
           [](Variable &self) -> LoDTensor * {
             return self.GetMutable<LoDTensor>();
           },
           py::return_value_policy::reference)
      .def("get_lod_rank_table",
           [](Variable &self) { return self.GetMutable<LoDRankTable>(); },
           py::return_value_policy::reference)
      .def("get_selected_rows",
           [](Variable &self) -> SelectedRows * {
             return self.GetMutable<SelectedRows>();
           },
           py::return_value_policy::reference)
      .def("get_lod_tensor_array",
           [](Variable &self) { return self.GetMutable<LoDTensorArray>(); },
           py::return_value_policy::reference)
#if (defined(PADDLE_WITH_CUDA) && !defined(_WIN32))
      .def("get_communicator",
           [](Variable &self) -> platform::Communicator * {
             return self.GetMutable<platform::Communicator>();
           },
           py::return_value_policy::reference)
#endif
      .def("get_reader",
           [](Variable &self) -> framework::ReaderHolder * {
             PADDLE_ENFORCE_EQ(self.IsType<framework::ReaderHolder>(), true);
             return self.GetMutable<framework::ReaderHolder>();
           },
           py::return_value_policy::reference);

  BindReader(&m);

  using LoDTensorBlockingQueue =
      ::paddle::operators::reader::LoDTensorBlockingQueue;
  using LoDTensorBlockingQueueHolder =
      ::paddle::operators::reader::LoDTensorBlockingQueueHolder;

  py::class_<LoDTensorBlockingQueue, std::shared_ptr<LoDTensorBlockingQueue>>(
      m, "LoDTensorBlockingQueue", "")
      .def("push",
           [](LoDTensorBlockingQueue &self,
              const std::vector<framework::LoDTensor> &lod_tensor_vec) {
             pybind11::gil_scoped_release release;
             return self.Push(lod_tensor_vec);
           })
      .def("size", &LoDTensorBlockingQueue::Size)
      .def("capacity", &LoDTensorBlockingQueue::Cap)
      .def("close", &LoDTensorBlockingQueue::Close)
      .def("is_closed", &LoDTensorBlockingQueue::IsClosed);

  m.def("init_lod_tensor_blocking_queue",
        [](Variable &var,
           size_t capacity) -> std::shared_ptr<LoDTensorBlockingQueue> {
          VLOG(1) << "init_lod_tensor_blocking_queue";
          auto *holder = var.GetMutable<LoDTensorBlockingQueueHolder>();
          holder->InitOnce(capacity, FLAGS_reader_queue_speed_test_mode);
          return holder->GetQueue();
        },
        py::return_value_policy::copy);

  py::class_<Scope>(m, "_Scope", R"DOC(
    Scope is an association of a name to Variable. All variables belong to Scope.

    Variables in a parent scope can be retrieved from local scope.

    You need to specify a scope to run a Net, i.e., `exe.Run(&scope)`.
    One net can run in different scopes and update different variable in the
    scope.

    You can create var in a scope and get it from the scope.

    Examples:
        .. code-block:: python

          import paddle.fluid as fluid
          # create tensor from a scope and set value to it.
          param = scope.var('Param').get_tensor()
          param_array = np.full((height, row_numel), 5.0).astype("float32")
          param.set(param_array, place)

        )DOC")
      .def("_remove_from_pool",
           [](Scope &self) { ScopePool::Instance().Remove(&self); })
      .def("var",
           [](Scope &self, const std::string &name) -> Variable * {
             return self.Var(name);
           },
           py::arg("name"),
           R"DOC(
           Find or create variable named :code:`name` in the current scope.

           If the variable named :code:`name` does not exist in the
           current scope, the variable would be created. Otherwise,
           return the existing variable.

           Args:
               name (str): the variable name.

           Returns:
               out (core.Variable): the found or created variable.
           )DOC",
           py::return_value_policy::reference)
      .def("find_var", &Scope::FindVar, py::arg("name"),
           R"DOC(
           Find variable named :code:`name` in the current scope or
           its parent scope. Return None if not found.

           Args:
               name (str): the variable name.

           Returns:
               out (core.Variable|None): the found variable or None.
           )DOC",
           py::return_value_policy::reference)
      .def("new_scope", [](Scope &self) -> Scope * { return &self.NewScope(); },
           R"DOC(
           Create a new sub-scope of the current scope.

           Returns:
               out (core._Scope): the created sub-scope.
           )DOC",
           py::return_value_policy::reference)
      .def("drop_kids", &Scope::DropKids,
           R"DOC(
           Delete all sub-scopes of the current scope.
           )DOC")
      .def("_kids", &Scope::kids);

  m.def("Scope",
        []() -> Scope * {
          auto *s = new Scope();
          ScopePool::Instance().Insert(std::unique_ptr<Scope>(s));
          return s;
        },
        R"DOC(
        Create a new scope.

        Returns:
            out (core._Scope): the created scope.
        )DOC",
        py::return_value_policy::reference);

  //! @note: Be careful! PyBind will return std::string as an unicode, not
  //! Python str. If you want a str object, you should cast them in Python.
  m.def("get_all_op_protos", []() -> std::vector<py::bytes> {
    std::vector<py::bytes> ret_values;
    for (auto &iter : OpInfoMap::Instance().map()) {
      auto &info = iter.second;
      if (info.HasOpProtoAndChecker()) {
        std::string str;
        PADDLE_ENFORCE_EQ(
            info.Proto().SerializeToString(&str), true,
            "Serialize OpProto Error. This could be a bug of Paddle.");
        ret_values.emplace_back(str);
      }
    }
    return ret_values;
  });
  m.def(
      "get_grad_op_desc", [](const OpDesc &op_desc,
                             const std::unordered_set<std::string> &no_grad_set,
                             const std::vector<BlockDesc *> &grad_sub_block) {
        std::unordered_map<std::string, std::string> grad_to_var;
        std::vector<std::unique_ptr<OpDesc>> grad_op_descs =
            framework::OpInfoMap::Instance()
                .Get(op_desc.Type())
                .GradOpMaker()(op_desc, no_grad_set, &grad_to_var,
                               grad_sub_block);
        std::vector<OpDesc *> grad_op_desc_ptrs(grad_op_descs.size());
        std::transform(grad_op_descs.begin(), grad_op_descs.end(),
                       grad_op_desc_ptrs.begin(),
                       [](std::unique_ptr<OpDesc> &p) { return p.release(); });
        return std::make_pair(grad_op_desc_ptrs, grad_to_var);
      });
  m.def("has_grad_op_maker", [](const std::string op_type) {
    return framework::OpInfoMap::Instance().Get(op_type).HasGradOpMaker();
  });
  m.def("has_infer_inplace", [](const std::string op_type) {
    return framework::OpInfoMap::Instance().Get(op_type).HasInferInplace();
  });
  m.def("get_flags_use_mkldnn", []() { return FLAGS_use_mkldnn; });
#ifdef PADDLE_WITH_NGRAPH
  m.def("get_flags_use_ngraph", []() { return FLAGS_use_ngraph; });
#endif

  m.def("prune", [](const ProgramDesc &origin,
                    const std::set<std::string> &feeded_var_names,
                    const std::vector<std::array<size_t, 2>> &targets) {
    ProgramDesc prog_with_targets(origin);

    for (const auto &t : targets) {
      prog_with_targets.MutableBlock(t[0])->Op(t[1])->SetIsTarget(true);
    }
    proto::ProgramDesc pruned_desc;
    Prune(*prog_with_targets.Proto(), feeded_var_names, &pruned_desc);
    return new ProgramDesc(pruned_desc);
  });
  m.def("prune_backward", [](const framework::ProgramDesc &program) {
    return PruneBackward(program);
  });
  m.def("empty_var_name",
        []() { return std::string(framework::kEmptyVarName); });
  m.def("grad_var_suffix",
        []() { return std::string(framework::kGradVarSuffix); });
  m.def_submodule(
       "var_names",
       "The module will return special predefined variable name in Paddle")
      .def("empty", []() { return kEmptyVarName; })
      .def("temp", []() { return kTempVarName; });
  // clang-format off
  py::class_<paddle::platform::DeviceContext>(m, "DeviceContext")
      .def_static("create",
                  [](paddle::platform::CPUPlace& place)
                      -> paddle::platform::DeviceContext* {
                    return new paddle::platform::CPUDeviceContext();
                  })
      .def_static("create",
                  [](paddle::platform::CUDAPlace& place)
                      -> paddle::platform::DeviceContext* {
#ifndef PADDLE_WITH_CUDA
                    PADDLE_THROW("CUDAPlace is not supported in CPU device.");
#else
                    return new paddle::platform::CUDADeviceContext(place);
#endif
                  })
          .def_static("create",
                [](paddle::platform::CUDAPinnedPlace& place)
                        -> paddle::platform::DeviceContext* {
#ifndef PADDLE_WITH_CUDA
                  PADDLE_THROW(
                        "CUDAPinnedPlace is not supported in CPU device.");
#else
                  return new paddle::platform::CUDAPinnedDeviceContext(place);
#endif
                });;
// clang-format on
#if (defined(PADDLE_WITH_CUDA) && !defined(_WIN32))
  py::class_<platform::Communicator>(m, "Communicator").def(py::init<>());
#endif
  py::class_<platform::CUDAPlace>(m, "CUDAPlace", R"DOC(
    CUDAPlace is a descriptor of a device. It represents a GPU, and each CUDAPlace
    has a dev_id to indicate the number of cards represented by the current CUDAPlace.
    The memory of CUDAPlace with different dev_id is not accessible.

    Examples:
        .. code-block:: python

          import paddle.fluid as fluid
          gpu_place = fluid.CUDAPlace(0)

        )DOC")
      .def("__init__",
           [](platform::CUDAPlace &self, int dev_id) {
#ifdef PADDLE_WITH_CUDA
             if (UNLIKELY(dev_id < 0)) {
               LOG(ERROR) << string::Sprintf(
                   "Invalid CUDAPlace(%d), device id must be 0 or "
                   "positive integer",
                   dev_id);
               std::exit(-1);
             }

             if (UNLIKELY(dev_id >= platform::GetCUDADeviceCount())) {
               if (platform::GetCUDADeviceCount() == 0) {
                 LOG(ERROR) << "Cannot use GPU because there is no GPU "
                               "detected on your "
                               "machine.";
                 std::exit(-1);
               } else {
                 LOG(ERROR) << string::Sprintf(
                     "Invalid CUDAPlace(%d), must inside [0, %d), because GPU "
                     "number on your machine is %d",
                     dev_id, platform::GetCUDADeviceCount(),
                     platform::GetCUDADeviceCount());
                 std::exit(-1);
               }
             }

             new (&self) platform::CUDAPlace(dev_id);
#else
             LOG(ERROR) << string::Sprintf(
                 "Cannot use GPU because you have installed CPU version "
                 "PaddlePaddle.\n"
                 "If you want to use GPU, please try to install GPU version "
                 "PaddlePaddle by: pip install paddlepaddle-gpu\n"
                 "If you only have CPU, please change CUDAPlace(%d) to be "
                 "CPUPlace().\n",
                 dev_id);
             std::exit(-1);
#endif
           })
      .def("_type", &PlaceIndex<platform::CUDAPlace>)
      .def("_equals", &IsSamePlace<platform::CUDAPlace, platform::Place>)
      .def("_equals", &IsSamePlace<platform::CUDAPlace, platform::CUDAPlace>)
      .def("_equals", &IsSamePlace<platform::CUDAPlace, platform::CPUPlace>)
      .def("_equals",
           &IsSamePlace<platform::CUDAPlace, platform::CUDAPinnedPlace>)
      .def("__str__", string::to_string<const platform::CUDAPlace &>);

  py::class_<paddle::platform::CPUPlace>(m, "CPUPlace", R"DOC(
    CPUPlace is a descriptor of a device. It represents a CPU, and the memory
    CPUPlace can be accessed by CPU.

    Examples:
        .. code-block:: python

          import paddle.fluid as fluid
          cpu_place = fluid.CPUPlace()

        )DOC")
      .def(py::init<>())
      .def("_type", &PlaceIndex<platform::CPUPlace>)
      .def("_equals", &IsSamePlace<platform::CPUPlace, platform::Place>)
      .def("_equals", &IsSamePlace<platform::CPUPlace, platform::CUDAPlace>)
      .def("_equals", &IsSamePlace<platform::CPUPlace, platform::CPUPlace>)
      .def("_equals",
           &IsSamePlace<platform::CPUPlace, platform::CUDAPinnedPlace>)
      .def("__str__", string::to_string<const platform::CPUPlace &>);

  py::class_<paddle::platform::CUDAPinnedPlace>(m, "CUDAPinnedPlace", R"DOC(
    CUDAPinnedPlace is a descriptor of a device. The memory of CUDAPinnedPlace
    can be accessed by GPU and CPU.

    Examples:
        .. code-block:: python

          import paddle.fluid as fluid
          place = fluid.CUDAPinnedPlace()

        )DOC")
      .def("__init__",
           [](platform::CUDAPinnedPlace &self) {
#ifndef PADDLE_WITH_CUDA
             PADDLE_THROW("Cannot use CUDAPinnedPlace in CPU only version");
#endif
             new (&self) platform::CUDAPinnedPlace();
           })
      .def("_type", &PlaceIndex<platform::CUDAPinnedPlace>)
      .def("_equals", &IsSamePlace<platform::CUDAPinnedPlace, platform::Place>)
      .def("_equals",
           &IsSamePlace<platform::CUDAPinnedPlace, platform::CUDAPlace>)
      .def("_equals",
           &IsSamePlace<platform::CUDAPinnedPlace, platform::CPUPlace>)
      .def("_equals",
           &IsSamePlace<platform::CUDAPinnedPlace, platform::CUDAPinnedPlace>)
      .def("__str__", string::to_string<const platform::CUDAPinnedPlace &>);

  py::class_<platform::Place>(m, "Place")
      .def(py::init<>())
      .def("_type", &PlaceIndex<platform::Place>)
      .def("_equals", &IsSamePlace<platform::Place, platform::Place>)
      .def("_equals", &IsSamePlace<platform::Place, platform::CUDAPlace>)
      .def("_equals", &IsSamePlace<platform::Place, platform::CPUPlace>)
      .def("_equals", &IsSamePlace<platform::Place, platform::CUDAPinnedPlace>)
      .def("is_gpu_place",
           [](platform::Place &self) { return platform::is_gpu_place(self); })
      .def("is_cpu_place",
           [](platform::Place &self) { return platform::is_cpu_place(self); })
      .def("is_cuda_pinned_place",
           [](platform::Place &self) {
             return platform::is_cuda_pinned_place(self);
           })
      .def("gpu_device_id",
           [](platform::Place &self) {
             return boost::get<platform::CUDAPlace>(self).device;
           })
      .def("set_place", [](platform::Place &self,
                           const platform::Place &other) { self = other; })
      .def("set_place",
           [](platform::Place &self, const platform::CPUPlace &cpu_place) {
             self = cpu_place;
           })
      .def("set_place",
           [](platform::Place &self, const platform::CUDAPlace &gpu_place) {
             self = gpu_place;
           })
      .def("set_place", [](platform::Place &self,
                           const platform::CUDAPinnedPlace &cuda_pinned_place) {
        self = cuda_pinned_place;
      });

  py::class_<OperatorBase>(m, "Operator")
      .def_static(
          "create",
          [](py::bytes protobin) {
            proto::OpDesc desc;
            PADDLE_ENFORCE_EQ(desc.ParsePartialFromString(protobin), true,
                              "Cannot parse user input to OpDesc");
            PADDLE_ENFORCE_EQ(desc.IsInitialized(), true,
                              "User OpDesc is not initialized, reason %s",
                              desc.InitializationErrorString());
            return OpRegistry::CreateOp(desc);
          })
      .def("run",
           [](OperatorBase &self, const Scope &scope,
              const platform::CPUPlace &place) { self.Run(scope, place); })
      .def("run",
           [](OperatorBase &self, const Scope &scope,
              const platform::CUDAPlace &place) { self.Run(scope, place); })
      .def("run",
           [](OperatorBase &self, const Scope &scope,
              const platform::CUDAPinnedPlace &place) {
             self.Run(scope, place);
           })
      .def("type",
           [](const OperatorBase &op) -> std::string { return op.Type(); })
      .def("outputs",
           [](const OperatorBase &op)
               -> std::map<std::string, std::vector<std::string>> {
                 return op.Outputs();
               })
      .def("output_vars",
           [](const OperatorBase &op) { return op.OutputVars(true); })
      .def("inputs", [](const OperatorBase &op) { return op.Inputs(); })
      .def("input_vars", [](const OperatorBase &op) { return op.InputVars(); })
      .def("__str__", &OperatorBase::DebugString)
      .def("no_intermediate_outputs",
           [](const OperatorBase &op) { return op.OutputVars(false); })
      .def("support_gpu", &OperatorBase::SupportGPU);

  py::class_<framework::ExecutorPrepareContext>(m, "ExecutorPrepareContext")
      .def(py::init<const ProgramDesc &, size_t>());

  py::class_<framework::Executor>(m, "Executor")
      .def(py::init<const platform::Place &>())
      .def("close", &Executor::Close)
      .def("run_from_dataset", &Executor::RunFromDataset,
           py::call_guard<py::gil_scoped_release>())
      .def("run_prepared_ctx",
           [](Executor &self, ExecutorPrepareContext *ctx, Scope *scope,
              std::map<std::string, const LoDTensor *> *feed_targets,
              std::map<std::string, LoDTensor *> *fetch_targets,
              bool create_local_scope = true, bool create_vars = true,
              const std::string &feed_holder_name = "feed",
              const std::string &fetch_holder_name = "fetch") {
             pybind11::gil_scoped_release release;
             self.RunPreparedContext(ctx, scope, feed_targets, fetch_targets,
                                     create_local_scope, create_vars,
                                     feed_holder_name, fetch_holder_name);
           })
      .def("run_cached_prepared_ctx",
           [](Executor &self, ExecutorPrepareContext *ctx, Scope *scope,
              bool create_local_scope = true, bool create_vars = true,
              bool keep_kids = false) {
             pybind11::gil_scoped_release release;
             self.RunPreparedContext(ctx, scope, create_local_scope,
                                     create_vars, keep_kids);
           })
      .def("prepare_ctx_cache", &Executor::PrepareCtxCache,
           py::call_guard<py::gil_scoped_release>())
      .def("create_variables", &Executor::CreateVariables,
           py::call_guard<py::gil_scoped_release>())
      .def("run", [](Executor &self, const ProgramDesc &prog, Scope *scope,
                     int block_id, bool create_local_scope, bool create_vars,
                     const std::vector<std::string> &fetch_vars) {
        pybind11::gil_scoped_release release;
        self.Run(prog, scope, block_id, create_local_scope, create_vars,
                 fetch_vars);
      });

  m.def("init_gflags", framework::InitGflags);
  m.def("init_glog", framework::InitGLOG);
  m.def("init_dgc", framework::InitDGC);
  m.def("load_op_library", framework::LoadOpLib);
  m.def("init_devices",
        [](bool init_p2p) { framework::InitDevices(init_p2p); });

  m.def("is_compiled_with_ngraph", IsCompiledWithNGRAPH);
  m.def("is_compiled_with_cuda", IsCompiledWithCUDA);
  m.def("is_compiled_with_mkldnn", IsCompiledWithMKLDNN);
  m.def("is_compiled_with_brpc", IsCompiledWithBrpc);
  m.def("is_compiled_with_dist", IsCompiledWithDIST);
#ifdef PADDLE_WITH_CUDA
  m.def("is_float16_supported", [](const platform::CUDAPlace &place) -> bool {
    // Only GPUs with Compute Capability >= 53 support float16
    return platform::GetCUDAComputeCapability(place.device) >= 53;
  });
#endif

  m.def("set_feed_variable", framework::SetFeedVariable);
  m.def("get_fetch_variable", framework::GetFetchVariable);
  m.def("get_variable_tensor", framework::GetVariableTensor);

  m.def("_is_program_version_supported", IsProgramVersionSupported);

  BindProgramDesc(&m);
  BindBlockDesc(&m);
  BindVarDsec(&m);
  BindOpDesc(&m);
  BindConstValue(&m);

  py::class_<framework::LoDRankTable>(m, "LodRankTable")
      .def("items", [](framework::LoDRankTable &table) {
        std::vector<std::pair<size_t, size_t>> res;
        for (auto &item : table.items()) {
          res.push_back({item.index, item.length});
        }
        return res;
      });

  py::class_<LoDTensorArray>(m, "LoDTensorArray", R"DOC(
    Array of LoDTensor.

    Examples:
        .. code-block:: python

          import paddle.fluid as fluid

          arr = fluid.LoDTensorArray()
)DOC")
      .def("__init__",
           [](LoDTensorArray &instance) { new (&instance) LoDTensorArray(); })
      .def("__getitem__",
           [](LoDTensorArray &self, size_t i) { return &self.at(i); },
           py::return_value_policy::reference)
      .def("__len__", [](LoDTensorArray &self) { return self.size(); })
      .def("__setitem__",
           [](LoDTensorArray &self, size_t i, const LoDTensor &t) {
             PADDLE_ENFORCE_LT(i, self.size());
             self[i].ShareDataWith(t);
             self[i].set_lod(t.lod());
           })
      .def("append",
           [](LoDTensorArray &self, const LoDTensor &t) {
             self.emplace_back();
             self.back().ShareDataWith(t);
             self.back().set_lod(t.lod());
           },
           py::arg("tensor"), R"DOC(
             Append a LoDensor to LoDTensorArray.

             Examples:
                 .. code-block:: python

                   import paddle.fluid as fluid
                   import numpy as np

                   arr = fluid.LoDTensorArray()
                   t = fluid.LoDTensor()
                   t.set(np.ndarray([5, 30]), fluid.CPUPlace())
                   arr.append(t)
           )DOC")
      .def("_move_to_list",
           [](LoDTensorArray &self) -> py::list {
             py::list res(self.size());
             for (size_t i = 0; i < self.size(); ++i) {
               res[i] = py::cast(std::move(self[i]));
             }
             self.clear();
             return res;
           },
           py::return_value_policy::take_ownership);

  m.def("op_support_gpu", OpSupportGPU);
#ifdef PADDLE_WITH_CUDA
  m.def("get_cuda_device_count", platform::GetCUDADeviceCount);

#ifndef _WIN32
  m.def("nvprof_init", platform::CudaProfilerInit);
  m.def("nvprof_start", platform::CudaProfilerStart);
  m.def("nvprof_stop", platform::CudaProfilerStop);
#endif
#endif

  py::enum_<platform::ProfilerState>(m, "ProfilerState", py::arithmetic())
      .value("kDisabled", platform::ProfilerState::kDisabled)
      .value("kCPU", platform::ProfilerState::kCPU)
      .value("kCUDA", platform::ProfilerState::kCUDA)
      .value("kAll", platform::ProfilerState::kAll)
      .export_values();

  py::enum_<platform::EventSortingKey>(m, "EventSortingKey", py::arithmetic())
      .value("kDefault", platform::EventSortingKey::kDefault)
      .value("kCalls", platform::EventSortingKey::kCalls)
      .value("kTotal", platform::EventSortingKey::kTotal)
      .value("kMin", platform::EventSortingKey::kMin)
      .value("kMax", platform::EventSortingKey::kMax)
      .value("kAve", platform::EventSortingKey::kAve)
      .export_values();

  m.def("enable_profiler", platform::EnableProfiler);
  m.def("disable_profiler", platform::DisableProfiler);
  m.def("is_profiler_enabled", platform::IsProfileEnabled);
  m.def("reset_profiler", platform::ResetProfiler);
  m.def("get_pass", [](const std::string &pass_type) {
    auto pass = framework::ir::PassRegistry::Instance().Get(pass_type);
    return std::shared_ptr<framework::ir::Pass>(std::move(pass));
  });

  m.def("size_of_dtype", framework::SizeOfType);

  using VarQuantScale =
      std::unordered_map<std::string, std::pair<bool, LoDTensor>>;

  py::class_<ir::Pass, std::shared_ptr<ir::Pass>> pass(m, "Pass");
  pass.def(py::init())
      .def("has", &ir::Pass::Has)
      .def("set_not_owned",
           [](ir::Pass &self, const std::string &attr_name, ProgramDesc &attr) {
             self.SetNotOwned<ProgramDesc>(attr_name, &attr);
           })
      .def(
          "set",
          [](ir::Pass &self, const std::string &name, const std::string &attr) {
            self.Set<std::string>(name, new std::string(attr));
          })
      .def("set", [](ir::Pass &self, const std::string &name,
                     int val) { self.Set<const int>(name, new int(val)); })
      .def("set",
           [](ir::Pass &self, const std::string &name,
              std::unordered_set<std::string> set) {
             self.Set(name, new std::unordered_set<std::string>(set));
           })
      .def("set",
           [](ir::Pass &self, const std::string &name,
              std::unordered_set<int> set) {
             self.Set(name, new std::unordered_set<int>(set));
           })
      .def("set",
           [](ir::Pass &self, const std::string &name, VarQuantScale scales) {
             self.Set(name, new VarQuantScale(scales));
           })
      .def("type", &ir::Pass::Type)
      .def("apply", [](ir::Pass &self, std::shared_ptr<ir::Graph> graph) {
        self.Apply(graph.get());
      });

  py::class_<ir::PassBuilder, std::shared_ptr<ir::PassBuilder>> pb(
      m, "PassBuilder");
  pb.def(py::init())
      .def("append_pass",
           [](ir::PassBuilder &self,
              const std::string &pass_type) -> std::shared_ptr<ir::Pass> {
             return self.AppendPass(pass_type);
           })
      .def("all_passes", [](ir::PassBuilder &self) { return self.AllPasses(); })
      .def("insert_pass",
           [](ir::PassBuilder &self, size_t idx, const std::string &pass_type) {
             return self.InsertPass(idx, pass_type);
           })
      .def("remove_pass",
           [](ir::PassBuilder &self, size_t idx) { self.RemovePass(idx); });

  // -- python binds for parallel executor.

  py::class_<ParallelExecutor> pe(m, "ParallelExecutor");
  py::class_<ExecutionStrategy> exec_strategy(pe, "ExecutionStrategy", R"DOC(
    ExecutionStrategy allows the user to more preciously control how to run
    the program in ParallelExecutor by setting the property.

    Examples:
        .. code-block:: python

          import paddle.fluid as fluid
          x = fluid.layers.data(name='x', shape=[13], dtype='float32')
          y = fluid.layers.data(name='y', shape=[1], dtype='float32')
          y_predict = fluid.layers.fc(input=x, size=1, act=None)

          cost = fluid.layers.square_error_cost(input=y_predict, label=y)
          avg_loss = fluid.layers.mean(cost)

          sgd_optimizer = fluid.optimizer.SGD(learning_rate=0.001)
          sgd_optimizer.minimize(avg_loss)

          exec_strategy = fluid.ExecutionStrategy()
          exec_strategy.num_threads = 4

          train_exe = fluid.ParallelExecutor(use_cuda=False,
                                             loss_name=avg_loss.name,
                                             exec_strategy=exec_strategy)

        )DOC");

  exec_strategy.def(py::init())
      .def_property(
          "num_threads",
          [](const ExecutionStrategy &self) { return self.num_threads_; },
          [](ExecutionStrategy &self, size_t num_threads) {
            self.num_threads_ = num_threads;
          },
          R"DOC(The type is INT, num_threads represents the size of thread pool that
            used to run the operators of the current program in ParallelExecutor.
            If :math:`num\_threads=1`, all the operators will execute one by one,
            but the order maybe difference between iterations.
            If it is not set, it will be set in ParallelExecutor according to the
            device type and device count, for GPU, :math:`num\_threads=device\_count*4`, for CPU,
            :math:`num\_threads=CPU\_NUM*4`, the explanation of:math:`CPU\_NUM` is in ParallelExecutor.
            if it is not set, ParallelExecutor will get the cpu count by calling
            `multiprocessing.cpu_count()`. Default 0.)DOC")
      .def_property(
          "use_cuda",
          [](const ExecutionStrategy &self) { return self.use_cuda_; },
          [](ExecutionStrategy &self, bool use_cuda) {
            self.use_cuda_ = use_cuda;
          })  // FIXME(chengduo): Doesn't add doc for 'use_cuda', use_cuda may
      // make user confuse, because ParallelExecutor has a parameter named
      // 'use_cuda' too, in current implementation, ParallelExecutor's
      // 'use_cuda' will rewrite ExecutionStrategy's 'use_cuda'.
      .def_property(
          "allow_op_delay",
          [](const ExecutionStrategy &self) { return self.allow_op_delay_; },
          [](ExecutionStrategy &self, bool allow_op_delay) {
            self.allow_op_delay_ = allow_op_delay;
          },
          R"DOC(The type is BOOL, allow_op_delay represents whether to delay the
                communication operators to run, it may make the execution faster.
                Note that this option is invalid now, and it will be removed in
                next version. Default False.)DOC")
      .def_property(
          "num_iteration_per_drop_scope",
          [](const ExecutionStrategy &self) {
            return self.num_iteration_per_drop_scope_;
          },
          [](ExecutionStrategy &self, size_t num_iteration_per_drop_scope) {
            self.num_iteration_per_drop_scope_ = num_iteration_per_drop_scope;
          },
          R"DOC(The type is INT, num_iteration_per_drop_scope indicates how
                many iterations to clean up the temp variables which
                is generated during execution. It may make the execution faster,
                because the temp variable's shape maybe the same between two iterations.
                Default 1.

                NOTES:
                    1. If you fetch data when calling the 'run', the ParallelExecutor
                       will clean up the temp variables at the end of the current iteration.
                    2. In some NLP model, it may cause the GPU memory is insufficient,
                       in this case, you should reduce `num_iteration_per_drop_scope`.
              )DOC")
      .def_property(
          "num_iteration_per_run",
          [](const ExecutionStrategy &self) {
            return self.num_iteration_per_run_;
          },
          [](ExecutionStrategy &self, size_t num_iteration_per_run) {
            self.num_iteration_per_run_ = num_iteration_per_run;
          },
          R"DOC(This config that how many iteration the executor will run when
                user call pe.run() in python
              )DOC")
      .def_property("_dry_run",
                    [](const ExecutionStrategy &self) { return self.dry_run_; },
                    [](ExecutionStrategy &self, bool dry_run) {
                      self.dry_run_ = dry_run;
                    });

  exec_strategy.def_property(
      "use_experimental_executor",
      [](const ExecutionStrategy &self) {
        return self.type_ == ExecutionStrategy::kExperimental;
      },
      [](ExecutionStrategy &self, bool experimental) {
        self.type_ = experimental ? ExecutionStrategy::kExperimental
                                  : ExecutionStrategy::kDefault;
      });

  py::class_<BuildStrategy> build_strategy(pe, "BuildStrategy", R"DOC(
    BuildStrategy allows the user to more preciously control how to
    build the SSA Graph in ParallelExecutor by setting the property.

    Examples:
        .. code-block:: python

            import paddle.fluid as fluid
            build_strategy = fluid.BuildStrategy()
            build_strategy.reduce_strategy = fluid.BuildStrategy.ReduceStrategy.Reduce
)DOC");

  py::enum_<BuildStrategy::ReduceStrategy>(build_strategy, "ReduceStrategy")
      .value("Reduce", BuildStrategy::ReduceStrategy::kReduce)
      .value("AllReduce", BuildStrategy::ReduceStrategy::kAllReduce);
  py::enum_<BuildStrategy::GradientScaleStrategy>(build_strategy,
                                                  "GradientScaleStrategy")
      .value("CoeffNumDevice",
             BuildStrategy::GradientScaleStrategy::kCoeffNumDevice)
      .value("One", BuildStrategy::GradientScaleStrategy::kOne)
      .value("Customized", BuildStrategy::GradientScaleStrategy::kCustomized);

  build_strategy.def(py::init())
      .def_property(
          "reduce_strategy",
          [](const BuildStrategy &self) { return self.reduce_; },
          [](BuildStrategy &self, BuildStrategy::ReduceStrategy strategy) {
            PADDLE_ENFORCE_EQ(!self.IsFinalized(), true,
                              "BuildStrategy is finlaized.");
            self.reduce_ = strategy;
          },
          R"DOC(The type is fluid.BuildStrategy.ReduceStrategy, there are two reduce
                strategies in ParallelExecutor, AllReduce and Reduce. If you want
                that all the parameters' optimization are done on all devices independently,
                you should choose AllReduce; if you choose Reduce, all the parameters'
                optimization will be evenly distributed to different devices, and then
                broadcast the optimized parameter to other devices.
                Default 'AllReduce'.

                Examples:
                    .. code-block:: python

                        import paddle.fluid as fluid
                        build_strategy = fluid.BuildStrategy()
                        build_strategy.reduce_strategy = fluid.BuildStrategy.ReduceStrategy.Reduce
                  )DOC")
      .def_property(
          "gradient_scale_strategy",
          [](const BuildStrategy &self) { return self.gradient_scale_; },
          [](BuildStrategy &self,
             BuildStrategy::GradientScaleStrategy strategy) {
            PADDLE_ENFORCE_EQ(!self.IsFinalized(), true,
                              "BuildStrategy is finalized.");
            self.gradient_scale_ = strategy;
          },
          R"DOC(The type is fluid.BuildStrategy.GradientScaleStrategy, there are three
                ways of defining :math:`loss@grad` in ParallelExecutor, CoeffNumDevice,
                One and Customized. By default, ParallelExecutor sets the :math:`loss@grad`
                according to the number of devices. If you want to customize :math:`loss@grad`,
                you can choose Customized. Default 'CoeffNumDevice'.

                Examples:
                    .. code-block:: python

                        import paddle.fluid as fluid
                        import paddle.fluid.compiler as compiler
                        import numpy
                        import os

                        use_cuda = True
                        place = fluid.CUDAPlace(0) if use_cuda else fluid.CPUPlace()
                        exe = fluid.Executor(place)

                        # NOTE: If you use CPU to run the program, you need
                        # to specify the CPU_NUM, otherwise, fluid will use
                        # all the number of the logic core as the CPU_NUM,
                        # in that case, the batch size of the input should be
                        # greater than CPU_NUM, if not, the process will be
                        # failed by an exception.
                        if not use_cuda:
                            os.environ['CPU_NUM'] = str(2)
                            places = fluid.cpu_places()
                        else:
                            places = places = fluid.cuda_places()

                        data = fluid.layers.data(name='X', shape=[1], dtype='float32')
                        hidden = fluid.layers.fc(input=data, size=10)
                        loss = fluid.layers.mean(hidden)
                        fluid.optimizer.SGD(learning_rate=0.01).minimize(loss)

                        fluid.default_startup_program().random_seed=1
                        exe.run(fluid.default_startup_program())

                        build_strategy = fluid.BuildStrategy()
                        build_strategy.gradient_scale_strategy = \
                                 fluid.BuildStrategy.GradientScaleStrategy.Customized
                        compiled_prog = compiler.CompiledProgram(
                                 fluid.default_main_program()).with_data_parallel(
                                          loss_name=loss.name, build_strategy=build_strategy,
                                          places = places)

                        dev_count =  len(places)
                        x = numpy.random.random(size=(10, 1)).astype('float32')
                        loss_grad = numpy.ones((dev_count)).astype("float32") * 0.01
                        loss_grad_name = loss.name+"@GRAD"
                        loss_data = exe.run(compiled_prog,
                                             feed={"X": x, loss_grad_name : loss_grad},
                                             fetch_list=[loss.name, loss_grad_name])
                   )DOC")
      .def_property(
          "debug_graphviz_path",
          [](const BuildStrategy &self) { return self.debug_graphviz_path_; },
          [](BuildStrategy &self, const std::string &path) {
            PADDLE_ENFORCE_EQ(!self.IsFinalized(), true,
                              "BuildStrategy is finlaized.");
            self.debug_graphviz_path_ = path;
          },
          R"DOC(The type is STR, debug_graphviz_path indicates the path that
                writing the SSA Graph to file in the form of graphviz.
                It is useful for debugging. Default ""

                Examples:
                    .. code-block:: python

                        import paddle.fluid as fluid
                        build_strategy = fluid.BuildStrategy()
                        build_strategy.debug_graphviz_path = "./graph"

                    )DOC")
      .def_property(
          "enable_sequential_execution",
          [](const BuildStrategy &self) {
            return self.enable_sequential_execution_;
          },
          [](BuildStrategy &self, bool b) {
            PADDLE_ENFORCE_EQ(!self.IsFinalized(), true,
                              "BuildStrategy is finlaized.");
            self.enable_sequential_execution_ = b;
          },
          R"DOC(The type is BOOL. If set True, the execution order of ops would
                be the same as what is in the program. Default False.

                Examples:
                    .. code-block:: python

                        import paddle.fluid as fluid
                        build_strategy = fluid.BuildStrategy()
                        build_strategy.enable_sequential_execution = True
          )DOC")
      .def_property(
          "remove_unnecessary_lock",
          [](const BuildStrategy &self) {
            return self.remove_unnecessary_lock_;
          },
          [](BuildStrategy &self, bool b) {
            PADDLE_ENFORCE_EQ(!self.IsFinalized(), true,
                              "BuildStrategy is finlaized.");
            self.remove_unnecessary_lock_ = b;
          },
          R"DOC(The type is BOOL. If set True, some locks in GPU ops would be
                released and ParallelExecutor would run faster. Default True.

                Examples:
                    .. code-block:: python

                        import paddle.fluid as fluid
                        build_strategy = fluid.BuildStrategy()
                        build_strategy.remove_unnecessary_lock = True
          )DOC")
      .def_property(
          "num_trainers",
          [](const BuildStrategy &self) { return self.num_trainers_; },
          [](BuildStrategy &self, int num_trainers) {
#ifdef WIN32
            PADDLE_THROW("Windows has NO support to distribute mode.");
#endif
            self.num_trainers_ = num_trainers;
          })
      .def_property(
          "trainers_endpoints",
          [](const BuildStrategy &self) { return self.trainers_endpoints_; },
          [](BuildStrategy &self,
             const std::vector<std::string> &trainers_endpoints) {
            self.trainers_endpoints_ = trainers_endpoints;
          })
      .def_property("trainer_id",
                    [](const BuildStrategy &self) { return self.trainer_id_; },
                    [](BuildStrategy &self, int trainer_id) {
                      self.trainer_id_ = trainer_id;
                    })
      .def_property(
          "nccl_comm_num",
          [](const BuildStrategy &self) { return self.nccl_comm_num_; },
          [](BuildStrategy &self, int nccl_comm_num) {
            self.nccl_comm_num_ = nccl_comm_num;
          })
      .def_property("use_hierarchical_allreduce",
                    [](const BuildStrategy &self) {
                      return self.use_hierarchical_allreduce_;
                    },
                    [](BuildStrategy &self, bool use) {
                      self.use_hierarchical_allreduce_ = use;
                    })
      .def_property("hierarchical_allreduce_inter_nranks",
                    [](const BuildStrategy &self) {
                      return self.hierarchical_allreduce_inter_nranks_;
                    },
                    [](BuildStrategy &self, int nranks) {
                      self.hierarchical_allreduce_inter_nranks_ = nranks;
                    })

      .def_property(
          "fuse_elewise_add_act_ops",
          [](const BuildStrategy &self) {
            return self.fuse_elewise_add_act_ops_;
          },
          [](BuildStrategy &self, bool b) {
            PADDLE_ENFORCE_EQ(!self.IsFinalized(), true,
                              "BuildStrategy is finlaized.");
            self.fuse_elewise_add_act_ops_ = b;
          },
          R"DOC(The type is BOOL, fuse_elewise_add_act_ops indicate whether
                to fuse elementwise_add_op and activation_op,
                it may make the execution faster. Default False

                Examples:
                    .. code-block:: python

                        import paddle.fluid as fluid
                        build_strategy = fluid.BuildStrategy()
                        build_strategy.fuse_elewise_add_act_ops = True
                     )DOC")
      .def_property(
          "fuse_relu_depthwise_conv",
          [](const BuildStrategy &self) {
            return self.fuse_relu_depthwise_conv_;
          },
          [](BuildStrategy &self, bool b) {
            PADDLE_ENFORCE_EQ(!self.IsFinalized(), true,
                              "BuildStrategy is finlaized.");
            self.fuse_relu_depthwise_conv_ = b;
          },
          R"DOC(The type is BOOL, fuse_relu_depthwise_conv indicate whether
                to fuse relu and depthwise_conv2d,
                it will save GPU memory and may make the execution faster.
                This options is only available in GPU devices.
                Default False.

                Examples:
                    .. code-block:: python

                        import paddle.fluid as fluid
                        build_strategy = fluid.BuildStrategy()
                        build_strategy.fuse_relu_depthwise_conv = True
          )DOC")
      .def_property("fuse_broadcast_ops",
                    [](const BuildStrategy &self) {
                      return self.fuse_broadcast_ops_ == true ||
                             self.fuse_broadcast_ops_ == boost::none;
                    },
                    [](BuildStrategy &self, bool b) {
                      PADDLE_ENFORCE_EQ(!self.IsFinalized(), true,
                                        "BuildStrategy is finlaized.");
                      self.fuse_broadcast_ops_ = b;
                    },
                    R"DOC(The type is BOOL, fuse_broadcast_op indicates whether
                      to fuse the broadcast ops. Note that, in Reduce mode,
                      fusing broadcast ops may make the program faster. Because
                      fusing broadcast OP equals delaying the execution of all
                      broadcast Ops, in this case, all nccl streams are used only
                      for NCCLReduce operations for a period of time. Default False.)DOC")
      .def_property("fuse_all_optimizer_ops",
                    [](const BuildStrategy &self) {
                      return self.fuse_all_optimizer_ops_ == true ||
                             self.fuse_all_optimizer_ops_ == boost::none;
                    },
                    [](BuildStrategy &self, bool b) {
                      PADDLE_ENFORCE_EQ(!self.IsFinalized(), true,
                                        "BuildStrategy is finlaized.");
                      self.fuse_all_optimizer_ops_ = b;
                    })
      .def_property(
          "sync_batch_norm",
          [](const BuildStrategy &self) { return self.sync_batch_norm_; },
          [](BuildStrategy &self, bool b) {
            PADDLE_ENFORCE_EQ(!self.IsFinalized(), true,
                              "BuildStrategy is finlaized.");
            self.sync_batch_norm_ = b;
          },
          R"DOC(The type is BOOL, sync_batch_norm indicates whether to use
                synchronous batch normalization which synchronizes the mean
                and variance through multi-devices in training phase.

                Current implementation doesn't support FP16 training and CPU.
                And only synchronous on one machine, not all machines.

                Default False

                Examples:
                    .. code-block:: python

                        import paddle.fluid as fluid
                        build_strategy = fluid.BuildStrategy()
                        build_strategy.sync_batch_norm = True
                )DOC")
      .def_property(
          "memory_optimize",
          [](const BuildStrategy &self) -> py::object {
            if (self.memory_optimize_) {
              return py::cast(self.memory_optimize_.get());
            } else {
              return py::cast(nullptr);
            }
          },
          [](BuildStrategy &self, const py::handle &value) {
            auto *py_obj = value.ptr();
            if (py_obj == nullptr || py_obj == Py_None) {
              self.memory_optimize_ = boost::none;
            } else if (PyBool_Check(py_obj)) {
              self.memory_optimize_ = (py_obj == Py_True);
            } else {
              PADDLE_THROW(
                  "BuildStrategy.memory_optimize must be None, False or True");
            }
          },
          R"DOC(The type is BOOL or None, memory opitimize aims to save total memory
                consumption, set to True to enable it.

                Default None. None means framework would choose to use or not use 
                this strategy automatically. Currently, None means that it is 
                enabled when GC is disabled, and disabled when GC is enabled. 
                True means enabling and False means disabling. Default None.)DOC")
      .def_property(
          "is_distribution",
          [](const BuildStrategy &self) { return self.is_distribution_; },
          [](BuildStrategy &self, bool b) {
#ifdef WIN32
            if (b) {
              PADDLE_THROW("Windows has NO support to distribute mode.");
            }
#else
            self.is_distribution_ = b;
#endif
          })
      .def_property("async_mode",
                    [](const BuildStrategy &self) { return self.async_mode_; },
                    [](BuildStrategy &self, bool b) { self.async_mode_ = b; })
      .def_property(
          "enable_inplace",
          [](const BuildStrategy &self) { return self.enable_inplace_; },
          [](BuildStrategy &self, bool b) { self.enable_inplace_ = b; })
      .def_property(
          "fuse_all_reduce_ops",
          [](const BuildStrategy &self) {
            return self.fuse_all_reduce_ops_ == true ||
                   self.fuse_all_reduce_ops_ == boost::none;
          },
          [](BuildStrategy &self, bool b) { self.fuse_all_reduce_ops_ = b; })
      .def_property("enable_backward_optimizer_op_deps",
                    [](const BuildStrategy &self) {
                      return self.enable_backward_optimizer_op_deps_;
                    },
                    [](BuildStrategy &self, bool b) {
                      self.enable_backward_optimizer_op_deps_ = b;
                    })
      .def_property(
          "cache_runtime_context",
          [](const BuildStrategy &self) { return self.cache_runtime_context_; },
          [](BuildStrategy &self, bool b) { self.cache_runtime_context_ = b; })
      .def_property(
          "mkldnn_enabled_op_types",
          [](const BuildStrategy &self) {
            return self.mkldnn_enabled_op_types_;
          },
          [](BuildStrategy &self,
             const std::unordered_set<std::string> &mkldnn_enabled_op_types) {
            self.mkldnn_enabled_op_types_ = mkldnn_enabled_op_types;
          })
      .def("_finalize_strategy_and_create_passes",
           [](BuildStrategy &self) -> std::shared_ptr<ir::PassBuilder> {
             return self.CreatePassesFromStrategy(true);
           },
           R"DOC(Allow user to customized passes. Normally model-specific
                optimization passes should be defined in this way. BuildStrategy
                cannot be updated after being finalized.)DOC");

  pe.def(py::init<const std::vector<platform::Place> &,
                  const std::vector<std::string> &, const std::string &,
                  Scope *, std::vector<Scope *> &, const ExecutionStrategy &,
                  const BuildStrategy &, ir::Graph *>())
      // NOTE: even we return a vec<Scope*>* to Python use reference policy.
      // We still cannot get local_scope from this vector, since the element
      // of vec<Scope*> will be freed by Python GC. We can only return Scope*
      // one by one and mark them as reference.
      .def("local_scopes",
           [](ParallelExecutor &self) -> std::vector<Scope *> * {
             return &self.GetLocalScopes();
           },
           py::return_value_policy::reference)
      .def("drop_local_exe_scopes", &ParallelExecutor::DropLocalExeScopes)
      .def("_need_create_local_exe_scopes",
           &ParallelExecutor::NeedCreateLocalExeScope)
      .def("feed_tensors_into_local_scopes",
           &ParallelExecutor::FeedTensorsIntoLocalScopes)
      .def("feed_and_split_tensor_into_local_scopes",
           &ParallelExecutor::FeedAndSplitTensorIntoLocalScopes)
      .def("run", [](ParallelExecutor &self,
                     const std::vector<std::string> &fetch_tensors) {
        pybind11::gil_scoped_release release;
        return self.Run(fetch_tensors);
      });

  BindFleetWrapper(&m);
  BindBoxHelper(&m);
#ifndef _WIN32
  BindNCCLWrapper(&m);
#endif
  BindGraph(&m);
  BindNode(&m);
  BindInferenceApi(&m);
  BindDataset(&m);
#ifdef PADDLE_WITH_DISTRIBUTE
  BindCommunicator(&m);
#endif
}
}  // namespace pybind
}  // namespace paddle<|MERGE_RESOLUTION|>--- conflicted
+++ resolved
@@ -257,7 +257,6 @@
 
   m.def("set_num_threads", &platform::SetNumThreads);
 
-<<<<<<< HEAD
   m.def("_save_static_dict",
         [](const std::string &str_file_name, const py::handle &vec_var_list,
            const Scope &scope) {
@@ -290,12 +289,11 @@
     }
 
     return map_output;
-=======
+  });
   m.def("save_op_compatible_info", [](framework::ProgramDesc &desc) {
     framework::OpCompatibleMap op_compatible_map;
     op_compatible_map.InitOpCompatibleMap();
     return op_compatible_map.ConvertToProto(desc.OpCompatibleMap());
->>>>>>> 728ec1b4
   });
 
   m.def(
@@ -491,7 +489,8 @@
            })
       .def("__init__", [](LoDTensor &instance) { new (&instance) LoDTensor(); })
       // We implement offset based LOD in C++ while we use length based with
-      // Python API. So we changed set_lod to set_recursive_sequence_lengths to
+      // Python API. So we changed set_lod to set_recursive_sequence_lengths
+      // to
       // avoid misuse.
       // The discussion is here:
       // https://github.com/PaddlePaddle/Paddle/issues/10855
@@ -1787,7 +1786,8 @@
               self.memory_optimize_ = (py_obj == Py_True);
             } else {
               PADDLE_THROW(
-                  "BuildStrategy.memory_optimize must be None, False or True");
+                  "BuildStrategy.memory_optimize must be None, False or "
+                  "True");
             }
           },
           R"DOC(The type is BOOL or None, memory opitimize aims to save total memory
