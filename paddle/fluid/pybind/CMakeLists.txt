--- conflicted
+++ resolved
@@ -1,8 +1,4 @@
-<<<<<<< HEAD
-set(PYBIND_DEPS pybind python proto_desc memory executor fleet_wrapper nccl_wrapper prune
-=======
 set(PYBIND_DEPS pybind python proto_desc memory executor fleet_wrapper box_wrapper nccl_wrapper prune
->>>>>>> 73daa3d6
   feed_fetch_method pass_builder parallel_executor profiler layer tracer engine scope_pool
   analysis_predictor imperative_profiler nccl_context imperative_flag)
 
