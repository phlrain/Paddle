/* Copyright (c) 2018 PaddlePaddle Authors. All Rights Reserved.

Licensed under the Apache License, Version 2.0 (the "License");
you may not use this file except in compliance with the License.
You may obtain a copy of the License at

http://www.apache.org/licenses/LICENSE-2.0

Unless required by applicable law or agreed to in writing, software
distributed under the License is distributed on an "AS IS" BASIS,
WITHOUT WARRANTIES OR CONDITIONS OF ANY KIND, either express or implied.
See the License for the specific language governing permissions and
limitations under the License. */

#include "paddle/fluid/pybind/imperative.h"

#include <Python.h>
// Avoid a problem with copysign defined in pyconfig.h on Windows.
#ifdef copysign
#undef copysign
#endif

#include <pybind11/chrono.h>
#include <pybind11/complex.h>
#include <pybind11/functional.h>
#include <pybind11/stl.h>

#include <algorithm>
#include <memory>
#include <set>
#include <string>
#include <unordered_map>
#include <unordered_set>
#include <utility>
#include <vector>

#include "paddle/fluid/eager/api/all.h"
#include "paddle/fluid/framework/convert_utils.h"
#include "paddle/fluid/framework/scope_guard.h"
#include "paddle/fluid/imperative/all_reduce.h"
#include "paddle/fluid/imperative/amp_auto_cast.h"
#include "paddle/fluid/imperative/basic_engine.h"
#include "paddle/fluid/imperative/bkcl_context.h"
#include "paddle/fluid/imperative/data_loader.h"
#include "paddle/fluid/imperative/gloo_context.h"
#include "paddle/fluid/imperative/heter_ccl_context.h"
#include "paddle/fluid/imperative/hooks.h"
#include "paddle/fluid/imperative/layer.h"
#include "paddle/fluid/imperative/nccl_context.h"
#include "paddle/fluid/imperative/partial_grad_engine.h"
#include "paddle/fluid/imperative/profiler.h"
#include "paddle/fluid/imperative/reducer.h"
#include "paddle/fluid/imperative/tracer.h"
#include "paddle/fluid/imperative/type_defs.h"
#include "paddle/fluid/imperative/xccl_context.h"
#include "paddle/fluid/memory/allocation/mmap_allocator.h"
#include "paddle/fluid/operators/utils.h"
#include "paddle/fluid/pybind/cuda_streams_py.h"
#include "paddle/fluid/pybind/eager_utils.h"
#include "paddle/fluid/pybind/pybind_variant_caster.h"
#include "paddle/fluid/pybind/slice_utils.h"
#include "paddle/fluid/pybind/tensor_py.h"
#include "paddle/fluid/pybind/uva_utils.h"
#include "paddle/phi/core/compat/arg_map_context.h"
#include "paddle/phi/core/type_defs.h"

namespace paddle {
namespace pybind {

std::atomic<int> VarBaseUniqueNameID{0};

namespace py = ::pybind11;

class PyVariableWrapperHook : public imperative::VariableWrapperHook {
 public:
  explicit PyVariableWrapperHook(PyObject *func) : py_func_(func) {
    Py_INCREF(py_func_);
  }

  ~PyVariableWrapperHook() override {  // NOLINT
    py::gil_scoped_acquire gil;
    Py_DECREF(py_func_);
  }

  std::shared_ptr<imperative::VariableWrapper> operator()(
      const std::shared_ptr<imperative::VariableWrapper> &var) override {
    py::gil_scoped_acquire gil;
    VLOG(3) << "Call PyVariableWrapperHook for var " << var->Name();

    // 1. unpack temp VarBase from VariableWrapper
    std::shared_ptr<imperative::VarBase> tmp_varbase =
        std::make_shared<imperative::VarBase>(var);

    // 2. call hook and return
    PyObject *res = nullptr;
    try {
      res = PyObject_CallFunctionObjArgs(
          py_func_, py::cast(tmp_varbase).ptr(), nullptr);
    } catch (platform::EnforceNotMet &e) {
      throw e;
    } catch (std::exception &e) {
      PADDLE_THROW(platform::errors::Unavailable(
          "Hook function of Tensor raises an exception: %s.", e.what()));
    } catch (...) {
      PADDLE_THROW(platform::errors::Fatal(
          "Hook function of Tensor raises an unknown exception."));
    }

    PADDLE_ENFORCE_NOT_NULL(res,
                            platform::errors::Unavailable(
                                "Hook function of Tensor return a nullptr."));
    if (res == Py_None) {
      return var;
    }

    auto res_varbase = PyObjectCast<std::shared_ptr<imperative::VarBase>>(res);
    // Here the reference count of `res` is 2, so we decreases the reference
    // count manually to avoid memory leaks
    Py_DECREF(res);
    return res_varbase->SharedVar();
  }

 private:
  PyObject *py_func_;
};

static const platform::Place PyObjectToPlace(const py::object &place_obj) {
  if (py::isinstance<platform::CPUPlace>(place_obj)) {
    return place_obj.cast<platform::CPUPlace>();
  } else if (py::isinstance<platform::CUDAPlace>(place_obj)) {
    return place_obj.cast<platform::CUDAPlace>();
  } else if (py::isinstance<platform::XPUPlace>(place_obj)) {
    return place_obj.cast<platform::XPUPlace>();
  } else if (py::isinstance<platform::CUDAPinnedPlace>(place_obj)) {
    return place_obj.cast<platform::CUDAPinnedPlace>();
  } else if (py::isinstance<platform::IPUPlace>(place_obj)) {
    return place_obj.cast<platform::IPUPlace>();
  } else if (py::isinstance<platform::Place>(place_obj)) {
    return place_obj.cast<platform::Place>();
  } else if (py::isinstance<platform::CustomPlace>(place_obj)) {
    return place_obj.cast<platform::CustomPlace>();
  } else {
    PADDLE_THROW(platform::errors::InvalidArgument(
        "Place should be one of "
        "Place/CPUPlace/XPUPlace/CUDAPlace/CUDAPinnedPlace/IPUPlace/"
        "CustomPlace"));
  }
}

// only initialize varbase, but not its tensor.
static void InitVarBaseOnly(imperative::VarBase *self,
                            const std::string &name,
                            bool persistable = false,
                            int stop_gradient = -1) {
  auto name_ = name.empty()
                   ? imperative::GetCurrentTracer()->GenerateUniqueName(
                         "generated_tensor")
                   : name;

  VLOG(5) << "Init Tensor as: / name: " << name_
          << " / persistable: " << persistable
          << " / stop_gradient: " << stop_gradient;
  new (self) imperative::VarBase(name_);
  if (stop_gradient != -1) {
    self->SetOverriddenStopGradient(stop_gradient);
  }
  self->SetPersistable(persistable);
  self->SetType(framework::proto::VarType::LOD_TENSOR);
}

// initialize varbase and its tensor.
static void InitVarBaseAndTensor(imperative::VarBase *self,
                                 const py::array &array,
                                 const platform::Place &place,
                                 const std::string &name,
                                 bool persistable = false,
                                 bool zero_copy = false,
                                 int stop_gradient = -1) {
  InitVarBaseOnly(self, name, persistable, stop_gradient);
  auto *tensor = self->MutableVar()->GetMutable<phi::DenseTensor>();
  VLOG(4) << "zero_copy: " << zero_copy;
  if (platform::is_cpu_place(place)) {
    SetTensorFromPyArray<platform::CPUPlace>(tensor, array, place, zero_copy);
  } else if (platform::is_xpu_place(place)) {
    SetTensorFromPyArray<platform::XPUPlace>(tensor, array, place, zero_copy);
  } else if (platform::is_gpu_place(place)) {
    SetTensorFromPyArray<platform::CUDAPlace>(tensor, array, place, zero_copy);
  } else if (platform::is_cuda_pinned_place(place)) {
    SetTensorFromPyArray<platform::CUDAPinnedPlace>(
        tensor, array, place, zero_copy);
  } else if (platform::is_ipu_place(place)) {
    SetTensorFromPyArray<platform::IPUPlace>(tensor, array, place, zero_copy);
  } else if (platform::is_custom_place(place)) {
    SetTensorFromPyArray<platform::CustomPlace>(
        tensor, array, place, zero_copy);
  } else {
    PADDLE_THROW(platform::errors::InvalidArgument(
        "Place should be one of "
        "CPUPlace/XPUPlace/CUDAPlace/CUDAPinnedPlace/IPUPlace/"));
  }
  self->SetDataType(framework::TransToProtoVarType(tensor->dtype()));
}

static void InitVarBaseFromNumpyWithKwargs(imperative::VarBase *self,
                                           const py::kwargs &kwargs) {
  VLOG(4) << "Init VarBase from kwargs: ";
  auto persistable = kwargs.contains("persistable")
                         ? kwargs["persistable"].cast<bool>()
                         : false;
  auto zero_copy =
      kwargs.contains("zero_copy") ? kwargs["zero_copy"].cast<bool>() : false;
  auto name = kwargs.contains("name") ? kwargs["name"].cast<std::string>() : "";
  auto stop_gradient = kwargs.contains("stop_gradient")
                           ? kwargs["stop_gradient"].cast<int>()
                           : -1;
  auto default_place = imperative::GetCurrentTracer()->ExpectedPlace();

  if (kwargs.contains("value")) {
    auto array = kwargs["value"].cast<py::array>();
    // place is only used when array is given, otherwise, it is meaningless and
    // ignored
    auto place = kwargs.contains("place") ? PyObjectToPlace(kwargs["place"])
                                          : default_place;
    InitVarBaseAndTensor(
        self, array, place, name, persistable, zero_copy, stop_gradient);
  } else {
    InitVarBaseOnly(self, name, persistable, stop_gradient);
  }
}

template <typename P>
static void InitVarBaseFromNumpyWithArg(imperative::VarBase *self,
                                        const py::array &array,
                                        const P &place,
                                        bool persistable = false,
                                        bool zero_copy = false,
                                        std::string name = "",
                                        int stop_gradient = -1) {
  VLOG(4) << "Init VarBase from Arg: ";
  // 0: self, 1: value, 2: place, 3: persistable, 4: zero_copy, 5: name , 6:
  // stop_gradient
  if (name.empty()) {
    name =
        imperative::GetCurrentTracer()->GenerateUniqueName("generated_tensor");
  }
  VLOG(5) << "Init Tensor as: / name: " << name
          << " / persistable: " << persistable << " / zero_copy: " << zero_copy
          << " / stop_gradient: " << stop_gradient << " / at " << place;
  new (self) imperative::VarBase(name);
  self->SetPersistable(persistable);
  auto *tensor = self->MutableVar()->GetMutable<phi::DenseTensor>();
  if (stop_gradient != -1) {
    self->SetOverriddenStopGradient(stop_gradient);
  }
  SetTensorFromPyArray<P>(tensor, array, place, zero_copy);
  self->SetType(framework::proto::VarType::LOD_TENSOR);
  self->SetDataType(framework::TransToProtoVarType(tensor->dtype()));
}

static void InitVarBaseFromNumpyWithArgDefault(imperative::VarBase *self,
                                               const py::array &array) {
  auto place = imperative::GetCurrentTracer()->ExpectedPlace();
  VLOG(4) << "Init VarBase from numpy at " << place;
  InitVarBaseAndTensor(self, array, place, "");
}

static void InitVarBaseFromTensorWithArgDefault(imperative::VarBase *self,
                                                const phi::DenseTensor &tensor,
                                                const std::string &name) {
  VLOG(4) << "Init VarBase";
  auto place = imperative::GetCurrentTracer()->ExpectedPlace();
  auto name_ = name.empty()
                   ? imperative::GetCurrentTracer()->GenerateUniqueName(
                         "generated_tensor")
                   : name;
  new (self) imperative::VarBase(name_);
  self->SetPersistable(false);
  self->SetType(framework::proto::VarType::LOD_TENSOR);
  self->SetDataType(framework::TransToProtoVarType(tensor.dtype()));
  auto *new_tensor = self->MutableVar()->GetMutable<phi::DenseTensor>();
  // Same place, share data directly
  if (place == tensor.place()) {
    new_tensor->ShareDataWith(tensor);
    VLOG(4) << "Same place, do ShareDataWith";
  } else {
    framework::TensorCopy(tensor, place, new_tensor);
    VLOG(4) << "Different place, do TensorCopy";
  }
}

template <typename P>
static void InitVarBaseFromTensorWithArg(imperative::VarBase *self,
                                         const phi::DenseTensor &tensor,
                                         const P &place,
                                         const std::string &name) {
  VLOG(4) << "Init VarBase";
  auto name_ = name.empty()
                   ? imperative::GetCurrentTracer()->GenerateUniqueName(
                         "generated_tensor")
                   : name;
  new (self) imperative::VarBase(name_);
  self->SetPersistable(false);
  self->SetType(framework::proto::VarType::LOD_TENSOR);
  self->SetDataType(framework::TransToProtoVarType(tensor.dtype()));
  auto *new_tensor = self->MutableVar()->GetMutable<phi::DenseTensor>();
  // Same place, share data directly
  if (platform::is_same_place(place, tensor.place())) {
    new_tensor->ShareDataWith(tensor);
    VLOG(4) << "Same place, do ShareDataWith";
  } else {
    framework::TensorCopy(tensor, place, new_tensor);
    VLOG(4) << "Different place, do TensorCopy";
  }
}

static std::string GetTypeName(const imperative::VarBase &var) {
  if (var.Type() == framework::proto::VarType::RAW) {
    return "RAW";
  } else if (!var.Var().IsInitialized()) {
    return "nullptr";
  } else {
    return framework::ToTypeName(var.Var().Type());
  }
}

Py_ssize_t GetSliceIndexFromPyObject(PyObject *obj) {
  if (py::isinstance<imperative::VarBase>(obj)) {
    VLOG(6) << "Call GetSliceIndexFromTensor in Imperative";
    return GetSliceIndexFromTensor(
        py::cast<std::shared_ptr<imperative::VarBase>>(obj)
            ->Var()
            .Get<phi::DenseTensor>());
  } else {
    PADDLE_THROW(platform::errors::InvalidArgument(
        "We should only get paddle::Tensor or VarBase in this "
        "method, when you reach this means we got another type index."));
  }
}

using PyNameVarBaseMap = std::unordered_map<std::string, py::handle>;

// NOTE(zjl): py::handle is a very light wrapper of PyObject *.
// Unlike py::object, py::handle does not change reference count of PyObject *.
static std::vector<std::shared_ptr<imperative::VarBase>>
GetVarBaseListFromPyHandle(const py::handle &handle) {
  PyObject *py_obj = handle.ptr();  // get underlying PyObject
  // Python None is not nullptr in C++!
  if (!py_obj || py_obj == Py_None) {
    return {};
  }

  std::vector<std::shared_ptr<imperative::VarBase>> result;

  if (PyList_Check(py_obj)) {  // List of VarBase
    size_t len = PyList_GET_SIZE(py_obj);
    result.reserve(len);
    for (size_t i = 0; i < len; ++i) {
      PyObject *py_ivar = PyList_GET_ITEM(py_obj, i);
      PADDLE_ENFORCE_NOT_NULL(
          py_ivar, platform::errors::InvalidArgument("Python Object is NULL"));
      result.emplace_back(
          PyObjectCast<std::shared_ptr<imperative::VarBase>>(py_ivar));
    }
  } else if (PyTuple_Check(py_obj)) {  // Tuple of VarBase
    size_t len = PyTuple_GET_SIZE(py_obj);
    result.reserve(len);
    for (size_t i = 0; i < len; ++i) {
      PyObject *py_ivar = PyTuple_GET_ITEM(py_obj, i);
      PADDLE_ENFORCE_NOT_NULL(
          py_ivar, platform::errors::InvalidArgument("Python Object is NULL"));
      result.emplace_back(
          PyObjectCast<std::shared_ptr<imperative::VarBase>>(py_ivar));
    }
  } else {  // VarBase
    result.emplace_back(
        PyObjectCast<std::shared_ptr<imperative::VarBase>>(py_obj));
  }

  return result;
}

static imperative::NameVarBaseMap ConvertToNameVarBaseMap(
    const PyNameVarBaseMap &map) {
  imperative::NameVarBaseMap result;
  for (auto &pair : map) {
    auto var_vec = GetVarBaseListFromPyHandle(pair.second);
    if (!var_vec.empty()) {
      result.emplace(pair.first, std::move(var_vec));
    }
  }

  PADDLE_ENFORCE_EQ(
      PyErr_Occurred(),
      nullptr,
      platform::errors::InvalidArgument(py::str(py::handle(PyErr_Occurred()))));
  return result;
}

paddle::imperative::NameTensorMap ConvertToNameTensorMap(
    const PyNameVarBaseMap &map) {
  paddle::imperative::NameTensorMap result;
  for (auto &pair : map) {
    auto var_vec = CastPyArg2VectorOfTensor(pair.second.ptr(), 0);
    if (!var_vec.empty()) {
      // change vector<Tensor> -> vector<shared_ptr<Tensor>>
      std::vector<std::shared_ptr<egr::EagerVariable>> dst_var_vec;
      for (auto &v : var_vec) {
        dst_var_vec.emplace_back(
            std::make_shared<egr::EagerVariable>(std::move(v)));
      }
      result.emplace(pair.first, std::move(dst_var_vec));
    }
  }

  PADDLE_ENFORCE_EQ(
      PyErr_Occurred(),
      nullptr,
      platform::errors::InvalidArgument(py::str(py::handle(PyErr_Occurred()))));
  return result;
}

template <typename P>
static void VarBaseCopy(std::shared_ptr<imperative::VarBase> &src,  // NOLINT
                        imperative::VarBase &dst,                   // NOLINT
                        const P &dst_device,
                        const bool blocking) {
  if (dst.SharedVar()->IsEmpty()) {
    VLOG(3) << "deep copy Variable from " << src->Name() << " to "
            << dst.Name();
    dst.SetPersistable(src->Persistable());
    dst.SetDataType(src->DataType());
    dst.SetType(src->Type());
    dst.SetOverriddenStopGradient(src->OverriddenStopGradient());
    if (!src->SharedVar()->IsEmpty()) {
      if (src->Var().IsType<phi::DenseTensor>()) {
        auto &src_tensor = src->Var().Get<phi::DenseTensor>();
        auto *dst_tensor = dst.MutableVar()->GetMutable<phi::DenseTensor>();
        dst_tensor->set_lod(src_tensor.lod());
        framework::TensorCopy(src_tensor, dst_device, dst_tensor);
        if (blocking) {
          platform::DeviceContextPool::Instance().Get(dst_device)->Wait();
          auto src_device = src_tensor.place();
          if (!(src_device == dst_device)) {
            platform::DeviceContextPool::Instance().Get(src_device)->Wait();
          }
        }
      } else if (src->Var().IsType<phi::SelectedRows>()) {
        auto &src_selected_rows = src->Var().Get<phi::SelectedRows>();
        auto *dst_selected_rows =
            dst.MutableVar()->GetMutable<phi::SelectedRows>();
        dst_selected_rows->set_height(src_selected_rows.height());
        dst_selected_rows->set_rows(src_selected_rows.rows());
        framework::TensorCopy(src_selected_rows.value(),
                              dst_device,
                              dst_selected_rows->mutable_value());
        if (blocking) {
          platform::DeviceContextPool::Instance().Get(dst_device)->Wait();
          auto src_device = src_selected_rows.value().place();
          if (!(src_device == dst_device)) {
            platform::DeviceContextPool::Instance().Get(src_device)->Wait();
          }
        }
      }

      if (!blocking) {
        IncreaseVarbaseReferenceCountUntilCopyComplete(src, dst_device);
      }

    } else {
      PADDLE_THROW(platform::errors::InvalidArgument(
          "The source Tensor(%s) can not copy when it is empty.", src->Name()));
    }
  } else {
    PADDLE_THROW(platform::errors::InvalidArgument(
        "The destination Tensor(%s) can not copy when it is not empty.",
        dst.Name()));
  }
}

// Bind Methods
void BindImperative(py::module *m_ptr) {
  auto &m = *m_ptr;

#ifndef _WIN32
  // Dygraph DataLoader signal handler
  m.def("_set_process_pids", [](int64_t key, py::object &obj) {
    PADDLE_ENFORCE_EQ(
        py::isinstance<py::tuple>(obj) || py::isinstance<py::list>(obj),
        true,
        platform::errors::InvalidArgument(
            "The subprocess ids set in DataLoader is illegal."
            "Expected data type is tuple or list, but received %s",
            obj.get_type()));
    py::list pids = py::cast<py::list>(obj);
    std::set<pid_t> pids_set = {};
    for (auto &&pid : pids) {
      pids_set.insert(pid.cast<pid_t>());
    }
    imperative::SetLoadProcessPIDs(key, pids_set);
  });
  m.def("_erase_process_pids",
        [](int64_t key) { imperative::EraseLoadProcessPIDs(key); });
  m.def("_set_process_signal_handler",
        []() { imperative::SetLoadProcessSignalHandler(); });
  m.def("_throw_error_if_process_failed",
        []() { imperative::ThrowErrorIfLoadProcessFailed(); });
  // Dygraph DataLoader reader process & thread related functions
  m.def(
      "_convert_to_tensor_list",
      [](py::object &obj) -> py::list {
        // 0. input data check
        PADDLE_ENFORCE(
            py::isinstance<py::tuple>(obj) || py::isinstance<py::list>(obj),
            platform::errors::InvalidArgument(
                "The batch data read into DataLoader is illegal."
                "Expected data type is tuple or list, but received %s",
                obj.get_type()));
        py::list batch = py::cast<py::list>(obj);
        py::list tensors;
        for (auto &&item : batch) {
          // 1. cast to python array
          auto array = item.cast<py::array>();
          PADDLE_ENFORCE_NE(
              string::Sprintf("%s", array.dtype()).compare("object"),
              0,
              platform::errors::InvalidArgument(
                  "Failed to convert input data to a regular ndarray.\n  * "
                  "Usually this means the input data contains nested "
                  "lists with different lengths.\n  * Check the reader "
                  "function passed to 'set_(sample/sample_list/batch)"
                  "_generator' to locate the data causes this issue."));
          // 2. construct LoDTensor
          phi::DenseTensor t;
          SetTensorFromPyArray<platform::CPUPlace>(
              &t, array, platform::CPUPlace(), true);
          // 3. allocate shared memory
          void *data_ptr = t.data();
          size_t data_size = t.numel() * phi::SizeOf(t.dtype());
          auto shared_writer_holder =
              memory::allocation::AllocateMemoryMapWriterAllocation(data_size);
          // 4. maintain mmap fd set & backup ipc_name
          const std::string &ipc_name = shared_writer_holder->ipc_name();
          memory::allocation::MemoryMapFdSet::Instance().Insert(ipc_name);
          // 5. copy data & reset holder
          memory::Copy(platform::CPUPlace(),
                       shared_writer_holder->ptr(),
                       platform::CPUPlace(),
                       data_ptr,
                       data_size);
          t.ResetHolder(shared_writer_holder);
          // 6. append to result list
          tensors.append(t);
        }
        return tensors;
      },
      py::return_value_policy::take_ownership);

  m.def(
      "_array_to_share_memory_tensor",
      [](py::object &obj) {
        // 1. cast to python array
        auto array = obj.cast<py::array>();
        PADDLE_ENFORCE_NE(
            string::Sprintf("%s", array.dtype()).compare("object"),
            0,
            platform::errors::InvalidArgument(
                "Failed to convert input data to a regular ndarray.\n  * "
                "Usually this means the input data contains nested "
                "lists with different lengths.\n  * Check the reader "
                "function passed to 'set_(sample/sample_list/batch)"
                "_generator' to locate the data causes this issue."));
        // 2. construct LoDTensor
        phi::DenseTensor t;
        SetTensorFromPyArray<platform::CPUPlace>(
            &t, array, platform::CPUPlace(), true);
        // 3. allocate shared memory
        void *data_ptr = t.data();
        size_t data_size = t.numel() * phi::SizeOf(t.dtype());
        auto shared_writer_holder =
            memory::allocation::AllocateMemoryMapWriterAllocation(data_size);
        // 4. maintain mmap fd set & backup ipc_name
        const std::string &ipc_name = shared_writer_holder->ipc_name();
        memory::allocation::MemoryMapFdSet::Instance().Insert(ipc_name);
        // 5. copy data & reset holder
        memory::Copy(platform::CPUPlace(),
                     shared_writer_holder->ptr(),
                     platform::CPUPlace(),
                     data_ptr,
                     data_size);
        t.ResetHolder(shared_writer_holder);

        return t;
      },
      py::return_value_policy::take_ownership);

  m.def("_remove_tensor_list_mmap_fds", [](py::list &tensor_list) {
    for (auto &&tensor : tensor_list) {
      auto t = tensor.cast<phi::DenseTensor>();
      auto *mmap_writer_allocation =
          dynamic_cast<memory::allocation::MemoryMapWriterAllocation *>(
              t.Holder().get());
      PADDLE_ENFORCE_NOT_NULL(
          mmap_writer_allocation,
          platform::errors::NotFound("The shared memory of LoDTensor in "
                                     "DataLoader's child process has been "
                                     "released."));
      memory::allocation::MemoryMapFdSet::Instance().Remove(
          mmap_writer_allocation->ipc_name());
    }
  });

  m.def("_cleanup_mmap_fds",
        []() { memory::allocation::MemoryMapFdSet::Instance().Clear(); });

  m.def("_set_max_memory_map_allocation_pool_size", [](int32_t size) {
    memory::allocation::MemoryMapAllocationPool::Instance().SetMaxPoolSize(
        size);
  });
#endif

  m.def("start_imperative_gperf_profiler",
        []() { imperative::StartProfile(); });
  m.def("_set_eager_tracer",
        [](const std::shared_ptr<imperative::Tracer> &tracer) {
          egr::Controller::Instance().SetCurrentTracer(tracer);
        });
  m.def("stop_imperative_gperf_profiler", []() { imperative::StopProfile(); });

  m.def("_is_dygraph_debug_enabled",
        []() { return imperative::IsDebugEnabled(); });
  m.def("_dygraph_debug_level", []() { return imperative::GetDebugLevel(); });
  m.def("_switch_tracer",
        [](const std::shared_ptr<imperative::Tracer> &tracer) {
          egr::Controller::Instance().SetCurrentTracer(tracer);
          imperative::SetCurrentTracer(tracer);
        });
<<<<<<< HEAD
  m.def("_get_amp_state",
        []() { return egr::Controller::Instance().GetCurrentAMPState(); });
=======
  m.def("_get_amp_attrs",
        []() { return egr::Controller::Instance().GetCurrentAmpAttrs(); });
>>>>>>> 68143607
  m.def("_set_amp_op_list",
        [](std::unordered_set<std::string> &allow_ops,
           std::unordered_set<std::string> &block_ops) {
          imperative::AmpOperators::Instance().GetMutableAllowOps()->swap(
              allow_ops);
          imperative::AmpOperators::Instance().GetMutableBlockOps()->swap(
              block_ops);
          VLOG(5) << "AMP operators changed, "
                  << imperative::AmpOperators::Instance();
        });
  m.def("_get_amp_op_list", []() {
    return std::make_tuple(
        *(imperative::AmpOperators::Instance().GetMutableAllowOps()),
        *(imperative::AmpOperators::Instance().GetMutableBlockOps()));
  });
  py::class_<imperative::jit::ProgramDescTracer>(m, "ProgramDescTracer", "")
      .def("create_program_desc",
           &imperative::jit::ProgramDescTracer::CreateProgramDesc)
      .def("reset", &imperative::jit::ProgramDescTracer::Reset);

  py::enum_<paddle::imperative::AmpLevel>(m, "AmpLevel", py::arithmetic())
      .value("O0", paddle::imperative::AmpLevel::O0)
      .value("OD", paddle::imperative::AmpLevel::OD)
      .value("O1", paddle::imperative::AmpLevel::O1)
      .value("O2", paddle::imperative::AmpLevel::O2)
      .value("O3", paddle::imperative::AmpLevel::O3)
      .export_values();

  py::class_<imperative::AmpAttrs, std::shared_ptr<imperative::AmpAttrs>>(
      m, "AmpAttrs", R"DOC()DOC")
      .def_property("_use_promote",
                    &imperative::AmpAttrs::GetUsePromote,
                    &imperative::AmpAttrs::SetUsePromote)
      .def_property("_amp_level",
                    &imperative::AmpAttrs::GetAmpLevel,
                    &imperative::AmpAttrs::SetAmpLevel)
      .def_property("_amp_dtype",
                    &imperative::AmpAttrs::GetAmpDtype,
                    &imperative::AmpAttrs::SetAmpDtype);

  py::class_<imperative::Tracer, std::shared_ptr<imperative::Tracer>>(
      m, "Tracer", R"DOC()DOC")
      .def(py::init([]() { return std::make_unique<imperative::Tracer>(); }))
      .def_property("_enable_program_desc_tracing",
                    &imperative::Tracer::IsProgramDescTracingEnabled,
                    &imperative::Tracer::SetEnableProgramDescTracing)
      .def_property("_use_promote",
                    &imperative::Tracer::GetUsePromote,
                    &imperative::Tracer::SetUsePromote)
      .def_property("_amp_level",
                    &imperative::Tracer::GetAmpLevel,
                    &imperative::Tracer::SetAmpLevel)
      .def_property("_amp_dtype",
                    &imperative::Tracer::GetAmpDtype,
                    &imperative::Tracer::SetAmpDtype)
      .def_property("_has_grad",
                    &imperative::Tracer::HasGrad,
                    &imperative::Tracer::SetHasGrad)
      .def_property(
          "_expected_place",
          [](const imperative::Tracer &self) -> py::object {
            return py::cast(self.ExpectedPlace());
          },
          [](imperative::Tracer &self, const py::object &obj) {
            if (py::isinstance<platform::CUDAPlace>(obj)) {
              auto p = obj.cast<platform::CUDAPlace *>();
              self.SetExpectedPlace(*p);
              // TODO(jiabin): Support eager here when we need to make all
              // dygraph in eager mode
              VLOG(4) << "Tracer(" << &self << ")"
                      << " set expected place " << *p;
            } else if (py::isinstance<platform::XPUPlace>(obj)) {
              auto p = obj.cast<platform::XPUPlace *>();
              self.SetExpectedPlace(*p);
              VLOG(4) << "Tracer(" << &self << ")"
                      << " set expected place " << *p;
            } else if (py::isinstance<platform::CPUPlace>(obj)) {
              auto p = obj.cast<platform::CPUPlace *>();
              self.SetExpectedPlace(*p);
              VLOG(4) << "Tracer(" << &self << ")"
                      << " set expected place " << *p;
            } else if (py::isinstance<platform::CUDAPinnedPlace>(obj)) {
              auto p = obj.cast<platform::CUDAPinnedPlace *>();
              self.SetExpectedPlace(*p);
              VLOG(4) << "Tracer(" << &self << ")"
                      << " set expected place " << *p;
            } else if (py::isinstance<platform::IPUPlace>(obj)) {
              auto p = obj.cast<platform::IPUPlace *>();
              self.SetExpectedPlace(*p);
              VLOG(4) << "Tracer(" << &self << ")"
                      << " set expected place " << *p;
            } else if (py::isinstance<platform::CustomPlace>(obj)) {
              auto p = obj.cast<platform::CustomPlace *>();
              self.SetExpectedPlace(*p);
              VLOG(4) << "Tracer(" << &self << ")"
                      << " set expected place " << *p;
            } else if (py::isinstance<platform::Place>(obj)) {
              auto p = obj.cast<platform::Place *>();
              self.SetExpectedPlace(*p);
              VLOG(4) << "Tracer(" << &self << ")"
                      << " set expected place " << *p;
            } else {
              PADDLE_THROW(platform::errors::InvalidArgument(
                  "Incompatible Place Type: supports XPUPlace, CUDAPlace, "
                  "CPUPlace, IPUPlace"
                  "and CUDAPinnedPlace, "
                  "but got Unknown Type!"));
            }
          })
      .def("_get_program_desc_tracer",
           &imperative::Tracer::GetProgramDescTracer,
           py::return_value_policy::reference)
      .def("_generate_unique_name",
           &imperative::Tracer::GenerateUniqueName,
           py::arg("key") = "dygraph_tmp")
      .def("_set_amp_op_list",
           [](imperative::Tracer &self,
              std::unordered_set<std::string> &allow_ops,
              std::unordered_set<std::string> &block_ops) {
             // NOTE(zhiqiu): The automatic conversion in pybind11 between
             // c++
             // STL and python set/list/dict involve a copy operation that
             // prevents pass-by-reference semantics, so it is ok to swap.
             // The reaseon why not directly pass
             // std::shared_ptr<std::unordered_set<std::string>>
             // is that pybind11 forbid shared_ptr<T> where T is not custom
             // type.
             imperative::AmpOperators::Instance().GetMutableAllowOps()->swap(
                 allow_ops);
             imperative::AmpOperators::Instance().GetMutableBlockOps()->swap(
                 block_ops);
             VLOG(5) << "AMP operators changed, "
                     << imperative::AmpOperators::Instance();
           })
      .def("_get_amp_op_list",
           [](imperative::Tracer &self) {
             return std::make_tuple(
                 *(imperative::AmpOperators::Instance().GetMutableAllowOps()),
                 *(imperative::AmpOperators::Instance().GetMutableBlockOps()));
           })
      .def("_get_kernel_signature",
           [](imperative::Tracer &self,
              const std::string &type,
              const PyNameVarBaseMap &ins,
              const PyNameVarBaseMap &outs,
              framework::AttributeMap attrs) {
             // TODO(xiongkun): move this function outside of tracer.
             auto ins_map = ConvertToNameTensorMap(ins);
             auto outs_map = ConvertToNameTensorMap(outs);
             {
               auto input_to_vector =
                   [](paddle::small_vector<const char *> &vec) {
                     return std::vector<std::string>(vec.begin(), vec.end());
                   };
               auto output_to_vector =
                   [](paddle::small_vector<const char *> &vec) {
                     return std::vector<std::string>(vec.begin(), vec.end());
                   };
               auto attr_to_vector =
                   [](paddle::small_vector<const char *> &vec) {
                     return std::vector<std::string>(vec.begin(), vec.end());
                   };
               auto ret = self.GetExpectedKernelSignature(
                   type, ins_map, outs_map, attrs);
               auto kernelsig_ins = input_to_vector(ret.input_names);
               auto kernelsig_attrs = attr_to_vector(ret.attr_names);
               auto kernelsig_outs = output_to_vector(ret.output_names);
               return std::make_tuple(
                   kernelsig_ins, kernelsig_attrs, kernelsig_outs);
             }
           });

  // define parallel context
  py::class_<imperative::ParallelStrategy> parallel_strategy(
      m, "ParallelStrategy", "");
  parallel_strategy.def(py::init())
      .def_property(
          "nranks",
          [](const imperative::ParallelStrategy &self) { return self.nranks_; },
          [](imperative::ParallelStrategy &self, int nranks) {
            self.nranks_ = nranks;
          })
      .def_property(
          "local_rank",
          [](const imperative::ParallelStrategy &self) {
            return self.local_rank_;
          },
          [](imperative::ParallelStrategy &self, int local_rank) {
            self.local_rank_ = local_rank;
          })
      .def_property(
          "trainer_endpoints",
          [](const imperative::ParallelStrategy &self) {
            return self.trainer_endpoints_;
          },
          [](imperative::ParallelStrategy &self, std::vector<std::string> eps) {
            self.trainer_endpoints_ = eps;
          })
      .def_property(
          "current_endpoint",
          [](const imperative::ParallelStrategy &self) {
            return self.current_endpoint_;
          },
          [](imperative::ParallelStrategy &self, const std::string &ep) {
            self.current_endpoint_ = ep;
          })
      .def_property(
          "nrings",
          [](const imperative::ParallelStrategy &self) { return self.nrings_; },
          [](imperative::ParallelStrategy &self, int nrings) {
            self.nrings_ = nrings;
          });

  m.def("varbase_copy", &VarBaseCopy<platform::Place>);
  m.def("varbase_copy", &VarBaseCopy<platform::CPUPlace>);
  m.def("varbase_copy", &VarBaseCopy<platform::CUDAPlace>);
  m.def("varbase_copy", &VarBaseCopy<platform::XPUPlace>);
  m.def("varbase_copy", &VarBaseCopy<platform::CUDAPinnedPlace>);
  m.def("varbase_copy", &VarBaseCopy<platform::CustomPlace>);

  m.def(
      "dygraph_partial_grad",
      [](const std::vector<std::shared_ptr<imperative::VarBase>> &input_targets,
         const std::vector<std::shared_ptr<imperative::VarBase>>
             &output_targets,
         const std::vector<std::shared_ptr<imperative::VarBase>> &output_grads,
         const std::vector<std::shared_ptr<imperative::VarBase>> &no_grad_vars,
         const platform::Place &place,
         bool create_graph,
         bool retain_graph,
         bool allow_unused,
         bool only_inputs) {
        imperative::PartialGradEngine engine(input_targets,
                                             output_targets,
                                             output_grads,
                                             no_grad_vars,
                                             place,
                                             create_graph,
                                             retain_graph,
                                             allow_unused,
                                             only_inputs);
        engine.Execute();
        return engine.GetResult();
      },
      py::call_guard<py::gil_scoped_release>());

  m.def(
      "dygraph_run_backward",
      [](const std::vector<std::shared_ptr<imperative::VarBase>> &tensors,
         const std::vector<std::shared_ptr<imperative::VarBase>> &grad_tensors,
         bool retain_graph,
         const imperative::Tracer &tracer) {
        auto *engine = tracer.GetEngine();
        engine->Init(tensors, grad_tensors, retain_graph);
        VLOG(3) << "Start backward";
        engine->Execute();
        VLOG(3) << "Finish backward";
      },
      py::call_guard<py::gil_scoped_release>());

#if defined(PADDLE_WITH_NCCL) || defined(PADDLE_WITH_RCCL) ||     \
    defined(PADDLE_WITH_XPU_BKCL) || defined(PADDLE_WITH_GLOO) || \
    defined(PADDLE_WITH_CUSTOM_DEVICE)
  py::class_<imperative::ParallelContext,
             std::shared_ptr<imperative::ParallelContext>>(m,
                                                           "ParallelContext");

  py::class_<imperative::Reducer, std::shared_ptr<imperative::Reducer>>(
      m, "Reducer", R"DOC()DOC")
      .def(py::init<const std::vector<std::shared_ptr<imperative::VarBase>> &,
                    const std::vector<std::vector<size_t>> &,
                    const std::vector<bool> &,
                    std::shared_ptr<imperative::ParallelContext>,
                    const std::vector<size_t> &,
                    bool>())
      .def("prepare_for_backward",
           &imperative::Reducer::PrepareForBackward,
           py::arg("vars"),
           py::call_guard<py::gil_scoped_release>());

  m.def("assign_group_by_size",
        &imperative::AssignGroupBySize,
        py::arg("vars"),
        py::arg("is_sparse_gradient"),
        py::arg("group_size_limits") = std::vector<size_t>{25 * 1024 * 1024},
        py::arg("tensor_indices") = std::vector<int64_t>{},
        py::call_guard<py::gil_scoped_release>());
#endif

#if defined(PADDLE_WITH_NCCL) || defined(PADDLE_WITH_RCCL)
  py::class_<imperative::NCCLParallelContext,
             imperative::ParallelContext,
             std::shared_ptr<imperative::NCCLParallelContext>>(
      m, "NCCLParallelContext")
      .def(py::init<const imperative::ParallelStrategy &,
                    const platform::CUDAPlace &>())
      .def("init", [](imperative::NCCLParallelContext &self) { self.Init(); })
      .def("init_with_ring_id",
           &imperative::NCCLParallelContext::InitWithRingID,
           py::arg("ring_id"));
#endif

#if defined(PADDLE_WITH_CUSTOM_DEVICE)
  py::class_<imperative::XCCLParallelContext,
             imperative::ParallelContext,
             std::shared_ptr<imperative::XCCLParallelContext>>(
      m, "XCCLParallelContext")
      .def(py::init<const imperative::ParallelStrategy &,
                    const platform::CustomPlace &>())
      .def("init", [](imperative::XCCLParallelContext &self) { self.Init(); })
      .def("init_with_ring_id",
           &imperative::XCCLParallelContext::InitWithRingID,
           py::arg("ring_id"));
#endif

#if defined(PADDLE_WITH_XPU_BKCL)
  py::class_<imperative::BKCLParallelContext,
             imperative::ParallelContext,
             std::shared_ptr<imperative::BKCLParallelContext>>(
      m, "BKCLParallelContext")
      .def(py::init<const imperative::ParallelStrategy &,
                    const platform::XPUPlace &>())
      .def("init", [](imperative::BKCLParallelContext &self) { self.Init(); })
      .def("init_with_ring_id",
           &imperative::BKCLParallelContext::InitWithRingID,
           py::arg("ring_id"));
#endif

#if defined(PADDLE_WITH_GLOO)
  // xiongkun
  py::class_<imperative::GLOOParallelContext,
             imperative::ParallelContext,
             std::shared_ptr<imperative::GLOOParallelContext>>(
      m, "GLOOParallelContext")
      .def(py::init<const imperative::ParallelStrategy &,
                    const platform::CPUPlace &>())
      .def("init", [](imperative::GLOOParallelContext &self) { self.Init(); })
      .def("init_with_ring_id",
           &imperative::GLOOParallelContext::InitWithRingID,
           py::arg("ring_id"));
#endif

#if defined(PADDLE_WITH_NCCL) || defined(PADDLE_WITH_RCCL) || \
    defined(PADDLE_WITH_XPU_BKCL) || defined(PADDLE_WITH_CUSTOM_DEVICE)
  py::class_<imperative::HeterParallelContext,
             imperative::ParallelContext,
             std::shared_ptr<imperative::HeterParallelContext>>(
      m, "HeterParallelContext")
      .def(py::init<const imperative::ParallelStrategy &, const int &>())
      .def("init", [](imperative::HeterParallelContext &self) { self.Init(); });
#endif

#if defined(PADDLE_WITH_CUDA)
  m.def(
      "to_uva_tensor",
      [](const py::object &obj, int device_id) {
        const auto &tracer = imperative::GetCurrentTracer();
        auto new_tensor =
            std::make_shared<imperative::VarBase>(tracer->GenerateUniqueName());
        auto array = obj.cast<py::array>();
        if (py::isinstance<py::array_t<int32_t>>(array)) {
          SetUVATensorFromPyArray<int32_t>(new_tensor, array, device_id);
        } else if (py::isinstance<py::array_t<int64_t>>(array)) {
          SetUVATensorFromPyArray<int64_t>(new_tensor, array, device_id);
        } else if (py::isinstance<py::array_t<float>>(array)) {
          SetUVATensorFromPyArray<float>(new_tensor, array, device_id);
        } else if (py::isinstance<py::array_t<double>>(array)) {
          SetUVATensorFromPyArray<double>(new_tensor, array, device_id);
        } else if (py::isinstance<py::array_t<int8_t>>(array)) {
          SetUVATensorFromPyArray<int8_t>(new_tensor, array, device_id);
        } else if (py::isinstance<py::array_t<int16_t>>(array)) {
          SetUVATensorFromPyArray<int16_t>(new_tensor, array, device_id);
        } else if (py::isinstance<py::array_t<paddle::platform::float16>>(
                       array)) {
          SetUVATensorFromPyArray<paddle::platform::float16>(
              new_tensor, array, device_id);
        } else if (py::isinstance<py::array_t<bool>>(array)) {
          SetUVATensorFromPyArray<bool>(new_tensor, array, device_id);
        } else {
          // obj may be any type, obj.cast<py::array>() may be failed,
          // then the array.dtype will be string of unknown meaning.
          PADDLE_THROW(platform::errors::InvalidArgument(
              "Input object type error or incompatible array data type. "
              "tensor.set() supports array with bool, float16, float32, "
              "float64, int8, int16, int32, int64,"
              "please check your input or input array data type."));
        }
        return new_tensor;
      },
      py::arg("obj"),
      py::arg("device_id") = 0,
      py::return_value_policy::reference,
      R"DOC(
  Returns tensor with the UVA(unified virtual addressing) created from numpy array.

  Args:
      obj(numpy.ndarray): The input numpy array, supporting bool, float16, float32,
                          float64, int8, int16, int32, int64 dtype currently.

      device_id(int, optional): The destination GPU device id.
                                Default: 0, means current device.

  Returns:

      new_tensor(paddle.Tensor): Return the UVA Tensor with the sample dtype and
                                 shape with the input numpy array.

  Examples:
        .. code-block:: python

            >>> # doctest: +REQUIRES(env:GPU)
            >>> import numpy as np
            >>> import paddle
            >>> paddle.device.set_device('gpu')

            >>> data = np.random.randint(10, size=(3, 4))
            >>> tensor = paddle.base.core.to_uva_tensor(data)
)DOC");

#endif

#if defined(PADDLE_WITH_CUDA)
  m.def(
      "async_write",
      [](const imperative::VarBase &src,
         imperative::VarBase &dst,
         const imperative::VarBase &offset,
         const imperative::VarBase &count) {
        PADDLE_ENFORCE_EQ(
            platform::is_gpu_place(src.Place()),
            true,
            platform::errors::InvalidArgument(
                "Required `src` device should be CUDAPlace, but received %d. ",
                src.Place()));
        PADDLE_ENFORCE_EQ(
            platform::is_cuda_pinned_place(dst.Place()),
            true,
            platform::errors::InvalidArgument(
                "Required `dst` device should be CUDAPinnedPlace, "
                "but received %d. ",
                dst.Place()));
        PADDLE_ENFORCE_EQ(
            platform::is_cpu_place(offset.Place()),
            true,
            platform::errors::InvalidArgument("Required `offset` device should "
                                              "be CPUPlace, but received %d. ",
                                              offset.Place()));
        PADDLE_ENFORCE_EQ(
            platform::is_cpu_place(count.Place()),
            true,
            platform::errors::InvalidArgument(
                "Required `count` device should be CPUPlace, but received %d. ",
                count.Place()));

        // TODO(daisiming): In future, add index as arguments following
        // async_read.
        auto &src_tensor = src.Var().Get<phi::DenseTensor>();
        auto *dst_tensor = dst.MutableVar()->GetMutable<phi::DenseTensor>();
        auto &offset_tensor = offset.Var().Get<phi::DenseTensor>();
        auto &count_tensor = count.Var().Get<phi::DenseTensor>();
        const auto &deviceId = paddle::platform::GetCurrentDeviceId();

        PADDLE_ENFORCE_EQ(offset_tensor.dims().size(),
                          1,
                          platform::errors::InvalidArgument(
                              "`offset` tensor should be one-dimensional."));
        PADDLE_ENFORCE_EQ(count_tensor.dims().size(),
                          1,
                          platform::errors::InvalidArgument(
                              "`count` tensor should be one-dimensional."));
        PADDLE_ENFORCE_EQ(offset_tensor.numel(),
                          count_tensor.numel(),
                          platform::errors::InvalidArgument(
                              "`offset` and `count` tensor size dismatch."));
        PADDLE_ENFORCE_EQ(
            src_tensor.dims().size(),
            dst_tensor->dims().size(),
            platform::errors::InvalidArgument(
                "`src` and `dst` should have the same tensor shape, "
                "except for the first dimension."));
        for (int i = 1; i < src_tensor.dims().size(); i++) {
          PADDLE_ENFORCE_EQ(
              src_tensor.dims()[i],
              dst_tensor->dims()[i],
              platform::errors::InvalidArgument(
                  "`src` and `dst` should have the same tensor shape, "
                  "except for the first dimension."));
        }

        auto stream =
            paddle::platform::get_current_stream(deviceId)->raw_stream();

        int64_t size = src_tensor.numel() / src_tensor.dims()[0];
        auto *src_data = src_tensor.data<float>();
        auto *dst_data = dst_tensor->mutable_data<float>(dst.Place());
        const int64_t *offset_data = offset_tensor.data<int64_t>();
        const int64_t *count_data = count_tensor.data<int64_t>();
        int64_t src_offset = 0, dst_offset, c;
        for (int64_t i = 0; i < offset_tensor.numel(); i++) {
          dst_offset = offset_data[i], c = count_data[i];
          PADDLE_ENFORCE_LE(src_offset + c,
                            src_tensor.dims()[0],
                            platform::errors::InvalidArgument(
                                "Invalid offset or count index"));
          PADDLE_ENFORCE_LE(dst_offset + c,
                            dst_tensor->dims()[0],
                            platform::errors::InvalidArgument(
                                "Invalid offset or count index"));
          cudaMemcpyAsync(dst_data + (dst_offset * size),
                          src_data + (src_offset * size),
                          c * size * sizeof(float),
                          cudaMemcpyDeviceToHost,
                          stream);
          src_offset += c;
        }
      },
      R"DOC(
  This api provides a way to write pieces of source tensor to destination tensor
  inplacely and asynchronously. In which, we use `offset` and `count` to determine
  where to copy. `offset` means the begin points of the copy pieces of `src`, and
  `count` means the lengths of the copy pieces of `src`. To be noted, the copy process
  will run asynchronously from cuda to pin memory. We can simply remember this as
  "gpu async_write to pin_memory".

  Arguments:

    src (Tensor): The source tensor, and the data type should be `float32` currently.
                  Besides, `src` should be placed on CUDAPlace.

    dst (Tensor): The destination tensor, and the data type should be `float32` currently.
                  Besides, `dst` should be placed on CUDAPinnedPlace. The shape of `dst`
                  should be the same with `src` except for the first dimension.

    offset (Tensor): The offset tensor, and the data type should be `int64` currently.
                     Besides, `offset` should be placed on CPUPlace. The shape of `offset`
                     should be one-dimensional.

    count (Tensor): The count tensor, and the data type should be `int64` currently.
                    Besides, `count` should be placed on CPUPlace. The shape of `count`
                    should be one-dimensinal.

  Examples:
        .. code-block:: python

            >>> import numpy as np
            >>> import paddle
            >>> from paddle.base import core
            >>> from paddle.device import cuda
            >>> if core.is_compiled_with_cuda():
            ...     src = paddle.rand(shape=[100, 50, 50])
            ...     dst = paddle.empty(shape=[200, 50, 50]).pin_memory()
            ...     offset = paddle.to_tensor(
            ...         np.array([0, 60], dtype="int64"), place=paddle.CPUPlace())
            ...     count = paddle.to_tensor(
            ...         np.array([40, 60], dtype="int64"), place=paddle.CPUPlace())
            ...
            ...     stream = cuda.Stream()
            ...     with cuda.stream_guard(stream):
            ...         core.eager.async_write(src, dst, offset, count)
            ...
            ...     offset_a = paddle.gather(dst, paddle.to_tensor(np.arange(0, 40)))
            ...     offset_b = paddle.gather(dst, paddle.to_tensor(np.arange(60, 120)))
            ...     offset_array = paddle.concat([offset_a, offset_b], axis=0)
            ...     print(np.allclose(src.numpy(), offset_array.numpy()))
            True
)DOC");

  m.def(
      "async_read",
      [](const imperative::VarBase &src,
         imperative::VarBase &dst,
         const imperative::VarBase &index,
         imperative::VarBase &buffer,
         const imperative::VarBase &offset,
         const imperative::VarBase &count) {
        PADDLE_ENFORCE_EQ(platform::is_cuda_pinned_place(src.Place()),
                          true,
                          platform::errors::InvalidArgument(
                              "Required `src` device should be "
                              "CUDAPinnedPlace, but received %d.",
                              src.Place()));
        PADDLE_ENFORCE_EQ(
            platform::is_gpu_place(dst.Place()),
            true,
            platform::errors::InvalidArgument(
                "Required `dst` device should be CUDAPlace, but received %d.",
                dst.Place()));
        PADDLE_ENFORCE_EQ(
            platform::is_cpu_place(index.Place()),
            true,
            platform::errors::InvalidArgument(
                "Required `index` device should be CPUPlace, but received %d.",
                index.Place()));
        PADDLE_ENFORCE_EQ(
            platform::is_cuda_pinned_place(buffer.Place()),
            true,
            platform::errors::InvalidArgument(
                "Required `buffer` device should be CUDAPinnedPlace, "
                "but received %d.",
                buffer.Place()));
        PADDLE_ENFORCE_EQ(
            platform::is_cpu_place(offset.Place()),
            true,
            platform::errors::InvalidArgument(
                "Required `offset` device should be CPUPlace, but received %d.",
                offset.Place()));
        PADDLE_ENFORCE_EQ(
            platform::is_cpu_place(count.Place()),
            true,
            platform::errors::InvalidArgument(
                "Required `count` device should be CPUPlace, but received %d.",
                count.Place()));

        auto &src_tensor = src.Var().Get<phi::DenseTensor>();
        auto *dst_tensor = dst.MutableVar()->GetMutable<phi::DenseTensor>();
        auto &index_tensor = index.Var().Get<phi::DenseTensor>();
        auto *buffer_tensor =
            buffer.MutableVar()->GetMutable<phi::DenseTensor>();
        auto &offset_tensor = offset.Var().Get<phi::DenseTensor>();
        auto &count_tensor = count.Var().Get<phi::DenseTensor>();
        auto *dst_data = dst_tensor->mutable_data<float>(dst.Place());
        const auto &deviceId = paddle::platform::GetCurrentDeviceId();

        PADDLE_ENFORCE_EQ(src_tensor.dims().size(),
                          dst_tensor->dims().size(),
                          platform::errors::InvalidArgument(
                              "`src` and `dst` should have same tensor shape, "
                              "except for the first dimension."));
        PADDLE_ENFORCE_EQ(
            src_tensor.dims().size(),
            buffer_tensor->dims().size(),
            platform::errors::InvalidArgument(
                "`src` and `buffer` should have same tensor shape, "
                "except for the first dimension."));
        for (int i = 1; i < src_tensor.dims().size(); i++) {
          PADDLE_ENFORCE_EQ(
              src_tensor.dims()[i],
              dst_tensor->dims()[i],
              platform::errors::InvalidArgument(
                  "`src` and `dst` should have the same tensor shape, "
                  "except for the first dimension."));
          PADDLE_ENFORCE_EQ(
              src_tensor.dims()[i],
              buffer_tensor->dims()[i],
              platform::errors::InvalidArgument(
                  "`src` and `buffer` should have the same tensor shape, "
                  "except for the first dimension."));
        }
        PADDLE_ENFORCE_EQ(index_tensor.dims().size(),
                          1,
                          platform::errors::InvalidArgument(
                              "`index` tensor should be one-dimensional."));

        auto stream =
            paddle::platform::get_current_stream(deviceId)->raw_stream();

        int64_t numel = 0;  // total copy length
        int64_t copy_flag = offset_tensor.dims()[0];
        int64_t size = src_tensor.numel() / src_tensor.dims()[0];

        if (copy_flag != 0) {
          PADDLE_ENFORCE_EQ(offset_tensor.dims().size(),
                            1,
                            platform::errors::InvalidArgument(
                                "`offset` tensor should be one-dimensional."));
          PADDLE_ENFORCE_EQ(count_tensor.dims().size(),
                            1,
                            platform::errors::InvalidArgument(
                                "`count` tensor should be one-dimensional."));
          PADDLE_ENFORCE_EQ(offset_tensor.numel(),
                            count_tensor.numel(),
                            platform::errors::InvalidArgument(
                                "`offset` and `count` tensor size dismatch."));
          auto *offset_data = offset_tensor.data<int64_t>();
          auto *count_data = count_tensor.data<int64_t>();
          for (int64_t i = 0; i < count_tensor.numel(); i++) {
            numel += count_data[i];
          }
          PADDLE_ENFORCE_LE(numel + index_tensor.numel(),
                            buffer_tensor->dims()[0],
                            platform::errors::InvalidArgument(
                                "Buffer tensor size is too small."));
          PADDLE_ENFORCE_LE(numel + index_tensor.numel(),
                            dst_tensor->dims()[0],
                            platform::errors::InvalidArgument(
                                "Target tensor size is too small."));

          int64_t src_offset, dst_offset = 0, c;
          auto *src_data = src_tensor.data<float>();
          for (int64_t i = 0; i < offset_tensor.numel(); i++) {
            src_offset = offset_data[i], c = count_data[i];
            PADDLE_ENFORCE_LE(src_offset + c,
                              src_tensor.dims()[0],
                              platform::errors::InvalidArgument(
                                  "Invalid offset or count index."));
            PADDLE_ENFORCE_LE(dst_offset + c,
                              dst_tensor->dims()[0],
                              platform::errors::InvalidArgument(
                                  "Invalid offset or count index."));
            cudaMemcpyAsync(dst_data + (dst_offset * size),
                            src_data + (src_offset * size),
                            c * size * sizeof(float),
                            cudaMemcpyHostToDevice,
                            stream);
            dst_offset += c;
          }
        } else {
          PADDLE_ENFORCE_LE(index_tensor.numel(),
                            buffer_tensor->dims()[0],
                            platform::errors::InvalidArgument(
                                "Buffer tensor size is too small."));
        }

        // Select the index data to the buffer
        auto index_select = [](const phi::DenseTensor &src_tensor,
                               const phi::DenseTensor &index_tensor,
                               phi::DenseTensor *buffer_tensor) {
          auto *src_data = src_tensor.data<float>();
          auto *index_data = index_tensor.data<int64_t>();
          auto *buffer_data =
              buffer_tensor->mutable_data<float>(buffer_tensor->place());
          const int &slice_size = src_tensor.numel() / src_tensor.dims()[0];
          const int &copy_bytes = slice_size * sizeof(float);
          int64_t c = 0;
          for (int64_t i = 0; i < index_tensor.numel(); i++) {
            std::memcpy(buffer_data + c * slice_size,
                        src_data + index_data[i] * slice_size,
                        copy_bytes);
            c += 1;
          }
        };
        index_select(src_tensor, index_tensor, buffer_tensor);

        // Copy the data to device memory
        cudaMemcpyAsync(dst_data + (numel * size),
                        buffer_tensor->data<float>(),
                        index_tensor.numel() * size * sizeof(float),
                        cudaMemcpyHostToDevice,
                        stream);
      },
      R"DOC(
  This api provides a way to read from pieces of source tensor to destination tensor
  asynchronously. In which, we use `index`, `offset` and `count` to determine where
  to read. `index` means the index position of src tensor we want to read. `offset`
  and count means the begin points and length of pieces of src tensor we want to read.
  To be noted, the copy process will run asynchronously from pin memory to cuda place.
  We can simply remember this as "cuda async_read from pin_memory".

  Arguments:

    src (Tensor): The source tensor, and the data type should be `float32` currently.
                  Besides, `src` should be placed on CUDAPinnedPlace.

    dst (Tensor): The destination tensor, and the data type should be `float32` currently.
                  Besides, `dst` should be placed on CUDAPlace. The shape of `dst` should
                  be the same with `src` except for the first dimension.

    index (Tensor): The index tensor, and the data type should be `int64` currently.
                    Besides, `index` should be on CPUplace. The shape of `index` should
                    be one-dimensional.

    buffer (Tensor): The buffer tensor, used to buffer index copy tensor temporarily.
                     The data type should be `float32` currently, and should be placed
                     on CUDAPinnedPlace. The shape of `buffer` should be the same with `src` except for the first dimension.

    offset (Tensor): The offset tensor, and the data type should be `int64` currently.
                     Besides, `offset` should be placed on CPUPlace. The shape of `offset`
                     should be one-dimensional.

    count (Tensor): The count tensor, and the data type should be `int64` currently.
                    Besides, `count` should be placed on CPUPlace. The shape of `count`
                    should be one-dimensinal.

  Examples:
        .. code-block:: python

            >>> import numpy as np
            >>> import paddle
            >>> from paddle.base import core
            >>> from paddle.device import cuda
            ...
            >>> if core.is_compiled_with_cuda():
            ...     src = paddle.rand(shape=[100, 50, 50], dtype="float32").pin_memory()
            ...     dst = paddle.empty(shape=[100, 50, 50], dtype="float32")
            ...     offset = paddle.to_tensor(
            ...         np.array([0, 60], dtype="int64"), place=paddle.CPUPlace())
            ...     count = paddle.to_tensor(
            ...         np.array([40, 60], dtype="int64"), place=paddle.CPUPlace())
            ...     buffer = paddle.empty(shape=[50, 50, 50], dtype="float32").pin_memory()
            ...     index = paddle.to_tensor(
            ...         np.array([1, 3, 5, 7, 9], dtype="int64")).cpu()
            ...
            ...     stream = cuda.Stream()
            ...     with cuda.stream_guard(stream):
            ...         core.eager.async_read(src, dst, index, buffer, offset, count)
)DOC");
#endif
}

}  // namespace pybind
}  // namespace paddle<|MERGE_RESOLUTION|>--- conflicted
+++ resolved
@@ -634,13 +634,8 @@
           egr::Controller::Instance().SetCurrentTracer(tracer);
           imperative::SetCurrentTracer(tracer);
         });
-<<<<<<< HEAD
-  m.def("_get_amp_state",
-        []() { return egr::Controller::Instance().GetCurrentAMPState(); });
-=======
   m.def("_get_amp_attrs",
         []() { return egr::Controller::Instance().GetCurrentAmpAttrs(); });
->>>>>>> 68143607
   m.def("_set_amp_op_list",
         [](std::unordered_set<std::string> &allow_ops,
            std::unordered_set<std::string> &block_ops) {
