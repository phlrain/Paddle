/* Copyright (c) 2018 PaddlePaddle Authors. All Rights Reserved.

Licensed under the Apache License, Version 2.0 (the "License");
you may not use this file except in compliance with the License.
You may obtain a copy of the License at

http://www.apache.org/licenses/LICENSE-2.0

Unless required by applicable law or agreed to in writing, software
distributed under the License is distributed on an "AS IS" BASIS,
WITHOUT WARRANTIES OR CONDITIONS OF ANY KIND, either express or implied.
See the License for the specific language governing permissions and
limitations under the License. */

#include "paddle/fluid/pybind/imperative.h"

#include <Python.h>
#include <pybind11/chrono.h>
#include <pybind11/complex.h>
#include <pybind11/functional.h>
#include <pybind11/stl.h>
#include <memory>
#include <string>
#include <unordered_map>
#include <vector>

#include <utility>
#include "paddle/fluid/imperative/autograd.h"
#include "paddle/fluid/imperative/backward_strategy.h"
#include "paddle/fluid/imperative/layer.h"
#include "paddle/fluid/imperative/nccl_context.h"
#include "paddle/fluid/imperative/profiler.h"
#include "paddle/fluid/imperative/tracer.h"
#include "paddle/fluid/imperative/type_defs.h"

#include "paddle/fluid/pybind/pybind_boost_headers.h"

namespace paddle {
namespace pybind {

namespace py = ::pybind11;

class Layer : public imperative::Layer {
 public:
  using imperative::Layer::Layer;  // Inherit constructors

  std::vector<std::shared_ptr<imperative::VarBase>> Forward(
      const std::vector<std::shared_ptr<imperative::VarBase>> &inputs)
      override {
    PYBIND11_OVERLOAD(std::vector<std::shared_ptr<imperative::VarBase>>, Layer,
                      Forward, inputs);  // NOLINT
  }
};

// Function like obj.attr_name in Python.
static PyObject *GetPythonAttribute(PyObject *obj, const char *attr_name) {
  // NOTE(zjl): PyObject_GetAttrString would return nullptr when attr_name
  // is not inside obj, but it would also set the error flag of Python.
  // If the error flag is set in C++, C++ code would not raise Exception,
  // but Python would raise Exception once C++ call ends.
  // To avoid unexpected Exception raised in Python, we check whether
  // attribute exists before calling PyObject_GetAttrString.
  //
  // Caution: PyObject_GetAttrString would increase reference count of PyObject.
  // Developer should call Py_DECREF manually after the attribute is not used.
  if (PyObject_HasAttrString(obj, attr_name)) {
    return PyObject_GetAttrString(obj, attr_name);
  } else {
    return nullptr;
  }
}

template <typename T>
static T PyObjectCast(PyObject *obj) {
  try {
    return py::cast<T>(py::handle(obj));
  } catch (py::cast_error &) {
    PADDLE_THROW("Python object is not type of %s", typeid(T).name());
  }
}

// NOTE(zjl): py::handle is a very light wrapper of PyObject *.
// Unlike py::object, py::handle does not change reference count of PyObject *.
static std::vector<std::shared_ptr<imperative::VarBase>>
GetVarBaseListFromPyHandle(const py::handle &handle) {
  PyObject *py_obj = handle.ptr();  // get underlying PyObject
  // Python None is not nullptr in C++!
  if (!py_obj || py_obj == Py_None) {
    return {};
  }

  const char *kIVarField = "_ivar";
  PyObject *py_ivar = GetPythonAttribute(py_obj, kIVarField);
  std::vector<std::shared_ptr<imperative::VarBase>> result;

  if (py_ivar) {  // Variable
    result.emplace_back(
        PyObjectCast<std::shared_ptr<imperative::VarBase>>(py_ivar));
    Py_DECREF(py_ivar);
  } else if (PyList_Check(py_obj)) {  // List of Variable
    size_t len = PyList_GET_SIZE(py_obj);
    result.reserve(len);
    for (size_t i = 0; i < len; ++i) {
      PyObject *py_ivar =
          PyObject_GetAttrString(PyList_GET_ITEM(py_obj, i), kIVarField);
      PADDLE_ENFORCE_NOT_NULL(py_ivar);
      result.emplace_back(
          PyObjectCast<std::shared_ptr<imperative::VarBase>>(py_ivar));
      Py_DECREF(py_ivar);
    }
  } else if (PyTuple_Check(py_obj)) {  // Tuple of Variable
    size_t len = PyTuple_GET_SIZE(py_obj);
    result.reserve(len);
    for (size_t i = 0; i < len; ++i) {
      PyObject *py_ivar =
          PyObject_GetAttrString(PyTuple_GET_ITEM(py_obj, i), kIVarField);
      PADDLE_ENFORCE_NOT_NULL(py_ivar);
      result.emplace_back(
          PyObjectCast<std::shared_ptr<imperative::VarBase>>(py_ivar));
      Py_DECREF(py_ivar);
    }
  } else {
    PADDLE_THROW(
        "unsupported type %s, must be Variable, list[Variable] or "
        "tuple[Variable]",
        py::str(handle));
  }

  return result;
}

using PyNameVarBaseMap = std::unordered_map<std::string, py::handle>;

static imperative::NameVarBaseMap ConvertToNameVarBaseMap(
    const PyNameVarBaseMap &map) {
  imperative::NameVarBaseMap result;
  for (auto &pair : map) {
    auto var_vec = GetVarBaseListFromPyHandle(pair.second);
    if (!var_vec.empty()) {
      result.emplace(pair.first, std::move(var_vec));
    }
  }

  PADDLE_ENFORCE(PyErr_Occurred() == nullptr,
                 py::str(py::handle(PyErr_Occurred())));
  return result;
}

static std::string GetTypeName(const imperative::VarBase &var) {
  if (var.Type() == framework::proto::VarType::RAW) {
    return "RAW";
  } else if (!var.Var().IsInitialized()) {
    return "nullptr";
  } else {
    return framework::ToTypeName(var.Var().Type());
  }
}

// Bind Methods
void BindImperative(py::module *m_ptr) {
  auto &m = *m_ptr;

  py::class_<imperative::detail::BackwardStrategy> backward_strategy(
      m, "BackwardStrategy", R"DOC(

    BackwardStrategy is a descriptor of a how to run the backward process. Now it has:

    1. :code:`sort_sum_gradient`, which will sum the gradient by the reverse order of trace.

    Examples:

        .. code-block:: python

          import numpy as np
          import paddle.fluid as fluid
          from paddle.fluid import FC

          x = np.ones([2, 2], np.float32)
          with fluid.dygraph.guard():
              inputs2 = []
              for _ in range(10):
                  inputs2.append(fluid.dygraph.base.to_variable(x))
              ret2 = fluid.layers.sums(inputs2)
              loss2 = fluid.layers.reduce_sum(ret2)
              backward_strategy = fluid.dygraph.BackwardStrategy()
              backward_strategy.sort_sum_gradient = True
              loss2.backward(backward_strategy)
      )DOC");
  backward_strategy.def(py::init())
      .def_property("sort_sum_gradient",
                    [](const imperative::detail::BackwardStrategy &self) {
                      return self.sorted_sum_gradient_;
                    },
                    [](imperative::detail::BackwardStrategy &self,
                       bool sorted_sum_gradient) {
                      self.sorted_sum_gradient_ = sorted_sum_gradient;
                    });

  m.def("start_imperative_gperf_profiler",
        []() { imperative::StartProfile(); });

  m.def("stop_imperative_gperf_profiler", []() { imperative::StopProfile(); });

  m.def("_is_dygraph_debug_enabled",
        []() { return imperative::IsDebugEnabled(); });
  m.def("_dygraph_debug_level", []() { return imperative::GetDebugLevel(); });

  py::class_<imperative::VarBase, std::shared_ptr<imperative::VarBase>>(
<<<<<<< HEAD
      m, "VarBase", R"DOC()DOC")
      .def_static("_alive_vars", &imperative::VarBase::AliveVarNames)
      .def(
          py::init<const std::string &, paddle::framework::proto::VarType::Type,
                   const std::vector<int64_t>, const paddle::platform::CPUPlace,
                   bool, bool>())
      .def(
          py::init<const std::string &, paddle::framework::proto::VarType::Type,
                   const std::vector<int64_t>,
                   const paddle::platform::CUDAPlace, bool, bool>())
=======
      m, "VarBase",
      R"DOC()DOC")
      .def("__init__",
           [](imperative::VarBase &self, const std::string &name,
              framework::proto::VarType::Type type,
              framework::proto::VarType::Type dtype,
              const std::vector<int> &dims, bool stop_gradient,
              bool persistable) {
             new (&self) imperative::VarBase();
             self.SetPersistable(persistable);
             self.SetType(type);
             self.SetDataType(dtype);
             self.SetStopGradient(stop_gradient);
             self.SetName(name);
             if (type == framework::proto::VarType::LOD_TENSOR) {
               auto *tensor =
                   self.MutableVar()->GetMutable<framework::LoDTensor>();
               tensor->Resize(framework::make_ddim(dims));
             }
           })
>>>>>>> ef06b35b
      .def("_run_backward",
           [](imperative::VarBase &self,
              const imperative::detail::BackwardStrategy &bckst) {
             imperative::AutoGrad(&self, bckst);
           },
           py::call_guard<py::gil_scoped_release>())
      .def("_grad_name", &imperative::VarBase::GradVarName)
      .def("_grad_value",
           [](imperative::VarBase &self) {
             return self.MutableGradVar()->Get<framework::LoDTensor>();
           },
           py::return_value_policy::reference)
      .def("_clear_gradient", &imperative::VarBase::ClearGradient)
      .def("_grad_ivar",
           [](const imperative::VarBase &self) {
             auto &grad_var = self.GradVarBase();
             if (grad_var && grad_var->Var().IsInitialized()) {
               return grad_var;
             } else {
               return std::shared_ptr<imperative::VarBase>(nullptr);
             }
           },
           py::return_value_policy::copy)
      .def("_copy_to",
           [](const imperative::VarBase &self, const platform::CPUPlace &place,
              bool blocking) { return self.NewVarBase(place, blocking); },
           py::return_value_policy::copy)
      .def("_copy_to",
           [](const imperative::VarBase &self, const platform::CUDAPlace &place,
              bool blocking) { return self.NewVarBase(place, blocking); },
           py::return_value_policy::copy)
      .def("value", [](imperative::VarBase &self) { return self.MutableVar(); },
           py::return_value_policy::reference)
      .def_property("name", &imperative::VarBase::Name,
                    &imperative::VarBase::SetName)
      .def_property_readonly(
          "shape",
          [](imperative::VarBase &self) {
            if (self.Var().IsType<framework::LoDTensor>()) {
              return framework::vectorize2int(
                  self.Var().Get<framework::LoDTensor>().dims());
            } else {
              VLOG(2) << "It is meaningless to get shape of variable type "
                      << GetTypeName(self);
              return std::vector<int>();
            }
          })
      .def_property_readonly("type", &imperative::VarBase::Type)
      .def_property_readonly("dtype", &imperative::VarBase::DataType)
      .def_property("persistable", &imperative::VarBase::Persistable,
                    &imperative::VarBase::SetPersistable)
      .def_property("stop_gradient", &imperative::VarBase::StopGradient,
                    &imperative::VarBase::SetStopGradient);

  py::class_<imperative::Layer, Layer /* <--- trampoline*/> layer(m, "Layer");
  layer.def(py::init<>())
      .def("forward",
           [](imperative::Layer &self,
              const std::vector<std::shared_ptr<imperative::VarBase>> &inputs) {
             return self.Forward(inputs);
           });

  py::class_<imperative::Tracer>(m, "Tracer", "")
      .def("__init__",
           [](imperative::Tracer &self, framework::BlockDesc *root_block) {
             new (&self) imperative::Tracer(root_block);
           })
      .def("trace",
           [](imperative::Tracer &self, const std::string &type,
              const PyNameVarBaseMap &ins, const PyNameVarBaseMap &outs,
              framework::AttributeMap attrs, const platform::CUDAPlace &place,
              bool trace_backward) {
             auto ins_map = ConvertToNameVarBaseMap(ins);
             auto outs_map = ConvertToNameVarBaseMap(outs);
             {
               py::gil_scoped_release release;
               self.TraceOp(type, std::move(ins_map), std::move(outs_map),
                            std::move(attrs), place, trace_backward);
             }
           })
      .def("trace",
           [](imperative::Tracer &self, const std::string &type,
              const PyNameVarBaseMap &ins, const PyNameVarBaseMap &outs,
              framework::AttributeMap attrs, const platform::CPUPlace &place,
              bool trace_backward) {
             auto ins_map = ConvertToNameVarBaseMap(ins);
             auto outs_map = ConvertToNameVarBaseMap(outs);
             {
               py::gil_scoped_release release;
               self.TraceOp(type, std::move(ins_map), std::move(outs_map),
                            std::move(attrs), place, trace_backward);
             }
           })
      .def("_clear", &imperative::Tracer::Clear);

  // define parallel context
  py::class_<imperative::ParallelStrategy> parallel_strategy(
      m, "ParallelStrategy", "");
  parallel_strategy.def(py::init())
      .def_property(
          "nranks",
          [](const imperative::ParallelStrategy &self) { return self.nranks_; },
          [](imperative::ParallelStrategy &self, int nranks) {
            self.nranks_ = nranks;
          })
      .def_property("local_rank",
                    [](const imperative::ParallelStrategy &self) {
                      return self.local_rank_;
                    },
                    [](imperative::ParallelStrategy &self, int local_rank) {
                      self.local_rank_ = local_rank;
                    })
      .def_property(
          "trainer_endpoints",
          [](const imperative::ParallelStrategy &self) {
            return self.trainer_endpoints_;
          },
          [](imperative::ParallelStrategy &self, std::vector<std::string> eps) {
            self.trainer_endpoints_ = eps;
          })
      .def_property("current_endpoint",
                    [](const imperative::ParallelStrategy &self) {
                      return self.current_endpoint_;
                    },
                    [](imperative::ParallelStrategy &self,
                       const std::string &ep) { self.current_endpoint_ = ep; });
#if defined(PADDLE_WITH_CUDA) && !defined(_WIN32)
  py::class_<imperative::NCCLParallelContext> nccl_ctx(m,
                                                       "NCCLParallelContext");

  nccl_ctx
      .def(py::init<const imperative::ParallelStrategy &,
                    const platform::CUDAPlace &>())
      .def("init", [](imperative::NCCLParallelContext &self) { self.Init(); });
#endif
}

}  // namespace pybind
}  // namespace paddle<|MERGE_RESOLUTION|>--- conflicted
+++ resolved
@@ -22,10 +22,8 @@
 #include <memory>
 #include <string>
 #include <unordered_map>
+#include <utility>
 #include <vector>
-
-#include <utility>
-#include "paddle/fluid/imperative/autograd.h"
 #include "paddle/fluid/imperative/backward_strategy.h"
 #include "paddle/fluid/imperative/layer.h"
 #include "paddle/fluid/imperative/nccl_context.h"
@@ -50,6 +48,25 @@
     PYBIND11_OVERLOAD(std::vector<std::shared_ptr<imperative::VarBase>>, Layer,
                       Forward, inputs);  // NOLINT
   }
+};
+
+// warper for pyobject to avoid imperative module depend on python
+// TODO(jiabin) Add OpBase's pybind interface back to enable backward hook
+class PYBIND11_HIDDEN PyCallableObject {
+ public:
+  PyCallableObject(std::shared_ptr<py::object> py_obj_ptr)
+      : py_obj_ptr_(std::move(py_obj_ptr)) {}
+  ~PyCallableObject() {
+    py::call_guard<py::gil_scoped_acquire>();
+    py_obj_ptr_.reset();
+  }
+  void operator()() {
+    py::call_guard<py::gil_scoped_acquire>();
+    py_obj_ptr_->operator()(this);
+  }
+
+ private:
+  std::shared_ptr<py::object> py_obj_ptr_;
 };
 
 // Function like obj.attr_name in Python.
@@ -206,43 +223,38 @@
   m.def("_dygraph_debug_level", []() { return imperative::GetDebugLevel(); });
 
   py::class_<imperative::VarBase, std::shared_ptr<imperative::VarBase>>(
-<<<<<<< HEAD
-      m, "VarBase", R"DOC()DOC")
-      .def_static("_alive_vars", &imperative::VarBase::AliveVarNames)
-      .def(
-          py::init<const std::string &, paddle::framework::proto::VarType::Type,
-                   const std::vector<int64_t>, const paddle::platform::CPUPlace,
-                   bool, bool>())
-      .def(
-          py::init<const std::string &, paddle::framework::proto::VarType::Type,
-                   const std::vector<int64_t>,
-                   const paddle::platform::CUDAPlace, bool, bool>())
-=======
       m, "VarBase",
       R"DOC()DOC")
+      .def_static("_alive_vars", &imperative::VarBase::AliveVarNames)
       .def("__init__",
            [](imperative::VarBase &self, const std::string &name,
               framework::proto::VarType::Type type,
               framework::proto::VarType::Type dtype,
               const std::vector<int> &dims, bool stop_gradient,
               bool persistable) {
-             new (&self) imperative::VarBase();
+             new (&self) imperative::VarBase(name);
              self.SetPersistable(persistable);
              self.SetType(type);
              self.SetDataType(dtype);
              self.SetStopGradient(stop_gradient);
-             self.SetName(name);
              if (type == framework::proto::VarType::LOD_TENSOR) {
                auto *tensor =
                    self.MutableVar()->GetMutable<framework::LoDTensor>();
                tensor->Resize(framework::make_ddim(dims));
              }
            })
->>>>>>> ef06b35b
       .def("_run_backward",
            [](imperative::VarBase &self,
-              const imperative::detail::BackwardStrategy &bckst) {
-             imperative::AutoGrad(&self, bckst);
+              const imperative::detail::BackwardStrategy &bckst,
+              const imperative::Tracer &tracer) {
+             // TODO(jiabin): when we impl more backward execution we can select
+             // them
+
+             imperative::Engine *engine = tracer.GetDefaultEngine();
+             VLOG(3) << "Start backward";
+             engine->Init(&self, bckst);
+             engine->Execute();
+             VLOG(3) << "Finish backward";
            },
            py::call_guard<py::gil_scoped_release>())
       .def("_grad_name", &imperative::VarBase::GradVarName)
@@ -303,9 +315,7 @@
 
   py::class_<imperative::Tracer>(m, "Tracer", "")
       .def("__init__",
-           [](imperative::Tracer &self, framework::BlockDesc *root_block) {
-             new (&self) imperative::Tracer(root_block);
-           })
+           [](imperative::Tracer &self) { new (&self) imperative::Tracer(); })
       .def("trace",
            [](imperative::Tracer &self, const std::string &type,
               const PyNameVarBaseMap &ins, const PyNameVarBaseMap &outs,
@@ -331,8 +341,7 @@
                self.TraceOp(type, std::move(ins_map), std::move(outs_map),
                             std::move(attrs), place, trace_backward);
              }
-           })
-      .def("_clear", &imperative::Tracer::Clear);
+           });
 
   // define parallel context
   py::class_<imperative::ParallelStrategy> parallel_strategy(
