--- conflicted
+++ resolved
@@ -1022,16 +1022,8 @@
   int counter = 0;
   std::unordered_set<pir::OpResult> added_op_result;
 
-<<<<<<< HEAD
-  std::cerr << " outputs_op_result " << outputs_op_result.size() << std::endl;
   for (const auto &result : outputs_op_result) {
     if (!added_op_result.count(result)) {
-      std::cerr << "insert here " << start_point << "\t" << counter
-                << std::endl;
-=======
-  for (const auto &result : outputs_op_result) {
-    if (!added_op_result.count(result)) {
->>>>>>> 1dc00427
       std::string parameter_name = name_prefix + std::to_string(counter);
       AppendSetParameter(
           forward_program, result, parameter_name, start_point + counter);
@@ -1151,10 +1143,6 @@
     // calling SplitForwardBackward multi-times.
     std::string parameter_name =
         std::string("output_") + std::to_string(counter);
-<<<<<<< HEAD
-    std::cerr << "parameter name 1 " << parameter_name << std::endl;
-=======
->>>>>>> 1dc00427
     std::unordered_set<pir::Value> inserted_value;
     for (auto it = forward_program->block()->rbegin();
          it != forward_program->block()->rend();
@@ -1487,13 +1475,9 @@
   pass_manager.AddPass(pir::CreateBuildCinnPass());
 
   pass_manager.Run(&forward_program);
-<<<<<<< HEAD
   std::cerr << "after build cinn pass\n";
   forward_program.Print(std::cout);
   VLOG(3) << "after BuildCinnPass, forward_program:\n" << forward_program;
-=======
-  VLOG(3) << "after BuildCinnPass, sforward_program:\n" << forward_program;
->>>>>>> 1dc00427
   std::unique_ptr<pir::Program> new_program =
       cinn::dialect::ir::CINNGroupLoweringPass(&forward_program);
   VLOG(3) << "after CINNGroupLoweringPass, forward_program:\n" << *new_program;
