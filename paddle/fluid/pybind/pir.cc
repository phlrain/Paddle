--- conflicted
+++ resolved
@@ -1554,71 +1554,7 @@
 void AddCinnPass(std::shared_ptr<pir::PassManager> &pass_manager,  // NOLINT
                  pir::Program &program) {                          // NOLINT
 #ifdef PADDLE_WITH_CINN
-<<<<<<< HEAD
-  pir::IrContext *ctx = pir::IrContext::Instance();
-  ctx->GetOrRegisterDialect<paddle::dialect::OperatorDialect>();
-  ctx->GetOrRegisterDialect<cinn::dialect::OperatorDialect>();
-  ctx->GetOrRegisterDialect<pir::shape::ShapeDialect>();
-
-  bool has_dynamic_shape = HasDynamicShape(program);
-
-  if (FLAGS_print_ir) {
-    pass_manager->EnableIRPrinting();
-  }
-
-  pass_manager->AddPass(cinn::dialect::ir::CreateConvert0DTo1DPass());
-  if (!has_dynamic_shape && FLAGS_check_infer_symbolic) {
-    pass_manager->AddPass(pir::CreateShapeOptimizationPass());
-    pass_manager->AddPass(cinn::dialect::ir::CreateCheckInferSymbolicPass());
-  }
-  pass_manager->AddPass(cinn::dialect::ir::CreatePdOpToCinnOpPass());
-  pass_manager->AddPass(cinn::dialect::ir::CreateRemoveUnchangedReshapePass());
-  pass_manager->AddPass(
-      cinn::dialect::ir::CreateAddBroadcastToElementwisePass());
-  pass_manager->AddPass(pir::CreateDeadCodeEliminationPass());
-
-  if (has_dynamic_shape) {
-    pass_manager->AddPass(pir::CreateShapeOptimizationPass());
-    pass_manager->AddPass(cinn::dialect::ir::CreateSimplifyDimExprPass());
-    pass_manager->AddPass(
-        cinn::dialect::ir::CreateSubstituteDimExprBasedOnConstraintsPass());
-    pass_manager->AddPass(cinn::dialect::ir::CreateInsertBroadcastPass());
-    pass_manager->AddPass(pir::CreateShapeOptimizationPass());
-    pass_manager->AddPass(
-        cinn::dialect::ir::CreateFuseShapeOpsIntoGenerateShapeOpPass());
-    pass_manager->AddPass(pir::CreateDeadCodeEliminationPass());
-    pass_manager->AddPass(pir::CreateShapeOptimizationPass());
-  }
-
-  pass_manager->AddPass(pir::CreateBuildCinnPass());
-
-  pass_manager->AddPass(
-      cinn::dialect::ir::CreateMoveGenerateShapeOpsToProloguePass());
-  pass_manager->AddPass(cinn::dialect::ir::CreateDynamicReshapeOpPass());
-  pass_manager->AddPass(cinn::dialect::ir::CreateReplaceDynamicExpandOpPass());
-  pass_manager->AddPass(cinn::dialect::ir::CreateDivideGroupOpToFusionOpPass());
-
-  pass_manager->AddPass(pir::CreateDeadCodeEliminationPass());
-
-  bool force_static_shape = false;
-  if (auto pass = cinn::dialect::ir::CreateConvertDynamicToStaticDimPass()) {
-    pass_manager->AddPass(std::move(pass.value()));
-    force_static_shape = true;
-  }
-  if (auto pass = cinn::dialect::ir::CreateConvertStaticDimToDynamicPass()) {
-    pass_manager->AddPass(std::move(pass.value()));
-  }
-
-  if (has_dynamic_shape && !force_static_shape) {
-    pass_manager->AddPass(
-        cinn::dialect::ir::CreateLowerCinnDyShapeFusionOpPass());
-  }
-  pass_manager->AddPass(cinn::dialect::ir::CreateLowerCinnFusionOpPass());
-  pass_manager->AddPass(
-      cinn::dialect::ir::CreateSplitGenerateShapeIntoShapeOpsPass());
-=======
   cinn::dialect::ir::AddCinnPass(pass_manager, program);
->>>>>>> aa86d86a
 #else
   PADDLE_THROW(common::errors::Unimplemented(
       "Currently we only support CINN Pass for Pir under @to_static, please "
