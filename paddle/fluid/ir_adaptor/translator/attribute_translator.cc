// Copyright (c) 2023 PaddlePaddle Authors. All Rights Reserved.
//
// Licensed under the Apache License, Version 2.0 (the "License");
// you may not use this file except in compliance with the License.
// You may obtain a copy of the License at
//
//     http://www.apache.org/licenses/LICENSE-2.0
//
// Unless required by applicable law or agreed to in writing, software
// distributed under the License is distributed on an "AS IS" BASIS,
// WITHOUT WARRANTIES OR CONDITIONS OF ANY KIND, either express or implied.
// See the License for the specific language governing permissions and
// limitations under the License.

#include "paddle/fluid/ir_adaptor/translator/attribute_translator.h"

#include <string>
#include <vector>

#include "paddle/fluid/ir/dialect/pd_attribute.h"
#include "paddle/ir/core/enforce.h"
#include "paddle/phi/common/data_type.h"
#include "paddle/phi/common/int_array.h"
#include "paddle/phi/common/layout.h"
#include "paddle/phi/common/place.h"
#include "paddle/phi/common/scalar.h"
#include "paddle/phi/core/utils/data_type.h"
#include "paddle/utils/variant.h"

namespace paddle {
namespace translator {

class AttributeVisitor {
 public:
  ir::IrContext* ctx;
  AttributeVisitor() { ctx = ir::IrContext::Instance(); }
  ~AttributeVisitor() {}

 public:
  virtual ir::Attribute operator()(int i) {
    VLOG(10) << "translating int";
    return ir::Int32Attribute::get(ctx, i);
  }

  virtual ir::Attribute operator()(int64_t i) {
    VLOG(10) << "translating int";
    return ir::Int64Attribute::get(ctx, i);
  }

  virtual ir::Attribute operator()(float f) {
    VLOG(10) << "translating float";
    return ir::FloatAttribute::get(ctx, f);
  }

  virtual ir::Attribute operator()(bool b) {
    VLOG(10) << "translating bool";
    return ir::BoolAttribute::get(ctx, b);
  }

  virtual ir::Attribute operator()(double d) {
    VLOG(10) << "translating double";
    return ir::DoubleAttribute::get(ctx, d);
  }

  virtual ir::Attribute operator()(std::string str) {
    VLOG(10) << "translating string";
    return ir::StrAttribute::get(ctx, str);
  }

  virtual ir::Attribute operator()(const paddle::experimental::Scalar& scalar) {
    VLOG(10) << "translating scalar";
    IR_THROW("not support translating paddle::experimental::Scalar");
  }

  virtual ir::Attribute operator()(const std::vector<std::string>& strs) {
    VLOG(10) << "translating vector<string>";
    std::vector<ir::Attribute> attrs;
    attrs.reserve(strs.size());
    for (const auto& v : strs) {
      attrs.push_back(ir::StrAttribute::get(ctx, v));
    }
    return ir::ArrayAttribute::get(ctx, attrs);
  }

  virtual ir::Attribute operator()(const std::vector<float>& fs) {
    VLOG(10) << "translating vector<float>";
    std::vector<ir::Attribute> attrs;
    attrs.reserve(fs.size());
    for (const auto& v : fs) {
      attrs.push_back(ir::FloatAttribute::get(ctx, v));
    }
    return ir::ArrayAttribute::get(ctx, attrs);
  }

  virtual ir::Attribute operator()(const std::vector<int>& is) {
    VLOG(10) << "translating vector<int>";
    std::vector<ir::Attribute> attrs;
    attrs.reserve(is.size());
    for (const auto& v : is) {
      attrs.push_back(ir::Int32Attribute::get(ctx, v));
    }
    return ir::ArrayAttribute::get(ctx, attrs);
  }

  virtual ir::Attribute operator()(const std::vector<bool>& bs) {
    VLOG(10) << "translating vector<bool>";
    std::vector<ir::Attribute> attrs;
    attrs.reserve(bs.size());
    for (const auto& v : bs) {
      attrs.push_back(ir::BoolAttribute::get(ctx, v));
    }
    return ir::ArrayAttribute::get(ctx, attrs);
  }

  virtual ir::Attribute operator()(const std::vector<int64_t>& i64s) {
    VLOG(10) << "translating vector<int64>";
    std::vector<ir::Attribute> attrs;
    attrs.reserve(i64s.size());
    for (const auto& v : i64s) {
      attrs.push_back(ir::Int64Attribute::get(ctx, v));
    }
    return ir::ArrayAttribute::get(ctx, attrs);
  }

  virtual ir::Attribute operator()(const std::vector<double>& ds) {
    VLOG(10) << "translating vector<double>";
    std::vector<ir::Attribute> attrs;
    attrs.reserve(ds.size());
    for (const auto& v : ds) {
      attrs.push_back(ir::DoubleAttribute::get(ctx, v));
    }
    return ir::ArrayAttribute::get(ctx, attrs);
  }

  virtual ir::Attribute operator()(
      const std::vector<paddle::experimental::Scalar>& ss) {
    VLOG(10) << "translating vector<scalar>";
    IR_THROW(
        "not support translating std::vector<paddle::experimental::Scalar>");
  }

  virtual ir::Attribute operator()(const paddle::blank& blank) {
    VLOG(10) << "translating paddle::blank";
    return ir::Attribute(nullptr);
  }

  template <typename T>
  ir::Attribute operator()(T attr) {
    VLOG(10) << "translating null type";
    return ir::Attribute(nullptr);
  }
};

class Int64ArrayAttributeVisitor : public AttributeVisitor {
 public:
  using AttributeVisitor::AttributeVisitor;

  ir::Attribute operator()(const std::vector<int>& is) override {
    VLOG(10) << "translating vector<int64>";
    std::vector<ir::Attribute> attrs;
    attrs.reserve(is.size());
    for (const auto& v : is) {
      attrs.push_back(ir::Int64Attribute::get(ctx, v));
    }
    return ir::ArrayAttribute::get(ctx, attrs);
  }
};

class IntArrayAttributeVisitor : public AttributeVisitor {
 public:
  using AttributeVisitor::AttributeVisitor;
  ir::Attribute operator()(const std::vector<int>& is) override {
    VLOG(10) << "translating vector<int> to IntArray";
    phi::IntArray data(is);
    return paddle::dialect::IntArrayAttribute::get(ctx, data);
  }

  ir::Attribute operator()(const std::vector<int64_t>& is) override {
    VLOG(10) << "translating vector<int> to IntArray";
    phi::IntArray data(is);
    return paddle::dialect::IntArrayAttribute::get(ctx, data);
  }
};

class DataTypeAttributeVisitor : public AttributeVisitor {
 public:
  using AttributeVisitor::AttributeVisitor;
  ir::Attribute operator()(int i) override {
    VLOG(10) << "translating int to DataType: " << i;

    auto phi_dtype = phi::TransToPhiDataType(i);
    return paddle::dialect::DataTypeAttribute::get(ctx, phi_dtype);
  }

<<<<<<< HEAD
  virtual ir::Attribute operator()(const paddle::blank& blank) {
=======
  ir::Attribute operator()(const paddle::blank& blank) override {
>>>>>>> 5344ea93
    VLOG(10) << "translating paddle::blank to DataType::UNDEFINED";
    return paddle::dialect::DataTypeAttribute::get(ctx, phi::DataType());
  }
};

class PlaceAttributeVisitor : public AttributeVisitor {
 public:
  using AttributeVisitor::AttributeVisitor;

  ir::Attribute operator()(const paddle::blank& blank) override {
    VLOG(10) << "translating paddle::blank to Place::UNDEFINED";
    phi::Place data(phi::AllocationType::UNDEFINED);
    return paddle::dialect::PlaceAttribute::get(ctx, data);
  }
};

AttributeTranslator::AttributeTranslator() {
  general_visitor = new AttributeVisitor();
  special_visitors["paddle::dialect::IntArrayAttribute"] =
      new IntArrayAttributeVisitor();
  special_visitors["paddle::dialect::DataTypeAttribute"] =
      new DataTypeAttributeVisitor();
  special_visitors["paddle::dialect::PlaceAttribute"] =
      new PlaceAttributeVisitor();
  special_visitors["ir::ArrayAttribute<ir::Int64Attribute>"] =
      new Int64ArrayAttributeVisitor();
}

ir::Attribute AttributeTranslator::operator()(
    const framework::Attribute& attr) {
  return paddle::visit(*general_visitor, attr);
}

ir::Attribute AttributeTranslator::operator()(
    const std::string& target_type, const framework::Attribute& attr) {
  if (special_visitors.find(target_type) == special_visitors.end()) {
    VLOG(10) << "[" << target_type << "] not found";
    return paddle::visit(*general_visitor, attr);
  }
  return paddle::visit(*(special_visitors.at(target_type)), attr);
}

}  // namespace translator
}  // namespace paddle<|MERGE_RESOLUTION|>--- conflicted
+++ resolved
@@ -192,11 +192,7 @@
     return paddle::dialect::DataTypeAttribute::get(ctx, phi_dtype);
   }
 
-<<<<<<< HEAD
-  virtual ir::Attribute operator()(const paddle::blank& blank) {
-=======
   ir::Attribute operator()(const paddle::blank& blank) override {
->>>>>>> 5344ea93
     VLOG(10) << "translating paddle::blank to DataType::UNDEFINED";
     return paddle::dialect::DataTypeAttribute::get(ctx, phi::DataType());
   }
