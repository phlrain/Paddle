// Copyright (c) 2023 PaddlePaddle Authors. All Rights Reserved.
//
// Licensed under the Apache License, Version 2.0 (the "License");
// you may not use this file except in compliance with the License.
// You may obtain a copy of the License at
//
//     http://www.apache.org/licenses/LICENSE-2.0
//
// Unless required by applicable law or agreed to in writing, software
// distributed under the License is distributed on an "AS IS" BASIS,
// WITHOUT WARRANTIES OR CONDITIONS OF ANY KIND, either express or implied.
// See the License for the specific language governing permissions and
// limitations under the License.

#include "paddle/fluid/ir_adaptor/translator/type_translator.h"

#include "paddle/fluid/framework/framework.pb.h"
#include "paddle/fluid/ir/dialect/pd_type.h"
#include "paddle/fluid/ir/dialect/pd_type_storage.h"
#include "paddle/ir/core/builtin_type.h"

namespace paddle {
namespace translator {

using OpDesc = paddle::framework::OpDesc;
using BlockDesc = paddle::framework::BlockDesc;
using VarDesc = paddle::framework::VarDesc;
using VarType = paddle::framework::proto::VarType;
using DenseTensorType = paddle::dialect::DenseTensorType;
using DenseTensorTypeStorage = paddle::dialect::DenseTensorTypeStorage;

TypeTranslator::TypeTranslator() {
  handlers = {
      {VarType::BOOL,
       [&](ir::IrContext* ctx, const VarDesc& var_desc) -> ir::Type {
         return ir::BoolType::get(ctx);
       }},
      {VarType::UINT8,
       [&](ir::IrContext* ctx, const VarDesc& var_desc) -> ir::Type {
         return ir::UInt8Type::get(ctx);
       }},
<<<<<<< HEAD
=======
      {VarType::INT8,
       [&](ir::IrContext* ctx, const VarDesc& var_desc) -> ir::Type {
         return ir::Int8Type::get(ctx);
       }},
      {VarType::INT16,
       [&](ir::IrContext* ctx, const VarDesc& var_desc) -> ir::Type {
         return ir::Int16Type::get(ctx);
       }},
>>>>>>> 87f72107
      {VarType::INT32,
       [&](ir::IrContext* ctx, const VarDesc& var_desc) -> ir::Type {
         return ir::Int32Type::get(ctx);
       }},
      {VarType::INT64,
       [&](ir::IrContext* ctx, const VarDesc& var_desc) -> ir::Type {
         return ir::Int64Type::get(ctx);
       }},
      {VarType::FP16,
       [&](ir::IrContext* ctx, const VarDesc& var_desc) -> ir::Type {
         return ir::Float16Type::get(ctx);
       }},
      {VarType::FP32,
       [&](ir::IrContext* ctx, const VarDesc& var_desc) -> ir::Type {
         return ir::Float32Type::get(ctx);
       }},
      {VarType::FP64,
       [&](ir::IrContext* ctx, const VarDesc& var_desc) -> ir::Type {
         return ir::Float64Type::get(ctx);
       }},
      {VarType::BF16,
       [&](ir::IrContext* ctx, const VarDesc& var_desc) -> ir::Type {
         return ir::BFloat16Type::get(ctx);
       }},
      {VarType::COMPLEX64,
       [&](ir::IrContext* ctx, const VarDesc& var_desc) -> ir::Type {
         return ir::Complex64Type::get(ctx);
       }},
      {VarType::COMPLEX128,
       [&](ir::IrContext* ctx, const VarDesc& var_desc) -> ir::Type {
         return ir::Complex128Type::get(ctx);
       }},
      {VarType::LOD_TENSOR,
       [&](ir::IrContext* ctx, const VarDesc& var_desc) -> ir::Type {
         VLOG(10) << "[vartype translating]"
                  << "[" << var_desc.Name() << "] from LOD_TENSOR";

         ir::Type dtype =
             this->operator[](var_desc.GetDataType())(ctx, var_desc);
         DenseTensorTypeStorage::Dim dim = phi::make_ddim(var_desc.GetShape());
         DenseTensorTypeStorage::DataLayout layout =
             DenseTensorTypeStorage::DataLayout::UNDEFINED;
         DenseTensorTypeStorage::LoD lod = {};
         size_t offset = 0;
         return DenseTensorType::get(ctx, dtype, dim, layout, lod, offset);
       }},
      {VarType::LOD_TENSOR_ARRAY,
       [&](ir::IrContext* ctx, const VarDesc& var_desc) -> ir::Type {
         VLOG(10) << "[vartype translating]"
                  << "[" << var_desc.Name() << "] from LOD_TENSOR_ARRAY";

         return ir::VectorType::get(ctx, std::vector<ir::Type>{});
       }},
      {VarType::SELECTED_ROWS,
       [&](ir::IrContext* ctx, const VarDesc& var_desc) -> ir::Type {
         VLOG(10) << "[vartype translating]"
                  << "[" << var_desc.Name() << "] from SELECTED_ROWS";

         return this->operator[](VarType::LOD_TENSOR)(ctx, var_desc);
       }},
  };
}

}  // namespace translator
}  // namespace paddle<|MERGE_RESOLUTION|>--- conflicted
+++ resolved
@@ -39,8 +39,6 @@
        [&](ir::IrContext* ctx, const VarDesc& var_desc) -> ir::Type {
          return ir::UInt8Type::get(ctx);
        }},
-<<<<<<< HEAD
-=======
       {VarType::INT8,
        [&](ir::IrContext* ctx, const VarDesc& var_desc) -> ir::Type {
          return ir::Int8Type::get(ctx);
@@ -49,7 +47,6 @@
        [&](ir::IrContext* ctx, const VarDesc& var_desc) -> ir::Type {
          return ir::Int16Type::get(ctx);
        }},
->>>>>>> 87f72107
       {VarType::INT32,
        [&](ir::IrContext* ctx, const VarDesc& var_desc) -> ir::Type {
          return ir::Int32Type::get(ctx);
