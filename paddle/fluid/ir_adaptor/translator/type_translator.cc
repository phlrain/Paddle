--- conflicted
+++ resolved
@@ -31,8 +31,6 @@
 
 TypeTranslator::TypeTranslator() {
   handlers = {
-<<<<<<< HEAD
-=======
       {VarType::BOOL,
        [&](ir::IrContext* ctx, const VarDesc& var_desc) -> ir::Type {
          return ir::BoolType::get(ctx);
@@ -45,18 +43,14 @@
        [&](ir::IrContext* ctx, const VarDesc& var_desc) -> ir::Type {
          return ir::Int8Type::get(ctx);
        }},
->>>>>>> b7a05057
       {VarType::INT16,
        [&](ir::IrContext* ctx, const VarDesc& var_desc) -> ir::Type {
          return ir::Int16Type::get(ctx);
        }},
-<<<<<<< HEAD
-=======
       {VarType::INT32,
        [&](ir::IrContext* ctx, const VarDesc& var_desc) -> ir::Type {
          return ir::Int32Type::get(ctx);
        }},
->>>>>>> b7a05057
       {VarType::INT64,
        [&](ir::IrContext* ctx, const VarDesc& var_desc) -> ir::Type {
          return ir::Int64Type::get(ctx);
