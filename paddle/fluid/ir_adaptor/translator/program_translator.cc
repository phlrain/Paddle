// Copyright (c) 2023 PaddlePaddle Authors. All Rights Reserved.
//
// Licensed under the Apache License, Version 2.0 (the "License");
// you may not use this file except in compliance with the License.
// You may obtain a copy of the License at
//
//     http://www.apache.org/licenses/LICENSE-2.0
//
// Unless required by applicable law or agreed to in writing, software
// distributed under the License is distributed on an "AS IS" BASIS,
// WITHOUT WARRANTIES OR CONDITIONS OF ANY KIND, either express or implied.
// See the License for the specific language governing permissions and
// limitations under the License.

#include "paddle/fluid/ir_adaptor/translator/program_translator.h"

#include <unordered_map>

#include "glog/logging.h"

#include "paddle/fluid/framework/program_desc.h"
#include "paddle/fluid/framework/var_desc.h"
#include "paddle/fluid/ir_adaptor/translator/op_translator.h"
#include "paddle/fluid/ir_adaptor/translator/type_translator.h"
#include "paddle/ir/core/attribute.h"
#include "paddle/ir/core/block.h"
#include "paddle/ir/core/builtin_op.h"
#include "paddle/ir/core/builtin_type.h"
#include "paddle/ir/core/enforce.h"
#include "paddle/ir/core/operation.h"
#include "paddle/ir/core/value.h"
#include "paddle/phi/core/enforce.h"

namespace paddle {
namespace translator {

using ProgramDesc = ::paddle::framework::ProgramDesc;
using BlockDesc = ::paddle::framework::BlockDesc;
using VarDesc = ::paddle::framework::VarDesc;

ProgramTranslator::ProgramTranslator(const ProgramDesc* legacy_program,
                                     ir::Program* program)
    : legacy_program_(legacy_program), program_(program) {
  ctx_ = ir::IrContext::Instance();
}

const std::unordered_set<std::string> ProgramTranslator::no_cast_var_names = {
    "feed",
    "fetch",
};

void ProgramTranslator::Translate() {
  PADDLE_ENFORCE_EQ(
      legacy_program_->Size(),
      1u,
      platform::errors::PreconditionNotMet(
          "Not support multi block ProgramDesc translated, now has %d blocks",
          legacy_program_->Size()));

  for (size_t block_idx = 0; block_idx < legacy_program_->Size(); block_idx++) {
    const BlockDesc& block = legacy_program_->Block(block_idx);
    GetParameterForSingleBlock(block);
  }

  for (size_t block_idx = 0; block_idx < legacy_program_->Size(); block_idx++) {
    const BlockDesc& block = legacy_program_->Block(block_idx);
    InsertOperationToSingleBlock(block);
  }

  for (size_t block_idx = 0; block_idx < legacy_program_->Size(); block_idx++) {
    const BlockDesc& block = legacy_program_->Block(block_idx);
    SetParameterFromSingleBlock(block);
  }
}

inline ir::Operation* InsertGetParamaterOp(ir::IrContext* ctx,
                                           const VarDesc* var) {
  auto& type_translator = TypeTranslator::instance();
  std::string get_parameter_op_name(ir::GetParameterOp::name());
  ir::OpInfo op_info = ctx->GetRegisteredOpInfo(get_parameter_op_name);
  std::unordered_map<std::string, ir::Attribute> op_attribute_map = {
      {"parameter_name", ir::StrAttribute::get(ctx, var->Name())},
  };

  ir::Type translated_var_type = type_translator[var->GetType()](ctx, *var);
  ir::Operation* operation = ir::Operation::Create(
      {}, op_attribute_map, {translated_var_type}, op_info);
  return operation;
}

inline ir::Operation* InsertSetParamaterOp(ir::IrContext* ctx,
                                           ir::OpResult defining_op_result,
                                           const VarDesc* var) {
  std::string set_parameter_op_name(ir::SetParameterOp::name());
  ir::OpInfo op_info = ctx->GetRegisteredOpInfo(set_parameter_op_name);
  std::unordered_map<std::string, ir::Attribute> op_attribute_map = {
      {"parameter_name", ir::StrAttribute::get(ctx, var->Name())},
  };

  ir::Operation* operation = ir::Operation::Create(
      {defining_op_result}, op_attribute_map, {}, op_info);
  return operation;
}

void ProgramTranslator::GetParameterForSingleBlock(const BlockDesc& block) {
  for (auto& var : block.AllVars()) {
    if (!var->Persistable()) continue;
    if (param_map_.count(var->Name()) != 0) continue;
    if (no_cast_var_names.count(var->Name()) != 0) continue;

    std::cerr << "parameter " << var->Name() << std::endl;
    parameter_name_mappings_[var->Name()] = var;
  }

<<<<<<< HEAD
  // get all the feed op
  std::set<std::string> feed_names;
  for (auto op_desc : block.AllOps()) {
    if (op_desc->Type() == "feed") {
      for (const auto& n : op_desc->Outputs()) {
        const auto& out_var_names = n.second;
        for (const auto& var_name : out_var_names) {
          std::cerr << "feed output var name " << var_name << std::endl;
          feed_names.insert(var_name);
          // parameter_visited_.insert(var_name);
        }
      }
    }
  }

=======
>>>>>>> 5d40f2a2
  std::unordered_set<std::string> inner_defining_variables;

  for (auto op_desc : block.AllOps()) {
    for (const auto& n : op_desc->Inputs()) {
      const auto& input_var_names = n.second;
      for (const auto& var_name : input_var_names) {
        if (no_cast_var_names.count(var_name) != 0) continue;
        VarDesc* var_desc = nullptr;

        bool is_parameter = (parameter_name_mappings_.find(var_name) !=
                             parameter_name_mappings_.end());
        is_parameter &= (parameter_visited_.count(var_name) == 0);
<<<<<<< HEAD
        is_parameter &= (!feed_names.count(var_name));
=======
>>>>>>> 5d40f2a2
        if (is_parameter) {
          var_desc = parameter_name_mappings_[var_name];
        }
        bool is_unseen_variable =
            (inner_defining_variables.count(var_name) == 0);
        if (is_unseen_variable) {
          var_desc = block.FindVarRecursive(var_name);
        }

<<<<<<< HEAD
        // bool need_get_parameter_op = is_parameter || is_unseen_variable;
        bool need_get_parameter_op = is_parameter;
        if (need_get_parameter_op) {
          std::cerr << "need parameter " << var_name << std::endl;
=======
        bool need_get_parameter_op = is_parameter || is_unseen_variable;
        if (need_get_parameter_op) {
>>>>>>> 5d40f2a2
          ir::Operation* op = InsertGetParamaterOp(ctx_, var_desc);
          program_->block()->push_back(op);
          param_map_[var_name] = VariableDefiningInfo(op->result(0));
          VLOG(10) << "[op translated][get parameter]" << op;

          program_->SetParameter(var_name, nullptr);
          parameter_visited_.insert(var_name);
          inner_defining_variables.insert(var_name);
        }
      }
    }
    for (const auto& n : op_desc->Outputs()) {
      const auto& output_var_names = n.second;
      for (const auto& var_name : output_var_names) {
        inner_defining_variables.insert(var_name);
      }
    }
  }
}

void ProgramTranslator::InsertOperationToSingleBlock(const BlockDesc& block) {
  auto& op_translator = OpTranslator::instance();
  for (auto op : block.AllOps()) {
    OpTranslateFn& fn = op_translator[op->Type()];
    ir::Operation* operation = fn(ctx_, &param_map_, *op, program_);
    VLOG(10) << "[op translated][special]" << operation;
  }
}

void ProgramTranslator::SetParameterFromSingleBlock(const BlockDesc& block) {
  std::set<std::string> fetch_names;
  for (auto op_desc : block.AllOps()) {
    if (op_desc->Type() == "fetch") {
      for (const auto& n : op_desc->Inputs()) {
        const auto& out_var_names = n.second;
        for (const auto& var_name : out_var_names) {
          std::cerr << "fetch output var name " << var_name << std::endl;
          fetch_names.insert(var_name);
        }
      }
    }
  }

  const auto& ops = block.AllOps();
  for (auto op_desc = ops.rbegin(); op_desc != ops.rend(); op_desc++) {
    for (const auto& n : (*op_desc)->Outputs()) {
      const auto& output_var_names = n.second;
      for (const auto& var_name : output_var_names) {
        bool need_set_parameter_op = (parameter_name_mappings_.find(var_name) !=
                                      parameter_name_mappings_.end());
        need_set_parameter_op &= (parameter_visited_.count(var_name) == 0);
        // need_set_parameter_op &= (!fetch_names.count(var_name));
        if (need_set_parameter_op) {
          ir::OpResult defining_op_result = param_map_[var_name].value;
          ir::Operation* op = InsertSetParamaterOp(
              ctx_, defining_op_result, parameter_name_mappings_[var_name]);

          ir::Block* block = program_->block();
          ir::Block::iterator insert_pos = std::find(
              block->begin(), block->end(), defining_op_result.owner());

          IR_ENFORCE(
              insert_pos != block->end(),
              "Parameter %s must have corresponding its defining operation",
              var_name);
          insert_pos++;

          block->insert(insert_pos, op);
          VLOG(10) << "[op translated][set parameter]" << op;

          program_->SetParameter(var_name, nullptr);
          parameter_visited_.insert(var_name);
        }
      }
    }
  }
}

}  // namespace translator
}  // namespace paddle<|MERGE_RESOLUTION|>--- conflicted
+++ resolved
@@ -112,7 +112,6 @@
     parameter_name_mappings_[var->Name()] = var;
   }
 
-<<<<<<< HEAD
   // get all the feed op
   std::set<std::string> feed_names;
   for (auto op_desc : block.AllOps()) {
@@ -128,8 +127,6 @@
     }
   }
 
-=======
->>>>>>> 5d40f2a2
   std::unordered_set<std::string> inner_defining_variables;
 
   for (auto op_desc : block.AllOps()) {
@@ -142,10 +139,8 @@
         bool is_parameter = (parameter_name_mappings_.find(var_name) !=
                              parameter_name_mappings_.end());
         is_parameter &= (parameter_visited_.count(var_name) == 0);
-<<<<<<< HEAD
+
         is_parameter &= (!feed_names.count(var_name));
-=======
->>>>>>> 5d40f2a2
         if (is_parameter) {
           var_desc = parameter_name_mappings_[var_name];
         }
@@ -155,15 +150,10 @@
           var_desc = block.FindVarRecursive(var_name);
         }
 
-<<<<<<< HEAD
         // bool need_get_parameter_op = is_parameter || is_unseen_variable;
         bool need_get_parameter_op = is_parameter;
         if (need_get_parameter_op) {
           std::cerr << "need parameter " << var_name << std::endl;
-=======
-        bool need_get_parameter_op = is_parameter || is_unseen_variable;
-        if (need_get_parameter_op) {
->>>>>>> 5d40f2a2
           ir::Operation* op = InsertGetParamaterOp(ctx_, var_desc);
           program_->block()->push_back(op);
           param_map_[var_name] = VariableDefiningInfo(op->result(0));
