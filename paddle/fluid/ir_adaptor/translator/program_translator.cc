// Copyright (c) 2023 PaddlePaddle Authors. All Rights Reserved.
//
// Licensed under the Apache License, Version 2.0 (the "License");
// you may not use this file except in compliance with the License.
// You may obtain a copy of the License at
//
//     http://www.apache.org/licenses/LICENSE-2.0
//
// Unless required by applicable law or agreed to in writing, software
// distributed under the License is distributed on an "AS IS" BASIS,
// WITHOUT WARRANTIES OR CONDITIONS OF ANY KIND, either express or implied.
// See the License for the specific language governing permissions and
// limitations under the License.

#include "paddle/fluid/ir_adaptor/translator/program_translator.h"

#include <unordered_map>

#include "glog/logging.h"

#include "paddle/fluid/framework/program_desc.h"
#include "paddle/fluid/framework/var_desc.h"
#include "paddle/fluid/ir_adaptor/translator/op_translator.h"
#include "paddle/fluid/ir_adaptor/translator/type_translator.h"
#include "paddle/ir/core/attribute.h"
#include "paddle/ir/core/block.h"
#include "paddle/ir/core/builtin_op.h"
#include "paddle/ir/core/builtin_type.h"
#include "paddle/ir/core/enforce.h"
#include "paddle/ir/core/operation.h"
#include "paddle/ir/core/value.h"
#include "paddle/phi/core/enforce.h"
#include "paddle/phi/core/utils/data_type.h"

namespace paddle {
namespace translator {

using ProgramDesc = ::paddle::framework::ProgramDesc;
using BlockDesc = ::paddle::framework::BlockDesc;
using VarDesc = ::paddle::framework::VarDesc;

ProgramTranslator::ProgramTranslator(const ProgramDesc* legacy_program,
                                     ir::Program* program)
    : legacy_program_(legacy_program), program_(program) {
  ctx_ = ir::IrContext::Instance();
}

const std::unordered_set<std::string> ProgramTranslator::no_cast_var_names = {
    "feed",
    "fetch",
};

void ProgramTranslator::Translate() {
  PADDLE_ENFORCE_EQ(
      legacy_program_->Size(),
      1u,
      platform::errors::PreconditionNotMet(
          "Not support multi block ProgramDesc translated, now has %d blocks",
          legacy_program_->Size()));

  for (size_t block_idx = 0; block_idx < legacy_program_->Size(); block_idx++) {
    const BlockDesc& block = legacy_program_->Block(block_idx);
    GetParameterForSingleBlock(block);
  }

  for (size_t block_idx = 0; block_idx < legacy_program_->Size(); block_idx++) {
    const BlockDesc& block = legacy_program_->Block(block_idx);
    InsertOperationToSingleBlock(block);
  }

  for (size_t block_idx = 0; block_idx < legacy_program_->Size(); block_idx++) {
    const BlockDesc& block = legacy_program_->Block(block_idx);
    SetParameterFromSingleBlock(block);
  }
}

const TranslationContext& ProgramTranslator::Name2ValueMap() {
  return param_map_;
}

inline ir::Operation* InsertGetParamaterOp(ir::IrContext* ctx,
                                           const VarDesc* var) {
  auto& type_translator = TypeTranslator::instance();
  std::string get_parameter_op_name(ir::GetParameterOp::name());
  ir::OpInfo op_info = ctx->GetRegisteredOpInfo(get_parameter_op_name);
  std::unordered_map<std::string, ir::Attribute> op_attribute_map = {
      {"parameter_name", ir::StrAttribute::get(ctx, var->Name())},
  };

  ir::Type translated_var_type = type_translator[var->GetType()](ctx, *var);
  ir::Operation* operation = ir::Operation::Create(
      {}, op_attribute_map, {translated_var_type}, op_info);
  return operation;
}

inline ir::Operation* InsertSetParamaterOp(ir::IrContext* ctx,
                                           ir::OpResult defining_op_result,
                                           const VarDesc* var) {
  std::string set_parameter_op_name(ir::SetParameterOp::name());
  ir::OpInfo op_info = ctx->GetRegisteredOpInfo(set_parameter_op_name);
  std::unordered_map<std::string, ir::Attribute> op_attribute_map = {
      {"parameter_name", ir::StrAttribute::get(ctx, var->Name())},
  };

  ir::Operation* operation = ir::Operation::Create(
      {defining_op_result}, op_attribute_map, {}, op_info);
  return operation;
}

void ProgramTranslator::GetParameterForSingleBlock(const BlockDesc& block) {
  for (auto& var : block.AllVars()) {
    if (!var->Persistable()) continue;
    if (param_map_.count(var->Name()) != 0) continue;
    if (no_cast_var_names.count(var->Name()) != 0) continue;

    parameter_name_mappings_[var->Name()] = var;
  }

  std::unordered_set<std::string> inner_defining_variables;

  for (auto op_desc : block.AllOps()) {
    if (op_desc->Type() == "feed") {
      continue;
    }
    for (const auto& n : op_desc->Inputs()) {
      const auto& input_var_names = n.second;
      for (const auto& var_name : input_var_names) {
<<<<<<< HEAD
=======
        if (no_cast_var_names.count(var_name) != 0) continue;
>>>>>>> 2d78067e
        VarDesc* var_desc = nullptr;

        bool is_parameter = (parameter_name_mappings_.find(var_name) !=
                             parameter_name_mappings_.end());
        is_parameter &= (parameter_visited_.count(var_name) == 0);
        if (is_parameter) {
          var_desc = parameter_name_mappings_[var_name];
        }
        bool is_unseen_variable =
            (inner_defining_variables.count(var_name) == 0);
        if (is_unseen_variable) {
          var_desc = block.FindVarRecursive(var_name);
        }

        bool need_get_parameter_op = is_parameter || is_unseen_variable;
<<<<<<< HEAD

=======
>>>>>>> 2d78067e
        if (need_get_parameter_op) {
          ir::Operation* op = InsertGetParamaterOp(ctx_, var_desc);
          program_->block()->push_back(op);
          param_map_[var_name] = VariableDefiningInfo(op->result(0));
          VLOG(10) << "[op translated][get parameter]" << op;

          program_->SetParameter(var_name, nullptr);
          parameter_visited_.insert(var_name);
          inner_defining_variables.insert(var_name);
        }
      }
    }
    for (const auto& n : op_desc->Outputs()) {
      const auto& output_var_names = n.second;
      for (const auto& var_name : output_var_names) {
        inner_defining_variables.insert(var_name);
      }
    }
  }
}

void ProgramTranslator::InsertOperationToSingleBlock(const BlockDesc& block) {
  auto& op_translator = OpTranslator::instance();
  for (auto op : block.AllOps()) {
    OpTranslateFn& fn = op_translator[op->Type()];
    ir::Operation* operation = fn(ctx_, &param_map_, program_, *op);
    VLOG(10) << "[op translated][special]" << operation;
  }
}

void ProgramTranslator::SetParameterFromSingleBlock(const BlockDesc& block) {
  const auto& ops = block.AllOps();
  for (auto op_desc = ops.rbegin(); op_desc != ops.rend(); op_desc++) {
    for (const auto& n : (*op_desc)->Outputs()) {
      const auto& output_var_names = n.second;
      for (const auto& var_name : output_var_names) {
        bool need_set_parameter_op = (parameter_name_mappings_.find(var_name) !=
                                      parameter_name_mappings_.end());
        need_set_parameter_op &= (parameter_visited_.count(var_name) == 0);
        if (need_set_parameter_op) {
          ir::OpResult defining_op_result = param_map_[var_name].value;
          ir::Operation* op = InsertSetParamaterOp(
              ctx_, defining_op_result, parameter_name_mappings_[var_name]);

          ir::Block* block = program_->block();
          ir::Block::iterator insert_pos = std::find(
              block->begin(), block->end(), defining_op_result.owner());

          IR_ENFORCE(
              insert_pos != block->end(),
              "Parameter %s must have corresponding its defining operation",
              var_name);
          insert_pos++;

          block->insert(insert_pos, op);
          VLOG(10) << "[op translated][set parameter]" << op;

          program_->SetParameter(var_name, nullptr);
          parameter_visited_.insert(var_name);
        }
      }
    }
  }
}

}  // namespace translator
}  // namespace paddle<|MERGE_RESOLUTION|>--- conflicted
+++ resolved
@@ -125,10 +125,7 @@
     for (const auto& n : op_desc->Inputs()) {
       const auto& input_var_names = n.second;
       for (const auto& var_name : input_var_names) {
-<<<<<<< HEAD
-=======
         if (no_cast_var_names.count(var_name) != 0) continue;
->>>>>>> 2d78067e
         VarDesc* var_desc = nullptr;
 
         bool is_parameter = (parameter_name_mappings_.find(var_name) !=
@@ -144,10 +141,6 @@
         }
 
         bool need_get_parameter_op = is_parameter || is_unseen_variable;
-<<<<<<< HEAD
-
-=======
->>>>>>> 2d78067e
         if (need_get_parameter_op) {
           ir::Operation* op = InsertGetParamaterOp(ctx_, var_desc);
           program_->block()->push_back(op);
