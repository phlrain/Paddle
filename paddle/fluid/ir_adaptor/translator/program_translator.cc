// Copyright (c) 2023 PaddlePaddle Authors. All Rights Reserved.
//
// Licensed under the Apache License, Version 2.0 (the "License");
// you may not use this file except in compliance with the License.
// You may obtain a copy of the License at
//
//     http://www.apache.org/licenses/LICENSE-2.0
//
// Unless required by applicable law or agreed to in writing, software
// distributed under the License is distributed on an "AS IS" BASIS,
// WITHOUT WARRANTIES OR CONDITIONS OF ANY KIND, either express or implied.
// See the License for the specific language governing permissions and
// limitations under the License.

#include "paddle/fluid/ir_adaptor/translator/program_translator.h"

#include <unordered_map>

#include "glog/logging.h"

#include "paddle/fluid/framework/program_desc.h"
#include "paddle/fluid/framework/var_desc.h"
#include "paddle/fluid/ir_adaptor/translator/op_translator.h"
#include "paddle/fluid/ir_adaptor/translator/type_translator.h"
#include "paddle/ir/core/attribute.h"
#include "paddle/ir/core/block.h"
#include "paddle/ir/core/builtin_attribute.h"
#include "paddle/ir/core/builtin_op.h"
#include "paddle/ir/core/builtin_type.h"
#include "paddle/ir/core/enforce.h"
#include "paddle/ir/core/operation.h"
#include "paddle/ir/core/value.h"
#include "paddle/phi/core/enforce.h"

namespace paddle {
namespace translator {

using ProgramDesc = ::paddle::framework::ProgramDesc;
using BlockDesc = ::paddle::framework::BlockDesc;
using VarDesc = ::paddle::framework::VarDesc;

const std::unordered_set<std::string> ProgramTranslator::no_cast_var_names = {
    "feed",
    "fetch",
};

ProgramTranslator::ProgramTranslator(const ProgramDesc* legacy_program,
                                     ir::Program* program)
    : legacy_program_(legacy_program), program_(program) {
  ctx_ = ir::IrContext::Instance();
}

void ProgramTranslator::Translate() {
  PADDLE_ENFORCE_EQ(
      legacy_program_->Size(),
      1u,
      platform::errors::PreconditionNotMet(
          "Not support multi block ProgramDesc translated, now has %d blocks",
          legacy_program_->Size()));
  for (size_t block_idx = 0; block_idx < legacy_program_->Size(); block_idx++) {
    const BlockDesc& block = legacy_program_->Block(block_idx);
    GetParameterForSingleBlock(block);
  }

  for (size_t block_idx = 0; block_idx < legacy_program_->Size(); block_idx++) {
    const BlockDesc& block = legacy_program_->Block(block_idx);
    InsertOperationToSingleBlock(block);
  }

  for (size_t block_idx = 0; block_idx < legacy_program_->Size(); block_idx++) {
    const BlockDesc& block = legacy_program_->Block(block_idx);
    SetParameterFromSingleBlock(block);
  }

  for (size_t block_idx = 0; block_idx < legacy_program_->Size(); block_idx++) {
    const BlockDesc& block = legacy_program_->Block(block_idx);
    SetStopGradientAttributeForAllValue(block);
  }
}

inline ir::Operation* InsertGetParamaterOp(ir::IrContext* ctx,
                                           const VarDesc* var) {
  auto& type_translator = TypeTranslator::instance();
  std::string get_parameter_op_name(ir::GetParameterOp::name());
  ir::OpInfo op_info = ctx->GetRegisteredOpInfo(get_parameter_op_name);
  std::unordered_map<std::string, ir::Attribute> op_attribute_map = {
      {"parameter_name", ir::StrAttribute::get(ctx, var->Name())},
  };

  ir::Type translated_var_type = type_translator[var->GetType()](ctx, *var);
  ir::Operation* operation = ir::Operation::Create(
      {}, op_attribute_map, {translated_var_type}, op_info);
  return operation;
}

inline ir::Operation* InsertSetParamaterOp(ir::IrContext* ctx,
                                           ir::OpResult defining_op_result,
                                           const VarDesc* var) {
  std::string set_parameter_op_name(ir::SetParameterOp::name());
  ir::OpInfo op_info = ctx->GetRegisteredOpInfo(set_parameter_op_name);
  std::unordered_map<std::string, ir::Attribute> op_attribute_map = {
      {"parameter_name", ir::StrAttribute::get(ctx, var->Name())},
  };

  ir::Operation* operation = ir::Operation::Create(
      {defining_op_result}, op_attribute_map, {}, op_info);
  return operation;
}

void ProgramTranslator::GetParameterForSingleBlock(const BlockDesc& block) {
  for (auto& var : block.AllVars()) {
    if (!var->Persistable()) continue;
    if (param_map_.count(var->Name()) != 0) continue;
    if (no_cast_var_names.count(var->Name()) != 0) continue;

    parameter_name_mappings_[var->Name()] = var;
  }

  std::unordered_set<std::string> inner_defining_variables;

  for (auto op_desc : block.AllOps()) {
    for (const auto& n : op_desc->Inputs()) {
      const auto& input_var_names = n.second;
      for (const auto& var_name : input_var_names) {
        if (no_cast_var_names.count(var_name) != 0) continue;
        VarDesc* var_desc = nullptr;

        bool is_parameter = (parameter_name_mappings_.find(var_name) !=
                             parameter_name_mappings_.end());
        is_parameter &= (parameter_visited_.count(var_name) == 0);
        if (is_parameter) {
          var_desc = parameter_name_mappings_[var_name];
        }
        bool is_unseen_variable =
            (inner_defining_variables.count(var_name) == 0);
        if (is_unseen_variable) {
          var_desc = block.FindVarRecursive(var_name);
        }

        bool need_get_parameter_op = is_parameter || is_unseen_variable;
        if (need_get_parameter_op) {
          ir::Operation* op = InsertGetParamaterOp(ctx_, var_desc);
          program_->block()->push_back(op);
          param_map_[var_name] = VariableDefiningInfo(op->result(0));
          VLOG(10) << "[op translated][get parameter]" << op;

          program_->SetParameter(var_name, nullptr);
          parameter_visited_.insert(var_name);
          inner_defining_variables.insert(var_name);
        }
      }
    }
    for (const auto& n : op_desc->Outputs()) {
      const auto& output_var_names = n.second;
      for (const auto& var_name : output_var_names) {
        inner_defining_variables.insert(var_name);
      }
    }
  }
}

void ProgramTranslator::InsertOperationToSingleBlock(const BlockDesc& block) {
  auto& op_translator = OpTranslator::instance();
  for (auto op : block.AllOps()) {
    OpTranslateFn& fn = op_translator[op->Type()];

    if (op->Type() == "shaddow_output") {
      if (!param_map_.count(op->Input("x")[0])) {
        continue;
      }
    }
    ir::Operation* operation = fn(ctx_, &param_map_, *op, program_);
    VLOG(10) << "[op translated][special]" << operation;
  }
}

void ProgramTranslator::SetParameterFromSingleBlock(const BlockDesc& block) {
  const auto& ops = block.AllOps();
  for (auto op_desc = ops.rbegin(); op_desc != ops.rend(); op_desc++) {
    for (const auto& n : (*op_desc)->Outputs()) {
      const auto& output_var_names = n.second;
      for (const auto& var_name : output_var_names) {
        bool need_set_parameter_op = (parameter_name_mappings_.find(var_name) !=
                                      parameter_name_mappings_.end());
        need_set_parameter_op &= (parameter_visited_.count(var_name) == 0);
        need_set_parameter_op &= (param_map_.count(var_name) != 0);
        if (need_set_parameter_op) {
          ir::OpResult defining_op_result = param_map_[var_name].value;
          if (!defining_op_result) {
            continue;
          }
          ir::Operation* op = InsertSetParamaterOp(
              ctx_, defining_op_result, parameter_name_mappings_[var_name]);

          ir::Block* block = program_->block();
          ir::Block::iterator insert_pos = std::find(
              block->begin(), block->end(), defining_op_result.owner());

          IR_ENFORCE(
              insert_pos != block->end(),
              "Parameter %s must have corresponding its defining operation",
              var_name);
          insert_pos++;

          block->insert(insert_pos, op);
          VLOG(10) << "[op translated][set parameter]" << op;

          program_->SetParameter(var_name, nullptr);
          parameter_visited_.insert(var_name);
        }
      }
    }
  }
}

void ProgramTranslator::SetStopGradientAttributeForAllValue(
    const BlockDesc& block) {
  // Currently we set stop gradient for operation that generated a value
  // connected with VarDesc
  for (const auto& [var_name, value_info] : param_map_) {
    VLOG(10) << "[op translated][stop gradient]" << var_name;
    VarDesc* var = block.FindVarRecursive(var_name);
    if (var == nullptr) {
      continue;
    }
    ir::OpResult value = value_info.value;
    if (!value) {
<<<<<<< HEAD
      return;
=======
>>>>>>> 51ebcf68
      PADDLE_THROW(phi::errors::PreconditionNotMet(
          "Value of [%s] can not ber None", var_name));
    }
    auto* defining_op = value.owner();
    PADDLE_ENFORCE_NOT_NULL(
        defining_op,
        phi::errors::PreconditionNotMet(
            "Defining operator of [%s] can not be nullptr", var_name));
    VLOG(8) << "[op translated][stop gradient]" << var_name
            << " from: " << defining_op->name();
    std::vector<ir::Attribute> stop_gradients;
    if (defining_op->HasAttribute(kAttrStopGradients)) {
      stop_gradients = defining_op->attribute(kAttrStopGradients)
                           .dyn_cast<ir::ArrayAttribute>()
                           .AsVector();
    } else {
      stop_gradients = std::vector<ir::Attribute>(
          defining_op->num_results(), ir::BoolAttribute::get(ctx_, false));
    }
    stop_gradients[value.GetResultIndex()] =
        ir::BoolAttribute::get(ctx_, var->StopGradient());
    defining_op->set_attribute(kAttrStopGradients,
                               ir::ArrayAttribute::get(ctx_, stop_gradients));
  }
}

}  // namespace translator
}  // namespace paddle<|MERGE_RESOLUTION|>--- conflicted
+++ resolved
@@ -225,12 +225,7 @@
     }
     ir::OpResult value = value_info.value;
     if (!value) {
-<<<<<<< HEAD
       return;
-=======
->>>>>>> 51ebcf68
-      PADDLE_THROW(phi::errors::PreconditionNotMet(
-          "Value of [%s] can not ber None", var_name));
     }
     auto* defining_op = value.owner();
     PADDLE_ENFORCE_NOT_NULL(
