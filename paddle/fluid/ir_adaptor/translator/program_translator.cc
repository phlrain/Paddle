--- conflicted
+++ resolved
@@ -164,10 +164,6 @@
   auto& op_translator = OpTranslator::instance();
   for (auto op : block.AllOps()) {
     OpTranslateFn& fn = op_translator[op->Type()];
-<<<<<<< HEAD
-
-=======
->>>>>>> 2d91a9bd
     if (op->Type() == "shaddow_output") {
       if (!param_map_.count(op->Input("x")[0])) {
         continue;
@@ -193,8 +189,6 @@
           if (!defining_op_result) {
             continue;
           }
-<<<<<<< HEAD
-=======
 
           if (param_map_[var_name].generated_by_vector) {
             InsertSliceOperationForTarget(
@@ -202,7 +196,6 @@
             defining_op_result = param_map_.at(var_name).value;
           }
 
->>>>>>> 2d91a9bd
           ir::Operation* op = InsertSetParamaterOp(
               ctx_, defining_op_result, parameter_name_mappings_[var_name]);
 
