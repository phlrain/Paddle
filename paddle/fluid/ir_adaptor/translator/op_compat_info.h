// Copyright (c) 2023 PaddlePaddle Authors. All Rights Reserved.
//
// Licensed under the Apache License, Version 2.0 (the "License");
// you may not use this file except in compliance with the License.
// You may obtain a copy of the License at
//
//     http://www.apache.org/licenses/LICENSE-2.0
//
// Unless required by applicable law or agreed to in writing, software
// distributed under the License is distributed on an "AS IS" BASIS,
// WITHOUT WARRANTIES OR CONDITIONS OF ANY KIND, either express or implied.
// See the License for the specific language governing permissions and
// limitations under the License.

#include <functional>
#include <string>
#include <unordered_map>
#include <unordered_set>

#include "glog/logging.h"

#include "paddle/fluid/ir_adaptor/translator/utils.h"

#pragma once

namespace paddle {
namespace translator {

using MutableAttributeInfo = std::vector<std::string>;

class OpNameNormalizer {
 private:
  OpNameNormalizer();  // Disallow instantiation outside of the class.
  std::unordered_map<std::string, std::string> op_name_mappings;
  std::unordered_map<std::string, std::unordered_map<std::string, std::string>>
      op_arg_name_mappings;

  std::unordered_map<std::string,
                     std::unordered_map<std::string, MutableAttributeInfo>>
      op_mutable_attribute_infos;
  std::unordered_map<std::string, std::unordered_set<std::string>>
      op_mutable_attributes;

 public:
  OpNameNormalizer(const OpNameNormalizer&) = delete;
  OpNameNormalizer& operator=(const OpNameNormalizer&) = delete;
  OpNameNormalizer(OpNameNormalizer&&) = delete;
  OpNameNormalizer& operator=(OpNameNormalizer&&) = delete;

  static auto& instance() {
    static OpNameNormalizer OpNameNormalizer;
    return OpNameNormalizer;
  }

  std::string operator[](const std::string& op_type) {
    if (op_name_mappings.find(op_type) == op_name_mappings.end()) {
      return op_type;
    }
    return op_name_mappings.at(op_type);
  }

  bool HasMutableAttribute(const std::string& op_type) {
    return (op_mutable_attributes.find(op_type) != op_mutable_attributes.end());
  }

  const std::unordered_set<std::string>* GetMutableAttributes(
      const std::string& op_type) {
    if (!HasMutableAttribute(op_type)) return nullptr;
    return &op_mutable_attributes.at(op_type);
  }

  const MutableAttributeInfo& GetMutableAttributeInfos(
      const std::string& op_type, const std::string& arg_name) {
    return op_mutable_attribute_infos.at(op_type).at(arg_name);
  }

  std::string GetLegacyArgName(const std::string& op_type,
                               const std::string& arg_name) {
    bool is_grad_op = (op_type.find("grad") != std::string::npos);
    bool is_grad_arg = (arg_name.find("grad") != std::string::npos);
    if (is_grad_op && is_grad_arg) {
      std::string target = "_grad";
      std::string data = "@GRAD";

      size_t first_grad_pos = arg_name.find(target);
<<<<<<< HEAD
      std::string legacy_name =
          this->GetLegacyArgName(op_type, arg_name.substr(0, first_grad_pos));
=======
      size_t type_pos = op_type.find(target);
      std::string legacy_name = this->GetLegacyArgName(
          op_type.substr(0, type_pos), arg_name.substr(0, first_grad_pos));
>>>>>>> af96d1e8
      legacy_name += arg_name.substr(first_grad_pos);
      for (size_t pos = 0;
           legacy_name.npos != (pos = legacy_name.find(target, pos));
           pos += data.length()) {
        legacy_name.replace(pos, target.length(), data);
      }
      return legacy_name;
    }
    if (op_arg_name_mappings.find(op_type) == op_arg_name_mappings.end()) {
      return UnderscoreToCamelCase(arg_name);
    }
    auto& arg_mappings = op_arg_name_mappings[op_type];
    if (arg_mappings.find(arg_name) == arg_mappings.end()) {
      return UnderscoreToCamelCase(arg_name);
    }
    return arg_mappings.at(arg_name);
  }

  std::string GetLegacyAttrName(const std::string& op_type,
                                const std::string& arg_name) {
    if (op_arg_name_mappings.find(op_type) == op_arg_name_mappings.end()) {
      VLOG(10) << "[" << op_type << "] not found";
      return arg_name;
    }
    auto& arg_mappings = op_arg_name_mappings[op_type];
    if (arg_mappings.find(arg_name) == arg_mappings.end()) {
      VLOG(10) << "[" << op_type << "][" << arg_name << "] not found";
      return arg_name;
    }
    return arg_mappings.at(arg_name);
  }
};

}  // namespace translator
}  // namespace paddle<|MERGE_RESOLUTION|>--- conflicted
+++ resolved
@@ -83,14 +83,9 @@
       std::string data = "@GRAD";
 
       size_t first_grad_pos = arg_name.find(target);
-<<<<<<< HEAD
-      std::string legacy_name =
-          this->GetLegacyArgName(op_type, arg_name.substr(0, first_grad_pos));
-=======
       size_t type_pos = op_type.find(target);
       std::string legacy_name = this->GetLegacyArgName(
           op_type.substr(0, type_pos), arg_name.substr(0, first_grad_pos));
->>>>>>> af96d1e8
       legacy_name += arg_name.substr(first_grad_pos);
       for (size_t pos = 0;
            legacy_name.npos != (pos = legacy_name.find(target, pos));
