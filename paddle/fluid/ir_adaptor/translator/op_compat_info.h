// Copyright (c) 2023 PaddlePaddle Authors. All Rights Reserved.
//
// Licensed under the Apache License, Version 2.0 (the "License");
// you may not use this file except in compliance with the License.
// You may obtain a copy of the License at
//
//     http://www.apache.org/licenses/LICENSE-2.0
//
// Unless required by applicable law or agreed to in writing, software
// distributed under the License is distributed on an "AS IS" BASIS,
// WITHOUT WARRANTIES OR CONDITIONS OF ANY KIND, either express or implied.
// See the License for the specific language governing permissions and
// limitations under the License.

#include <functional>
#include <string>
#include <unordered_map>
#include <unordered_set>

#include "glog/logging.h"

#include "paddle/fluid/ir_adaptor/translator/utils.h"

#pragma once

namespace paddle {
namespace translator {

using MutableAttributeInfo = std::vector<std::string>;

static constexpr char kPhiGradSuffix[] = "_grad";
static constexpr char kFluidVarGradSuffix[] = "@GRAD";

class OpNameNormalizer {
 private:
  OpNameNormalizer();  // Disallow instantiation outside of the class.
  std::unordered_map<std::string, std::string> op_name_mappings;
  std::unordered_map<std::string, std::unordered_map<std::string, std::string>>
      op_arg_name_mappings;

  std::unordered_map<std::string,
                     std::unordered_map<std::string, MutableAttributeInfo>>
      op_mutable_attribute_infos;
  std::unordered_map<std::string, std::unordered_set<std::string>>
      op_mutable_attributes;

 public:
  OpNameNormalizer(const OpNameNormalizer&) = delete;
  OpNameNormalizer& operator=(const OpNameNormalizer&) = delete;
  OpNameNormalizer(OpNameNormalizer&&) = delete;
  OpNameNormalizer& operator=(OpNameNormalizer&&) = delete;

  static auto& instance() {
    static OpNameNormalizer OpNameNormalizer;
    return OpNameNormalizer;
  }

  std::string operator[](const std::string& op_type) {
    if (op_name_mappings.find(op_type) == op_name_mappings.end()) {
      return op_type;
    }
    return op_name_mappings.at(op_type);
  }

  bool HasMutableAttribute(const std::string& op_type) {
    return (op_mutable_attributes.find(op_type) != op_mutable_attributes.end());
  }

  const std::unordered_set<std::string>* GetMutableAttributes(
      const std::string& op_type) {
    if (!HasMutableAttribute(op_type)) return nullptr;
    return &op_mutable_attributes.at(op_type);
  }

  const MutableAttributeInfo& GetMutableAttributeInfos(
      const std::string& op_type, const std::string& arg_name) {
    return op_mutable_attribute_infos.at(op_type).at(arg_name);
  }

  std::string GetLegacyArgName(const std::string& op_type,
                               const std::string& arg_name) {
    bool is_grad_op = (op_type.find(kPhiGradSuffix) != std::string::npos);
    bool is_grad_arg = (arg_name.find(kPhiGradSuffix) != std::string::npos);
    if (is_grad_op && is_grad_arg) {
      std::string target = kPhiGradSuffix;
      std::string data = kFluidVarGradSuffix;

      size_t first_grad_pos = arg_name.find(target);
      size_t type_pos = op_type.find(target);
      std::string legacy_name = this->GetLegacyArgName(
          op_type.substr(0, type_pos), arg_name.substr(0, first_grad_pos));
      legacy_name += arg_name.substr(first_grad_pos);
      for (size_t pos = 0;
           legacy_name.npos != (pos = legacy_name.find(target, pos));
           pos += data.length()) {
        legacy_name.replace(pos, target.length(), data);
      }
      return legacy_name;
    } else if (is_grad_op && !is_grad_arg) {
      // backwward op using forward args: like trace_grad using forward input
<<<<<<< HEAD

      size_t type_pos = op_type.find(kPhiGradSuffix);
=======
      std::string target = "_grad";

      size_t type_pos = op_type.find(target);
>>>>>>> 93f2ad19
      std::string legacy_name =
          this->GetLegacyArgName(op_type.substr(0, type_pos), arg_name);

      return legacy_name;
    }
    if (op_arg_name_mappings.find(op_type) == op_arg_name_mappings.end()) {
      return UnderscoreToCamelCase(arg_name);
    }
    auto& arg_mappings = op_arg_name_mappings[op_type];
    if (arg_mappings.find(arg_name) == arg_mappings.end()) {
      return UnderscoreToCamelCase(arg_name);
    }
    return arg_mappings.at(arg_name);
  }

  std::string GetLegacyAttrName(const std::string& op_type,
                                const std::string& arg_name) {
    if (op_arg_name_mappings.find(op_type) == op_arg_name_mappings.end()) {
      VLOG(10) << "[" << op_type << "] not found";
      return arg_name;
    }
    auto& arg_mappings = op_arg_name_mappings[op_type];
    if (arg_mappings.find(arg_name) == arg_mappings.end()) {
      VLOG(10) << "[" << op_type << "][" << arg_name << "] not found";
      return arg_name;
    }
    return arg_mappings.at(arg_name);
  }
};

}  // namespace translator
}  // namespace paddle<|MERGE_RESOLUTION|>--- conflicted
+++ resolved
@@ -98,14 +98,7 @@
       return legacy_name;
     } else if (is_grad_op && !is_grad_arg) {
       // backwward op using forward args: like trace_grad using forward input
-<<<<<<< HEAD
-
       size_t type_pos = op_type.find(kPhiGradSuffix);
-=======
-      std::string target = "_grad";
-
-      size_t type_pos = op_type.find(target);
->>>>>>> 93f2ad19
       std::string legacy_name =
           this->GetLegacyArgName(op_type.substr(0, type_pos), arg_name);
 
