--- conflicted
+++ resolved
@@ -96,14 +96,12 @@
                                             std::move(kernel_program),
                                             scope_,
                                             execution_config));
-<<<<<<< HEAD
+
       auto prefix = interpretercores_.back()->Impl()->GetScopePrefix();
 
       for (size_t i = 0; i < fetch_var_names_.size(); ++i) {
         fetch_var_names_[i] = prefix + "_" + fetch_var_names_[i];
       }
-=======
->>>>>>> 97ab6aa6
     } else {
       interpretercores_.emplace_back(
           std::make_shared<InterpreterCore>(place_,
