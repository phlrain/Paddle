--- conflicted
+++ resolved
@@ -109,10 +109,8 @@
       }
       auto kernel_program =
           paddle::dialect::PdOpLowerToKernelPass(base_program.get(), place);
-<<<<<<< HEAD
       std::shared_ptr<ir::Program> shared_program = std::move(kernel_program);
       plan_.UpdateIrProgram("base", shared_program);
-=======
 
       if (FLAGS_new_ir_apply_inplace_pass) {
         ir::PassManager pm(ir::IrContext::Instance(), 3);
@@ -120,7 +118,6 @@
         pm.Run(kernel_program.get());
       }
 
->>>>>>> a73c0756
       interpretercores_.emplace_back(
           std::make_shared<InterpreterCore>(place_,
                                             fetch_var_names_,
