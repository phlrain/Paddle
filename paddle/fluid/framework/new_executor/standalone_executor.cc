--- conflicted
+++ resolved
@@ -65,14 +65,6 @@
     if (FLAGS_enable_new_ir_in_executor) {
       VLOG(6) << "begin to translate" << std::endl;
       auto base_program = paddle::TranslateLegacyProgramToProgram(*program);
-<<<<<<< HEAD
-      base_program->Print(std::cout);
-      auto kernel_program =
-          paddle::dialect::PdOpLowerToKernelPass(base_program.get(), place);
-      kernel_program->Print(std::cout);
-      interpretercores_.emplace_back(std::make_shared<InterpreterCore>(
-          place_, std::move(kernel_program), scope_, execution_config));
-=======
 
       auto block = base_program->block();
       for (auto it = block->begin(); it != block->end(); ++it) {
@@ -115,7 +107,6 @@
         fetch_var_names_[i] = prefix + "_" + fetch_var_names_[i];
       }
 
->>>>>>> 95c53f37
     } else {
       interpretercores_.emplace_back(
           std::make_shared<InterpreterCore>(place_,
