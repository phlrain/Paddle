// Copyright (c) 2021 PaddlePaddle Authors. All Rights Reserved.
//
// Licensed under the Apache License, Version 2.0 (the "License");
// you may not use this file except in compliance with the License.
// You may obtain a copy of the License at
//
//     http://www.apache.org/licenses/LICENSE-2.0
//
// Unless required by applicable law or agreed to in writing, software
// distributed under the License is distributed on an "AS IS" BASIS,
// WITHOUT WARRANTIES OR CONDITIONS OF ANY KIND, either express or implied.
// See the License for the specific language governing permissions and
// limitations under the License.
#include "paddle/fluid/framework/new_executor/standalone_executor.h"

#include "paddle/fluid/framework/new_executor/feed_fetch_utils.h"
#include "paddle/fluid/framework/new_executor/interpreter/interpreter_util.h"
#include "paddle/fluid/platform/profiler/event_tracing.h"

#include "paddle/fluid/ir/transforms/pd_op_to_kernel_pass.h"

#include "paddle/fluid/ir_adaptor/translator/translate.h"

PHI_DECLARE_bool(enable_new_ir_in_executor);

namespace paddle {
namespace framework {
StandaloneExecutor::StandaloneExecutor(const platform::Place& place,
                                       const interpreter::Plan& plan,
                                       Scope* scope)
    : place_(place), plan_(plan), scope_(scope) {
  int64_t micro_batch_num = plan_.MicroBatchNum();
  for (int64_t i = 0; i < micro_batch_num; ++i) {
    micro_batch_scopes_.emplace_back(&scope->NewScope());
  }

  std::stringstream ss;
  ss << "Create " << micro_batch_num << " micro_batch_scopes for scope "
     << scope_ << " : ";
  for (Scope* scope : micro_batch_scopes_) {
    ss << scope << ", ";
  }
  VLOG(6) << ss.str();

  const auto& jobs = plan_.JobList();
  for (const auto& job : jobs) {
    const std::string& job_type = job->Type();
    std::shared_ptr<ProgramDesc> program =
        std::make_shared<ProgramDesc>(*(plan_.Program(job_type)));
    SetColAttrForFetchOps(*job, program);

    int64_t micro_batch_id = job->MicroBatchId();
    PADDLE_ENFORCE(
        micro_batch_id >= 0 && micro_batch_id < micro_batch_num,
        phi::errors::Unavailable("The micro batch id (%lld) out of bound, "
                                 "which should be in the range of [0, %lld].",
                                 micro_batch_id,
                                 micro_batch_num));

    interpreter::ExecutionConfig execution_config;
    execution_config.create_local_scope = false;
    execution_config.skip_gc_vars = job->SkipGcVars();

    // TODO(phlrain) we only support cpu for now
    if (FLAGS_enable_new_ir_in_executor) {
      VLOG(6) << "begin to translate" << std::endl;
      auto base_program = paddle::TranslateLegacyProgramToProgram(*program);

      auto block = base_program->block();
      for (auto it = block->begin(); it != block->end(); ++it) {
        if ((*it)->name() == "pd.fetch") {
          size_t index = (*it)
                             ->attributes()
                             .at("col")
                             .dyn_cast<ir::Int32Attribute>()
                             .data();

          if (fetch_var_names_.size() < index + 1) {
            fetch_var_names_.resize(index + 1);
          }

          fetch_var_names_[index] = (*it)
                                        ->attributes()
                                        .at("name")
                                        .dyn_cast<ir::StrAttribute>()
                                        .AsString() +
                                    "@fetch";
        }
      }

      auto kernel_program =
          paddle::dialect::PdOpLowerToKernelPass(base_program.get(), place);
<<<<<<< HEAD

=======
>>>>>>> dd0681e3
      interpretercores_.emplace_back(
          std::make_shared<InterpreterCore>(place_,
                                            fetch_var_names_,
                                            std::move(kernel_program),
                                            scope_,
                                            execution_config));
<<<<<<< HEAD

      // NOTE(phlrain): why we add prefix here. In earger op test,
      // different test case use same scope (not same standalone executor),
      // we must add prefix to prevent fetch same variable in different case
      auto prefix = interpretercores_.back()->Impl()->GetScopePrefix();

      for (size_t i = 0; i < fetch_var_names_.size(); ++i) {
        fetch_var_names_[i] = prefix + "_" + fetch_var_names_[i];
      }

=======
>>>>>>> dd0681e3
    } else {
      interpretercores_.emplace_back(
          std::make_shared<InterpreterCore>(place_,
                                            program->Block(0),
                                            micro_batch_scopes_[micro_batch_id],
                                            execution_config));
      interpretercores_.back()->SetCopyProgram(program);
    }
  }
}

paddle::framework::FetchList StandaloneExecutor::Run(
    const std::vector<std::string>& feed_names) {
  platform::RecordEvent record_event(
      "StandaloneExecutor::run", platform::TracerEventType::UserDefined, 1);

  if (plan_.MicroBatchNum() > 1) {
    PADDLE_ENFORCE_EQ(feed_names.size(),
                      0,
                      phi::errors::Unimplemented(
                          "Unsupported feed data for multiple micro_batch, "
                          "please use non-iterative DataLoader for now."));
  }

  const auto& jobs = plan_.JobList();

  std::map<std::string, size_t> type_to_first_id;
  if (!is_interpretercore_build_result_shared_) {
    type_to_first_id[jobs[0]->Type()] = 0;
    for (size_t job_idx = 1; job_idx < jobs.size(); ++job_idx) {
      interpretercores_[job_idx]->ShareWorkQueueFrom(interpretercores_[0]);
      // TODO(Ruibiao): Share other build result, e.g., kernel choosing, data
      // transfer, op dependency, thread scheduling, GC, event analyzer, and so
      // on.
      if (type_to_first_id.count(jobs[job_idx]->Type()) == 0) {
        type_to_first_id[jobs[job_idx]->Type()] = job_idx;
      }
    }
    is_interpretercore_build_result_shared_ = true;
  }

  for (size_t job_idx = 0; job_idx < jobs.size(); ++job_idx) {
    const auto& job = jobs[job_idx];
    const std::string& job_type = job->Type();
    platform::RecordEvent record_event(
        job_type + "-" + std::to_string(job->MicroBatchId()),
        platform::TracerEventType::UserDefined,
        1);

    VLOG(6) << "Run job (" << job_idx << "), type = " << job_type
            << ", micro_batch_id =" << job->MicroBatchId();
    // Note(sonder): Share build results don't work for new IR now.
    if (type_to_first_id.count(job_type) != 0 &&
        !FLAGS_enable_new_ir_in_executor) {
      interpretercores_[job_idx]->ShareBuildResultsFrom(
          interpretercores_[type_to_first_id[job_type]]);
    }
    interpretercores_[job_idx]->BetaRun(feed_names, /*need_fetch = */ false);
  }

  // return Fetch Tensors
<<<<<<< HEAD

=======
>>>>>>> dd0681e3
  if (FLAGS_enable_new_ir_in_executor) {
    framework::FetchList fetch_res;

    for (auto& var_name : fetch_var_names_) {
      auto* var = scope_->FindVar(var_name);
      fetch_res.push_back(var->Get<phi::DenseTensor>());
    }

    return fetch_res;
  } else {
    auto* fetch_var = scope_->FindVar(interpreter::kFetchVarName);
    if (fetch_var) {
      return std::move(*fetch_var->GetMutable<framework::FetchList>());
    } else {
      return {};
    }
  }
}

}  // namespace framework
}  // namespace paddle<|MERGE_RESOLUTION|>--- conflicted
+++ resolved
@@ -90,29 +90,12 @@
 
       auto kernel_program =
           paddle::dialect::PdOpLowerToKernelPass(base_program.get(), place);
-<<<<<<< HEAD
-
-=======
->>>>>>> dd0681e3
       interpretercores_.emplace_back(
           std::make_shared<InterpreterCore>(place_,
                                             fetch_var_names_,
                                             std::move(kernel_program),
                                             scope_,
                                             execution_config));
-<<<<<<< HEAD
-
-      // NOTE(phlrain): why we add prefix here. In earger op test,
-      // different test case use same scope (not same standalone executor),
-      // we must add prefix to prevent fetch same variable in different case
-      auto prefix = interpretercores_.back()->Impl()->GetScopePrefix();
-
-      for (size_t i = 0; i < fetch_var_names_.size(); ++i) {
-        fetch_var_names_[i] = prefix + "_" + fetch_var_names_[i];
-      }
-
-=======
->>>>>>> dd0681e3
     } else {
       interpretercores_.emplace_back(
           std::make_shared<InterpreterCore>(place_,
@@ -174,10 +157,6 @@
   }
 
   // return Fetch Tensors
-<<<<<<< HEAD
-
-=======
->>>>>>> dd0681e3
   if (FLAGS_enable_new_ir_in_executor) {
     framework::FetchList fetch_res;
 
