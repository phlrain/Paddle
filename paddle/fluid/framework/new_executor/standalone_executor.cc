// Copyright (c) 2021 PaddlePaddle Authors. All Rights Reserved.
//
// Licensed under the Apache License, Version 2.0 (the "License");
// you may not use this file except in compliance with the License.
// You may obtain a copy of the License at
//
//     http://www.apache.org/licenses/LICENSE-2.0
//
// Unless required by applicable law or agreed to in writing, software
// distributed under the License is distributed on an "AS IS" BASIS,
// WITHOUT WARRANTIES OR CONDITIONS OF ANY KIND, either express or implied.
// See the License for the specific language governing permissions and
// limitations under the License.
#include "paddle/fluid/framework/new_executor/standalone_executor.h"

#include "paddle/fluid/framework/new_executor/feed_fetch_utils.h"
#include "paddle/fluid/framework/new_executor/interpreter/interpreter_util.h"
#include "paddle/fluid/platform/profiler/event_tracing.h"

#include "paddle/fluid/ir/pass/pd_op_to_kernel_pass.h"

#include "paddle/fluid/ir_adaptor/translator/translate.h"

PHI_DECLARE_bool(enable_new_ir_in_executor);

namespace paddle {
namespace framework {
StandaloneExecutor::StandaloneExecutor(const platform::Place& place,
<<<<<<< HEAD
                                       const std::vector<ProgramDesc>& programs)
    : place_(place), programs_(programs) {
  if (FLAGS_enable_new_ir_in_executor) {
    for (size_t i = 0; i < programs_.size(); ++i) {
      VLOG(6) << "begin to translate" << std::endl;
      auto base_program = paddle::TranslateLegacyProgramToProgram(programs_[i]);

      base_program->Print(std::cout);
      auto kernel_program =
          paddle::dialect::PdOpLowerToKernelPass(base_program.get());

      kernel_program->Print(std::cout);
      ir_programs_.emplace_back(std::move(kernel_program));
=======
                                       const interpreter::Plan& plan,
                                       Scope* scope)
    : place_(place), plan_(plan), scope_(scope) {
  int64_t micro_batch_num = plan_.MicroBatchNum();
  for (int64_t i = 0; i < micro_batch_num; ++i) {
    micro_batch_scopes_.emplace_back(&scope->NewScope());
  }

  std::stringstream ss;
  ss << "Create " << micro_batch_num << " micro_batch_scopes for scope "
     << scope_ << " : ";
  for (Scope* scope : micro_batch_scopes_) {
    ss << scope << ", ";
  }
  VLOG(6) << ss.str();

  const auto& jobs = plan_.JobList();
  for (const auto& job : jobs) {
    const std::string& job_type = job->Type();
    std::shared_ptr<ProgramDesc> program =
        std::make_shared<ProgramDesc>(*(plan_.Program(job_type)));
    SetColAttrForFetchOps(*job, program);

    int64_t micro_batch_id = job->MicroBatchId();
    PADDLE_ENFORCE(
        micro_batch_id >= 0 && micro_batch_id < micro_batch_num,
        phi::errors::Unavailable("The micro batch id (%lld) out of bound, "
                                 "which should be in the range of [0, %lld].",
                                 micro_batch_id,
                                 micro_batch_num));

    interpreter::ExecutionConfig execution_config;
    execution_config.create_local_scope = false;
    // TODO(Ruibiao): hack skip gc all vars for multiple jobs, improve it later
    if (jobs.size() > 1) {
      for (VarDesc* var : program->Block(0).AllVars()) {
        execution_config.skip_gc_vars.insert(var->Name());
      }
    }

    if (FLAGS_enable_new_ir_in_executor) {
      VLOG(6) << "begin to translate" << std::endl;
      auto base_progrm = paddle::TranslateLegacyProgramToProgram(*program);
      auto kernel_program =
          paddle::dialect::PdOpLowerToKernelPass(base_progrm.get());
      interpretercores_.emplace_back(
          std::make_unique<InterpreterCore>(place_,
                                            program->Block(0),
                                            scope_,
                                            std::move(kernel_program),
                                            execution_config));
    } else {
      interpretercores_.emplace_back(
          std::make_unique<InterpreterCore>(place_,
                                            program->Block(0),
                                            micro_batch_scopes_[micro_batch_id],
                                            execution_config));
      interpretercores_.back()->SetCopyProgram(program);
>>>>>>> 752670e2
    }
  }
}

paddle::framework::FetchList StandaloneExecutor::Run(
    const std::vector<std::string>& feed_names) {
  platform::RecordEvent record_event(
      "StandaloneExecutor::run", platform::TracerEventType::UserDefined, 1);

  if (plan_.MicroBatchNum() > 1) {
    PADDLE_ENFORCE_EQ(feed_names.size(),
                      0,
                      phi::errors::Unimplemented(
                          "Unsupported feed data for multiple micro_batch, "
                          "please use non-iterative DataLoader for now."));
  }

  const auto& jobs = plan_.JobList();
  for (size_t job_idx = 0; job_idx < jobs.size(); ++job_idx) {
    const auto& job = jobs[job_idx];
    const std::string& job_type = job->Type();

    VLOG(6) << "Run job (" << job_idx << "), type = " << job_type
            << ", micro_batch_id =" << job->MicroBatchId();

    interpretercores_[job_idx]->Run(feed_names, /*need_fetch = */ false);
  }

  // return Fetch Tensors
  auto* fetch_var = scope_->FindVar(interpreter::kFetchVarName);
  if (fetch_var) {
    return std::move(*fetch_var->GetMutable<framework::FetchList>());
  } else {
    return {};
  }
}

}  // namespace framework
}  // namespace paddle<|MERGE_RESOLUTION|>--- conflicted
+++ resolved
@@ -26,21 +26,6 @@
 namespace paddle {
 namespace framework {
 StandaloneExecutor::StandaloneExecutor(const platform::Place& place,
-<<<<<<< HEAD
-                                       const std::vector<ProgramDesc>& programs)
-    : place_(place), programs_(programs) {
-  if (FLAGS_enable_new_ir_in_executor) {
-    for (size_t i = 0; i < programs_.size(); ++i) {
-      VLOG(6) << "begin to translate" << std::endl;
-      auto base_program = paddle::TranslateLegacyProgramToProgram(programs_[i]);
-
-      base_program->Print(std::cout);
-      auto kernel_program =
-          paddle::dialect::PdOpLowerToKernelPass(base_program.get());
-
-      kernel_program->Print(std::cout);
-      ir_programs_.emplace_back(std::move(kernel_program));
-=======
                                        const interpreter::Plan& plan,
                                        Scope* scope)
     : place_(place), plan_(plan), scope_(scope) {
@@ -99,7 +84,6 @@
                                             micro_batch_scopes_[micro_batch_id],
                                             execution_config));
       interpretercores_.back()->SetCopyProgram(program);
->>>>>>> 752670e2
     }
   }
 }
