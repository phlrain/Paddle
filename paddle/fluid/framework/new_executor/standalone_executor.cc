--- conflicted
+++ resolved
@@ -68,20 +68,10 @@
 
     if (FLAGS_enable_new_ir_in_executor) {
       VLOG(6) << "begin to translate" << std::endl;
-<<<<<<< HEAD
       auto base_progrm = paddle::TranslateLegacyProgramToProgram(*program);
       base_progrm->Print(std::cout);
       auto kernel_program =
           paddle::dialect::PdOpLowerToKernelPass(base_progrm.get());
-
-=======
-      // std::string out_str = program->Proto()->DebugString();
-      // std::cerr << "program proto " << out_str << std::endl;
-      auto base_program = paddle::TranslateLegacyProgramToProgram(*program);
-      base_program->Print(std::cout);
-      auto kernel_program =
-          paddle::dialect::PdOpLowerToKernelPass(base_program.get());
->>>>>>> 563a5f5e
       kernel_program->Print(std::cout);
       interpretercores_.emplace_back(std::make_unique<InterpreterCore>(
           place_, std::move(kernel_program), scope_, execution_config));
