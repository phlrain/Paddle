--- conflicted
+++ resolved
@@ -157,10 +157,6 @@
   }
 
   // return Fetch Tensors
-<<<<<<< HEAD
-
-=======
->>>>>>> 9877fb88
   if (FLAGS_enable_new_ir_in_executor) {
     framework::FetchList fetch_res;
 
