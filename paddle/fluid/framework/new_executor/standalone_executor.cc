--- conflicted
+++ resolved
@@ -68,20 +68,10 @@
 
     if (FLAGS_enable_new_ir_in_executor) {
       VLOG(6) << "begin to translate" << std::endl;
-<<<<<<< HEAD
-      auto base_progrm = paddle::TranslateLegacyProgramToProgram(*program);
-      base_progrm->Print(std::cout);
-      auto kernel_program =
-          paddle::dialect::PdOpLowerToKernelPass(base_progrm.get());
-
-      kernel_program->Print(std::cout);
-      interpretercores_.emplace_back(std::make_unique<InterpreterCore>(
-=======
       auto base_program = paddle::TranslateLegacyProgramToProgram(*program);
       auto kernel_program =
           paddle::dialect::PdOpLowerToKernelPass(base_program.get());
       interpretercores_.emplace_back(std::make_shared<InterpreterCore>(
->>>>>>> 1e323137
           place_, std::move(kernel_program), scope_, execution_config));
     } else {
       interpretercores_.emplace_back(
