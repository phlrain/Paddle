add_subdirectory(garbage_collector)
add_subdirectory(interpreter)
add_subdirectory(workqueue)

set(STANDALONE_EXECUTOR_SRCS interpretercore.cc new_executor_defs.cc
                             standalone_executor.cc)

set(STANDALONE_EXECUTOR_DEPS
    interpreter
    interpretercore_garbage_collector
    workqueue
<<<<<<< HEAD
    new_ir
    pd_dialect
    pd_op_to_kernel_pass
    phi_kernel_adaptor
    program_translator)
=======
    pd_dialect
    pd_op_to_kernel_pass
    phi_kernel_adaptor
    program_translator
    new_ir)
>>>>>>> f276a936

cc_library(
  standalone_executor
  SRCS ${STANDALONE_EXECUTOR_SRCS}
  DEPS ${STANDALONE_EXECUTOR_DEPS})

cc_library(
  staticgraph_executor_statistics
  SRCS executor_statistics.cc
  DEPS enforce glog phi)<|MERGE_RESOLUTION|>--- conflicted
+++ resolved
@@ -9,19 +9,11 @@
     interpreter
     interpretercore_garbage_collector
     workqueue
-<<<<<<< HEAD
-    new_ir
-    pd_dialect
-    pd_op_to_kernel_pass
-    phi_kernel_adaptor
-    program_translator)
-=======
     pd_dialect
     pd_op_to_kernel_pass
     phi_kernel_adaptor
     program_translator
     new_ir)
->>>>>>> f276a936
 
 cc_library(
   standalone_executor
