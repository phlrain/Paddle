// Copyright (c) 2021 PaddlePaddle Authors. All Rights Reserved.
//
// Licensed under the Apache License, Version 2.0 (the "License");
// you may not use this file except in compliance with the License.
// You may obtain a copy of the License at
//
//     http://www.apache.org/licenses/LICENSE-2.0
//
// Unless required by applicable law or agreed to in writing, software
// distributed under the License is distributed on an "AS IS" BASIS,
// WITHOUT WARRANTIES OR CONDITIONS OF ANY KIND, either express or implied.
// See the License for the specific language governing permissions and
// limitations under the License.

#include "paddle/fluid/framework/new_executor/interpreter/interpreter_util.h"

#include <algorithm>

#include "paddle/fluid/distributed/auto_parallel/dist_attr.h"
#include "paddle/fluid/framework/details/nan_inf_utils.h"
#include "paddle/fluid/framework/executor_gc_helper.h"
#include "paddle/fluid/framework/new_executor/instruction/instruction_base.h"
#include "paddle/fluid/framework/new_executor/interpreter/data_transfer.h"
#include "paddle/fluid/framework/new_executor/interpreter/execution_config.h"
#include "paddle/fluid/framework/new_executor/interpreter/static_build.h"
#include "paddle/fluid/ir/dialect/pd_dialect.h"
#include "paddle/fluid/ir/interface/op_yaml_info.h"
#include "paddle/fluid/ir/interface/op_yaml_info_parser.h"
#include "paddle/fluid/ir/phi_kernel_adaptor/phi_kernel_util.h"
#include "paddle/fluid/memory/stats.h"
#include "paddle/fluid/operators/controlflow/conditional_block_op_helper.h"
#include "paddle/fluid/operators/controlflow/recurrent_op_helper.h"
#include "paddle/fluid/operators/controlflow/while_op_helper.h"
#include "paddle/fluid/operators/ops_extra_info.h"
#include "paddle/fluid/platform/flags.h"
#include "paddle/phi/core/distributed/comm_context_manager.h"
#include "paddle/phi/core/kernel_context.h"
#include "paddle/phi/core/kernel_factory.h"

#ifdef PADDLE_WITH_MKLDNN
#include "paddle/fluid/platform/mkldnn_helper.h"
#endif

#ifdef PADDLE_WITH_CUSTOM_DEVICE
#include "paddle/phi/backends/device_manager.h"
#endif
PADDLE_DEFINE_EXPORTED_bool(
    new_executor_log_memory_stats,
    false,
    "Log memory stats after each op runs, just used for debug.");

PHI_DECLARE_bool(use_mkldnn);
PHI_DECLARE_bool(check_nan_inf);

namespace paddle {
namespace framework {
namespace interpreter {

using VariableIdMap = std::map<std::string, std::vector<int>>;

// NOTE(Ruibiao): SingleStreamGuard make some multi-strem op (i.e.,
// c_allreduce_sum) run in single stream. It is dedicated to BuildOpFuncList
// which run kernel without stream synchronization.
class SingleStreamGuard {
 public:
  explicit SingleStreamGuard(std::shared_ptr<OperatorBase>& op) : op_(op) {
    if (op_->Type() == "c_allreduce_sum" &&
        op_->Attr<bool>("use_calc_stream") == false) {
      VLOG(6) << "Set c_allredce_sum's attr use_calc_stream to true";
      op_->SetAttr("use_calc_stream", true);
      is_changed = true;
    }
  }

  ~SingleStreamGuard() {
    if (!is_changed) {
      return;
    }

    if (op_->Type() == "c_allreduce_sum") {
      op_->SetAttr("use_calc_stream", false);
      VLOG(6) << "Set c_allredce_sum's attr use_calc_stream to false";
    }
  }

  DISABLE_COPY_AND_ASSIGN(SingleStreamGuard);

 private:
  bool is_changed{false};
  std::shared_ptr<OperatorBase> op_;
};

const std::vector<WorkQueueOptions> ConstructWorkQueueOptions(
    size_t host_num_threads, size_t device_num_threads, EventsWaiter* waiter) {
  std::vector<WorkQueueOptions> group_options;
  // for execute host Kernel
  group_options.emplace_back(/*name*/ "HostTasks",
                             /*num_threads*/ host_num_threads,
                             /*allow_spinning*/ true,
                             /*always_spinning*/ false,
                             /*track_task*/ false,
                             /*detached*/ true,
                             /*events_waiter*/ waiter);
  // for launch device Kernel
  group_options.emplace_back(/*name*/ "DeviceKernelLaunch",
                             /*num_threads*/ device_num_threads,
                             /*allow_spinning*/ true,
                             /*always_spinning*/ false,
                             /*track_task*/ false,
                             /*detached*/ true,
                             /*events_waiter*/ waiter);
  return group_options;
}

AsyncWorkQueue::AsyncWorkQueue(size_t host_num_threads,
                               size_t device_num_threads,
                               EventsWaiter* waiter)
    : host_num_thread_(host_num_threads) {
  queue_group_ = CreateWorkQueueGroup(
      ConstructWorkQueueOptions(host_num_threads, device_num_threads, waiter));
}

void AsyncWorkQueue::AddTask(const OpFuncType& op_func_type,
                             std::function<void()> fn) {
  // queue_idx=0 : kCpuSync or kGpuSync
  // queue_idx=1 : kGPUAsync
  queue_group_->AddTask(op_func_type == OpFuncType::kGpuAsync, std::move(fn));
}

bool IsCommunicationOp(const OperatorBase* op) {
  const std::string& op_name = op->Type();
  const std::set<std::string> special_comm_op_set = {
      "send",
      "recv",
      "send_v2",
      "recv_v2",
  };
  const std::string communication_op_prefix = "c_";
  if (op_name.find(communication_op_prefix) != std::string::npos ||
      special_comm_op_set.count(op_name)) {
    return true;
  }
  if (op->HasAttr("ring_id")) {
    return true;
  }
  return false;
}

bool IsCommunicationOp(const Instruction& instr) {
  if (!instr.OpBaseValid()) {
    return false;
  }
  return IsCommunicationOp(instr.OpBase());
}

bool IsCpuOp(const Instruction& instr) {
  return platform::is_cpu_place(instr.DeviceContext().GetPlace());
}

bool IsCpuOp(Instruction* instr) {
  return platform::is_cpu_place(instr->DeviceContext().GetPlace());
}

bool IsCpuOp(const paddle::framework::InstructionBase& instr) {
  return platform::is_cpu_place(instr.DeviceContext().GetPlace());
}

bool IsCpuOp(paddle::framework::InstructionBase* instr) {
  return platform::is_cpu_place(instr->DeviceContext().GetPlace());
}

bool IsGradOp(const std::string& op_name) {
  return paddle::string::ends_with(op_name, "_grad");
}

bool IsSupportedHeterPlace(const phi::Place& place) {
  return platform::is_gpu_place(place) || platform::is_xpu_place(place) ||
         platform::is_ipu_place(place) || platform::is_custom_place(place);
}

bool IsMemcpyD2H(const Instruction& instr) {
  return instr.OpBase()->Type() == kMemcpyD2H;
}

bool IsMemcpyH2D(const Instruction& instr) {
  return instr.OpBase()->Type() == kMemcpyH2D;
}

bool IsMemcpyH2D(Instruction* instr) {
  return instr->OpBase()->Type() == kMemcpyH2D;
}

bool IsMemcpyH2D(paddle::framework::InstructionBase* instr) {
  return instr->Name() == "pd.memcpy_h2d";
}

bool IsMemcpyOp(const Instruction& instr) {
  return IsMemcpyD2H(instr) || IsMemcpyH2D(instr);
}

void AddFetch(const std::vector<std::string>& fetch_names,
              framework::BlockDesc* block) {
  auto* fetch_holder = block->Var(kFetchVarName);
  fetch_holder->SetType(proto::VarType::FETCH_LIST);
  fetch_holder->SetPersistable(true);

  int i = 0;
  for (auto& fetch_name : fetch_names) {
    // append fetch op
    auto* op = block->AppendOp();
    op->SetType("fetch_v2");
    op->SetInput("X", {fetch_name});
    op->SetOutput("Out", {kFetchVarName});
    op->SetAttr("col", {static_cast<int>(i)});
    op->CheckAttrs();
    i++;
  }
}

bool var_can_be_deleted(const std::string& name, const BlockDesc& block) {
  auto* var_desc = block.FindVar(name);
  if (var_desc == nullptr || var_desc->Persistable()) {
    return false;
  }

  auto type = var_desc->Proto()->type().type();

  return type == proto::VarType::LOD_TENSOR ||
         type == proto::VarType::SELECTED_ROWS ||
         type == proto::VarType::LOD_TENSOR_ARRAY;
}

std::unordered_map<const paddle::framework::OperatorBase*,
                   std::vector<std::string>>
GetUnusedVars(const BlockDesc& block,
              const std::vector<std::shared_ptr<OperatorBase>>& ops) {
  std::unordered_map<std::string, size_t> var_op_idx_map;

  for (size_t i = 0; i < ops.size(); ++i) {
    const auto& op = ops[i];

    OpInOutInfo info;
    for (auto& name_pair : op->Inputs()) {
      for (auto& name : name_pair.second) {
        if (!var_can_be_deleted(name, block)) {
          continue;
        }

        // var can be gc-ed
        if (!info.IsBuilt()) {
          info.Build(op.get());
        }

        if (info.IsInArgBufferNeeded(name)) {
          // Update the last living op of variable to current op
          var_op_idx_map[name] = i;
        } else {
          VLOG(10) << "Skip reference count computing of variable "
                   << name_pair.first << "(" << name << ") in Operator "
                   << op->Type();
        }
      }
    }

    for (auto& name_pair : op->Outputs()) {
      for (auto& name : name_pair.second) {
        if (var_can_be_deleted(name, block)) {
          // Update the last living op of variable to current op
          var_op_idx_map[name] = i;
        }
      }
    }
  }

  std::unordered_map<const OperatorBase*, std::vector<std::string>> result;
  for (auto& name_op_idx_pair : var_op_idx_map) {
    auto& name = name_op_idx_pair.first;
    size_t op_idx = name_op_idx_pair.second;
    auto op = ops[op_idx].get();
    result[op].emplace_back(name);
    VLOG(4) << op->Type() << " " << name;
  }
  VLOG(4) << "gc map size:" << result.size();
  return result;
}

OpFuncType AnalyseOpFuncType(const OpFuncNode& op_func_node,
                             const platform::Place& place) {
  if (platform::is_cpu_place(place)) {
    return OpFuncType::kCpuSync;
  }

  PADDLE_ENFORCE_EQ(IsSupportedHeterPlace(place),
                    true,
                    phi::errors::Fatal("Unsupported current place %s", place));

  // Some GPU OPs do not launch CUDA Kernel, but spend a lot of time on CPU
  // computing. They execute serially in device thread and block CUDA kernel
  // launching in other GPU OPs. To improve performance, set them as kGpuSync
  // and so that they would be dispatched to host thread.
  std::shared_ptr<OperatorBase> op = op_func_node.operator_base_;
  if (op->Type() == kCoalesceTensor &&
      (!platform::is_xpu_place(place) ||
       op->Attr<bool>("persist_output") == false) &&
      op->Attr<bool>("set_constant") == false &&
      op->Attr<bool>("copy_data") == false) {
    return OpFuncType::kGpuSync;
  }

  // for memcpy explicitly called by user
  if (platform::is_gpu_place(place) && op->Type() == interpreter::kMemcpyD2H) {
    return OpFuncType::kGpuSync;
  }

  if (op->Type() == "shape") {
    return OpFuncType::kGpuSync;
  }
  return OpFuncType::kGpuAsync;
}

void CreateAllOps(const framework::BlockDesc& block,
                  std::vector<std::unique_ptr<OperatorBase>>* ops) {
  for (auto& op : block.AllOps()) {
    auto op_type = op->Type();
    VLOG(8) << "CreateOp from : " << op_type;

    auto& info = OpInfoMap::Instance().Get(op_type);

    const VariableNameMap& inputs_names = op->Inputs();
    const VariableNameMap& outputs_names = op->Outputs();

    AttributeMap op_attr_map = op->GetAttrMap();
    AttributeMap op_runtime_attr_map = op->GetRuntimeAttrMap();

    if (info.Checker() != nullptr) {
      info.Checker()->Check(&op_attr_map);
    }

    const auto& extra_attr_checkers =
        operators::ExtraInfoUtils::Instance().GetExtraAttrsChecker(op_type);
    for (const auto& checker : extra_attr_checkers) {
      checker(&op_runtime_attr_map, false);
    }

    auto op_base =
        info.Creator()(op_type, inputs_names, outputs_names, op_attr_map);
    op_base->SetRuntimeAttributeMap(op_runtime_attr_map);

#ifdef PADDLE_WITH_MKLDNN
    if (FLAGS_use_mkldnn) {
      if (op->HasAttr("use_mkldnn")) {
        VLOG(4) << "Set use_mkldnn=True for " << op_base->Type();
        op_base->SetAttr("use_mkldnn", true);
      }
    }
#endif

    ops->emplace_back(std::unique_ptr<OperatorBase>(op_base));
  }
}

std::tuple<VariableValueMap, VariableIdMap> BuildVariableMap(
    const VariableNameMap& var_name_map,
    VariableScope* var_scope,
    Scope* local_scope,
    bool find_var_recursively = false,
    bool allow_var_not_in_scope = false) {
  VariableValueMap name2var;
  VariableIdMap name2id;
  for (auto& item : var_name_map) {
    std::vector<Variable*> vars;
    std::vector<int> ids;
    vars.reserve(item.second.size());

    for (auto& var_name : item.second) {
      auto* var = local_scope->FindVar(var_name);

      if (!var_scope->HasVar(var_name)) {
        if (find_var_recursively && var) {
          VLOG(3) << "Add " << var_name << " to var_scope";
          var_scope->AddVar(var_name, nullptr);
        } else if (allow_var_not_in_scope) {
          VLOG(4) << var_name << " don't exist in variable scope, skip it!";
          continue;
        }
      }
      auto var_id = var_scope->VarId(var_name);
      vars.push_back(var);
      ids.push_back(var_id);
    }
    name2var[item.first] = std::move(vars);
    name2id[item.first] = std::move(ids);
  }
  return std::make_tuple(name2var, name2id);
}

void ApplyDeviceGuard(const OperatorBase* op_base,
                      const platform::Place& place,
                      OpKernelType* expected_kernel_key) {
  bool need_change_place =
      (op_base->HasAttr("op_device") &&
       (op_base->Attr<std::string>("op_device").length() > 0));
  if (need_change_place) {
    auto& op_device = op_base->Attr<std::string>("op_device");
    if (op_device == "cpu" || platform::is_cpu_place(place)) {
      VLOG(3) << "Switch into CPUPlace by device_guard.";
      expected_kernel_key->place_ = platform::CPUPlace();
    } else if (op_device.find("gpu") != std::string::npos &&
               platform::is_gpu_place(place)) {
      // when the Op that does not have GPUKernel is assigned to GPU, the
      // CPUKernel will be executed and a warning will be given at the same
      // time.
      if (op_base->SupportGPU()) {
        expected_kernel_key->place_ = place;
      } else {
        expected_kernel_key->place_ = platform::CPUPlace();
        LOG_FIRST_N(WARNING, 1)
            << "Op(" << op_base->Type()
            << ") has no CUDA implementation. It will be assigned to CPUPlace.";
      }
      VLOG(3) << "Switch into " << expected_kernel_key->place_
              << " by device_guard.";
    } else if (op_device.find("xpu") != std::string::npos &&
               platform::is_xpu_place(place)) {
      // when the Op that does not have XPUKernel is assigned to XPU, the
      // CPUKernel will be executed and a warning will be given at the same
      // time.
      if (op_base->SupportXPU()) {
        expected_kernel_key->place_ = place;
      } else {
        expected_kernel_key->place_ = platform::CPUPlace();
        LOG_FIRST_N(WARNING, 1)
            << "Op(" << op_base->Type()
            << ") has no XPU implementation. It will be assigned to CPUPlace.";
      }
      VLOG(3) << "Switch into " << expected_kernel_key->place_
              << " by device_guard.";
    } else if (platform::is_custom_place(place)) {
#ifdef PADDLE_WITH_CUSTOM_DEVICE
      auto device_types = phi::DeviceManager::GetAllCustomDeviceTypes();
      bool is_custom_device_op = false;
      for (auto dev_type : device_types) {
        if (op_device.find(dev_type) != std::string::npos) {
          is_custom_device_op = true;
          break;
        }
      }
      PADDLE_ENFORCE_EQ(
          is_custom_device_op,
          true,
          phi::errors::Unimplemented(
              "Unsupported current device %s with Paddle CustomDevice ",
              op_device));
#else
      VLOG(1) << string::Sprintf(
          "Cannot use get_all_custom_device_type because you have installed"
          "CPU/GPU version PaddlePaddle.\n"
          "If you want to use get_all_custom_device_type, please try to "
          "install CustomDevice version "
          "PaddlePaddle by: pip install paddlepaddle\n");
#endif
      if (op_base->SupportCustomDevice()) {
        expected_kernel_key->place_ = place;
      } else {
        expected_kernel_key->place_ = platform::CPUPlace();
        LOG_FIRST_N(WARNING, 1) << "Op(" << op_base->Type()
                                << ") has no Custom Place implementation. It "
                                   "will be assigned to CPUPlace.";
      }
      VLOG(3) << "Switch into " << expected_kernel_key->place_
              << " by device_guard.";
    } else {
      PADDLE_THROW(
          platform::errors::Fatal("Unsupported current place %s", op_device));
    }
  }
}

void HandleOperatorBase(const platform::Place& place,
                        std::shared_ptr<OperatorBase> op,
                        OpFuncNode* op_func_node,
                        Scope* scope,
                        bool static_build) {
  platform::DeviceContextPool& pool = platform::DeviceContextPool::Instance();
  auto* dev_ctx = pool.Get(place);
  // input, output is prepared. set the other attributes.
  op_func_node->operator_base_ = op;
  op_func_node->type_ = AnalyseOpFuncType(*op_func_node, place);
  op_func_node->kernel_func_ = nullptr;
  if (static_build) {
    if (OperatorBasesMustRunInStaticBuild.count(op->Type())) {
      op->Run(*scope, place);
    }
    FakeInitializeOutputsForOperatorBase(*op, place, scope);
  } else {
    op->Run(*scope, place);  // Run without data transformer.
  }

  op_func_node->dev_ctx_ = dev_ctx;
}

void BuildOpFuncList(const platform::Place& place,
                     const framework::BlockDesc& block,
                     const std::set<std::string>& skip_gc_vars,
                     std::vector<OpFuncNode>* vec_func_list,
                     VariableScope* var_scope,
                     const ExecutionConfig& execution_config,
                     bool use_local_scope,
                     bool static_build) {
  Scope* local_scope = use_local_scope ? var_scope->GetMutableLocalScope()
                                       : var_scope->GetMutableScope();
  std::vector<std::unique_ptr<OperatorBase>>
      ops_unique;  // its elements will be moved to vec_func_list
  // Step 1: create all ops for current block.
  CreateAllOps(block, &ops_unique);

  VLOG(1) << "Static build: " << static_build;

  if (!execution_config.used_for_jit) {
    // If gc is enabled and block size > 1
    const ProgramDesc& main_program = *block.Program();
    operators::PrepareSafeEagerDeletionOnConditionalOpAndConditionalGradOp(
        main_program, block.ID(), ops_unique);
    operators::PrepareSafeEagerDeletionOnWhileOpAndWhileGradOp(
        main_program, block.ID(), ops_unique);
    operators::PrepareSafeEagerDeletionOnRecurrentOpAndRecurrentGradOp(
        main_program, block.ID(), ops_unique);
  }

#ifdef PADDLE_WITH_MKLDNN
  platform::RegisterModelLayout(ops_unique, place);
#endif
  // its elements will be moved to vec_func_list
  std::vector<std::shared_ptr<OperatorBase>> ops;
  for (auto& op_unique : ops_unique) {
    ops.emplace_back(std::move(op_unique));
  }
  auto unused_var_map = GetUnusedVars(block, ops);

  bool flag_log_is_printed = false;
  for (size_t i = 0; i < ops.size(); ++i) {
    auto op = ops[i].get();
    const std::string& op_type = op->Type();

    VLOG(6) << "Build OpFuncNode from : " << op_type;

    // Print new executor log if grad op is used.
    // It's only for test and will be removed later.
    if (!flag_log_is_printed && op_type.find("_grad") != std::string::npos) {
      LOG_FIRST_N(INFO, 1) << "Standalone Executor is Used.";
      flag_log_is_printed = true;
    }

    // Hot fix for variables used in dataloader, like
    // 'lod_tensor_blocking_queue_0'. These variables may be created in scope,
    // and it is not existed as variable in program.
    const std::set<std::string> ops_with_var_not_in_program = {
        "create_py_reader"};
    const std::set<std::string> ops_with_var_not_in_scope = {
        "conditional_block",
        "conditional_block_grad",
        "recurrent_grad",
        "rnn_memory_helper",
        "rnn_memory_helper_grad",
        "while",
        "while_grad"};
    bool allow_var_not_in_program = ops_with_var_not_in_program.count(op_type);
    bool allow_var_not_in_scope = ops_with_var_not_in_scope.count(op_type);

    // ops in the control flow block may not find its inputs or outputs
    // in VariableScope of the sub-block, so we need search it in parent scope.

    framework::VariableNameMap& input_name_map = op->Inputs();
    VariableValueMap ins_map;
    VariableIdMap ins_name2id;
    std::tie(ins_map, ins_name2id) = BuildVariableMap(
        input_name_map,
        var_scope,
        local_scope,
        execution_config.used_for_control_flow_op || allow_var_not_in_program,
        allow_var_not_in_scope);

    framework::VariableNameMap& output_name_map = op->Outputs();
    VariableValueMap outs_map;
    VariableIdMap outs_name2id;
    std::tie(outs_map, outs_name2id) =
        BuildVariableMap(output_name_map,
                         var_scope,
                         local_scope,
                         execution_config.used_for_control_flow_op,
                         allow_var_not_in_scope);

    // step 1: build OpFuncNode
    OpFuncNode op_func_node;
    op_func_node.operator_base_ = ops[i];
    op_func_node.input_index = ins_name2id;
    op_func_node.output_index = outs_name2id;

    const OperatorDistAttr* dist_attr = block.Op(i)->DistAttr();
    if (dist_attr) {
      if (dist_attr->execution_stream() !=
          distributed::auto_parallel::kDefault) {
        op_func_node.execution_stream_ = dist_attr->execution_stream();
      }
      op_func_node.stream_priority_ = dist_attr->stream_priority();
      op_func_node.scheduling_priority_ = dist_attr->scheduling_priority();
    } else {
      if (interpreter::IsCommunicationOp(op)) {
        // NOTE(Ruibiao): Dispatching computation before communication improves
        // multi-stream overlap when the time cost of communication less than
        // that of the calculation (e.g., ResNet50_bs128_pure_fp16 N4C32
        // training).
        op_func_node.scheduling_priority_ = 1;
      }
    }

    VLOG(6) << op_type
            << " : [execution_stream, stream_priority, scheduling_priority] = ["
            << op_func_node.execution_stream_ << ", "
            << op_func_node.stream_priority_ << ", "
            << op_func_node.scheduling_priority_ << "]";

    SingleStreamGuard single_stream_guard(ops[i]);

    VLOG(4) << "Start run " << place << " " << op->DebugStringEx(local_scope);

    try {
      if (dynamic_cast<framework::OperatorWithKernel*>(op) == nullptr) {
        VLOG(4) << "HandleOperatorBase";
        // op is not a operatorwithkernel, so direcly run OperatorBase::Run()
        HandleOperatorBase(
            place, ops[i], &op_func_node, local_scope, static_build);
        vec_func_list->emplace_back(op_func_node);
      } else {
        VLOG(4) << "OP is not null";
        auto op_with_kernel = const_cast<framework::OperatorWithKernel*>(
            static_cast<const framework::OperatorWithKernel*>(op));
        VLOG(4) << "get op_with_kernel";
        // construct RuntimeContext and analysis KernelType
        RuntimeContext runtime_context({}, {});
        runtime_context.inputs.swap(ins_map);
        runtime_context.outputs.swap(outs_map);
        VLOG(4) << "get RuntimeContext";

        Scope scope, *runtime_scope = &scope;
        // NOTE(Ruibiao): We do not encourage directly using scope in OP kernel.
        // But some OPs do have such behavior (e.g., cinn_launch OP). Here
        // special treatment for them.
        if (op_with_kernel->Type() == "cinn_launch" ||
            op_with_kernel->Type() == "cinn_instruction_run") {
          VLOG(6) << "OP(" << op_with_kernel->Type()
                  << ") use scope in kernel, "
                     "so pass a real scope to "
                     "ExecutionContext";
          runtime_scope = local_scope;
        }

        auto& pool = platform::DeviceContextPool::Instance();
        auto* dev_ctx = pool.Get(place);
        SetDeviceCommContext(op, dev_ctx);
        auto exec_ctx = ExecutionContext(
            *op_with_kernel, *runtime_scope, *dev_ctx, runtime_context);
        auto expected_kernel_key = framework::TransPhiKernelKeyToOpKernelType(
            op_with_kernel->GetExpectedKernelType(exec_ctx));
#if defined(PADDLE_WITH_CUDA) || defined(PADDLE_WITH_HIP)
        if (op_with_kernel->CanCUDNNBeUsed(exec_ctx,
                                           expected_kernel_key.data_type_)) {
          expected_kernel_key.library_type_ = framework::LibraryType::kCUDNN;
        }
#endif
        VLOG(4) << "expected_kernel_key : " << expected_kernel_key;
        // change device by the device_guard()
        ApplyDeviceGuard(op, place, &expected_kernel_key);
        if (platform::places_are_same_class(exec_ctx.GetPlace(),
                                            expected_kernel_key.place_)) {
          expected_kernel_key.place_ = exec_ctx.GetPlace();
        }

        // step 2. select op kernel
        auto run_phi_kernel = false;
        if (phi::KernelFactory::Instance().HasCompatiblePhiKernel(
                op_with_kernel->Type())) {
          auto phi_kernel_key = op_with_kernel->ChoosePhiKernel(exec_ctx);
          auto phi_kernel_name = op_with_kernel->PhiKernelSignature()->name;
          bool in_custom_back_list = false;
#ifdef PADDLE_WITH_CUSTOM_DEVICE
          in_custom_back_list =
              phi::backends::custom_device::is_in_custom_black_list(
                  phi_kernel_name);
#endif
          if (op_with_kernel->PhiKernel()->IsValid() && !in_custom_back_list) {
            run_phi_kernel = true;
          } else {
            if ((!op_with_kernel->SupportsKernelType(expected_kernel_key,
                                                     exec_ctx)) ||
                in_custom_back_list) {
              std::string info = in_custom_back_list ? "fluid in black list "
                                                     : "fluid missing ";
              VLOG(3) << info << phi_kernel_key
                      << " kernel: " << phi_kernel_name;
              auto phi_cpu_kernel_key =
                  FallBackToCpu(phi_kernel_key, *op_with_kernel);
              op_with_kernel->ResetPhiKernel(
                  new phi::Kernel(phi::KernelFactory::Instance().SelectKernel(
                      phi_kernel_name, phi_cpu_kernel_key)));
              if (op_with_kernel->PhiKernel()->IsValid()) {
                VLOG(6) << "Static graph mode PrepareImpl - kernel name: "
                        << phi_kernel_name
                        << " | kernel key: " << phi_cpu_kernel_key
                        << " | kernel: " << *(op_with_kernel->PhiKernel());
                op_with_kernel->ResetKernelType(new OpKernelType(
                    TransPhiKernelKeyToOpKernelType(phi_cpu_kernel_key)));
                run_phi_kernel = true;
              }
            }
          }
        }

        VLOG(4) << "if run phi kernel? : " << run_phi_kernel;
        if (!run_phi_kernel) {
          op_with_kernel->ChooseKernel(exec_ctx);
          op_func_node.kernel_func_ = *op_with_kernel->kernel_func();
        } else {
          op_func_node.phi_kernel_ = op_with_kernel->PhiKernel();
        }
        auto kernel_type = *(op_with_kernel->kernel_type());
        if (kernel_type.place_ != dev_ctx->GetPlace()) {
          dev_ctx = pool.Get(kernel_type.place_);
        }
        op_func_node.dev_ctx_ = dev_ctx;
        op_func_node.type_ =
            AnalyseOpFuncType(op_func_node, kernel_type.place_);

        VLOG(3) << op_with_kernel->Type()
                << " : finally selected kernel_key: " << kernel_type;

        // step 3. data transform
        VariableValueMap& ins_map_temp = runtime_context.inputs;
        VariableValueMap& outs_map_temp = runtime_context.outputs;
        ApplyDataTransform(kernel_type,
                           place,
                           &ins_map_temp,
                           &outs_map_temp,
                           var_scope,
                           &op_func_node,
                           vec_func_list,
                           use_local_scope,
                           static_build);
        VLOG(4) << "apply data transform done. ";

        // step 4. infershape
        if (!static_build) {
          VLOG(4) << "infer shape";
          // see kAllKernelsMustComputeRuntimeShape in operator.h for why
          if (!(op->HasAttr(kAllKernelsMustComputeRuntimeShape) &&
                op->Attr<bool>(kAllKernelsMustComputeRuntimeShape))) {
            RuntimeInferShapeContext infer_shape_ctx(*op, runtime_context);
            // TODO(Aurelius84): In case of control flow ops, they are NOT
            // inheritted from OperatorWithKernel.
            op_with_kernel->Info().infer_shape_(&infer_shape_ctx);
          }
        }

        // step 5. run kernel
        if (run_phi_kernel &&
            op_func_node.phi_kernel_->GetKernelRegisteredType() ==
                phi::KernelRegisteredType::FUNCTION) {
          VLOG(6) << op_type << " run function kernel";
          if (static_build) {
            FakeInitializeOutputsForFunctionKernel(
                *op,
                *(op_func_node.phi_kernel_),
                *(op_with_kernel->PhiKernelSignature()),
                runtime_context,
                *dev_ctx);
          } else {
            phi::KernelContext phi_kernel_context;
            op_with_kernel->BuildPhiKernelContext(
                runtime_context, dev_ctx, &phi_kernel_context);
            (*op_func_node.phi_kernel_)(&phi_kernel_context);
          }
        } else if (run_phi_kernel &&
                   op_func_node.phi_kernel_->GetKernelRegisteredType() ==
                       phi::KernelRegisteredType::STRUCTURE) {
          VLOG(6) << op_type << " run structure kernel";
          ExecutionContext execution_context(
              *op_with_kernel, *runtime_scope, *dev_ctx, runtime_context);
          if (static_build) {
            FakeInitializeOutputsForStructureKernel(kernel_type,
                                                    &execution_context);
          } else {
            (*op_func_node.phi_kernel_)(&execution_context);
          }
        } else {
          VLOG(6) << op_type << " run fluid kernel";
          // the place of exec_ctx maybe has changed.
          ExecutionContext execution_context(
              *op_with_kernel, *runtime_scope, *dev_ctx, runtime_context);
          if (static_build) {
            FakeInitializeOutputsForStructureKernel(kernel_type,
                                                    &execution_context);
          } else {
            op_func_node.kernel_func_(execution_context);
          }
        }

        // for debug nan/inf

        vec_func_list->emplace_back(op_func_node);

        if (!op_func_node.inplace_back_map.empty()) {
          auto& m = op_func_node.inplace_back_map;
          // NOTE(zhiqiu): same logic as TransferInplaceVarsBack() in
          // operator.cc
          for (auto& p : m) {
            auto* transformed_tensor =
                GetMutableLoDTensorOrSelectedRowsValueFromVar(
                    local_scope->FindVar(var_scope->GetNameById(p.first)));
            auto* original_tensor =
                GetMutableLoDTensorOrSelectedRowsValueFromVar(
                    local_scope->FindVar(var_scope->GetNameById(p.second)));

            // avoid overwriting valid data
            if (static_build && original_tensor->initialized()) {
              const phi::Place& target_place = transformed_tensor->place();
              platform::DeviceContext* dev_ctx_for_copy;
              if (target_place.GetType() != AllocationType::CPU) {
                dev_ctx_for_copy = pool.Get(target_place);
              } else {
                dev_ctx_for_copy = pool.Get(original_tensor->place());
              }

              phi::Copy(*dev_ctx_for_copy,
                        *original_tensor,
                        target_place,
                        /*blocking=*/true,
                        original_tensor);
              original_tensor->set_type(transformed_tensor->dtype());
              original_tensor->set_layout(transformed_tensor->layout());
            } else {
              original_tensor->ShareDataWith(*transformed_tensor);
            }
            VLOG(4) << "Transfer inplace variable back form "
                    << var_scope->GetNameById(p.first) << " to "
                    << var_scope->GetNameById(p.second);
          }
        }

        // post-process grad_op.outputs if need cast complex grad into real
        // grad.
        // NOTE(Aurelius84): insert a transfer_dtype_op inplacely to cast it.
        if (IsGradOp(op_type) &&
            framework::IsComplexType(kernel_type.data_type_)) {
          interpreter::HandleComplexGradToRealGrad(op_func_node,
                                                   place,
                                                   output_name_map,
                                                   &runtime_context.outputs,
                                                   var_scope,
                                                   vec_func_list,
                                                   local_scope,
                                                   static_build);
        }
      }
    } catch (platform::EnforceNotMet& ex) {
      framework::InsertCallStackInfo(op_type, op->Attrs(), &ex);
      throw std::move(ex);
    } catch (platform::EOFException&) {
      std::rethrow_exception(std::current_exception());
    } catch (std::exception& ex) {
      LOG(WARNING) << op_type << " raises an exception "
                   << platform::demangle(typeid(ex).name()) << ", "
                   << ex.what();
      std::rethrow_exception(std::current_exception());
    } catch (...) {
      LOG(WARNING) << op_type << " raises an unknown exception";
      std::rethrow_exception(std::current_exception());
    }

    if (FLAGS_check_nan_inf) {
      VLOG(4) << "Check nan/inf";
      try {
        framework::details::CheckOpHasNanOrInf(*op, *local_scope, place);
      } catch (...) {
        const std::vector<std::string>* callstack = nullptr;
        auto attrs = op->Attrs();
        auto iter =
            attrs.find(OpProtoAndCheckerMaker::OpCreationCallstackAttrName());
        if (iter != attrs.end()) {
          callstack = &PADDLE_GET_CONST(std::vector<std::string>, iter->second);
          if (callstack->empty()) callstack = nullptr;
        }
        std::ostringstream sout;
        if (callstack) {
          if (FLAGS_call_stack_level > 1) {
            sout << "\n\n  Compile Traceback (most recent call last):";
          } else {
            sout << "In user code:\n";
          }
          for (auto& line : *callstack) {
            sout << "\n  " << line;
          }
        }
        std::cout << sout.str() << std::endl;
        std::rethrow_exception(std::current_exception());
      }
    }

    VLOG(4) << "End run " << place << " "
            << op_func_node.operator_base_->DebugStringEx(local_scope);

    if (!static_build) {
      // gc---------------------------------------------
      auto iter = unused_var_map.find(op);
      if (iter == unused_var_map.end()) {
        interpreter::LogDeviceMemoryStats(place);
        continue;
      }

      auto& delete_vars = iter->second;
      std::deque<std::shared_ptr<memory::Allocation>>* garbages =
          new std::deque<std::shared_ptr<memory::Allocation>>();

      for (auto& var_name : delete_vars) {
        auto* var = local_scope->FindVar(var_name);
        if (var == nullptr ||
            skip_gc_vars.find(var_name) != skip_gc_vars.end()) {
          continue;
        }

        VLOG(6) << "Erase variable " << var_name;
        if (var->IsType<phi::DenseTensor>()) {
          garbages->emplace_back(
              var->GetMutable<phi::DenseTensor>()->MoveMemoryHolder());
        }
      }
      delete garbages;  // free mem

      interpreter::LogDeviceMemoryStats(place);
    }
  }

  // in the unused_var_map, we did not record the variable who are created in
  // ApplyDataTransform. So we erase these variables here.
  std::deque<std::shared_ptr<memory::Allocation>>* garbages =
      new std::deque<std::shared_ptr<memory::Allocation>>();
  for (const auto& transferred_var : var_scope->DataTransferAddedVars()) {
    const auto& var_name = transferred_var.first;
    auto* var = local_scope->FindVar(var_name);
    if (var == nullptr) continue;
    VLOG(6) << "Erase variable " << var_name;
    if (var->IsType<phi::DenseTensor>()) {
      garbages->emplace_back(
          var->GetMutable<phi::DenseTensor>()->MoveMemoryHolder());
    }
  }
  delete garbages;
}

void BuildOpFuncList(
    const platform::Place& place,
    ::ir::Block* block,
    std::vector<OpFuncNode>* vec_func_list,
    framework::Scope* scope,
    framework::Scope* local_scope,
    const std::unordered_map<::ir::Value, std::string>& value_2_name_map,
    const ExecutionConfig& execution_config) {
  vec_func_list->reserve(block->size());
  ::ir::IrContext* ctx = ir::IrContext::Instance();

  ctx->GetOrRegisterDialect<paddle::dialect::PaddleDialect>();

  for (auto it = block->begin(); it != block->end(); ++it) {
    OpFuncNode op_func_node;
    auto attr_map = (*it)->attributes();

    auto op_name =
        attr_map.at("op_name").dyn_cast<::ir::StrAttribute>().AsString();
    op_func_node.phi_op_name_ = op_name;

    if (op_name == "builtin.combine" || op_name == "pd.feed" ||
        op_name == "builtin.set_parameter" ||
        op_name == "builtin.get_parameter" || op_name == "builtin.slice" ||
        op_name == "pd.feed_with_place" || op_name == "pd.shaddow_output") {
      VLOG(6) << "skip process " << op_name;
      continue;
    }

    ::ir::OpInfo op_info = ctx->GetRegisteredOpInfo(op_name);

    auto impl =
        op_info.GetInterfaceImpl<paddle::dialect::OpYamlInfoInterface>();

    op_func_node.infer_meta_interface_ =
        op_info.GetInterfaceImpl<paddle::dialect::InferMetaInterface>();

    VLOG(6) << "op name" << op_func_node.phi_op_name_;
    dialect::OpYamlInfoParser op_yaml_info_parser(impl->get_op_info_());
    if (op_func_node.infer_meta_interface_) {
      ::ir::BuildPhiContext<
          phi::InferMetaContext,
          phi::MetaTensor,
          phi::MetaTensor,
          paddle::small_vector<phi::MetaTensor, phi::kInputSmallVectorSize>,
          paddle::small_vector<phi::MetaTensor, phi::kInputSmallVectorSize>,
          false>((*it),
                 value_2_name_map,
                 scope,
                 local_scope,
                 op_yaml_info_parser,
                 &(op_func_node.infer_meta_context_));
    }

    auto kernel_name =
        attr_map.at("kernel_name").dyn_cast<ir::StrAttribute>().AsString();
    auto kernel_key = attr_map.at("kernel_key")
                          .dyn_cast<paddle::dialect::KernelAttribute>()
                          .data();

    VLOG(6) << "finish process infer meta context";
    auto t1 = phi::KernelFactory::Instance().SelectKernelOrThrowError(
        kernel_name, kernel_key);
    op_func_node.phi_kernel_ = new phi::Kernel(t1.kernel);

    PADDLE_ENFORCE_EQ(op_func_node.phi_kernel_->IsValid(),
                      true,
                      "not found kernel for [%s]",
                      kernel_name);
<<<<<<< HEAD
    std::cerr << "kernel name " << kernel_name << std::endl;
=======
>>>>>>> 7e60294e

    if (kernel_name == "fused_softmax_mask_upper_triangle" ||
        kernel_name == "fused_softmax_mask_upper_triangle_grad") {
      // builder operator
      op_func_node.operator_base_ =
          ir::BuildOperatorBase((*it), value_2_name_map, op_yaml_info_parser);
      paddle::framework::VariableValueMap in_map;
      paddle::framework::VariableValueMap out_map;
      op_func_node.runtime_ctx_ =
          std::make_shared<paddle::framework::RuntimeContext>(
              paddle::framework::RuntimeContext(in_map, out_map));
      ir::BuildRuntimeContext((*it),
                              value_2_name_map,
                              scope,
                              local_scope,
                              op_yaml_info_parser,
                              op_func_node.runtime_ctx_.get());
      op_func_node.fluid_op = true;
    } else {
      ::ir::BuildPhiContext<phi::KernelContext,
                            const phi::TensorBase*,
                            phi::TensorBase*,
                            paddle::small_vector<const phi::TensorBase*>,
                            paddle::small_vector<phi::TensorBase*>,
                            true>((*it),
                                  value_2_name_map,
                                  scope,
                                  local_scope,
                                  op_yaml_info_parser,
                                  &(op_func_node.kernel_context_));
    }

    VLOG(6) << "finish process kernel context";
    op_func_node.kernel_context_.SetDeviceContext(
        phi::DeviceContextPool::Instance().Get(
            phi::TransToPhiPlace(kernel_key.backend())));
    op_func_node.dev_ctx_ = phi::DeviceContextPool::Instance().Get(
        phi::TransToPhiPlace(kernel_key.backend()));

    vec_func_list->emplace_back(op_func_node);
  }
}

void BuildVariableScope(const framework::BlockDesc& block,
                        const ExecutionConfig& execution_config,
                        VariableScope* var_scope) {
  VLOG(3) << "Creating Variables";
  auto inner_scope = var_scope->GetMutableScope();

  // NOTE(zhiqiu): if create_local_scope_ is true, the persistable is
  // created in var_scope.scope_ , and other scope is created in local scope.
  Scope* local_scope = execution_config.create_local_scope
                           ? var_scope->GetMutableLocalScope()
                           : var_scope->GetMutableScope();

  for (auto& var_desc : block.AllVars()) {
    auto var_name = var_desc->Name();
    // TODO(xiongkun): user may create a variable with name that exists before.
    // under such circumstances, we should raise a error. Currently we can't
    // get the var_desc of startup_program, so leave it later.
    if (var_name == framework::kEmptyVarName) {
      continue;
    }

    if (var_desc->Persistable() ||
        execution_config.force_root_scope_vars.count(var_name)) {
      // In principle, we should put all trainable parameters in global scope,
      // which means the root of the scope tree. Some cases like quantization
      // will look up these parameters in global scope.
      const Scope* ancestor_scope = inner_scope;
      while (ancestor_scope->parent()) {
        ancestor_scope = ancestor_scope->parent();
      }
      auto* ptr = const_cast<Scope*>(ancestor_scope)->Var(var_name);

      // NOTE(zhiqiu): if var exists in scope and the type is right,
      // InitializeVariable will not create a new variable.
      InitializeVariable(ptr, var_desc->GetType());
      VLOG(3) << "Create Variable " << var_name << " global, which pointer is "
              << ptr << " type is " << static_cast<int>(var_desc->GetType());
    } else {
      auto* ptr = local_scope->Var(var_name);
      InitializeVariable(ptr, var_desc->GetType());
      VLOG(3) << "Create Variable " << var_name << " locally, which pointer is "
              << ptr << " type is " << static_cast<int>(var_desc->GetType());
    }
    var_scope->AddVar(var_name, var_desc);
  }
}

void LogDeviceMemoryStats(const platform::Place& place) {
  if (FLAGS_new_executor_log_memory_stats && platform::is_gpu_place(place)) {
    VLOG(0) << "memory_allocated: "
            << static_cast<double>(memory::DeviceMemoryStatCurrentValue(
                   "Allocated", place.device)) /
                   1024 / 1024
            << " MB";
    VLOG(0) << "max_memory_allocated: "
            << static_cast<double>(memory::DeviceMemoryStatPeakValue(
                   "Allocated", place.device)) /
                   1024 / 1024
            << " MB";
  }
}

void SetDeviceCommContext(framework::OperatorBase* operator_base,
                          platform::DeviceContext* dev_ctx) {
  if (operator_base->HasAttr("ring_id")) {
    int ring_id = operator_base->Attr<int>("ring_id");
    const auto& comm_context_manager =
        phi::distributed::CommContextManager::GetInstance();
    if (comm_context_manager.Has(ring_id)) {
      auto comm_context = comm_context_manager.Get(ring_id);
      if (!dev_ctx->GetCommContext()) {
        dev_ctx->SetCommContext(comm_context);
      }
    } else {
      VLOG(3) << "op: " << operator_base->Type() << ", ring_id: " << ring_id
              << ", get comm_context failed!";
    }
  }
}

void SetDeviceCommContext(::ir::Operation* op,
                          platform::DeviceContext* dev_ctx) {
  auto op_attributes = op->attributes();
  if (op_attributes.count("ring_id") != 0) {
    int ring_id =
        op_attributes.at("ring_id").dyn_cast<::ir::Int32Attribute>().data();
    const auto& comm_context_manager =
        phi::distributed::CommContextManager::GetInstance();
    if (comm_context_manager.Has(ring_id)) {
      auto comm_context = comm_context_manager.Get(ring_id);
      if (!dev_ctx->GetCommContext()) {
        dev_ctx->SetCommContext(comm_context);
      }
    } else {
      VLOG(3) << "op: "
              << op_attributes.at("op_name")
                     .dyn_cast<::ir::StrAttribute>()
                     .AsString()
              << ", ring_id: " << ring_id << ", get comm_context failed!";
    }
  }
}

}  // namespace interpreter
}  // namespace framework
}  // namespace paddle<|MERGE_RESOLUTION|>--- conflicted
+++ resolved
@@ -1025,10 +1025,8 @@
                       true,
                       "not found kernel for [%s]",
                       kernel_name);
-<<<<<<< HEAD
+
     std::cerr << "kernel name " << kernel_name << std::endl;
-=======
->>>>>>> 7e60294e
 
     if (kernel_name == "fused_softmax_mask_upper_triangle" ||
         kernel_name == "fused_softmax_mask_upper_triangle_grad") {
