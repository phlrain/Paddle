// Copyright (c) 2021 PaddlePaddle Authors. All Rights Reserved.
//
// Licensed under the Apache License, Version 2.0 (the "License");
// you may not use this file except in compliance with the License.
// You may obtain a copy of the License at
//
//     http://www.apache.org/licenses/LICENSE-2.0
//
// Unless required by applicable law or agreed to in writing, software
// distributed under the License is distributed on an "AS IS" BASIS,
// WITHOUT WARRANTIES OR CONDITIONS OF ANY KIND, either express or implied.
// See the License for the specific language governing permissions and
// limitations under the License.

#include "paddle/fluid/framework/new_executor/interpreter/interpreter_util.h"

#include <algorithm>

#include "paddle/fluid/distributed/auto_parallel/dist_attr.h"
#include "paddle/fluid/framework/details/nan_inf_utils.h"
#include "paddle/fluid/framework/executor_gc_helper.h"
#include "paddle/fluid/framework/new_executor/interpreter/data_transfer.h"
#include "paddle/fluid/framework/new_executor/interpreter/execution_config.h"
#include "paddle/fluid/framework/new_executor/interpreter/static_build.h"
#include "paddle/fluid/ir/dialect/pd_dialect.h"
#include "paddle/fluid/ir/interface/op_yaml_info.h"
#include "paddle/fluid/ir/interface/op_yaml_info_parser.h"
#include "paddle/fluid/ir/phi_kernel_adaptor/phi_kernel_util.h"
#include "paddle/fluid/memory/stats.h"
#include "paddle/fluid/operators/controlflow/conditional_block_op_helper.h"
#include "paddle/fluid/operators/controlflow/recurrent_op_helper.h"
#include "paddle/fluid/operators/controlflow/while_op_helper.h"
#include "paddle/fluid/operators/ops_extra_info.h"
#include "paddle/fluid/platform/flags.h"
#include "paddle/phi/core/distributed/comm_context_manager.h"
#include "paddle/phi/core/kernel_context.h"
#include "paddle/phi/core/kernel_factory.h"

#ifdef PADDLE_WITH_MKLDNN
#include "paddle/fluid/platform/mkldnn_helper.h"
#endif

#ifdef PADDLE_WITH_CUSTOM_DEVICE
#include "paddle/phi/backends/device_manager.h"
#endif
PADDLE_DEFINE_EXPORTED_bool(
    new_executor_log_memory_stats,
    false,
    "Log memory stats after each op runs, just used for debug.");

PHI_DECLARE_bool(use_mkldnn);
PHI_DECLARE_bool(check_nan_inf);

namespace paddle {
namespace framework {
namespace interpreter {

using VariableIdMap = std::map<std::string, std::vector<int>>;

// NOTE(Ruibiao): SingleStreamGuard make some multi-strem op (i.e.,
// c_allreduce_sum) run in single stream. It is dedicated to BuildOpFuncList
// which run kernel without stream synchronization.
class SingleStreamGuard {
 public:
  explicit SingleStreamGuard(std::shared_ptr<OperatorBase>& op) : op_(op) {
    if (op_->Type() == "c_allreduce_sum" &&
        op_->Attr<bool>("use_calc_stream") == false) {
      VLOG(6) << "Set c_allredce_sum's attr use_calc_stream to true";
      op_->SetAttr("use_calc_stream", true);
      is_changed = true;
    }
  }

  ~SingleStreamGuard() {
    if (!is_changed) {
      return;
    }

    if (op_->Type() == "c_allreduce_sum") {
      op_->SetAttr("use_calc_stream", false);
      VLOG(6) << "Set c_allredce_sum's attr use_calc_stream to false";
    }
  }

  DISABLE_COPY_AND_ASSIGN(SingleStreamGuard);

 private:
  bool is_changed{false};
  std::shared_ptr<OperatorBase> op_;
};

const std::vector<WorkQueueOptions> ConstructWorkQueueOptions(
    size_t host_num_threads, size_t device_num_threads, EventsWaiter* waiter) {
  std::vector<WorkQueueOptions> group_options;
  // for execute host Kernel
  group_options.emplace_back(/*name*/ "HostTasks",
                             /*num_threads*/ host_num_threads,
                             /*allow_spinning*/ true,
                             /*always_spinning*/ false,
                             /*track_task*/ false,
                             /*detached*/ true,
                             /*events_waiter*/ waiter);
  // for launch device Kernel
  group_options.emplace_back(/*name*/ "DeviceKernelLaunch",
                             /*num_threads*/ device_num_threads,
                             /*allow_spinning*/ true,
                             /*always_spinning*/ false,
                             /*track_task*/ false,
                             /*detached*/ true,
                             /*events_waiter*/ waiter);
  return group_options;
}

AsyncWorkQueue::AsyncWorkQueue(size_t host_num_threads,
                               size_t device_num_threads,
                               EventsWaiter* waiter)
    : host_num_thread_(host_num_threads) {
  queue_group_ = CreateWorkQueueGroup(
      ConstructWorkQueueOptions(host_num_threads, device_num_threads, waiter));
}

void AsyncWorkQueue::AddTask(const OpFuncType& op_func_type,
                             std::function<void()> fn) {
  // queue_idx=0 : kCpuSync or kGpuSync
  // queue_idx=1 : kGPUAsync
  queue_group_->AddTask(op_func_type == OpFuncType::kGpuAsync, std::move(fn));
}

bool IsCommunicationOp(const OperatorBase* op) {
  const std::string& op_name = op->Type();
  const std::set<std::string> special_comm_op_set = {
      "send",
      "recv",
      "send_v2",
      "recv_v2",
  };
  const std::string communication_op_prefix = "c_";
  if (op_name.find(communication_op_prefix) != std::string::npos ||
      special_comm_op_set.count(op_name)) {
    return true;
  }
  if (op->HasAttr("ring_id")) {
    return true;
  }
  return false;
}

bool IsCommunicationOp(const Instruction& instr) {
  if (!instr.OpBaseValid()) {
    return false;
  }
  return IsCommunicationOp(instr.OpBase());
}

bool IsCpuOp(const Instruction& instr) {
  return platform::is_cpu_place(instr.DeviceContext().GetPlace());
}

bool IsGradOp(const std::string& op_name) {
  return paddle::string::ends_with(op_name, "_grad");
}

bool IsSupportedHeterPlace(const phi::Place& place) {
  return platform::is_gpu_place(place) || platform::is_xpu_place(place) ||
         platform::is_ipu_place(place) || platform::is_custom_place(place);
}

bool IsMemcpyD2H(const Instruction& instr) {
  return instr.OpBase()->Type() == kMemcpyD2H;
}

bool IsMemcpyH2D(const Instruction& instr) {
  return instr.OpBase()->Type() == kMemcpyH2D;
}

bool IsMemcpyOp(const Instruction& instr) {
  return IsMemcpyD2H(instr) || IsMemcpyH2D(instr);
}

void AddFetch(const std::vector<std::string>& fetch_names,
              framework::BlockDesc* block) {
  auto* fetch_holder = block->Var(kFetchVarName);
  fetch_holder->SetType(proto::VarType::FETCH_LIST);
  fetch_holder->SetPersistable(true);

  int i = 0;
  for (auto& fetch_name : fetch_names) {
    // append fetch op
    auto* op = block->AppendOp();
    op->SetType("fetch_v2");
    op->SetInput("X", {fetch_name});
    op->SetOutput("Out", {kFetchVarName});
    op->SetAttr("col", {static_cast<int>(i)});
    op->CheckAttrs();
    i++;
  }
}

bool var_can_be_deleted(const std::string& name, const BlockDesc& block) {
  auto* var_desc = block.FindVar(name);
  if (var_desc == nullptr || var_desc->Persistable()) {
    return false;
  }

  auto type = var_desc->Proto()->type().type();

  return type == proto::VarType::LOD_TENSOR ||
         type == proto::VarType::SELECTED_ROWS ||
         type == proto::VarType::LOD_TENSOR_ARRAY;
}

std::unordered_map<const paddle::framework::OperatorBase*,
                   std::vector<std::string>>
GetUnusedVars(const BlockDesc& block,
              const std::vector<std::shared_ptr<OperatorBase>>& ops) {
  std::unordered_map<std::string, size_t> var_op_idx_map;

  for (size_t i = 0; i < ops.size(); ++i) {
    const auto& op = ops[i];

    OpInOutInfo info;
    for (auto& name_pair : op->Inputs()) {
      for (auto& name : name_pair.second) {
        if (!var_can_be_deleted(name, block)) {
          continue;
        }

        // var can be gc-ed
        if (!info.IsBuilt()) {
          info.Build(op.get());
        }

        if (info.IsInArgBufferNeeded(name)) {
          // Update the last living op of variable to current op
          var_op_idx_map[name] = i;
        } else {
          VLOG(10) << "Skip reference count computing of variable "
                   << name_pair.first << "(" << name << ") in Operator "
                   << op->Type();
        }
      }
    }

    for (auto& name_pair : op->Outputs()) {
      for (auto& name : name_pair.second) {
        if (var_can_be_deleted(name, block)) {
          // Update the last living op of variable to current op
          var_op_idx_map[name] = i;
        }
      }
    }
  }

  std::unordered_map<const OperatorBase*, std::vector<std::string>> result;
  for (auto& name_op_idx_pair : var_op_idx_map) {
    auto& name = name_op_idx_pair.first;
    size_t op_idx = name_op_idx_pair.second;
    auto op = ops[op_idx].get();
    result[op].emplace_back(name);
    VLOG(4) << op->Type() << " " << name;
  }
  VLOG(4) << "gc map size:" << result.size();
  return result;
}

OpFuncType AnalyseOpFuncType(const OpFuncNode& op_func_node,
                             const platform::Place& place) {
  if (platform::is_cpu_place(place)) {
    return OpFuncType::kCpuSync;
  }

  PADDLE_ENFORCE_EQ(IsSupportedHeterPlace(place),
                    true,
                    phi::errors::Fatal("Unsupported current place %s", place));

  // Some GPU OPs do not launch CUDA Kernel, but spend a lot of time on CPU
  // computing. They execute serially in device thread and block CUDA kernel
  // launching in other GPU OPs. To improve performance, set them as kGpuSync
  // and so that they would be dispatched to host thread.
  std::shared_ptr<OperatorBase> op = op_func_node.operator_base_;
  if (op->Type() == kCoalesceTensor &&
      (!platform::is_xpu_place(place) ||
       op->Attr<bool>("persist_output") == false) &&
      op->Attr<bool>("set_constant") == false &&
      op->Attr<bool>("copy_data") == false) {
    return OpFuncType::kGpuSync;
  }

  // for memcpy explicitly called by user
  if (platform::is_gpu_place(place) && op->Type() == interpreter::kMemcpyD2H) {
    return OpFuncType::kGpuSync;
  }

  if (op->Type() == "shape") {
    return OpFuncType::kGpuSync;
  }
  return OpFuncType::kGpuAsync;
}

void CreateAllOps(const framework::BlockDesc& block,
                  std::vector<std::unique_ptr<OperatorBase>>* ops) {
  for (auto& op : block.AllOps()) {
    auto op_type = op->Type();
    VLOG(8) << "CreateOp from : " << op_type;

    auto& info = OpInfoMap::Instance().Get(op_type);

    const VariableNameMap& inputs_names = op->Inputs();
    const VariableNameMap& outputs_names = op->Outputs();

    AttributeMap op_attr_map = op->GetAttrMap();
    AttributeMap op_runtime_attr_map = op->GetRuntimeAttrMap();

    if (info.Checker() != nullptr) {
      info.Checker()->Check(&op_attr_map);
    }

    const auto& extra_attr_checkers =
        operators::ExtraInfoUtils::Instance().GetExtraAttrsChecker(op_type);
    for (const auto& checker : extra_attr_checkers) {
      checker(&op_runtime_attr_map, false);
    }

    auto op_base =
        info.Creator()(op_type, inputs_names, outputs_names, op_attr_map);
    op_base->SetRuntimeAttributeMap(op_runtime_attr_map);

#ifdef PADDLE_WITH_MKLDNN
    if (FLAGS_use_mkldnn) {
      if (op->HasAttr("use_mkldnn")) {
        VLOG(4) << "Set use_mkldnn=True for " << op_base->Type();
        op_base->SetAttr("use_mkldnn", true);
      }
    }
#endif

    ops->emplace_back(std::unique_ptr<OperatorBase>(op_base));
  }
}

std::tuple<VariableValueMap, VariableIdMap> BuildVariableMap(
    const VariableNameMap& var_name_map,
    VariableScope* var_scope,
    Scope* local_scope,
    bool find_var_recursively = false,
    bool allow_var_not_in_scope = false) {
  VariableValueMap name2var;
  VariableIdMap name2id;
  for (auto& item : var_name_map) {
    std::vector<Variable*> vars;
    std::vector<int> ids;
    vars.reserve(item.second.size());

    for (auto& var_name : item.second) {
      auto* var = local_scope->FindVar(var_name);

      if (!var_scope->HasVar(var_name)) {
        if (find_var_recursively && var) {
          VLOG(3) << "Add " << var_name << " to var_scope";
          var_scope->AddVar(var_name, nullptr);
        } else if (allow_var_not_in_scope) {
          VLOG(4) << var_name << " don't exist in variable scope, skip it!";
          continue;
        }
      }
      auto var_id = var_scope->VarId(var_name);
      vars.push_back(var);
      ids.push_back(var_id);
    }
    name2var[item.first] = std::move(vars);
    name2id[item.first] = std::move(ids);
  }
  return std::make_tuple(name2var, name2id);
}

void ApplyDeviceGuard(const OperatorBase* op_base,
                      const platform::Place& place,
                      OpKernelType* expected_kernel_key) {
  bool need_change_place =
      (op_base->HasAttr("op_device") &&
       (op_base->Attr<std::string>("op_device").length() > 0));
  if (need_change_place) {
    auto& op_device = op_base->Attr<std::string>("op_device");
    if (op_device == "cpu" || platform::is_cpu_place(place)) {
      VLOG(3) << "Switch into CPUPlace by device_guard.";
      expected_kernel_key->place_ = platform::CPUPlace();
    } else if (op_device.find("gpu") != std::string::npos &&
               platform::is_gpu_place(place)) {
      // when the Op that does not have GPUKernel is assigned to GPU, the
      // CPUKernel will be executed and a warning will be given at the same
      // time.
      if (op_base->SupportGPU()) {
        expected_kernel_key->place_ = place;
      } else {
        expected_kernel_key->place_ = platform::CPUPlace();
        LOG_FIRST_N(WARNING, 1)
            << "Op(" << op_base->Type()
            << ") has no CUDA implementation. It will be assigned to CPUPlace.";
      }
      VLOG(3) << "Switch into " << expected_kernel_key->place_
              << " by device_guard.";
    } else if (op_device.find("xpu") != std::string::npos &&
               platform::is_xpu_place(place)) {
      // when the Op that does not have XPUKernel is assigned to XPU, the
      // CPUKernel will be executed and a warning will be given at the same
      // time.
      if (op_base->SupportXPU()) {
        expected_kernel_key->place_ = place;
      } else {
        expected_kernel_key->place_ = platform::CPUPlace();
        LOG_FIRST_N(WARNING, 1)
            << "Op(" << op_base->Type()
            << ") has no XPU implementation. It will be assigned to CPUPlace.";
      }
      VLOG(3) << "Switch into " << expected_kernel_key->place_
              << " by device_guard.";
    } else if (platform::is_custom_place(place)) {
#ifdef PADDLE_WITH_CUSTOM_DEVICE
      auto device_types = phi::DeviceManager::GetAllCustomDeviceTypes();
      bool is_custom_device_op = false;
      for (auto dev_type : device_types) {
        if (op_device.find(dev_type) != std::string::npos) {
          is_custom_device_op = true;
          break;
        }
      }
      PADDLE_ENFORCE_EQ(
          is_custom_device_op,
          true,
          phi::errors::Unimplemented(
              "Unsupported current device %s with Paddle CustomDevice ",
              op_device));
#else
      VLOG(1) << string::Sprintf(
          "Cannot use get_all_custom_device_type because you have installed"
          "CPU/GPU version PaddlePaddle.\n"
          "If you want to use get_all_custom_device_type, please try to "
          "install CustomDevice version "
          "PaddlePaddle by: pip install paddlepaddle\n");
#endif
      if (op_base->SupportCustomDevice()) {
        expected_kernel_key->place_ = place;
      } else {
        expected_kernel_key->place_ = platform::CPUPlace();
        LOG_FIRST_N(WARNING, 1) << "Op(" << op_base->Type()
                                << ") has no Custom Place implementation. It "
                                   "will be assigned to CPUPlace.";
      }
      VLOG(3) << "Switch into " << expected_kernel_key->place_
              << " by device_guard.";
    } else {
      PADDLE_THROW(
          platform::errors::Fatal("Unsupported current place %s", op_device));
    }
  }
}

void HandleOperatorBase(const platform::Place& place,
                        std::shared_ptr<OperatorBase> op,
                        OpFuncNode* op_func_node,
                        Scope* scope,
                        bool static_build) {
  platform::DeviceContextPool& pool = platform::DeviceContextPool::Instance();
  auto* dev_ctx = pool.Get(place);
  // input, output is prepared. set the other attributes.
  op_func_node->operator_base_ = op;
  op_func_node->type_ = AnalyseOpFuncType(*op_func_node, place);
  op_func_node->kernel_func_ = nullptr;
  if (static_build) {
    if (OperatorBasesMustRunInStaticBuild.count(op->Type())) {
      op->Run(*scope, place);
    }
    FakeInitializeOutputsForOperatorBase(*op, place, scope);
  } else {
    op->Run(*scope, place);  // Run without data transformer.
  }

  op_func_node->dev_ctx_ = dev_ctx;
}

void BuildOpFuncList(const platform::Place& place,
                     const framework::BlockDesc& block,
                     const std::set<std::string>& skip_gc_vars,
                     std::vector<OpFuncNode>* vec_func_list,
                     VariableScope* var_scope,
                     const ExecutionConfig& execution_config,
                     bool use_local_scope,
                     bool static_build) {
  Scope* local_scope = use_local_scope ? var_scope->GetMutableLocalScope()
                                       : var_scope->GetMutableScope();
  std::vector<std::unique_ptr<OperatorBase>>
      ops_unique;  // its elements will be moved to vec_func_list
  // Step 1: create all ops for current block.
  CreateAllOps(block, &ops_unique);

  VLOG(1) << "Static build: " << static_build;

  if (!execution_config.used_for_jit) {
    // If gc is enabled and block size > 1
    const ProgramDesc& main_program = *block.Program();
    operators::PrepareSafeEagerDeletionOnConditionalOpAndConditionalGradOp(
        main_program, block.ID(), ops_unique);
    operators::PrepareSafeEagerDeletionOnWhileOpAndWhileGradOp(
        main_program, block.ID(), ops_unique);
    operators::PrepareSafeEagerDeletionOnRecurrentOpAndRecurrentGradOp(
        main_program, block.ID(), ops_unique);
  }

#ifdef PADDLE_WITH_MKLDNN
  platform::RegisterModelLayout(ops_unique, place);
#endif
  // its elements will be moved to vec_func_list
  std::vector<std::shared_ptr<OperatorBase>> ops;
  for (auto& op_unique : ops_unique) {
    ops.emplace_back(std::move(op_unique));
  }
  auto unused_var_map = GetUnusedVars(block, ops);

  bool flag_log_is_printed = false;
  for (size_t i = 0; i < ops.size(); ++i) {
    auto op = ops[i].get();
    const std::string& op_type = op->Type();

    VLOG(6) << "Build OpFuncNode from : " << op_type;

    // Print new executor log if grad op is used.
    // It's only for test and will be removed later.
    if (!flag_log_is_printed && op_type.find("_grad") != std::string::npos) {
      LOG_FIRST_N(INFO, 1) << "Standalone Executor is Used.";
      flag_log_is_printed = true;
    }

    // Hot fix for variables used in dataloader, like
    // 'lod_tensor_blocking_queue_0'. These variables may be created in scope,
    // and it is not existed as variable in program.
    const std::set<std::string> ops_with_var_not_in_program = {
        "create_py_reader"};
    const std::set<std::string> ops_with_var_not_in_scope = {
        "conditional_block",
        "conditional_block_grad",
        "recurrent_grad",
        "rnn_memory_helper",
        "rnn_memory_helper_grad",
        "while",
        "while_grad"};
    bool allow_var_not_in_program = ops_with_var_not_in_program.count(op_type);
    bool allow_var_not_in_scope = ops_with_var_not_in_scope.count(op_type);

    // ops in the control flow block may not find its inputs or outputs
    // in VariableScope of the sub-block, so we need search it in parent scope.

    framework::VariableNameMap& input_name_map = op->Inputs();
    VariableValueMap ins_map;
    VariableIdMap ins_name2id;
    std::tie(ins_map, ins_name2id) = BuildVariableMap(
        input_name_map,
        var_scope,
        local_scope,
        execution_config.used_for_control_flow_op || allow_var_not_in_program,
        allow_var_not_in_scope);

    framework::VariableNameMap& output_name_map = op->Outputs();
    VariableValueMap outs_map;
    VariableIdMap outs_name2id;
    std::tie(outs_map, outs_name2id) =
        BuildVariableMap(output_name_map,
                         var_scope,
                         local_scope,
                         execution_config.used_for_control_flow_op,
                         allow_var_not_in_scope);

    // step 1: build OpFuncNode
    OpFuncNode op_func_node;
    op_func_node.operator_base_ = ops[i];
    op_func_node.input_index = ins_name2id;
    op_func_node.output_index = outs_name2id;

    const OperatorDistAttr* dist_attr = block.Op(i)->DistAttr();
    if (dist_attr) {
      if (dist_attr->execution_stream() !=
          distributed::auto_parallel::kDefault) {
        op_func_node.execution_stream_ = dist_attr->execution_stream();
      }
      op_func_node.stream_priority_ = dist_attr->stream_priority();
      op_func_node.scheduling_priority_ = dist_attr->scheduling_priority();
    } else {
      if (interpreter::IsCommunicationOp(op)) {
        // NOTE(Ruibiao): Dispatching computation before communication improves
        // multi-stream overlap when the time cost of communication less than
        // that of the calculation (e.g., ResNet50_bs128_pure_fp16 N4C32
        // training).
        op_func_node.scheduling_priority_ = 1;
      }
    }

    VLOG(6) << op_type
            << " : [execution_stream, stream_priority, scheduling_priority] = ["
            << op_func_node.execution_stream_ << ", "
            << op_func_node.stream_priority_ << ", "
            << op_func_node.scheduling_priority_ << "]";

    SingleStreamGuard single_stream_guard(ops[i]);

    VLOG(4) << "Start run " << place << " " << op->DebugStringEx(local_scope);

    try {
      if (dynamic_cast<framework::OperatorWithKernel*>(op) == nullptr) {
        VLOG(4) << "HandleOperatorBase";
        // op is not a operatorwithkernel, so direcly run OperatorBase::Run()
        HandleOperatorBase(
            place, ops[i], &op_func_node, local_scope, static_build);
        vec_func_list->emplace_back(op_func_node);
      } else {
        VLOG(4) << "OP is not null";
        auto op_with_kernel = const_cast<framework::OperatorWithKernel*>(
            static_cast<const framework::OperatorWithKernel*>(op));
        VLOG(4) << "get op_with_kernel";
        // construct RuntimeContext and analysis KernelType
        RuntimeContext runtime_context({}, {});
        runtime_context.inputs.swap(ins_map);
        runtime_context.outputs.swap(outs_map);
        VLOG(4) << "get RuntimeContext";

        Scope scope, *runtime_scope = &scope;
        // NOTE(Ruibiao): We do not encourage directly using scope in OP kernel.
        // But some OPs do have such behavior (e.g., cinn_launch OP). Here
        // special treatment for them.
        if (op_with_kernel->Type() == "cinn_launch" ||
            op_with_kernel->Type() == "cinn_instruction_run") {
          VLOG(6) << "OP(" << op_with_kernel->Type()
                  << ") use scope in kernel, "
                     "so pass a real scope to "
                     "ExecutionContext";
          runtime_scope = local_scope;
        }

        auto& pool = platform::DeviceContextPool::Instance();
        auto* dev_ctx = pool.Get(place);
        SetDeviceCommContext(op, dev_ctx);
        auto exec_ctx = ExecutionContext(
            *op_with_kernel, *runtime_scope, *dev_ctx, runtime_context);
        auto expected_kernel_key = framework::TransPhiKernelKeyToOpKernelType(
            op_with_kernel->GetExpectedKernelType(exec_ctx));
#if defined(PADDLE_WITH_CUDA) || defined(PADDLE_WITH_HIP)
        if (op_with_kernel->CanCUDNNBeUsed(exec_ctx,
                                           expected_kernel_key.data_type_)) {
          expected_kernel_key.library_type_ = framework::LibraryType::kCUDNN;
        }
#endif
        VLOG(4) << "expected_kernel_key : " << expected_kernel_key;
        // change device by the device_guard()
        ApplyDeviceGuard(op, place, &expected_kernel_key);
        if (platform::places_are_same_class(exec_ctx.GetPlace(),
                                            expected_kernel_key.place_)) {
          expected_kernel_key.place_ = exec_ctx.GetPlace();
        }

        // step 2. select op kernel
        auto run_phi_kernel = false;
        if (phi::KernelFactory::Instance().HasCompatiblePhiKernel(
                op_with_kernel->Type())) {
          auto phi_kernel_key = op_with_kernel->ChoosePhiKernel(exec_ctx);
          auto phi_kernel_name = op_with_kernel->PhiKernelSignature()->name;
          bool in_custom_back_list = false;
#ifdef PADDLE_WITH_CUSTOM_DEVICE
          in_custom_back_list =
              phi::backends::custom_device::is_in_custom_black_list(
                  phi_kernel_name);
#endif
          if (op_with_kernel->PhiKernel()->IsValid() && !in_custom_back_list) {
            run_phi_kernel = true;
          } else {
            if ((!op_with_kernel->SupportsKernelType(expected_kernel_key,
                                                     exec_ctx)) ||
                in_custom_back_list) {
              std::string info = in_custom_back_list ? "fluid in black list "
                                                     : "fluid missing ";
              VLOG(3) << info << phi_kernel_key
                      << " kernel: " << phi_kernel_name;
              auto phi_cpu_kernel_key =
                  FallBackToCpu(phi_kernel_key, *op_with_kernel);
              op_with_kernel->ResetPhiKernel(
                  new phi::Kernel(phi::KernelFactory::Instance().SelectKernel(
                      phi_kernel_name, phi_cpu_kernel_key)));
              if (op_with_kernel->PhiKernel()->IsValid()) {
                VLOG(6) << "Static graph mode PrepareImpl - kernel name: "
                        << phi_kernel_name
                        << " | kernel key: " << phi_cpu_kernel_key
                        << " | kernel: " << *(op_with_kernel->PhiKernel());
                op_with_kernel->ResetKernelType(new OpKernelType(
                    TransPhiKernelKeyToOpKernelType(phi_cpu_kernel_key)));
                run_phi_kernel = true;
              }
            }
          }
        }

        VLOG(4) << "if run phi kernel? : " << run_phi_kernel;
        if (!run_phi_kernel) {
          op_with_kernel->ChooseKernel(exec_ctx);
          op_func_node.kernel_func_ = *op_with_kernel->kernel_func();
        } else {
          op_func_node.phi_kernel_ = op_with_kernel->PhiKernel();
        }
        auto kernel_type = *(op_with_kernel->kernel_type());
        if (kernel_type.place_ != dev_ctx->GetPlace()) {
          dev_ctx = pool.Get(kernel_type.place_);
        }
        op_func_node.dev_ctx_ = dev_ctx;
        op_func_node.type_ =
            AnalyseOpFuncType(op_func_node, kernel_type.place_);

        VLOG(3) << op_with_kernel->Type()
                << " : finally selected kernel_key: " << kernel_type;

        // step 3. data transform
        VariableValueMap& ins_map_temp = runtime_context.inputs;
        VariableValueMap& outs_map_temp = runtime_context.outputs;
        ApplyDataTransform(kernel_type,
                           place,
                           &ins_map_temp,
                           &outs_map_temp,
                           var_scope,
                           &op_func_node,
                           vec_func_list,
                           use_local_scope,
                           static_build);
        VLOG(4) << "apply data transform done. ";

        // step 4. infershape
        if (!static_build) {
          VLOG(4) << "infer shape";
          // see kAllKernelsMustComputeRuntimeShape in operator.h for why
          if (!(op->HasAttr(kAllKernelsMustComputeRuntimeShape) &&
                op->Attr<bool>(kAllKernelsMustComputeRuntimeShape))) {
            RuntimeInferShapeContext infer_shape_ctx(*op, runtime_context);
            // TODO(Aurelius84): In case of control flow ops, they are NOT
            // inheritted from OperatorWithKernel.
            op_with_kernel->Info().infer_shape_(&infer_shape_ctx);
          }
        }

        // step 5. run kernel
        if (run_phi_kernel &&
            op_func_node.phi_kernel_->GetKernelRegisteredType() ==
                phi::KernelRegisteredType::FUNCTION) {
          VLOG(6) << op_type << " run function kernel";
          if (static_build) {
            FakeInitializeOutputsForFunctionKernel(
                *op,
                *(op_func_node.phi_kernel_),
                *(op_with_kernel->PhiKernelSignature()),
                runtime_context,
                *dev_ctx);
          } else {
            phi::KernelContext phi_kernel_context;
            op_with_kernel->BuildPhiKernelContext(
                runtime_context, dev_ctx, &phi_kernel_context);
            (*op_func_node.phi_kernel_)(&phi_kernel_context);
          }
        } else if (run_phi_kernel &&
                   op_func_node.phi_kernel_->GetKernelRegisteredType() ==
                       phi::KernelRegisteredType::STRUCTURE) {
          VLOG(6) << op_type << " run structure kernel";
          ExecutionContext execution_context(
              *op_with_kernel, *runtime_scope, *dev_ctx, runtime_context);
          if (static_build) {
            FakeInitializeOutputsForStructureKernel(kernel_type,
                                                    &execution_context);
          } else {
            (*op_func_node.phi_kernel_)(&execution_context);
          }
        } else {
          VLOG(6) << op_type << " run fluid kernel";
          // the place of exec_ctx maybe has changed.
          ExecutionContext execution_context(
              *op_with_kernel, *runtime_scope, *dev_ctx, runtime_context);
          if (static_build) {
            FakeInitializeOutputsForStructureKernel(kernel_type,
                                                    &execution_context);
          } else {
            op_func_node.kernel_func_(execution_context);
          }
        }

        // for debug nan/inf

        vec_func_list->emplace_back(op_func_node);

        if (!op_func_node.inplace_back_map.empty()) {
          auto& m = op_func_node.inplace_back_map;
          // NOTE(zhiqiu): same logic as TransferInplaceVarsBack() in
          // operator.cc
          for (auto& p : m) {
            auto* transformed_tensor =
                GetMutableLoDTensorOrSelectedRowsValueFromVar(
                    local_scope->FindVar(var_scope->GetNameById(p.first)));
            auto* original_tensor =
                GetMutableLoDTensorOrSelectedRowsValueFromVar(
                    local_scope->FindVar(var_scope->GetNameById(p.second)));

            // avoid overwriting valid data
            if (static_build && original_tensor->initialized()) {
              const phi::Place& target_place = transformed_tensor->place();
              platform::DeviceContext* dev_ctx_for_copy;
              if (target_place.GetType() != AllocationType::CPU) {
                dev_ctx_for_copy = pool.Get(target_place);
              } else {
                dev_ctx_for_copy = pool.Get(original_tensor->place());
              }

              phi::Copy(*dev_ctx_for_copy,
                        *original_tensor,
                        target_place,
                        /*blocking=*/true,
                        original_tensor);
              original_tensor->set_type(transformed_tensor->dtype());
              original_tensor->set_layout(transformed_tensor->layout());
            } else {
              original_tensor->ShareDataWith(*transformed_tensor);
            }
            VLOG(4) << "Transfer inplace variable back form "
                    << var_scope->GetNameById(p.first) << " to "
                    << var_scope->GetNameById(p.second);
          }
        }

        // post-process grad_op.outputs if need cast complex grad into real
        // grad.
        // NOTE(Aurelius84): insert a transfer_dtype_op inplacely to cast it.
        if (IsGradOp(op_type) &&
            framework::IsComplexType(kernel_type.data_type_)) {
          interpreter::HandleComplexGradToRealGrad(op_func_node,
                                                   place,
                                                   output_name_map,
                                                   &runtime_context.outputs,
                                                   var_scope,
                                                   vec_func_list,
                                                   local_scope,
                                                   static_build);
        }
      }
    } catch (platform::EnforceNotMet& ex) {
      framework::InsertCallStackInfo(op_type, op->Attrs(), &ex);
      throw std::move(ex);
    } catch (platform::EOFException&) {
      std::rethrow_exception(std::current_exception());
    } catch (std::exception& ex) {
      LOG(WARNING) << op_type << " raises an exception "
                   << platform::demangle(typeid(ex).name()) << ", "
                   << ex.what();
      std::rethrow_exception(std::current_exception());
    } catch (...) {
      LOG(WARNING) << op_type << " raises an unknown exception";
      std::rethrow_exception(std::current_exception());
    }

    if (FLAGS_check_nan_inf) {
      VLOG(4) << "Check nan/inf";
      try {
        framework::details::CheckOpHasNanOrInf(*op, *local_scope, place);
      } catch (...) {
        const std::vector<std::string>* callstack = nullptr;
        auto attrs = op->Attrs();
        auto iter =
            attrs.find(OpProtoAndCheckerMaker::OpCreationCallstackAttrName());
        if (iter != attrs.end()) {
          callstack = &PADDLE_GET_CONST(std::vector<std::string>, iter->second);
          if (callstack->empty()) callstack = nullptr;
        }
        std::ostringstream sout;
        if (callstack) {
          if (FLAGS_call_stack_level > 1) {
            sout << "\n\n  Compile Traceback (most recent call last):";
          } else {
            sout << "In user code:\n";
          }
          for (auto& line : *callstack) {
            sout << "\n  " << line;
          }
        }
        std::cout << sout.str() << std::endl;
        std::rethrow_exception(std::current_exception());
      }
    }

    VLOG(4) << "End run " << place << " "
            << op_func_node.operator_base_->DebugStringEx(local_scope);

    if (!static_build) {
      // gc---------------------------------------------
      auto iter = unused_var_map.find(op);
      if (iter == unused_var_map.end()) {
        interpreter::LogDeviceMemoryStats(place);
        continue;
      }

      auto& delete_vars = iter->second;
      std::deque<std::shared_ptr<memory::Allocation>>* garbages =
          new std::deque<std::shared_ptr<memory::Allocation>>();

      for (auto& var_name : delete_vars) {
        auto* var = local_scope->FindVar(var_name);
        if (var == nullptr ||
            skip_gc_vars.find(var_name) != skip_gc_vars.end()) {
          continue;
        }

        VLOG(6) << "Erase variable " << var_name;
        if (var->IsType<phi::DenseTensor>()) {
          garbages->emplace_back(
              var->GetMutable<phi::DenseTensor>()->MoveMemoryHolder());
        }
      }
      delete garbages;  // free mem

      interpreter::LogDeviceMemoryStats(place);
    }
  }

  // in the unused_var_map, we did not record the variable who are created in
  // ApplyDataTransform. So we erase these variables here.
  std::deque<std::shared_ptr<memory::Allocation>>* garbages =
      new std::deque<std::shared_ptr<memory::Allocation>>();
  for (const auto& transferred_var : var_scope->DataTransferAddedVars()) {
    const auto& var_name = transferred_var.first;
    auto* var = local_scope->FindVar(var_name);
    if (var == nullptr) continue;
    VLOG(6) << "Erase variable " << var_name;
    if (var->IsType<phi::DenseTensor>()) {
      garbages->emplace_back(
          var->GetMutable<phi::DenseTensor>()->MoveMemoryHolder());
    }
  }
  delete garbages;
}

void BuildOpFuncList(
    const platform::Place& place,
    ::ir::Block* block,
    std::vector<OpFuncNode>* vec_func_list,
    framework::Scope* scope,
    const std::unordered_map<::ir::Value, std::string>& value_2_name_map,
    const ExecutionConfig& execution_config) {
  vec_func_list->reserve(block->size());
  ::ir::IrContext* ctx = ir::IrContext::Instance();

  ctx->GetOrRegisterDialect<paddle::dialect::PaddleDialect>();

  for (auto it = block->begin(); it != block->end(); ++it) {
    OpFuncNode op_func_node;
    auto attr_map = (*it)->attributes();

    auto op_name = attr_map.at("op_name").dyn_cast<::ir::StrAttribute>().data();
    op_func_node.phi_op_name_ = op_name;

    if (op_name == "builtin.combine" || op_name == "pd.feed" ||
        op_name == "builtin.set_parameter") {
      VLOG(6) << "skip process " << op_name;
      continue;
    }

    ::ir::OpInfo op_info = ctx->GetRegisteredOpInfo(op_name);

    auto impl =
        op_info.GetInterfaceImpl<paddle::dialect::OpYamlInfoInterface>();

    op_func_node.infer_meta_interface_ =
        op_info.GetInterfaceImpl<paddle::dialect::InferMetaInterface>();

    VLOG(6) << "op name" << op_func_node.phi_op_name_;
    dialect::OpYamlInfoParser op_yaml_info_parser(impl->get_op_info_());
<<<<<<< HEAD
    ::ir::BuildInferMetaContext((*it),
                                value_2_name_map,
                                scope,
                                op_yaml_info_parser,
                                &(op_func_node.infer_meta_context_));
=======
    ::ir::BuildPhiContext<
        phi::InferMetaContext,
        phi::MetaTensor,
        phi::MetaTensor,
        paddle::small_vector<phi::MetaTensor, phi::kInputSmallVectorSize>,
        false>((*it),
               value_2_name_map,
               scope,
               op_yaml_info_parser,
               &(op_func_node.infer_meta_context_));
>>>>>>> 5d40f2a2

    auto kernel_name =
        attr_map.at("kernel_name").dyn_cast<ir::StrAttribute>().data();
    auto kernel_key = attr_map.at("kernel_key")
                          .dyn_cast<paddle::dialect::KernelAttribute>()
                          .data();

    VLOG(6) << "finish process infer meta context";
    auto t1 = phi::KernelFactory::Instance().SelectKernelOrThrowError(
        kernel_name, kernel_key);
    op_func_node.phi_kernel_ = new phi::Kernel(t1.kernel);

    PADDLE_ENFORCE_EQ(op_func_node.phi_kernel_->IsValid(),
                      true,
                      "not found kernel for [%s]",
                      kernel_name);
    ::ir::BuildPhiContext<phi::KernelContext,
                          const phi::TensorBase*,
                          phi::TensorBase*,
                          paddle::small_vector<const phi::TensorBase*>,
                          true>((*it),
                                value_2_name_map,
                                scope,
                                op_yaml_info_parser,
                                &(op_func_node.kernel_context_),
                                &(op_func_node.input_index),
                                &(op_func_node.output_index));

    VLOG(6) << "finish process kernel context";
    op_func_node.kernel_context_.SetDeviceContext(
        phi::DeviceContextPool::Instance().Get(
            phi::TransToPhiPlace(kernel_key.backend())));
    op_func_node.dev_ctx_ = phi::DeviceContextPool::Instance().Get(
        phi::TransToPhiPlace(kernel_key.backend()));

    vec_func_list->emplace_back(op_func_node);
  }
}

void BuildVariableScope(const framework::BlockDesc& block,
                        const ExecutionConfig& execution_config,
                        VariableScope* var_scope) {
  VLOG(3) << "Creating Variables";
  auto inner_scope = var_scope->GetMutableScope();

  // NOTE(zhiqiu): if create_local_scope_ is true, the persistable is
  // created in var_scope.scope_ , and other scope is created in local scope.
  Scope* local_scope = execution_config.create_local_scope
                           ? var_scope->GetMutableLocalScope()
                           : var_scope->GetMutableScope();

  for (auto& var_desc : block.AllVars()) {
    auto var_name = var_desc->Name();
    // TODO(xiongkun): user may create a variable with name that exists before.
    // under such circumstances, we should raise a error. Currently we can't
    // get the var_desc of startup_program, so leave it later.
    if (var_name == framework::kEmptyVarName) {
      continue;
    }

    if (var_desc->Persistable() ||
        execution_config.force_root_scope_vars.count(var_name)) {
      // In principle, we should put all trainable parameters in global scope,
      // which means the root of the scope tree. Some cases like quantization
      // will look up these parameters in global scope.
      const Scope* ancestor_scope = inner_scope;
      while (ancestor_scope->parent()) {
        ancestor_scope = ancestor_scope->parent();
      }
      auto* ptr = const_cast<Scope*>(ancestor_scope)->Var(var_name);

      // NOTE(zhiqiu): if var exists in scope and the type is right,
      // InitializeVariable will not create a new variable.
      InitializeVariable(ptr, var_desc->GetType());
      VLOG(3) << "Create Variable " << var_name << " global, which pointer is "
              << ptr << " type is " << static_cast<int>(var_desc->GetType());
    } else {
      auto* ptr = local_scope->Var(var_name);
      InitializeVariable(ptr, var_desc->GetType());
      VLOG(3) << "Create Variable " << var_name << " locally, which pointer is "
              << ptr << " type is " << static_cast<int>(var_desc->GetType());
    }
    var_scope->AddVar(var_name, var_desc);
  }
}

void LogDeviceMemoryStats(const platform::Place& place) {
  if (FLAGS_new_executor_log_memory_stats && platform::is_gpu_place(place)) {
    VLOG(0) << "memory_allocated: "
            << static_cast<double>(memory::DeviceMemoryStatCurrentValue(
                   "Allocated", place.device)) /
                   1024 / 1024
            << " MB";
    VLOG(0) << "max_memory_allocated: "
            << static_cast<double>(memory::DeviceMemoryStatPeakValue(
                   "Allocated", place.device)) /
                   1024 / 1024
            << " MB";
  }
}

void SetDeviceCommContext(framework::OperatorBase* operator_base,
                          platform::DeviceContext* dev_ctx) {
  if (operator_base->HasAttr("ring_id")) {
    int ring_id = operator_base->Attr<int>("ring_id");
    const auto& comm_context_manager =
        phi::distributed::CommContextManager::GetInstance();
    if (comm_context_manager.Has(ring_id)) {
      auto comm_context = comm_context_manager.Get(ring_id);
      if (!dev_ctx->GetCommContext()) {
        dev_ctx->SetCommContext(comm_context);
      }
    } else {
      VLOG(3) << "op: " << operator_base->Type() << ", ring_id: " << ring_id
              << ", get comm_context failed!";
    }
  }
}

}  // namespace interpreter
}  // namespace framework
}  // namespace paddle<|MERGE_RESOLUTION|>--- conflicted
+++ resolved
@@ -970,13 +970,7 @@
 
     VLOG(6) << "op name" << op_func_node.phi_op_name_;
     dialect::OpYamlInfoParser op_yaml_info_parser(impl->get_op_info_());
-<<<<<<< HEAD
-    ::ir::BuildInferMetaContext((*it),
-                                value_2_name_map,
-                                scope,
-                                op_yaml_info_parser,
-                                &(op_func_node.infer_meta_context_));
-=======
+
     ::ir::BuildPhiContext<
         phi::InferMetaContext,
         phi::MetaTensor,
@@ -987,7 +981,6 @@
                scope,
                op_yaml_info_parser,
                &(op_func_node.infer_meta_context_));
->>>>>>> 5d40f2a2
 
     auto kernel_name =
         attr_map.at("kernel_name").dyn_cast<ir::StrAttribute>().data();
