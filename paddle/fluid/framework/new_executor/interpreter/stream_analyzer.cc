--- conflicted
+++ resolved
@@ -482,7 +482,17 @@
   return DownstreamRunType::kDirectRun;
 }
 
-<<<<<<< HEAD
+std::shared_ptr<
+    std::map<const DeviceContext*, std::map<size_t, std::set<size_t>>>>
+StreamAnalyzer::GetEventInfo() const {
+  return event_info_;
+}
+
+void StreamAnalyzer::ShareEventInfoFrom(const StreamAnalyzer& src) {
+  event_info_ = src.GetEventInfo();
+  is_event_info_build_ = true;
+}
+
 /// ======================== ///
 ///        For new ir        ///
 /// ======================== ///
@@ -824,19 +834,6 @@
     }
   }
 }
-
-=======
-std::shared_ptr<
-    std::map<const DeviceContext*, std::map<size_t, std::set<size_t>>>>
-StreamAnalyzer::GetEventInfo() const {
-  return event_info_;
-}
-
-void StreamAnalyzer::ShareEventInfoFrom(const StreamAnalyzer& src) {
-  event_info_ = src.GetEventInfo();
-  is_event_info_build_ = true;
-}
->>>>>>> 147fbfe0
 }  // namespace interpreter
 }  // namespace framework
 }  // namespace paddle