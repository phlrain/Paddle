// Copyright (c) 2023 PaddlePaddle Authors. All Rights Reserved.
//
// Licensed under the Apache License, Version 2.0 (the "License");
// you may not use this file except in compliance with the License.
// You may obtain a copy of the License at
//
//     http://www.apache.org/licenses/LICENSE-2.0
//
// Unless required by applicable law or agreed to in writing, software
// distributed under the License is distributed on an "AS IS" BASIS,
// WITHOUT WARRANTIES OR CONDITIONS OF ANY KIND, either express or implied.
// See the License for the specific language governing permissions and
// limitations under the License.

#include "paddle/fluid/framework/new_executor/instruction/while_instruction.h"

#include "paddle/fluid/framework/new_executor/interpreter/interpreter_util.h"
#include "paddle/fluid/framework/new_executor/interpreter/stream_analyzer.h"
#include "paddle/fluid/framework/new_executor/new_ir_interpreter.h"
#include "paddle/fluid/framework/new_executor/pir_adaptor/pir_adaptor_util.h"
#include "paddle/fluid/framework/scope.h"
#include "paddle/fluid/pir/dialect/operator/interface/infermeta.h"
#include "paddle/fluid/pir/dialect/operator/interface/op_yaml_info.h"
#include "paddle/fluid/pir/dialect/operator/ir/op_dialect.h"
#include "paddle/fluid/pir/dialect/operator/utils/op_yaml_info_parser.h"
#include "paddle/fluid/platform/collective_helper.h"
#include "paddle/fluid/platform/device_context.h"
#include "paddle/phi/core/infermeta_utils.h"
#include "paddle/phi/core/meta_tensor.h"
#include "paddle/phi/core/type_defs.h"

#include "paddle/pir/core/builtin_attribute.h"
#include "paddle/pir/core/operation.h"
#include "paddle/pir/core/value.h"

#include "paddle/fluid/framework/new_executor/instruction/instruction_util.h"
#include "paddle/fluid/pir/dialect/operator/ir/control_flow_op.h"
#include "paddle/fluid/pir/dialect/operator/ir/manual_op.h"

namespace paddle {
namespace framework {

WhileInstruction::WhileInstruction(size_t id,
                                   const platform::Place& place,
                                   pir::Operation* op,
                                   Scope* scope,
                                   Scope* local_scope,
                                   ValueExecutionInfo* parent_exe_info)
    : InstructionBase(id, place) {
  op_ = op;
  VLOG(6) << "finish process dist attributes";

  SetKernelType(AnalyseOpFuncType(op, place));
  VLOG(6) << "finish process analyse kernel type";

  Scope* inner_scope = local_scope == nullptr ? scope : local_scope;

  VLOG(6) << "finish process inputs outputs index";

  PADDLE_ENFORCE(op->isa<paddle::dialect::WhileOp>(),
                 phi::errors::PreconditionNotMet(
                     "While instruction only support While op"));

  auto while_op = op->dyn_cast<paddle::dialect::WhileOp>();

<<<<<<< HEAD
  for (size_t i = 0; i < while_op.num_operands(); ++i) {
    inputs_.push_back(inner_scope->GetVar(
=======
  cond_var_ = inner_scope->GetVar(
      parent_exe_info->GetValue2VarName().at(while_op.operand_source(0)));
  for (size_t i = 1; i < while_op.num_operands(); ++i) {
    while_op_inputs_.push_back(inner_scope->GetVar(
>>>>>>> 864779c7
        parent_exe_info->GetValue2VarName().at(while_op.operand_source(i))));
  }

  for (size_t i = 0; i < while_op.num_results(); ++i) {
    outputs_.push_back(inner_scope->GetVar(
        parent_exe_info->GetValue2VarName().at(while_op.result(i))));
  }

  body_block_ = while_op.body_block();
  auto body_block_outputs = GetYiedOpInputs(body_block_);

  Scope* body_scope = &(parent_exe_info->GetScope()->NewScope());
  auto body_exe_info = parent_exe_info->NewChild(body_scope);
  for (size_t i = 0; i < body_block_->args_size(); ++i) {
    auto var_name = "body_block_arg_" + std::to_string(i);
    body_scope->Var(var_name);
    body_exe_info->Add(body_block_->argument(i), var_name);
  }
  body_inter_ = std::unique_ptr<NewIRInterpreter>(new NewIRInterpreter(
      place, {}, body_block_, body_scope, body_exe_info, {}));

  std::set<std::string> body_skip_gc_names_set;
  for (auto value : body_block_outputs) {
    body_skip_gc_names_.push_back(body_inter_->GetNameByValue(value));
    body_skip_gc_names_set.insert(body_inter_->GetNameByValue(value));
  }
  body_inter_->SetSkipGcVars(body_skip_gc_names_set);

  std::unordered_map<pir::Value, std::vector<int>> inputs;
  GetInputIds(op, *parent_exe_info, &inputs);

  SetInputs(inputs);

  std::unordered_map<pir::Value, std::vector<int>> outputs;
  for (size_t i = 0; i < op->num_results(); i++) {
    pir::Value value = op->result(i);
    if (value && value.type()) {
      PADDLE_ENFORCE_NE(
          parent_exe_info->GetValue2VarName().find(value),
          parent_exe_info->GetValue2VarName().end(),
          phi::errors::PreconditionNotMet(
              "output should in name map, [%d] 'th output of [%s] op",
              i,
              "while op"));
      std::vector<int> outputs_id = GetValueIds(value, *parent_exe_info);
      outputs.emplace(value, outputs_id);
    }
  }
  SetOutputs(outputs);
}

<<<<<<< HEAD
void WhileInstruction::CopyStepOutput() {
  for (size_t i = 0; i < body_skip_gc_names_.size(); ++i) {
    auto* inner_var =
        body_inter_->local_scope()->GetVar(body_skip_gc_names_[i]);

    outputs_[i]->GetMutable<phi::DenseTensor>()->ShareDataWith(
        inner_var->Get<phi::DenseTensor>());
=======
void WhileInstruction::CopyInputsToOutputs() {
  for (size_t i = 0; i < while_op_outputs_.size(); ++i) {
    while_op_outputs_[i]->GetMutable<phi::DenseTensor>()->ShareDataWith(
        while_op_inputs_[i]->Get<phi::DenseTensor>());
>>>>>>> 864779c7
  }
}

void WhileInstruction::PassArgsToBodyBlock() {
  for (size_t i = 0; i < body_block_->args_size(); ++i) {
    auto block_arg = body_block_->argument(i);
    auto var_name = body_inter_->GetNameByValue(block_arg);
    auto* inner_var = body_inter_->local_scope()->GetVar(var_name);
    inner_var->GetMutable<phi::DenseTensor>()->ShareDataWith(
<<<<<<< HEAD
        inputs_[i]->Get<phi::DenseTensor>());
  }
}

void WhileInstruction::CopyStepOutputToBlockArgs(const NewIRInterpreter* inter,
                                                 ::pir::Block* block) {
  for (size_t i = 0; i < block->args_size(); ++i) {
    auto& out_var_name = body_skip_gc_names_[i];
=======
        while_op_outputs_[i]->Get<phi::DenseTensor>());
  }
}

void WhileInstruction::GetValueFromBodyBlock() {
  cond_var_->GetMutable<phi::DenseTensor>()->ShareDataWith(
      body_inter_->local_scope()
          ->GetVar(body_skip_gc_names_[0])
          ->Get<phi::DenseTensor>());
  for (size_t i = 0; i < while_op_outputs_.size(); ++i) {
    auto& out_var_name = body_skip_gc_names_[i + 1];
>>>>>>> 864779c7
    auto* out_var = body_inter_->local_scope()->GetVar(out_var_name);
    while_op_outputs_[i]->GetMutable<phi::DenseTensor>()->ShareDataWith(
        out_var->Get<phi::DenseTensor>());
  }
}
void WhileInstruction::Run() {
  CopyInputsToOutputs();
  while (cond_var_->Get<phi::DenseTensor>().data<bool>()[0]) {
    PassArgsToBodyBlock();
    body_inter_->Run({}, false);
    GetValueFromBodyBlock();
  }
}

}  // namespace framework
}  // namespace paddle<|MERGE_RESOLUTION|>--- conflicted
+++ resolved
@@ -63,15 +63,10 @@
 
   auto while_op = op->dyn_cast<paddle::dialect::WhileOp>();
 
-<<<<<<< HEAD
-  for (size_t i = 0; i < while_op.num_operands(); ++i) {
-    inputs_.push_back(inner_scope->GetVar(
-=======
   cond_var_ = inner_scope->GetVar(
       parent_exe_info->GetValue2VarName().at(while_op.operand_source(0)));
   for (size_t i = 1; i < while_op.num_operands(); ++i) {
-    while_op_inputs_.push_back(inner_scope->GetVar(
->>>>>>> 864779c7
+    inputs_.push_back(inner_scope->GetVar(
         parent_exe_info->GetValue2VarName().at(while_op.operand_source(i))));
   }
 
@@ -123,20 +118,10 @@
   SetOutputs(outputs);
 }
 
-<<<<<<< HEAD
-void WhileInstruction::CopyStepOutput() {
-  for (size_t i = 0; i < body_skip_gc_names_.size(); ++i) {
-    auto* inner_var =
-        body_inter_->local_scope()->GetVar(body_skip_gc_names_[i]);
-
+void WhileInstruction::CopyInputsToOutputs() {
+  for (size_t i = 0; i < outputs_.size(); ++i) {
     outputs_[i]->GetMutable<phi::DenseTensor>()->ShareDataWith(
-        inner_var->Get<phi::DenseTensor>());
-=======
-void WhileInstruction::CopyInputsToOutputs() {
-  for (size_t i = 0; i < while_op_outputs_.size(); ++i) {
-    while_op_outputs_[i]->GetMutable<phi::DenseTensor>()->ShareDataWith(
-        while_op_inputs_[i]->Get<phi::DenseTensor>());
->>>>>>> 864779c7
+        inputs_[i]->Get<phi::DenseTensor>());
   }
 }
 
@@ -146,7 +131,6 @@
     auto var_name = body_inter_->GetNameByValue(block_arg);
     auto* inner_var = body_inter_->local_scope()->GetVar(var_name);
     inner_var->GetMutable<phi::DenseTensor>()->ShareDataWith(
-<<<<<<< HEAD
         inputs_[i]->Get<phi::DenseTensor>());
   }
 }
@@ -155,8 +139,7 @@
                                                  ::pir::Block* block) {
   for (size_t i = 0; i < block->args_size(); ++i) {
     auto& out_var_name = body_skip_gc_names_[i];
-=======
-        while_op_outputs_[i]->Get<phi::DenseTensor>());
+        outputs_[i]->Get<phi::DenseTensor>());
   }
 }
 
@@ -165,11 +148,10 @@
       body_inter_->local_scope()
           ->GetVar(body_skip_gc_names_[0])
           ->Get<phi::DenseTensor>());
-  for (size_t i = 0; i < while_op_outputs_.size(); ++i) {
+  for (size_t i = 0; i < outputs_.size(); ++i) {
     auto& out_var_name = body_skip_gc_names_[i + 1];
->>>>>>> 864779c7
     auto* out_var = body_inter_->local_scope()->GetVar(out_var_name);
-    while_op_outputs_[i]->GetMutable<phi::DenseTensor>()->ShareDataWith(
+    outputs_[i]->GetMutable<phi::DenseTensor>()->ShareDataWith(
         out_var->Get<phi::DenseTensor>());
   }
 }
