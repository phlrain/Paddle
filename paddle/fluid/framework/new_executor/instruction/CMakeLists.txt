cc_library(
  instruction_base
  SRCS instruction_base.cc phi_kernel_instruction.cc
<<<<<<< HEAD
       legacy_kernel_instruction.cc cond_instruction.cc while_instruction.cc
       instruction_util.cc
  DEPS phi framework_proto)
=======
       legacy_kernel_instruction.cc cond_instruction.cc instruction_util.cc
  DEPS pir_adaptor phi framework_proto)
>>>>>>> 252b2933

if(WITH_CINN AND NOT CINN_ONLY)
  cc_library(
    cinn_jit_instruction NOT_FOR_INFER
    SRCS cinn_jit_instruction.cc
    DEPS phi cinnapi cinn_op_dialect cinn_runtime_dialect)
endif()<|MERGE_RESOLUTION|>--- conflicted
+++ resolved
@@ -1,14 +1,9 @@
 cc_library(
   instruction_base
   SRCS instruction_base.cc phi_kernel_instruction.cc
-<<<<<<< HEAD
        legacy_kernel_instruction.cc cond_instruction.cc while_instruction.cc
        instruction_util.cc
-  DEPS phi framework_proto)
-=======
-       legacy_kernel_instruction.cc cond_instruction.cc instruction_util.cc
   DEPS pir_adaptor phi framework_proto)
->>>>>>> 252b2933
 
 if(WITH_CINN AND NOT CINN_ONLY)
   cc_library(
