--- conflicted
+++ resolved
@@ -164,11 +164,6 @@
         result.type().dyn_cast<paddle::dialect::AllocatedDenseTensorType>();
     tensor->set_type(
         paddle::dialect::TransToPhiDataType(alloc_tensor_type.dtype()));
-<<<<<<< HEAD
-    std::cerr << "dd  dd " << i << "\t" << alloc_tensor_type.dims()
-              << std::endl;
-=======
->>>>>>> 85e113aa
     for (size_t j = 0; j < alloc_tensor_type.dims().size(); ++j) {
       if (alloc_tensor_type.dims()[j] < 0) {
         need_update_shape = true;
