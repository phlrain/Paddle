--- conflicted
+++ resolved
@@ -69,10 +69,6 @@
     }
 
     // 3. Launch host kernel
-<<<<<<< HEAD
-    ((lower_func_ptr_g)cinn_kernel_info_.CX86_fn_ptr)(
-        static_cast<void*>(func_args_.data()), func_args_.size(), stream);
-=======
     if (is_gpu) {
       ((lower_func_ptr_g)cinn_kernel_info_.fn_ptr)(
           static_cast<void*>(func_args_.data()), func_args_.size(), stream);
@@ -80,7 +76,6 @@
       ((lower_func_ptr_g)cinn_kernel_info_.CX86_fn_ptr)(
           static_cast<void*>(func_args_.data()), func_args_.size(), stream);
     }
->>>>>>> 57150919
     VLOG(6) << "End Run: " << cinn_kernel_info_.fn_name;
   }
 
@@ -200,15 +195,6 @@
 
 void CinnJitInstruction::Run() {
 #if defined(PADDLE_WITH_CUDA)
-<<<<<<< HEAD
-  // auto gpu_ctx = static_cast<phi::GPUContext*>(dev_ctx_);
-  paddle::platform::DeviceContext* cpu_ctx =
-      paddle::platform::DeviceContextPool::Instance().Get(
-          paddle::platform::CPUPlace());
-
-  // auto stream = gpu_ctx->stream();
-  auto stream = nullptr;
-=======
   void* running_stream = nullptr;
   bool is_gpu = false;
   if (place_.GetType() == phi::AllocationType::GPU) {
@@ -216,28 +202,18 @@
     running_stream =
         static_cast<void*>(static_cast<phi::GPUContext*>(dev_ctx_)->stream());
   }
->>>>>>> 57150919
 
   if (FLAGS_cinn_bucket_compile && need_update_shape) {
     fn_ptr_impl_->InferShape(
         tensor_args_, input_tensor_size, output_tensor_size);
   }
   for (size_t i = 0; i < tensor_args_.size(); ++i) {
-<<<<<<< HEAD
-    cpu_ctx->Alloc(tensor_args_[i], tensor_args_[i]->dtype());
-=======
     dev_ctx_->Alloc(tensor_args_[i], tensor_args_[i]->dtype());
->>>>>>> 57150919
   }
 
   // 2. exexute kernel
   if (FLAGS_cinn_enable_config_search) {
-    ::common::PerformanceStatistician& ps =
-        ::common::PerformanceStatistician::Instance();
-    ps.Start(FLAGS_cinn_kernel_execution_label);
-    fn_ptr_impl_->Run(tensor_args_, running_stream, is_gpu);
-    cudaDeviceSynchronize();
-    ps.End(FLAGS_cinn_kernel_execution_label);
+    ::common::PerformanceStatistician& ps = cudaDeviceSynchronize();
   } else {
     fn_ptr_impl_->Run(tensor_args_, running_stream, is_gpu);
   }
