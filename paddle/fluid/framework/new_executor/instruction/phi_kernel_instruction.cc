// Copyright (c) 2023 PaddlePaddle Authors. All Rights Reserved.
//
// Licensed under the Apache License, Version 2.0 (the "License");
// you may not use this file except in compliance with the License.
// You may obtain a copy of the License at
//
//     http://www.apache.org/licenses/LICENSE-2.0
//
// Unless required by applicable law or agreed to in writing, software
// distributed under the License is distributed on an "AS IS" BASIS,
// WITHOUT WARRANTIES OR CONDITIONS OF ANY KIND, either express or implied.
// See the License for the specific language governing permissions and
// limitations under the License.

#include "paddle/fluid/framework/new_executor/instruction/phi_kernel_instruction.h"

#include "paddle/fluid/framework/new_executor/interpreter/interpreter_util.h"
#include "paddle/fluid/framework/new_executor/interpreter/stream_analyzer.h"
#include "paddle/fluid/framework/scope.h"
#include "paddle/fluid/ir/dialect/pd_dialect.h"
#include "paddle/fluid/ir/interface/infermeta.h"
#include "paddle/fluid/ir/interface/op_yaml_info.h"
#include "paddle/fluid/ir/interface/op_yaml_info_parser.h"
#include "paddle/fluid/ir/phi_kernel_adaptor/phi_kernel_util.h"
#include "paddle/fluid/platform/collective_helper.h"
#include "paddle/fluid/platform/device_context.h"
#include "paddle/phi/core/infermeta_utils.h"
#include "paddle/phi/core/meta_tensor.h"
#include "paddle/phi/core/type_defs.h"

#include "paddle/ir/core/builtin_attribute.h"
#include "paddle/ir/core/operation.h"
#include "paddle/ir/core/value.h"

namespace paddle {
namespace framework {

PhiKernelInstruction::PhiKernelInstruction(
    size_t id,
    const platform::Place& place,
    ir::Operation* op,
    Scope* scope,
    Scope* local_scope,
    const std::unordered_map<::ir::Value, std::string>& value_2_var_name,
    const std::map<std::string, int>& var_name_2_id,
    const std::unordered_map<const paddle::framework::Variable*, std::string>&
        variable_2_var_name)
    : InstructionBase(id, place) {
  auto op_attributes = op->attributes();
  auto op_name =
      op_attributes.at("op_name").dyn_cast<::ir::StrAttribute>().AsString();
  ir::OpInfo op_info = ir::IrContext::Instance()->GetRegisteredOpInfo(op_name);

  phi_op_name_ = op_name;
  VLOG(6) << "construct phi kernel instruction for: " << phi_op_name_;

  // Todo: support paddle::dialect::DistAttribute
  //   if (op_attributes.count("dist_attr") != 0) {
  //     if (op_attributes.count("execution_stream") != 0) {
  //         SetExecutionStream(op_attributes.at("execution_stream")
  //                             .dyn_cast<::ir::StrAttribute>()
  //                             .data());
  //     }
  //     if (op_attributes.count("stream_priority") != 0) {
  //         SetStreamPriority(op_attributes.at("stream_priority")
  //                             .dyn_cast<::ir::Int32Attribute>()
  //                             .data());
  //     }
  //     if (op_attributes.count("scheduling_priority") != 0) {
  //         SetSchedulingPriority(op_attributes.at("scheduling_priority")
  //                                 .dyn_cast<::ir::Int64Attribute>()
  //                                 .data());
  //     }
  //   } else {
  //     if (interpreter::IsCommunicationOp(op)) {
  //       // NOTE(Ruibiao): Dispatching computation before communication
  //       improves
  //       // multi-stream overlap when the time cost of communication less than
  //       // that of the calculation (e.g., ResNet50_bs128_pure_fp16 N4C32
  //       // training).
  //       op_func_node.scheduling_priority_ = 1;
  //     }
  //   }
  VLOG(6) << "finish process dist attributes";

  SetKernelType(AnalyseOpFuncType(op, place));
  VLOG(6) << "finish process analyse kernel type";

  infer_meta_interface_ =
      op_info.GetInterfaceImpl<paddle::dialect::InferMetaInterface>();
  VLOG(6) << "finish process infer_meta_interface_";

  auto yaml_interface =
      op_info.GetInterfaceImpl<paddle::dialect::OpYamlInfoInterface>();
  PADDLE_ENFORCE_NOT_NULL(
      yaml_interface,
      phi::errors::PreconditionNotMet(
          "can not find OpYamlInfoInterface from [%s]", phi_op_name_));
  paddle::dialect::OpYamlInfoParser yaml_info_parser(
      yaml_interface->get_op_info_());
  VLOG(6) << "finish process yaml_info_parser";

  if (infer_meta_interface_) {
    ::ir::BuildPhiContext<
        phi::InferMetaContext,
        phi::MetaTensor,
        phi::MetaTensor,
        paddle::small_vector<phi::MetaTensor, phi::kInputSmallVectorSize>,
        paddle::small_vector<phi::MetaTensor, phi::kInputSmallVectorSize>,
        false>(op,
               value_2_var_name,
               scope,
               local_scope,
               yaml_info_parser,
               &infer_meta_context_);
  }
  VLOG(6) << "finish process infer meta context";

  auto kernel_name =
      op_attributes.at("kernel_name").dyn_cast<ir::StrAttribute>().AsString();
  auto kernel_key = op_attributes.at("kernel_key")
                        .dyn_cast<paddle::dialect::KernelAttribute>()
                        .data();
  auto kernel_result = phi::KernelFactory::Instance().SelectKernelOrThrowError(
      kernel_name, kernel_key);
  phi_kernel_ = new phi::Kernel(kernel_result.kernel);
  PADDLE_ENFORCE_EQ(
      phi_kernel_->IsValid(), true, "not found kernel for [%s]", kernel_name);
  VLOG(6) << "finish process select kernel";

  ::ir::BuildPhiContext<phi::KernelContext,
                        const phi::TensorBase*,
                        phi::TensorBase*,
                        paddle::small_vector<const phi::TensorBase*>,
                        paddle::small_vector<phi::TensorBase*>,
                        true>(op,
                              value_2_var_name,
                              scope,
                              local_scope,
                              yaml_info_parser,
                              &kernel_context_);
  kernel_context_.SetDeviceContext(phi::DeviceContextPool::Instance().Get(
      phi::TransToPhiPlace(kernel_key.backend())));
  VLOG(6) << "finish process kernel context";

  SetDeviceContext(
      ParseDeviceContext(op,
                         phi::DeviceContextPool::Instance().Get(
                             phi::TransToPhiPlace(kernel_key.backend())),
                         place,
                         GetExecutionStream(),
                         GetStreamPriority()));
  VLOG(6) << "finish process device context";

  Scope* inner_scope = local_scope == nullptr ? scope : local_scope;
  InitInputsOutputsIds(op,
                       inner_scope,
                       value_2_var_name,
                       var_name_2_id,
                       variable_2_var_name,
                       phi_op_name_);
  VLOG(6) << "finish process inputs outputs index";

  auto& no_need_buffer_ids = yaml_info_parser.NoNeedBufferIds();
  std::unordered_set<::ir::Value> no_need_buffer_values;
  for (size_t id = 0; id < no_need_buffer_ids.size(); id++) {
    no_need_buffer_values.insert(op->operand_source(no_need_buffer_ids[id]));
  }
  SetNoNeedBuffer(no_need_buffer_values);
  VLOG(6) << "finish process no need buffer";
}

<<<<<<< HEAD
=======
std::vector<int> GetValueIds(
    ir::Value value,
    Scope* inner_scope,
    const std::unordered_map<::ir::Value, std::string>& value_2_var_name,
    const std::map<std::string, int>& var_name_2_id,
    const std::unordered_map<const paddle::framework::Variable*, std::string>&
        variable_2_var_name) {
  std::vector<int> ids;
  std::string var_name = value_2_var_name.at(value);
  ids.push_back(var_name_2_id.at(var_name));
  // NOTE(zhangbo): Value maybe a VariableRefArray
  auto var = inner_scope->FindVar(var_name);
  if (var->IsType<paddle::framework::VariableRefArray>()) {
    auto& var_array = var->Get<paddle::framework::VariableRefArray>();
    for (size_t i = 0; i < var_array.size(); ++i) {
      ids.push_back(var_name_2_id.at(variable_2_var_name.at(var_array[i])));
    }
  }
  return ids;
}

void PhiKernelInstruction::InitInputsOutputsIds(
    ::ir::Operation* op,
    Scope* inner_scope,
    const std::unordered_map<::ir::Value, std::string>& value_2_var_name,
    const std::map<std::string, int>& var_name_2_id,
    const std::unordered_map<const paddle::framework::Variable*, std::string>&
        variable_2_var_name) {
  std::unordered_map<ir::Value, std::vector<int>> inputs;
  for (size_t i = 0; i < op->num_operands(); i++) {
    ir::Value value = op->operand_source(i);
    if (value) {
      PADDLE_ENFORCE_NE(
          value_2_var_name.find(value),
          value_2_var_name.end(),
          phi::errors::PreconditionNotMet(
              "input should in name map, [%d] 'th input of [%s] op",
              i,
              phi_op_name_));
      std::vector<int> inputs_id = GetValueIds(value,
                                               inner_scope,
                                               value_2_var_name,
                                               var_name_2_id,
                                               variable_2_var_name);
      inputs.emplace(value, inputs_id);
    }
  }
  SetInputs(inputs);
  VLOG(8) << "finish process inputs_index";
  std::unordered_map<ir::Value, std::vector<int>> outputs;
  for (size_t i = 0; i < op->num_results(); i++) {
    ir::Value value = op->result(i);
    if (value) {
      PADDLE_ENFORCE_NE(
          value_2_var_name.find(value),
          value_2_var_name.end(),
          phi::errors::PreconditionNotMet(
              "input should in name map, [%d] 'th input of [%s] op",
              i,
              phi_op_name_));
      std::vector<int> outputs_id = GetValueIds(value,
                                                inner_scope,
                                                value_2_var_name,
                                                var_name_2_id,
                                                variable_2_var_name);
      outputs.emplace(value, outputs_id);
    }
  }
  SetOutputs(outputs);
  VLOG(8) << "finish process outputs_index";
}

>>>>>>> 9429ec48
void PhiKernelInstruction::Run() {
  if (infer_meta_interface_) {
    infer_meta_interface_->infer_meta_(&(infer_meta_context_));
  }
  VLOG(6) << "Run op " << phi_op_name_ << " infer meta.";
  (*(phi_kernel_))(&(kernel_context_));
  VLOG(6) << "Run op " << phi_op_name_ << " kernel.";
}

}  // namespace framework
}  // namespace paddle<|MERGE_RESOLUTION|>--- conflicted
+++ resolved
@@ -170,81 +170,6 @@
   VLOG(6) << "finish process no need buffer";
 }
 
-<<<<<<< HEAD
-=======
-std::vector<int> GetValueIds(
-    ir::Value value,
-    Scope* inner_scope,
-    const std::unordered_map<::ir::Value, std::string>& value_2_var_name,
-    const std::map<std::string, int>& var_name_2_id,
-    const std::unordered_map<const paddle::framework::Variable*, std::string>&
-        variable_2_var_name) {
-  std::vector<int> ids;
-  std::string var_name = value_2_var_name.at(value);
-  ids.push_back(var_name_2_id.at(var_name));
-  // NOTE(zhangbo): Value maybe a VariableRefArray
-  auto var = inner_scope->FindVar(var_name);
-  if (var->IsType<paddle::framework::VariableRefArray>()) {
-    auto& var_array = var->Get<paddle::framework::VariableRefArray>();
-    for (size_t i = 0; i < var_array.size(); ++i) {
-      ids.push_back(var_name_2_id.at(variable_2_var_name.at(var_array[i])));
-    }
-  }
-  return ids;
-}
-
-void PhiKernelInstruction::InitInputsOutputsIds(
-    ::ir::Operation* op,
-    Scope* inner_scope,
-    const std::unordered_map<::ir::Value, std::string>& value_2_var_name,
-    const std::map<std::string, int>& var_name_2_id,
-    const std::unordered_map<const paddle::framework::Variable*, std::string>&
-        variable_2_var_name) {
-  std::unordered_map<ir::Value, std::vector<int>> inputs;
-  for (size_t i = 0; i < op->num_operands(); i++) {
-    ir::Value value = op->operand_source(i);
-    if (value) {
-      PADDLE_ENFORCE_NE(
-          value_2_var_name.find(value),
-          value_2_var_name.end(),
-          phi::errors::PreconditionNotMet(
-              "input should in name map, [%d] 'th input of [%s] op",
-              i,
-              phi_op_name_));
-      std::vector<int> inputs_id = GetValueIds(value,
-                                               inner_scope,
-                                               value_2_var_name,
-                                               var_name_2_id,
-                                               variable_2_var_name);
-      inputs.emplace(value, inputs_id);
-    }
-  }
-  SetInputs(inputs);
-  VLOG(8) << "finish process inputs_index";
-  std::unordered_map<ir::Value, std::vector<int>> outputs;
-  for (size_t i = 0; i < op->num_results(); i++) {
-    ir::Value value = op->result(i);
-    if (value) {
-      PADDLE_ENFORCE_NE(
-          value_2_var_name.find(value),
-          value_2_var_name.end(),
-          phi::errors::PreconditionNotMet(
-              "input should in name map, [%d] 'th input of [%s] op",
-              i,
-              phi_op_name_));
-      std::vector<int> outputs_id = GetValueIds(value,
-                                                inner_scope,
-                                                value_2_var_name,
-                                                var_name_2_id,
-                                                variable_2_var_name);
-      outputs.emplace(value, outputs_id);
-    }
-  }
-  SetOutputs(outputs);
-  VLOG(8) << "finish process outputs_index";
-}
-
->>>>>>> 9429ec48
 void PhiKernelInstruction::Run() {
   if (infer_meta_interface_) {
     infer_meta_interface_->infer_meta_(&(infer_meta_context_));
