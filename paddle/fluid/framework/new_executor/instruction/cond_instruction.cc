// Copyright (c) 2023 PaddlePaddle Authors. All Rights Reserved.
//
// Licensed under the Apache License, Version 2.0 (the "License");
// you may not use this file except in compliance with the License.
// You may obtain a copy of the License at
//
//     http://www.apache.org/licenses/LICENSE-2.0
//
// Unless required by applicable law or agreed to in writing, software
// distributed under the License is distributed on an "AS IS" BASIS,
// WITHOUT WARRANTIES OR CONDITIONS OF ANY KIND, either express or implied.
// See the License for the specific language governing permissions and
// limitations under the License.

#include "paddle/fluid/framework/new_executor/instruction/cond_instruction.h"

#include "paddle/fluid/framework/new_executor/interpreter/interpreter_util.h"
#include "paddle/fluid/framework/new_executor/interpreter/stream_analyzer.h"
#include "paddle/fluid/framework/new_executor/new_ir_interpreter.h"
#include "paddle/fluid/framework/new_executor/pir_adaptor/pir_adaptor_util.h"
#include "paddle/fluid/framework/scope.h"
#include "paddle/fluid/pir/dialect/operator/interface/infermeta.h"
#include "paddle/fluid/pir/dialect/operator/interface/op_yaml_info.h"
#include "paddle/fluid/pir/dialect/operator/ir/op_dialect.h"
#include "paddle/fluid/pir/dialect/operator/utils/op_yaml_info_parser.h"
#include "paddle/fluid/platform/collective_helper.h"
#include "paddle/fluid/platform/device_context.h"
#include "paddle/phi/core/infermeta_utils.h"
#include "paddle/phi/core/meta_tensor.h"
#include "paddle/phi/core/type_defs.h"

#include "paddle/pir/core/builtin_attribute.h"
#include "paddle/pir/core/operation.h"
#include "paddle/pir/core/value.h"

#include "paddle/fluid/framework/new_executor/instruction/instruction_util.h"
#include "paddle/fluid/pir/dialect/operator/ir/control_flow_op.h"
#include "paddle/fluid/pir/dialect/operator/ir/manual_op.h"
namespace paddle {
namespace framework {

<<<<<<< HEAD
CondInstruction::CondInstruction(
    size_t id,
    const platform::Place& place,
    pir::Operation* op,
    Scope* scope,
    Scope* local_scope,
    ValueExecutionInfo* parent_exe_info,
    const std::map<pir::Block*, paddle::framework::Scope*>& sub_blocks)
=======
std::vector<pir::Value> GetYiedOpInputs(pir::Block* block) {
  std::vector<pir::Value> vec_res;
  for (auto op : (*block)) {
    if (op->name() == "cf.yield") {
      for (size_t i = 0; i < op->num_operands(); ++i) {
        vec_res.push_back(op->operand_source(i));
      }
    }
  }
  return vec_res;
}

void GetInputIds(pir::Operation* op,
                 const ValueExecutionInfo& value_exec_info,
                 std::unordered_map<pir::Value, std::vector<int>>* input_ids) {
  for (size_t i = 0; i < op->num_operands(); i++) {
    pir::Value value = op->operand_source(i);
    if (value && value.type()) {
      PADDLE_ENFORCE_EQ(
          value_exec_info.HasValue(value),
          true,
          phi::errors::PreconditionNotMet(
              "input should in name map, [%d] 'th input of [%s] op",
              i,
              "if op"));
      std::vector<int> inputs_id = GetValueIds(value, value_exec_info);
      input_ids->emplace(value, inputs_id);
    }
  }
}

void GetOutsideOpInputs(
    pir::Block* block,
    const ValueExecutionInfo& value_exec_info,
    std::unordered_map<pir::Value, std::vector<int>>* input_ids) {
  std::unordered_set<pir::Value> inner_outputs;
  for (auto op : (*block)) {
    for (size_t i = 0; i < op->num_results(); ++i) {
      inner_outputs.insert(op->result(i));
    }
  }

  for (auto op : (*block)) {
    for (size_t i = 0; i < op->num_operands(); ++i) {
      pir::Value value = op->operand_source(i);
      if (value && (!inner_outputs.count(value))) {
        PADDLE_ENFORCE_EQ(
            value_exec_info.HasValue(value),
            true,
            phi::errors::PreconditionNotMet(
                "input should in name map, [%d] 'th input of [%s] op",
                i,
                op->name()));
        std::vector<int> inputs_id = GetValueIds(value, value_exec_info);

        input_ids->emplace(value, inputs_id);
      }
    }
  }
}

CondInstruction::CondInstruction(size_t id,
                                 const platform::Place& place,
                                 pir::Operation* op,
                                 ValueExecutionInfo* value_exec_info)
>>>>>>> 252b2933
    : InstructionBase(id, place) {
  PADDLE_ENFORCE(
      op->isa<paddle::dialect::IfOp>(),
      phi::errors::PreconditionNotMet("Cond instruction only support if op"));
  auto if_op = op->dyn_cast<paddle::dialect::IfOp>();
  op_ = op;

  SetKernelType(AnalyseOpFuncType(op, place));
  VLOG(6) << "finish process analyse kernel type";

  auto cond_value = if_op.operand_source(0);
  cond_var_ = value_exec_info->GetScope()->FindVar(
      value_exec_info->GetValue2VarName().at(cond_value));
  for (size_t i = 0; i < if_op.num_results(); ++i) {
    output_vars_.push_back(value_exec_info->GetScope()->GetVar(
        value_exec_info->GetValue2VarName().at(if_op.result(i))));
  }
  VLOG(6) << "finish process cond_var and output_vars";

  auto true_branch_block = if_op.true_block();
  auto true_branch_yied_inputs = GetYiedOpInputs(true_branch_block);
  Scope* true_scope = &(value_exec_info->GetScope()->NewScope());
  true_branch_inter_ =
      new NewIRInterpreter(place,
                           {},
                           true_branch_block,
                           true_scope,
                           value_exec_info->NewChild(true_scope),
                           {});

  std::set<std::string> true_skip_gc_names_set;
  for (auto value : true_branch_yied_inputs) {
    true_skip_gc_names_.push_back(true_branch_inter_->GetNameByValue(value));
    true_skip_gc_names_set.insert(true_branch_inter_->GetNameByValue(value));
  }
  true_branch_inter_->SetSkipGcVars(true_skip_gc_names_set);
  VLOG(6) << "finish process true branch interpreter";

  auto false_branch_block = if_op.false_block();
  auto false_branch_yied_inputs = GetYiedOpInputs(false_branch_block);
  Scope* false_scope = &(value_exec_info->GetScope()->NewScope());
  false_branch_inter_ =
      new NewIRInterpreter(place,
                           {},
                           false_branch_block,
                           false_scope,
                           value_exec_info->NewChild(false_scope),
                           {});

  std::set<std::string> false_skip_gc_names_set;
  for (auto value : false_branch_yied_inputs) {
    false_skip_gc_names_.push_back(false_branch_inter_->GetNameByValue(value));
    false_skip_gc_names_set.insert(false_branch_inter_->GetNameByValue(value));
  }
  false_branch_inter_->SetSkipGcVars(false_skip_gc_names_set);
  VLOG(6) << "finish process false branch interpreter";

  // NOTE(zhangbo): IfOp sub_block's inputs include two kind of value: one is
  // OpOperand of IfOp, and the other is external Values used in true_block or
  // false_block.
  std::unordered_map<pir::Value, std::vector<int>> inputs;
  GetInputIds(op, *value_exec_info, &inputs);
  GetOutsideOpInputs(true_branch_block, *value_exec_info, &inputs);
  GetOutsideOpInputs(false_branch_block, *value_exec_info, &inputs);
  SetInputs(inputs);

  std::unordered_map<pir::Value, std::vector<int>> outputs;
  for (size_t i = 0; i < op->num_results(); i++) {
    pir::Value value = op->result(i);
    if (value && value.type()) {
      PADDLE_ENFORCE_EQ(
          value_exec_info->HasValue(value),
          true,
          phi::errors::PreconditionNotMet(
              "input should in name map, [%d] 'th input of [%s] op",
              i,
              "if op"));
      std::vector<int> outputs_id = GetValueIds(value, *value_exec_info);
      outputs.emplace(value, outputs_id);
    }
  }
  SetOutputs(outputs);
  VLOG(6) << "finish process inputs outputs index";
}

void CondInstruction::CopyBranchOutput(
    const std::vector<std::string>& var_names, const NewIRInterpreter* inter) {
  for (size_t i = 0; i < var_names.size(); ++i) {
    auto* inner_var = inter->InnerScope()->GetVar(var_names[i]);

    output_vars_[i]->GetMutable<phi::DenseTensor>()->ShareDataWith(
        inner_var->Get<phi::DenseTensor>());
  }
}

void CondInstruction::Run() {
  DeviceContext().Wait();
  if (cond_var_->Get<phi::DenseTensor>().data<bool>()[0]) {
    true_branch_inter_->Run({}, false);
    CopyBranchOutput(true_skip_gc_names_, true_branch_inter_);
  } else {
    false_branch_inter_->Run({}, false);
    CopyBranchOutput(false_skip_gc_names_, false_branch_inter_);
  }

  // copy ouptut
}

}  // namespace framework
}  // namespace paddle<|MERGE_RESOLUTION|>--- conflicted
+++ resolved
@@ -39,82 +39,10 @@
 namespace paddle {
 namespace framework {
 
-<<<<<<< HEAD
-CondInstruction::CondInstruction(
-    size_t id,
-    const platform::Place& place,
-    pir::Operation* op,
-    Scope* scope,
-    Scope* local_scope,
-    ValueExecutionInfo* parent_exe_info,
-    const std::map<pir::Block*, paddle::framework::Scope*>& sub_blocks)
-=======
-std::vector<pir::Value> GetYiedOpInputs(pir::Block* block) {
-  std::vector<pir::Value> vec_res;
-  for (auto op : (*block)) {
-    if (op->name() == "cf.yield") {
-      for (size_t i = 0; i < op->num_operands(); ++i) {
-        vec_res.push_back(op->operand_source(i));
-      }
-    }
-  }
-  return vec_res;
-}
-
-void GetInputIds(pir::Operation* op,
-                 const ValueExecutionInfo& value_exec_info,
-                 std::unordered_map<pir::Value, std::vector<int>>* input_ids) {
-  for (size_t i = 0; i < op->num_operands(); i++) {
-    pir::Value value = op->operand_source(i);
-    if (value && value.type()) {
-      PADDLE_ENFORCE_EQ(
-          value_exec_info.HasValue(value),
-          true,
-          phi::errors::PreconditionNotMet(
-              "input should in name map, [%d] 'th input of [%s] op",
-              i,
-              "if op"));
-      std::vector<int> inputs_id = GetValueIds(value, value_exec_info);
-      input_ids->emplace(value, inputs_id);
-    }
-  }
-}
-
-void GetOutsideOpInputs(
-    pir::Block* block,
-    const ValueExecutionInfo& value_exec_info,
-    std::unordered_map<pir::Value, std::vector<int>>* input_ids) {
-  std::unordered_set<pir::Value> inner_outputs;
-  for (auto op : (*block)) {
-    for (size_t i = 0; i < op->num_results(); ++i) {
-      inner_outputs.insert(op->result(i));
-    }
-  }
-
-  for (auto op : (*block)) {
-    for (size_t i = 0; i < op->num_operands(); ++i) {
-      pir::Value value = op->operand_source(i);
-      if (value && (!inner_outputs.count(value))) {
-        PADDLE_ENFORCE_EQ(
-            value_exec_info.HasValue(value),
-            true,
-            phi::errors::PreconditionNotMet(
-                "input should in name map, [%d] 'th input of [%s] op",
-                i,
-                op->name()));
-        std::vector<int> inputs_id = GetValueIds(value, value_exec_info);
-
-        input_ids->emplace(value, inputs_id);
-      }
-    }
-  }
-}
-
 CondInstruction::CondInstruction(size_t id,
                                  const platform::Place& place,
                                  pir::Operation* op,
                                  ValueExecutionInfo* value_exec_info)
->>>>>>> 252b2933
     : InstructionBase(id, place) {
   PADDLE_ENFORCE(
       op->isa<paddle::dialect::IfOp>(),
