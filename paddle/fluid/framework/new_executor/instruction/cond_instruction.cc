// Copyright (c) 2023 PaddlePaddle Authors. All Rights Reserved.
//
// Licensed under the Apache License, Version 2.0 (the "License");
// you may not use this file except in compliance with the License.
// You may obtain a copy of the License at
//
//     http://www.apache.org/licenses/LICENSE-2.0
//
// Unless required by applicable law or agreed to in writing, software
// distributed under the License is distributed on an "AS IS" BASIS,
// WITHOUT WARRANTIES OR CONDITIONS OF ANY KIND, either express or implied.
// See the License for the specific language governing permissions and
// limitations under the License.

#include "paddle/fluid/framework/new_executor/instruction/cond_instruction.h"

#include "paddle/fluid/framework/new_executor/interpreter/interpreter_util.h"
#include "paddle/fluid/framework/new_executor/interpreter/stream_analyzer.h"
#include "paddle/fluid/framework/new_executor/new_ir_interpreter.h"
#include "paddle/fluid/framework/new_executor/pir_adaptor/pir_adaptor_util.h"
#include "paddle/fluid/framework/scope.h"
#include "paddle/fluid/pir/dialect/operator/interface/infermeta.h"
#include "paddle/fluid/pir/dialect/operator/interface/op_yaml_info.h"
#include "paddle/fluid/pir/dialect/operator/ir/op_dialect.h"
#include "paddle/fluid/pir/dialect/operator/utils/op_yaml_info_parser.h"
#include "paddle/fluid/platform/collective_helper.h"
#include "paddle/fluid/platform/device_context.h"
#include "paddle/phi/core/infermeta_utils.h"
#include "paddle/phi/core/meta_tensor.h"
#include "paddle/phi/core/type_defs.h"

#include "paddle/pir/core/builtin_attribute.h"
#include "paddle/pir/core/operation.h"
#include "paddle/pir/core/value.h"

#include "paddle/fluid/framework/new_executor/instruction/instruction_util.h"
#include "paddle/fluid/pir/dialect/operator/ir/manual_op.h"
namespace paddle {
namespace framework {

std::vector<pir::Value> GetYiedOpInputs(pir::Block* block) {
  std::vector<pir::Value> vec_res;
  for (auto op : (*block)) {
    if (op->name() == "cf.yield") {
      for (size_t i = 0; i < op->num_operands(); ++i) {
        vec_res.push_back(op->operand_source(i));
      }
    }
  }

  return vec_res;
}

void GetInputIds(
    pir::Operation* op,
    Scope* inner_scope,
    const std::unordered_map<::pir::Value, std::string>& value_2_var_name,
    const std::map<std::string, int>& var_name_2_id,
    const std::unordered_map<const paddle::framework::Variable*, std::string>&
        variable_2_var_name,
    std::unordered_map<pir::Value, std::vector<int>>* input_ids) {
  for (size_t i = 0; i < op->num_operands(); i++) {
    pir::Value value = op->operand_source(i);
    if (value) {
      PADDLE_ENFORCE_NE(
          value_2_var_name.find(value),
          value_2_var_name.end(),
          phi::errors::PreconditionNotMet(
              "input should in name map, [%d] 'th input of [%s] op",
              i,
              "if op"));
      std::vector<int> inputs_id = GetValueIds(value,
                                               inner_scope,
                                               value_2_var_name,
                                               var_name_2_id,
                                               variable_2_var_name);
      input_ids->emplace(value, inputs_id);
    }
  }
}

void GetOutsideOpInputs(
    pir::Block* block,
    Scope* inner_scope,
    const std::unordered_map<::pir::Value, std::string>& value_2_var_name,
    const std::map<std::string, int>& var_name_2_id,
    const std::unordered_map<const paddle::framework::Variable*, std::string>&
        variable_2_var_name,
    std::unordered_map<pir::Value, std::vector<int>>* input_ids) {
  std::unordered_set<pir::Value> inner_outputs;
  for (auto op : (*block)) {
    for (size_t i = 0; i < op->num_results(); ++i) {
      inner_outputs.insert(op->result(i));
    }
  }

  for (auto op : (*block)) {
    for (size_t i = 0; i < op->num_operands(); ++i) {
      pir::Value value = op->operand_source(i);
      if (value && (!inner_outputs.count(value))) {
        PADDLE_ENFORCE_NE(
            value_2_var_name.find(value),
            value_2_var_name.end(),
            phi::errors::PreconditionNotMet(
                "input should in name map, [%d] 'th input of [%s] op",
                i,
                "if op"));
        std::vector<int> inputs_id = GetValueIds(value,
                                                 inner_scope,
                                                 value_2_var_name,
                                                 var_name_2_id,
                                                 variable_2_var_name);

        input_ids->emplace(value, inputs_id);
      }
    }
  }
}

CondInstruction::CondInstruction(
    size_t id,
    const platform::Place& place,
    pir::Operation* op,
    Scope* scope,
    Scope* local_scope,
    ValueExecutionInfo* parent_exe_info,
    const std::map<pir::Block*, paddle::framework::Scope*>& sub_blocks)
    : InstructionBase(id, place) {
  op_ = op;
  VLOG(6) << "finish process dist attributes";

  SetKernelType(AnalyseOpFuncType(op, place));
  VLOG(6) << "finish process analyse kernel type";

  Scope* inner_scope = local_scope == nullptr ? scope : local_scope;

  VLOG(6) << "finish process inputs outputs index";

  PADDLE_ENFORCE(
      op->isa<paddle::dialect::IfOp>(),
      phi::errors::PreconditionNotMet("Cond instruction only support if op"));

  auto if_op = op->dyn_cast<paddle::dialect::IfOp>();

  for (size_t i = 0; i < if_op.num_results(); ++i) {
    if_op_outputs_.push_back(inner_scope->GetVar(
        parent_exe_info->GetValue2VarName().at(if_op.result(i))));
  }

  auto cond_value = if_op.operand_source(0);
  auto var_name = parent_exe_info->GetValue2VarName().at(cond_value);
  cond_var = inner_scope->FindVar(var_name);

  auto true_branch_block = if_op.true_block();
  auto false_branch_block = if_op.false_block();

  auto true_branch_yied_inputs = GetYiedOpInputs(true_branch_block);
  auto false_branch_yied_inputs = GetYiedOpInputs(false_branch_block);
  std::cerr << "builld true inter 11" << std::endl;
  auto true_scope = sub_blocks.at(true_branch_block);
  true_branch_inter =
      new NewIRInterpreter(place,
                           {},
                           true_branch_block,
                           true_scope,
                           parent_exe_info->NewChild(true_scope),
                           {});

<<<<<<< HEAD
  std::cerr << "builld true inter fin" << std::endl;
=======
>>>>>>> 9bebc65f
  std::set<std::string> true_skip_gc_names_set;
  for (auto value : true_branch_yied_inputs) {
    true_skip_gc_names_.push_back(true_branch_inter->GetNameByValue(value));
    true_skip_gc_names_set.insert(true_branch_inter->GetNameByValue(value));
  }
  true_branch_inter->SetSkipGcVars(true_skip_gc_names_set);

  std::cerr << "builld false inter" << std::endl;
  auto false_scope = sub_blocks.at(false_branch_block);
<<<<<<< HEAD
=======
  false_branch_inter =
      new NewIRInterpreter(place,
                           {},
                           false_branch_block,
                           false_scope,
                           parent_exe_info->NewChild(false_scope),
                           {});
>>>>>>> 9bebc65f

  false_branch_inter =
      new NewIRInterpreter(place,
                           {},
                           false_branch_block,
                           false_scope,
                           parent_exe_info->NewChild(false_scope),
                           {});

  std::cerr << "builld false inter fin" << std::endl;
  std::set<std::string> false_skip_gc_names_set;
  for (auto value : false_branch_yied_inputs) {
    false_skip_gc_names_.push_back(false_branch_inter->GetNameByValue(value));
    false_skip_gc_names_set.insert(false_branch_inter->GetNameByValue(value));
  }
  false_branch_inter->SetSkipGcVars(false_skip_gc_names_set);

  // the true branch and false branch input will be the if_op inputs

  std::unordered_map<pir::Value, std::vector<int>> inputs;
  GetInputIds(op,
              inner_scope,
              parent_exe_info->GetValue2VarName(),
              parent_exe_info->GetVarName2Id(),
              parent_exe_info->GetVar2VarName(),
              &inputs);
  GetOutsideOpInputs(true_branch_block,
                     inner_scope,
                     parent_exe_info->GetValue2VarName(),
                     parent_exe_info->GetVarName2Id(),
                     parent_exe_info->GetVar2VarName(),
                     &inputs);

  GetOutsideOpInputs(false_branch_block,
                     inner_scope,
                     parent_exe_info->GetValue2VarName(),
                     parent_exe_info->GetVarName2Id(),
                     parent_exe_info->GetVar2VarName(),
                     &inputs);
  SetInputs(inputs);

  std::unordered_map<pir::Value, std::vector<int>> outputs;
  for (size_t i = 0; i < op->num_results(); i++) {
    pir::Value value = op->result(i);
    if (value && value.type()) {
      PADDLE_ENFORCE_NE(
          parent_exe_info->GetValue2VarName().find(value),
          parent_exe_info->GetValue2VarName().end(),
          phi::errors::PreconditionNotMet(
              "input should in name map, [%d] 'th input of [%s] op",
              i,
              "if op"));
      std::vector<int> outputs_id =
          GetValueIds(value,
                      inner_scope,
                      parent_exe_info->GetValue2VarName(),
                      parent_exe_info->GetVarName2Id(),
                      parent_exe_info->GetVar2VarName());
      outputs.emplace(value, outputs_id);
    }
  }
  SetOutputs(outputs);
}

void CondInstruction::CopyBranchOutput(
    const std::vector<std::string>& var_names, const NewIRInterpreter* inter) {
  for (size_t i = 0; i < var_names.size(); ++i) {
    auto* inner_var = inter->local_scope()->GetVar(var_names[i]);

    if_op_outputs_[i]->GetMutable<phi::DenseTensor>()->ShareDataWith(
        inner_var->Get<phi::DenseTensor>());
  }
}

void CondInstruction::Run() {
  DeviceContext().Wait();
  std::cerr << "run " << std::endl;
  if (cond_var->Get<phi::DenseTensor>().data<bool>()[0]) {
    std::cerr << "true " << std::endl;
    true_branch_inter->Run({}, false);
    std::cerr << "true fin " << std::endl;
    // DeviceContext().Wait();
    CopyBranchOutput(true_skip_gc_names_, true_branch_inter);
    std::cerr << "cpy fin " << std::endl;
  } else {
    std::cerr << "false " << std::endl;
    false_branch_inter->Run({}, false);
    // DeviceContext().Wait();
    std::cerr << "false fin " << std::endl;
    CopyBranchOutput(false_skip_gc_names_, false_branch_inter);
  }

  // copy ouptut
}

}  // namespace framework
}  // namespace paddle<|MERGE_RESOLUTION|>--- conflicted
+++ resolved
@@ -166,10 +166,7 @@
                            parent_exe_info->NewChild(true_scope),
                            {});
 
-<<<<<<< HEAD
   std::cerr << "builld true inter fin" << std::endl;
-=======
->>>>>>> 9bebc65f
   std::set<std::string> true_skip_gc_names_set;
   for (auto value : true_branch_yied_inputs) {
     true_skip_gc_names_.push_back(true_branch_inter->GetNameByValue(value));
@@ -179,16 +176,6 @@
 
   std::cerr << "builld false inter" << std::endl;
   auto false_scope = sub_blocks.at(false_branch_block);
-<<<<<<< HEAD
-=======
-  false_branch_inter =
-      new NewIRInterpreter(place,
-                           {},
-                           false_branch_block,
-                           false_scope,
-                           parent_exe_info->NewChild(false_scope),
-                           {});
->>>>>>> 9bebc65f
 
   false_branch_inter =
       new NewIRInterpreter(place,
