// Copyright (c) 2021 PaddlePaddle Authors. All Rights Reserved.
//
// Licensed under the Apache License, Version 2.0 (the "License");
// you may not use this file except in compliance with the License.
// You may obtain a copy of the License at
//
//     http://www.apache.org/licenses/LICENSE-2.0
//
// Unless required by applicable law or agreed to in writing, software
// distributed under the License is distributed on an "AS IS" BASIS,
// WITHOUT WARRANTIES OR CONDITIONS OF ANY KIND, either express or implied.
// See the License for the specific language governing permissions and
// limitations under the License.

#include "paddle/fluid/framework/new_executor/interpretercore.h"

#include <unordered_set>

#include "gflags/gflags.h"

#include "paddle/fluid/framework/details/nan_inf_utils.h"
#include "paddle/fluid/framework/details/share_tensor_buffer_functor.h"
#include "paddle/fluid/framework/new_executor/interpreter/interpreter_util.h"
#include "paddle/fluid/framework/new_executor/interpreter/static_build.h"
#include "paddle/fluid/framework/operator.h"
#include "paddle/fluid/platform/device/gpu/gpu_info.h"
#include "paddle/fluid/platform/os_info.h"
#include "paddle/fluid/platform/profiler/event_tracing.h"
#include "paddle/fluid/platform/profiler/supplement_tracing.h"
#include "paddle/phi/common/place.h"
#include "paddle/phi/core/kernel_context.h"
#ifdef PADDLE_WITH_MKLDNN
#include "paddle/fluid/platform/mkldnn_helper.h"
#endif
#include "paddle/fluid/ir/phi_kernel_adaptor/phi_kernel_util.h"
#include "paddle/fluid/platform/cuda_graph_with_memory_pool.h"
#include "paddle/fluid/platform/flags.h"
#include "paddle/phi/backends/device_manager.h"

PADDLE_DEFINE_EXPORTED_bool(
    new_executor_serial_run,
    false,
    "Enable serial execution for standalone executor, used for debug.");
PADDLE_DEFINE_EXPORTED_bool(
    new_executor_static_build,
    false,
    "Build the interpreterCore statically without running kernels.");
PADDLE_DEFINE_EXPORTED_bool(new_executor_use_inplace,
                            false,
                            "Use inplace in new executor");
PADDLE_DEFINE_EXPORTED_bool(new_executor_use_local_scope,
                            true,
                            "Use local_scope in new executor(especially used "
                            "in UT), can turn off for better performance");

PHI_DECLARE_bool(check_nan_inf);
DECLARE_bool(benchmark);
DECLARE_uint64(executor_log_deps_every_microseconds);
PHI_DECLARE_bool(new_executor_use_cuda_graph);
#if defined(PADDLE_WITH_CUDA) || defined(PADDLE_WITH_HIP)
PHI_DECLARE_bool(sync_nccl_allreduce);
#endif

PHI_DECLARE_bool(enable_new_ir_in_executor);

constexpr const char* kExceptionCaught = "ExceptionCaught";
constexpr const char* kTaskCompletion = "TaskCompletion";

namespace paddle {
namespace framework {

inline void SetDeviceId(const platform::Place& place) {
  // TODO(zhiqiu): reduce the cost
  if (platform::is_gpu_place(place)) {
#if !defined(PADDLE_WITH_CUDA) && !defined(PADDLE_WITH_HIP)
    PADDLE_THROW(platform::errors::Unavailable(
        "Cannot run operator on place %s, please recompile paddle or "
        "reinstall Paddle with CUDA support.",
        place));
#else
    auto dev_id = place.device;
    platform::SetDeviceId(dev_id);
#endif
  } else if (platform::is_xpu_place(place)) {
#ifndef PADDLE_WITH_XPU
    PADDLE_THROW(platform::errors::Unavailable(
        "Cannot run operator on place %s, please recompile paddle or "
        "reinstall Paddle with XPU support.",
        place));
#else
    auto dev_id = place.device;
    platform::SetXPUDeviceId(dev_id);
#endif
  } else if (platform::is_custom_place(place)) {
#ifndef PADDLE_WITH_CUSTOM_DEVICE
    PADDLE_THROW(platform::errors::Unavailable(
        "Cannot run operator on place %s, please recompile paddle or "
        "reinstall Paddle with CustomDevice support.",
        place));
#else
    phi::DeviceManager::SetDevice(place);
#endif
  }
}

InterpreterCore::InterpreterCore(const platform::Place& place,
                                 const BlockDesc& block,
                                 framework::Scope* scope,
                                 const ExecutionConfig& execution_config)
    : place_(place),
      block_(block),
      stream_analyzer_(place),
      execution_config_(execution_config),
      var_scope_(scope) {
  VLOG(4) << "InterpreterCore(): " << this << " on " << place_;

  static_build_ = FLAGS_new_executor_static_build &&
                  !FLAGS_new_executor_use_cuda_graph &&
                  !execution_config.used_for_control_flow_op &&
                  interpreter::BlockCanBeStaticBuilt(block);

  exception_notifier_ = main_thread_blocker_.RegisterEvent(kExceptionCaught);
  completion_notifier_ = main_thread_blocker_.RegisterEvent(kTaskCompletion);

  if (!FLAGS_new_executor_use_local_scope) {
    execution_config_.create_local_scope = false;
  }
  execution_config_.AnalyzeThreadPoolConfig(place, block.OpSize());
  execution_config_.Log(/*log_level=*/8);

  if (execution_config_.create_local_scope) {
    auto local_scope = &var_scope_.GetMutableScope()->NewScope();
    local_scope_ = local_scope;
  }
  var_scope_.SetLocalScope(local_scope_);

  instruction_scheduling_priority_less = [this](size_t lhs, size_t rhs) {
    SchedulingPriority lhs_scheduling_priority =
        vec_instruction_[lhs].GetSchedulingPriority();
    SchedulingPriority rhs_scheduling_priority =
        vec_instruction_[rhs].GetSchedulingPriority();
    if (lhs_scheduling_priority == rhs_scheduling_priority) {
      return lhs < rhs;
    }
    return lhs_scheduling_priority > rhs_scheduling_priority;
  };

  PrepareForCUDAGraphCapture();
}

InterpreterCore::InterpreterCore(const platform::Place& place,
                                 const BlockDesc& block,
                                 framework::Scope* scope,
                                 ::ir::Program* ir_prog,
                                 const ExecutionConfig& execution_config)
    : place_(place),
      block_(block),
      stream_analyzer_(place),
      execution_config_(execution_config),
      var_scope_(scope),
      ir_program_(ir_prog) {
  VLOG(4) << "InterpreterCore(): " << this << " on " << place_;

  static_build_ = FLAGS_new_executor_static_build &&
                  !FLAGS_new_executor_use_cuda_graph &&
                  !execution_config.used_for_control_flow_op &&
                  interpreter::BlockCanBeStaticBuilt(block);

  exception_notifier_ = main_thread_blocker_.RegisterEvent(kExceptionCaught);
  completion_notifier_ = main_thread_blocker_.RegisterEvent(kTaskCompletion);

  if (!FLAGS_new_executor_use_local_scope) {
    execution_config_.create_local_scope = false;
  }
  execution_config_.AnalyzeThreadPoolConfig(place, block.OpSize());
  execution_config_.Log(/*log_level=*/8);

  if (execution_config_.create_local_scope) {
    auto local_scope = &var_scope_.GetMutableScope()->NewScope();
    local_scope_ = local_scope;
  }

  // force use outer scope for now
  local_scope_ = scope;
  static_build_ = true;

  var_scope_.SetLocalScope(local_scope_);

  instruction_scheduling_priority_less = [this](size_t lhs, size_t rhs) {
    SchedulingPriority lhs_scheduling_priority =
        vec_instruction_[lhs].GetSchedulingPriority();
    SchedulingPriority rhs_scheduling_priority =
        vec_instruction_[rhs].GetSchedulingPriority();
    if (lhs_scheduling_priority == rhs_scheduling_priority) {
      return lhs < rhs;
    }
    return lhs_scheduling_priority > rhs_scheduling_priority;
  };

  PrepareForCUDAGraphCapture();
}

InterpreterCore::~InterpreterCore() {
  // cancle gc's thread
  gc_.reset(nullptr);
  async_work_queue_.reset();
  VLOG(4) << "~InterpreterCore(): " << this << " on " << place_;

#ifdef PADDLE_WITH_MKLDNN
  // Clear mkl-dnn cache,
  // this is needed to have mkl-dnn unit tests working
  platform::ClearMKLDNNCache(place_, this);
#endif
}

void InterpreterCore::RunImpl() {
  // lazy initialization of gc, do not create gc is the program only run once
  if (!gc_) {
    gc_ = CreateInterpreterCoreGarbageCollector(place_, vec_instruction_);
  }

  interpreter::ResetAtomicGuard guard(&deps_, &refs_);

  if (FLAGS_enable_new_ir_in_executor ||
      ((execution_config_.used_for_jit || execution_config_.used_for_cinn) &&
       (sync_op_num_ == 0))) {
    VLOG(4) << "Tracing Instruction List";
    TraceInstructionList(vec_instruction_);
  } else {
    VLOG(4) << "Non-tracing";
    // For the program that only run once, it is no need to
    // create work_queue, so the async_work_queue_ is created
    // until the second step run.
    async_work_queue_ = GetWorkQueue();
    ExecuteInstructionList(vec_instruction_);
  }
#ifdef PADDLE_WITH_CUSTOM_DEVICE
  if (platform::is_custom_place(place_)) {
    platform::DeviceContextPool::Instance().Get(place_)->Wait();
  }
#endif
}

paddle::framework::FetchList InterpreterCore::Run(
    const std::vector<std::string>& feed_names,
    const std::vector<phi::DenseTensor>& feed_tensors) {
  SetDeviceId(place_);
  CheckCUDAGraphBeforeRun(feed_names);

#ifdef PADDLE_WITH_MKLDNN
  platform::AttachPointerHashToMKLDNNKey(this, place_);
#endif

  bool is_build = is_build_;

  Prepare(feed_names, feed_tensors, is_build);

  if (is_build) {
    RunImpl();
  }

  if (HasLocalScope()) {
    ClearLoDTensorArrayInLocalScope();
  }

  // return Fetch Tensors
  auto* fetch_var = local_scope_->FindVar(interpreter::kFetchVarName);
  if (fetch_var) {
    auto fetch_list = std::move(*fetch_var->GetMutable<framework::FetchList>());
#ifdef PADDLE_WITH_CUDA
    if (platform::IsCUDAGraphCapturing()) {
      PADDLE_ENFORCE_EQ(fetch_list.empty(),
                        true,
                        platform::errors::InvalidArgument(
                            "Cannot fetch data when using CUDA Graph."));
    }
#endif
    return fetch_list;
  } else {
    return {};
  }
}

paddle::framework::FetchList InterpreterCore::Run(
    const std::vector<std::string>& feed_names, bool need_fetch) {
  SetDeviceId(place_);
  CheckCUDAGraphBeforeRun(feed_names);

#ifdef PADDLE_WITH_MKLDNN
  platform::AttachPointerHashToMKLDNNKey(this, place_);
#endif

  if (!is_build_) {
    LOG_FIRST_N(INFO, 1) << "New Executor is Running.";
    if (FLAGS_enable_new_ir_in_executor) {
      ::ir::BuildScope(
          ir_program_->block(), local_scope_, &value_2_var_name_map_);
    } else {
<<<<<<< HEAD
      paddle::framework::interpreter::BuildVariableScope(
          block_, execution_config_, &var_scope_);
=======
      interpreter::BuildVariableScope(block_, execution_config_, &var_scope_);
>>>>>>> f276a936
    }

    std::vector<paddle::framework::OpFuncNode> op_func_nodes;
    if (FLAGS_enable_new_ir_in_executor) {
<<<<<<< HEAD
      paddle::framework::interpreter::BuildOpFuncList(place_,
                                                      ir_program_->block(),
                                                      &op_func_nodes,
                                                      local_scope_,
                                                      value_2_var_name_map_,
                                                      execution_config_);
    } else {
      paddle::framework::interpreter::BuildOpFuncList(
          place_,
          block_,
          execution_config_.skip_gc_vars,
          &op_func_nodes,
          &var_scope_,
          execution_config_,
          HasLocalScope(),
          static_build_);
=======
      interpreter::BuildOpFuncList(place_,
                                   ir_program_->block(),
                                   &op_func_nodes,
                                   local_scope_,
                                   value_2_var_name_map_,
                                   execution_config_);
    } else {
      interpreter::BuildOpFuncList(place_,
                                   block_,
                                   execution_config_.skip_gc_vars,
                                   &op_func_nodes,
                                   &var_scope_,
                                   execution_config_,
                                   HasLocalScope(),
                                   static_build_);
>>>>>>> f276a936
    }
    SetFeedVarsInplaceSkip(feed_names);
    // convert vec func_list to graph
    Convert(&op_func_nodes);
    UpdateSyncOpNum();
    if (static_build_) {
      VLOG(4) << "RUN impl";
      RunImpl();
    }
    is_build_ = true;
  } else {
    RunImpl();
  }

  if (HasLocalScope()) {
    ClearLoDTensorArrayInLocalScope();
  }

  // return Fetch Tensors
  Scope* inner_scope =
      HasLocalScope() ? local_scope_ : var_scope_.GetMutableScope();
  auto* fetch_var = inner_scope->FindVar(interpreter::kFetchVarName);
  if (fetch_var && need_fetch) {
    auto fetch_list = std::move(*fetch_var->GetMutable<framework::FetchList>());
#ifdef PADDLE_WITH_CUDA
    if (platform::IsCUDAGraphCapturing()) {
      PADDLE_ENFORCE_EQ(fetch_list.empty(),
                        true,
                        platform::errors::InvalidArgument(
                            "Cannot fetch data when using CUDA Graph."));
    }
#endif
    return fetch_list;
  } else {
    return {};
  }
}

void InterpreterCore::SetCopyProgram(std::shared_ptr<ProgramDesc> prog) {
  copy_program_ = prog;
}

void InterpreterCore::SetSkipGcVars(const std::set<std::string>& skip_gc_vars) {
  PADDLE_ENFORCE_EQ(
      execution_config_.skip_gc_vars.empty(),
      true,
      platform::errors::PreconditionNotMet(
          "execution_config_.skip_gc_vars can only be initialized once, now "
          "execution_config_.skip_gc_vars is "
          "not empty, do not call SetSkipGcVars method repeatedly."));
  execution_config_.skip_gc_vars = skip_gc_vars;
}

void InterpreterCore::SetJitInputVars(
    const std::set<std::string>& jit_input_vars) {
  PADDLE_ENFORCE_EQ(
      execution_config_.jit_input_vars.empty(),
      true,
      platform::errors::PreconditionNotMet(
          "execution_config_.jit_input_vars can only be initialized once, now "
          "execution_config_.jit_input_vars is "
          "not empty, do not call SetJitInputVars method repeatedly."));
  execution_config_.jit_input_vars = jit_input_vars;
}

const std::set<std::string>& InterpreterCore::JitInputVars() const {
  return execution_config_.jit_input_vars;
}

const VariableScope* InterpreterCore::GetVariableScope() const {
  return &var_scope_;
}

void InterpreterCore::reset_scope(Scope* new_scope) {
  var_scope_.SetScope(new_scope);
  auto& var_list = var_scope_.MutableVarList();
  for (size_t i = 0; i < var_list.size(); i++) {
    const auto& var_name = var_scope_.GetNameById(i);
    var_list[i] = new_scope->FindVar(var_name);
  }
  // The index should be assured valid, cause the InterpreterCore may not be
  // fully built, but was still cached and used. For example, see unit test
  // `test_assert.py`, it may exit before `InterpreterCore::Convert`, but still
  // was cached and used by later tests.
  for (size_t i = 0; i < std::min(refs_.size(), var_list.size()); i++) {
    refs_[i]->ResetVariable(var_list[i]);
  }

  for (size_t i = 0; i < vec_instruction_.size(); i++) {
    BuildAndCacheInstructionCtx(&vec_instruction_[i]);
  }
}

void InterpreterCore::ShareWorkQueueFrom(std::shared_ptr<InterpreterCore> src) {
  async_work_queue_ = src->GetWorkQueue();
  VLOG(8) << "Share AsyncWorkQueue from InterpreterCore(" << src.get()
          << ") to InterpreterCore(" << this << ")";
}

bool InterpreterCore::BuildInplaceCheckVarIsOnlyInput(
    const std::vector<std::vector<size_t>>& input_var2op, size_t var_index) {
  if (!var_scope_.VarDesc(var_index)) {
    return input_var2op.at(var_index).size() == 1;
  } else {
    int is_input_cnt = 0;
    for (auto inst_id : input_var2op.at(var_index)) {
      OpInOutInfo info;
      info.Build(vec_instruction_.at(inst_id).OpBase());
      if (info.IsInArgBufferNeeded(var_scope_.VarDesc(var_index)->Name())) {
        is_input_cnt++;
      }
    }
    return is_input_cnt == 1;
  }
}

std::shared_ptr<interpreter::AsyncWorkQueue> InterpreterCore::GetWorkQueue() {
  if (async_work_queue_ == nullptr) {
    async_work_queue_ = std::make_shared<interpreter::AsyncWorkQueue>(
        execution_config_.host_num_threads,
        execution_config_.device_num_threads,
        nullptr);
  }
  return async_work_queue_;
}

void InterpreterCore::BuildAndCacheInstructionCtx(Instruction* instr_node) {
  Scope* inner_scope =
      HasLocalScope() ? local_scope_ : var_scope_.GetMutableScope();
  VariableValueMap ins_map;
  for (auto& var_name_item : instr_node->Inputs()) {
    std::vector<Variable*> input_vars;

    input_vars.reserve(var_name_item.second.size());
    for (auto& id : var_name_item.second) {
      input_vars.emplace_back(inner_scope->FindVar(var_scope_.GetNameById(id)));
    }
    ins_map.emplace(var_name_item.first, std::move(input_vars));
  }

  VariableValueMap outs_map;
  for (auto& var_name_item : instr_node->Outputs()) {
    std::vector<Variable*> out_vars;

    out_vars.reserve(var_name_item.second.size());
    for (auto& id : var_name_item.second) {
      out_vars.emplace_back(inner_scope->FindVar(var_scope_.GetNameById(id)));
    }
    outs_map.emplace(var_name_item.first, std::move(out_vars));
  }

  // set runtime_ctx and infershape_ctx_
  if (instr_node->OpBase()->Type() == "cinn_launch" ||
      instr_node->OpBase()->Type() == "cinn_instruction_run") {  // OP use scope
                                                                 // in kernel
    Scope* local_scope = HasLocalScope() ? var_scope_.GetMutableLocalScope()
                                         : var_scope_.GetMutableScope();
    instr_node->ResetContextWithScope(ins_map, outs_map, *local_scope);
  } else {
    instr_node->ResetContext(ins_map, outs_map);
  }
}

void InterpreterCore::BuildInplace() {
  // NOTE(Ruibiao): coalesce_tensor_op outputs a FusedOutput phi::DenseTensor
  // and a list of Output Tensors which are sliced from the FusedOutput. These
  // outputs sholud not be the outvar of the in-place var-pair since memory
  // reuse between FusedOutput and Output Tensors is assumed. For the following
  // example:
  // fused_var, var1, var2, var3 = coalesce_tensor(var1, var2, var3)
  // var1 = sum(var4, var5)
  // ...
  //
  // After running coalesce_tensor_op, var1 is assumed to share the buffer
  // slices from fused_var. However, if sum_op is in-place, then var1 would
  // re-share the buffer with var4 instead of fused_var.
  std::set<std::string> skip_inplace_outvars;
  for (Instruction& instr : vec_instruction_) {
    OperatorBase* op = instr.OpBase();
    if (op->Type() == kCoalesceTensor) {
      const std::vector<std::string>& outputs =
          op->OutputVars(/*has_intermediate=*/false);
      skip_inplace_outvars.insert(outputs.begin(), outputs.end());
    }
  }

  Scope* local_scope = HasLocalScope() ? var_scope_.GetMutableLocalScope()
                                       : var_scope_.GetMutableScope();
  std::vector<std::vector<size_t>> input_var2op(var_scope_.VarSize());
  for (Instruction& instr : vec_instruction_) {
    for (auto& item : instr.Inputs()) {
      for (int var_id : item.second) {
        if (var_id != kEmptyVarIndex) {
          input_var2op.at(var_id).push_back(instr.Id());
        }
      }
    }
  }

  for (size_t i = 0; i < vec_instruction_.size(); ++i) {
    auto& instr = vec_instruction_[i];
    auto* op_base = instr.OpBase();
    if (!op_base->Info().infer_inplace_) {
      continue;
    }

    auto in_to_outs = op_base->Info().infer_inplace_(
        platform::is_gpu_place(instr.DeviceContext().GetPlace()));

    auto& inputs = instr.Inputs();
    auto& outputs = instr.Outputs();
    for (auto& pair : in_to_outs) {
      auto iter = inputs.find(pair.first);
      if (iter != inputs.end() && !iter->second.empty()) {
        auto in_var_desc = var_scope_.VarDesc(iter->second[0]);
        if (in_var_desc && in_var_desc->Persistable()) {
          continue;
        }
        if (var_scope_.GetVarSikpInplace(iter->second[0])) {
          continue;
        }
        if (BuildInplaceCheckVarIsOnlyInput(input_var2op, iter->second[0])) {
          auto iterout = outputs.find(pair.second);
          if (iterout != outputs.end() && !iterout->second.empty()) {
            const std::string& invar_name =
                var_scope_.GetNameById(iter->second[0]);
            const std::string& outvar_name =
                var_scope_.GetNameById(iterout->second[0]);
            auto invar = local_scope->FindVar(invar_name);
            auto outvar = local_scope->FindVar(outvar_name);

            if (invar && outvar && invar->IsType<phi::DenseTensor>() &&
                outvar->IsType<phi::DenseTensor>() &&
                skip_inplace_outvars.find(outvar_name) ==
                    skip_inplace_outvars.end()) {
              instr.AddInplace(invar, outvar);
              VLOG(3) << "inplace " << op_base->Type() << " " << invar_name
                      << " -> " << outvar_name;
            }
          }
        }
      }
    }
  }
}

void InterpreterCore::PrepareForCUDAGraphCapture() {
  if (!FLAGS_new_executor_use_cuda_graph) return;
#ifdef PADDLE_WITH_CUDA
  PADDLE_ENFORCE_EQ(
      platform::IsCUDAGraphCapturing(),
      false,
      platform::errors::PermissionDenied("CUDA Graph is not allowed to capture "
                                         "before prepare."));
  PADDLE_ENFORCE_EQ(platform::is_gpu_place(place_),
                    true,
                    platform::errors::InvalidArgument(
                        "CUDA Graph is only supported on NVIDIA GPU device."));
  // If set true, will call `cudaStreamSynchronize(nccl_stream)`after allreduce.
  // which may cause error in cuda graph. This behavior is consistent with PE.
  PADDLE_ENFORCE_EQ(FLAGS_sync_nccl_allreduce,
                    false,
                    platform::errors::InvalidArgument(
                        "FLAGS_sync_nccl_allreduce must be False to support "
                        "CUDA Graph capturing."));

  // All output vars of coalesce_tensor op should be persistable.
  // If fused output var of coalesce_tensor is gc, it will cause accuracy
  // problem. The specific reasons need to be analyzed.
  for (auto& op_desc : block_.AllOps()) {
    if (op_desc->Type() == kCoalesceTensor) {
      for (auto& out_var_name : op_desc->OutputArgumentNames()) {
        // The fused var needs to be set to persistable, not just added to
        // skip_gc_vars.
        // In the case where the feed fetch var is changed, StandaloneExecutor
        // will be newly constructed. If the fused var is not persistable,
        // these vars will be recreated and initialized, resulting in
        // precision problems.
        auto* out_var = op_desc->Block()->FindVarRecursive(out_var_name);
        if (out_var) {
          out_var->SetPersistable(true);
          VLOG(4) << "Mark Var(" << out_var_name << ") as Persistable.";
        }
      }
    }
  }
#else
  PADDLE_THROW(platform::errors::Unimplemented(
      "CUDA Graph is only supported on NVIDIA GPU device."));
#endif
}

void InterpreterCore::CheckCUDAGraphBeforeRun(
    const std::vector<std::string>& feed_names) {
#ifdef PADDLE_WITH_CUDA
  if (platform::IsCUDAGraphCapturing()) {
    PADDLE_ENFORCE_EQ(
        feed_names.empty(),
        true,
        platform::errors::InvalidArgument(
            "Feeding data is not permitted when capturing CUDA Graph."));
    PADDLE_ENFORCE_EQ(
        FLAGS_new_executor_use_cuda_graph,
        true,
        platform::errors::InvalidArgument(
            "You must turn on FLAGS_new_executor_use_cuda_graph to True "
            "to enable CUDA Graph capturing."));
    PADDLE_ENFORCE_EQ(
        place_,
        platform::CUDAGraphCapturingPlace(),
        platform::errors::InvalidArgument("The place to capture CUDAGraph is "
                                          "not the same as the place to run."));
  }
#endif
}

void InterpreterCore::BuildOperatorDependences() {
  // analysis the dependences between ops, add next_instr_list to each instr,
  // and set the dependecy_count_
  size_t instr_num = vec_instruction_.size();
  dependecy_count_ = std::vector<size_t>(instr_num, 0);
  auto downstream_map = dependency_builder_.Build(vec_instruction_);

  for (size_t instr_id = 0; instr_id < instr_num; ++instr_id) {
    Instruction& cur_instr = vec_instruction_[instr_id];
    const std::set<size_t>& next_instr_ids = downstream_map[instr_id];

    if (FLAGS_new_executor_serial_run) {
      for (size_t next_instr_id : next_instr_ids) {
        cur_instr.AddNextInstrInSameThread(next_instr_id);
      }
    } else {
      if (cur_instr.KernelType() == OpFuncType::kGpuAsync) {
        for (size_t next_instr_id : next_instr_ids) {
          if (vec_instruction_[next_instr_id].KernelType() ==
              OpFuncType::kGpuAsync) {
            cur_instr.AddNextInstrInSameThread(next_instr_id);
          } else {
            cur_instr.AddNextInstrInDifferentThread(next_instr_id);
          }
        }
      } else {
        bool has_instr_in_same_thread = false;
        for (size_t next_instr_id : next_instr_ids) {
          if (!has_instr_in_same_thread &&
              vec_instruction_[next_instr_id].KernelType() !=
                  OpFuncType::kGpuAsync) {
            cur_instr.AddNextInstrInSameThread(next_instr_id);
            has_instr_in_same_thread = true;
          } else {
            cur_instr.AddNextInstrInDifferentThread(next_instr_id);
          }
        }
      }
    }

    for (size_t next_instr_id : next_instr_ids) {
      ++dependecy_count_[next_instr_id];
    }
  }
}

// At the end of each step, the holder of phi::DenseTensor in LoDTensorArray is
// null. Clear these Tensors and leave LoDTensorArray empty, otherwise an
// exception will occur in the next step
void InterpreterCore::ClearLoDTensorArrayInLocalScope() {
  auto vars = local_scope_->LocalVars();
  for (auto var : vars) {
    if (var->IsType<LoDTensorArray>()) {
      auto* lod_tensor_arr = var->GetMutable<LoDTensorArray>();
      lod_tensor_arr->clear();
    }
  }
}

void InterpreterCore::Convert(
    std::vector<paddle::framework::OpFuncNode>* op_func_nodes) {
  auto& vec_meta_info = var_scope_.MutableVecMetaInfo();
  auto nodes = *op_func_nodes;
  auto op_nums = nodes.size();
  vec_instruction_.clear();
  vec_instruction_.reserve(op_nums);
  for (size_t op_idx = 0; op_idx < op_nums; ++op_idx) {
    auto& op_func_node = nodes[op_idx];
    auto* dev_ctx_ = stream_analyzer_.ParseDeviceContext(op_func_node);
    vec_instruction_.emplace_back(op_idx, std::move(op_func_node), *dev_ctx_);
#ifdef PADDLE_WITH_CUDA
    if (FLAGS_new_executor_use_cuda_graph) {
      auto& op = op_func_node.operator_base_;
      auto& op_type = op->Type();
      if (op_type == interpreter::kMemcpyD2H ||
          op_type == interpreter::kMemcpyH2D) {
        PADDLE_THROW(paddle::platform::errors::Fatal(
            "Cuda memory copy d2h/h2d is not allowed while using cuda graph."));
      }
      PADDLE_ENFORCE_EQ(typeid(*dev_ctx_) == typeid(phi::GPUContext),
                        true,
                        platform::errors::InvalidArgument(
                            "Device context of op %s must be [%s] while using "
                            "cuda graph, but got [%s].",
                            op_type,
                            typeid(phi::GPUContext).name(),
                            typeid(*dev_ctx_).name()));
      // cuda graph needs to record all stream
      phi::backends::gpu::CUDAGraphContextManager::Instance()
          .RecordCapturingDeviceContext(dev_ctx_);
    }
#endif
  }
  BuildOperatorDependences();

  // NOTE(Ruibiao): For cross-step stream synchronization, an event may be
  // recorded in the first step and waited in the second step. So, in the first
  // step, the WaitEvent may be called without RecordEvent. Considering that
  // before the first call to RecordEvent, an Event represents an empty set of
  // work and WaitEvent always return succeed immediately, we omit the
  // prelude-record for the first step here.
  stream_analyzer_.ConstructEvents(&vec_instruction_);
  // add event for the input var of jit program, since there are async copied
  // from gpu_pinned place to gpu place on compute stream.
  for (size_t i = 0; i < dependecy_count_.size(); ++i) {
    if (dependecy_count_[i] == 0) {
      auto& inst = vec_instruction_[i];
      if (inst.OpBaseValid() &&
          inst.OpBase()->Type() == interpreter::kMemcpyD2H &&
          platform::is_gpu_place(place_)) {
        for (auto& item : inst.Inputs()) {
          for (auto var_id : item.second) {
            auto name = var_scope_.GetNameById(var_id);
            if (JitInputVars().count(name)) {
              auto device_event = std::make_shared<platform::DeviceEvent>(
                  place_, platform::GenerateDeviceEventFlag());
              VLOG(4) << "Add input event for input: " << name << " of "
                      << inst.OpBase()->Type();
              inst.AddEventToWait(
                  i, device_event, stream_analyzer_.GetWaiterType(inst));
            }
          }
        }
      }
    }
  }

  // calculate last_live_ops_
  if (!FLAGS_enable_new_ir_in_executor) {
    for (size_t op_idx = 0; op_idx < op_nums; ++op_idx) {
      Instruction& instr = vec_instruction_[op_idx];
      OpInOutInfo info;
      if (instr.OpBaseValid()) {
        info.Build(instr.OpBase());
      }

      std::set<size_t> gc_check_vars;

      const std::map<std::string, std::vector<int>>& ins = instr.Inputs();
      const std::map<std::string, std::vector<int>>& outs = instr.Outputs();
      std::multimap<std::string, std::vector<int>> ins_and_outs{ins.begin(),
                                                                ins.end()};
      ins_and_outs.insert(outs.begin(), outs.end());

      for (auto& item : ins_and_outs) {
        for (auto id : item.second) {
          if (id == kEmptyVarIndex) {
            continue;
          }
          auto* var_desc = var_scope_.VarDesc(id);
          // skip no_need_buffer input vars
          if (var_desc && ins.count(item.first) &&
              !info.IsInArgBufferNeeded(var_desc->Name())) {
            continue;
          }
          // skip when this var is not in block and not a data_transferred var,
          // which means this var is managed by other block
          const auto& var_name = var_scope_.GetNameById(id);
          bool not_owned = !block_.HasVar(var_name);
          const auto& transferred_vars = var_scope_.DataTransferAddedVars();
          bool not_transferred =
              std::all_of(transferred_vars.begin(),
                          transferred_vars.end(),
                          [&](const std::pair<std::string, int>& elem) {
                            return elem.first != var_name;
                          });
          if (not_owned && not_transferred) {
            VLOG(10) << "[gc_check_inputs] skip gc: " << var_name;
            continue;
          }
          gc_check_vars.insert(id);
        }
      }

      for (auto var_id : gc_check_vars) {
        Scope* inner_scope =
            HasLocalScope() ? local_scope_ : var_scope_.GetMutableScope();
        paddle::framework::Variable* var =
            inner_scope->FindVar(var_scope_.GetNameById(var_id));
        if (var->IsType<phi::DenseTensor>() ||
            var->IsType<phi::SelectedRows>() || var->IsType<LoDTensorArray>()) {
          last_live_ops_[var_id].insert(op_idx);
        } else {
          VLOG(4) << "not clear " << var_scope_.GetNameById(var_id) << " after "
                  << instr.OpBase()->Type() << " because its type is "
                  << framework::ToTypeName(var->Type());
        }
      }
    }
  }

  // clear the last_live_ops list for all vars in skip_gc_vars
  for (const std::string& skip_gc_var : execution_config_.skip_gc_vars) {
    int var_id = var_scope_.GetIdByName(skip_gc_var);
    if (var_id != -1) {
      last_live_ops_[var_id].clear();
      VLOG(8) << "Skip gc for var: " << skip_gc_var;
    }
  }

  // shrink, find the downstream op that has no other op in the
  // downstream list happens before it
  // For example,
  // b = op1(a)
  // c = op2(a, b)
  // in this case, a is the input of op1 and op2, we only need to check
  // a after op2, because op2 always uses a after op1.
  for (size_t i = 0; i < last_live_ops_.size(); ++i) {
    std::set<size_t> minumum_last_live_ops;
    for (size_t item : last_live_ops_[i]) {
      bool not_before_any = true;
      // find the op that is not executed before any
      for (size_t other_item : last_live_ops_[i]) {
        if (dependency_builder_.OpHappensBefore(item, other_item)) {
          VLOG(8) << "happens_before: " << item << "->" << other_item
                  << ", so skip " << item;
          not_before_any = false;
          break;
        }
      }
      if (not_before_any) {
        VLOG(8) << "last live op of var " << i << " "
                << var_scope_.GetNameById(i) << " : " << item << " "
                << vec_instruction_[item].OpBase()->Type();
        minumum_last_live_ops.insert(item);
        vec_instruction_[item].AddGCCheckVar(i);
      }
    }
    last_live_ops_[i] = minumum_last_live_ops;
    vec_meta_info[i].var_ref_count_ = last_live_ops_[i].size();
  }
  if (!FLAGS_enable_new_ir_in_executor) {
    for (size_t i = 0; i < vec_instruction_.size(); ++i) {
      BuildAndCacheInstructionCtx(&vec_instruction_[i]);
    }
  }
  bool inplaced = false;
  for (const Instruction& inst : vec_instruction_) {
    if (inst.OpBaseValid() && (inst.OpBase()->Type() == "share_buffer" ||
                               inst.OpBase()->Type() == "share_data")) {
      VLOG(4) << "Already inplaced, skip inplace now.";
      inplaced = true;
    }
  }

  if (!FLAGS_enable_new_ir_in_executor && FLAGS_new_executor_use_inplace &&
      !inplaced) {
    BuildInplace();
  }

  for (auto& dep : dependecy_count_) {
    deps_.emplace_back(std::make_shared<interpreter::OpDepInfo>(dep));
  }
  for (size_t i = 0; i < vec_meta_info.size(); ++i) {
    refs_.emplace_back(std::make_shared<interpreter::VarRefInfo>(
        vec_meta_info[i].var_ref_count_, var_scope_.VarRef(i)));
  }

  AnalyseExecuteOrderForTrace();
}

void InterpreterCore::BuildSkipShareLoDInfo() {
  for (size_t i = 0; i < vec_instruction_.size(); ++i) {
    bool can_skip_lod = true;
    for (auto& input : vec_instruction_[i].InnerRuntimeContext()->inputs) {
      for (auto& var : input.second) {
        if (var->IsType<phi::DenseTensor>()) {
          if (var->Get<phi::DenseTensor>().lod().size() != 0) {
            can_skip_lod = false;
            break;
          }
        } else {
          can_skip_lod = false;
          break;
        }
      }
    }
    if (can_skip_lod) {
      VLOG(8) << "skip share lod for: " << vec_instruction_[i].OpBase()->Type()
              << " (" << i << ")";
    }
    vec_instruction_[i].InnerInferShapeContext()->SetSkipLoD(can_skip_lod);
  }
}

void InterpreterCore::RunOperator(const Instruction& instr_node) {
  auto* op = instr_node.OpBase();
  auto place = instr_node.DeviceContext().GetPlace();
  Scope* local_scope = HasLocalScope() ? var_scope_.GetMutableLocalScope()
                                       : var_scope_.GetMutableScope();
  VLOG(4) << "Start run " << place << " " << op->DebugStringEx(local_scope);

  auto op_with_kernel = dynamic_cast<const framework::OperatorWithKernel*>(op);
  {
    // If it is OperatorBase, InferShape do nothing.
    if (op_with_kernel != nullptr) {
      platform::RecordEvent infershape_event(
          "infer_shape",
          platform::TracerEventType::OperatorInner,
          1,
          platform::EventRole::kInnerOp);

      // see OperatorWithKernel::RunImpl in operator.cc for why
      if (!(op_with_kernel->HasAttr(kAllKernelsMustComputeRuntimeShape) &&
            op_with_kernel->Attr<bool>(kAllKernelsMustComputeRuntimeShape))) {
        op_with_kernel->Info().infer_shape_(
            instr_node.InnerInferShapeContext().get());
      }
      infershape_event.End();
      platform::RecordOpInfoSupplement(op->Type(),
                                       op->Attrs(),
                                       *(instr_node.InnerInferShapeContext()),
                                       *(instr_node.InnerRuntimeContext()),
                                       op->Id());
    }
  }
  if (op_with_kernel != nullptr && FLAGS_new_executor_use_inplace) {
    // TODO(xiongkun03) Does operator base support inplace ?
    for (auto& pair : instr_node.InplaceInfo()) {
      const auto& in = paddle::framework::details::GetTensorFromVar(pair.first);
      auto* out =
          paddle::framework::details::GetMutableTensorFromVar(pair.second);
      if (in.dims() == out->dims()) {
        out->ShareBufferWith(in);
      }
    }
  }

  {
    platform::RecordEvent compute_event(
        "compute",
        platform::TracerEventType::OperatorInner,
        1,
        platform::EventRole::kInnerOp);
    if (op_with_kernel == nullptr) {  // operator base
      instr_node.OpBase()->Run(*local_scope, place_);
    } else {
      phi::Kernel* kernel = instr_node.PhiKernel();
      if (kernel && kernel->IsValid()) {  // phi kernel
        if (kernel->GetKernelRegisteredType() ==
            phi::KernelRegisteredType::FUNCTION) {
          VLOG(4) << "Run function kernel: " << op->Type();
          VLOG(4) << instr_node.InnerRuntimeContext().get() << " "
                  << &instr_node.DeviceContext();
          phi::KernelContext phi_kernel_context;
          op_with_kernel->BuildPhiKernelContext(
              *instr_node.InnerRuntimeContext().get(),
              const_cast<platform::DeviceContext*>(&instr_node.DeviceContext()),
              &phi_kernel_context);

          (*kernel)(&phi_kernel_context);
        } else {
          VLOG(4) << "Run structure kernel: " << op->Type();
          (*kernel)(instr_node.InnerExecutionContext().get());
        }
      } else {  // fluid kernel
        instr_node.KernelFunc()(*instr_node.InnerExecutionContext().get());
      }
    }
  }

  VLOG(4) << "End run " << place << " " << op->DebugStringEx(local_scope);

  if (!instr_node.InplaceBackMap().empty()) {
    platform::RecordEvent inplaceback_event(
        "InplaceVarsBack", platform::TracerEventType::UserDefined, 10);
    auto& m = instr_node.InplaceBackMap();
    // NOTE(zhiqiu): same logic as TransferInplaceVarsBack() in operator.cc
    for (auto& p : m) {
      auto* transformed_tensor = GetMutableLoDTensorOrSelectedRowsValueFromVar(
          var_scope_.VarRef(p.first));
      auto* original_tensor = GetMutableLoDTensorOrSelectedRowsValueFromVar(
          var_scope_.VarRef(p.second));
      original_tensor->ShareDataWith(*transformed_tensor);
      VLOG(4) << "Transfer inplace variable back form "
              << var_scope_.GetNameById(p.first) << " to "
              << var_scope_.GetNameById(p.second);
    }
  }

  /*For profiling/benchmark only*/
  if (FLAGS_benchmark) {
    instr_node.DeviceContext().Wait();
#if defined(PADDLE_WITH_CUDA) || defined(PADDLE_WITH_HIP)
    PADDLE_ENFORCE_GPU_SUCCESS(platform::GpuGetLastError());
    VLOG(4) << "Operator(" << op->Type()
            << "): context wait and get last error";
#endif
  }

  for (auto& hook : hookfuncs_) {
    hook(op, local_scope);
  }

  // for debug nan/inf
  if (op_with_kernel != nullptr && FLAGS_check_nan_inf) {
    VLOG(4) << "Check nan/inf";
    try {
      framework::details::CheckOpHasNanOrInf(
          *op,
          *local_scope,
          place);  // TODO(xiongkun03) change it to inner scope.
    } catch (...) {
      const std::vector<std::string>* callstack = nullptr;
      auto attrs = op->Attrs();
      auto iter =
          attrs.find(OpProtoAndCheckerMaker::OpCreationCallstackAttrName());
      if (iter != attrs.end()) {
        callstack = &PADDLE_GET_CONST(std::vector<std::string>, iter->second);
        if (callstack->empty()) callstack = nullptr;
      }
      std::ostringstream sout;
      if (callstack) {
        if (FLAGS_call_stack_level > 1) {
          sout << "\n\n  Compile Traceback (most recent call last):";
        } else {
          sout << "In user code:\n";
        }
        for (auto& line : *callstack) {
          sout << "\n  " << line;
        }
      }
      std::cout << sout.str() << std::endl;
      std::rethrow_exception(std::current_exception());
    }
  }
}

void InterpreterCore::RunInstruction(const Instruction& instr_node) {
  VLOG(5) << __func__ << " OP id:" << instr_node.Id()
          << " name:" << instr_node.OpBase()->Type() << " type:"
          << (instr_node.KernelType() == OpFuncType::kCpuSync
                  ? "kCpuSync"
                  : (instr_node.KernelType() == OpFuncType::kGpuSync
                         ? "kGpuSync"
                         : "kGpuAsync"))
          << " runs on " << platform::GetCurrentThreadName();
  OperatorBase* op = nullptr;
  if (instr_node.OpBaseValid()) {
    op = instr_node.OpBase();
    platform::RecordEvent instruction_event(
        op->Type(), platform::TracerEventType::Operator, 1);
  }

  SetDeviceId(instr_node.DeviceContext().GetPlace());

  try {
    instr_node.WaitEvent(place_);

    if (instr_node.PreDefineContext()) {
<<<<<<< HEAD
=======
      VLOG(5) << "run new ir selected kernel";
>>>>>>> f276a936
      auto op_func_node = const_cast<OpFuncNode*>((instr_node.OpFunc()));
      op_func_node->infer_shape_interface_->infer_shape_(
          &(op_func_node->infer_meta_context_));
      (*(op_func_node->phi_kernel_))(&(op_func_node->kernel_context_));

    } else if (!instr_node.IsArtificial()) {
      RunOperator(instr_node);
      CheckGC(instr_node);
      interpreter::LogDeviceMemoryStats(place_);
    }
    instr_node.RecordEvent(place_);
  } catch (platform::EnforceNotMet& ex) {
    framework::InsertCallStackInfo(op->Type(), op->Attrs(), &ex);
    exception_holder_.Catch(std::make_exception_ptr(std::move(ex)));
  } catch (platform::EOFException&) {
    exception_holder_.Catch(std::current_exception());
  } catch (std::exception& ex) {
    LOG(WARNING) << op->Type() << " raises an exception "
                 << platform::demangle(typeid(ex).name()) << ", " << ex.what();
    exception_holder_.Catch(std::current_exception());
  } catch (...) {
    LOG(WARNING) << op->Type() << " raises an unknown exception";
    exception_holder_.Catch(std::current_exception());
  }
}

std::string InterpreterCore::GetDepsString() const {
  std::stringstream ss;
  auto downstream_map = dependency_builder_.OpDownstreamMap();
  ss << "Note: when static_dep is 1, it is ok that the dynamic_dep will not "
        "be decreased to 0."
     << std::endl;
  ss << "unfinished_op_number_:" << unfinished_op_number_ << std::endl;
  for (size_t i = 0; i < deps_.size(); ++i) {
    ss << "op:" << i << ", type: " << vec_instruction_[i].OpBase()->Type()
       << ", static_dep:" << deps_[i]->StaticDep()
       << ", dynamic_dep:" << deps_[i]->DynamicDep() << ", downstream op: ";
    for (auto id : downstream_map[i]) {
      ss << id << ", ";
    }
    ss << std::endl;
  }
  return ss.str();
}

void InterpreterCore::ExecuteInstructionList(
    const std::vector<Instruction>& vec_instr) {
  unfinished_op_number_ = vec_instr.size();
  if (unfinished_op_number_ == 0) {
    VLOG(4) << "No op to run, return";
    return;
  }

  exception_holder_.Clear();

  for (size_t i = 0; i < dependecy_count_.size(); ++i) {
    if (dependecy_count_[i] == 0) {
      // NOTE(zhiqiu): hot fix for jit input var
      RecordMemcpyD2H(vec_instr.at(i));
      if (FLAGS_new_executor_serial_run) {
        RunInstructionAsync(i);
      } else {
        async_work_queue_->AddTask(vec_instr.at(i).KernelType(),
                                   [this, i] { RunInstructionAsync(i); });
      }
    }
  }

  // For debug hang in main_thread_blocker_.WaitEvent(),
  // launch async task to log deps every
  // FLAGS_executor_log_deps_every_microseconds, then cancel the std::async when
  // main_thread_blocker_.WaitEvent() executed. Why not use std::async instead
  // of workqueue? To make sure that the logging thread itself will not affect
  // the workqueue
  //  used in interpretercore.

  std::future<int> logged_times;
  std::atomic_bool cancel_log = ATOMIC_VAR_INIT(false);
  if (FLAGS_executor_log_deps_every_microseconds) {
    logged_times = std::async(
        std::launch::async,
        [this](const std::atomic_bool& cancel) {
          int times = 0;
          while (!cancel) {
            std::this_thread::sleep_for(std::chrono::microseconds(
                FLAGS_executor_log_deps_every_microseconds));
            // check again, since cancel may be changed during sleep
            if (cancel) {
              break;
            }
            VLOG(0) << "deps:\n" << GetDepsString();
            times++;
          }
          return times;
        },
        std::ref(cancel_log));
  }

  auto event_name = main_thread_blocker_.WaitEvent();
  VLOG(1) << "main_thread_blocker_(" << &main_thread_blocker_
          << ") got event_name: " << event_name;

  cancel_log = true;
  if (logged_times.valid()) {
    VLOG(1) << "Logged deps for " << logged_times.get() << " times";
  }

  if (UNLIKELY(exception_holder_.IsCaught())) {
    VLOG(1) << "Exception caught " << exception_holder_.Type();
    // Graceful exit when the executor encountered a fatal error.
    // EOF is not a fatal error.
    if (exception_holder_.Type() != "EOF") {
      async_work_queue_->Cancel();
      async_work_queue_.reset();
    }
    VLOG(4) << "Cancel ok";
    PADDLE_ENFORCE_EQ(
        main_thread_blocker_.Clear(),
        0,
        platform::errors::PreconditionNotMet(
            "main_thread_blocker_.Clear() return -1, clear failed"));
    VLOG(4) << "clear ok";
    exception_holder_.ReThrow();
  }
}

void InterpreterCore::RunNextInstructions(const Instruction& instr,
                                          SchedulingQueue* reserved_next_ops) {
  platform::RecordEvent record(
      "RunNextInstructions", platform::TracerEventType::UserDefined, 10);

  auto IsReady = [this](size_t next_id) {
    VLOG(4) << "op_id: " << next_id
            << ", remain deps: " << deps_[next_id]->DynamicDep();
    return deps_[next_id]->CheckAndDecrease();
  };

  for (size_t next_instr_id : instr.NextInstrsInDifferenceThread()) {
    if (IsReady(next_instr_id)) {
      async_work_queue_->AddTask(
          vec_instruction_[next_instr_id].KernelType(),
          [this, next_instr_id]() { RunInstructionAsync(next_instr_id); });
    }
  }

  for (size_t next_instr_id : instr.NextInstrsInSameThread()) {
    if (IsReady(next_instr_id)) {
      reserved_next_ops->push(next_instr_id);
    }
  }
}

void InterpreterCore::RunInstructionAsync(size_t instr_id) {
  // NOTE(Ruibiao): Due to the uncertain order in multi-threading asynchronous
  // scheduling, the priority order involved cross-thread scheduling is not
  // guaranteed. Only Ops scheduled by the same AddTask call have the guarantee
  // of priority order.
  SchedulingQueue ready_ops(instruction_scheduling_priority_less);
  ready_ops.push(instr_id);
  while (!ready_ops.empty()) {
    instr_id = ready_ops.top();
    ready_ops.pop();
    auto& instr_node = vec_instruction_.at(instr_id);

    RunInstruction(instr_node);

    if (UNLIKELY(exception_holder_.IsCaught())) {
      VLOG(4) << "Exception caught";
      if (exception_notifier_ != nullptr) {
        exception_notifier_->NotifyEvent();
      }
      return;
    }

    VLOG(4) << "unfinished_op_number_: " << unfinished_op_number_;
    if (UNLIKELY(unfinished_op_number_.fetch_sub(
                     1, std::memory_order_relaxed) == 1)) {
      if (completion_notifier_ != nullptr) {
        completion_notifier_->NotifyEvent();
      }
    }

    RunNextInstructions(instr_node, &ready_ops);
  }
}

void InterpreterCore::RecordStreamForGC(const Instruction& instr) {
#if !defined(PADDLE_WITH_CUDA) && !defined(PADDLE_WITH_HIP)
  PADDLE_THROW(platform::errors::Unimplemented(
      "RecordStreamForGC is only implemented when compiled with GPU."));
#else
  if (!IsInterpretercoreFastGCEnabled() ||
      instr.KernelType() != OpFuncType::kGpuAsync) {
    return;
  }
  platform::RecordEvent record(
      "RecordStreamForGC", platform::TracerEventType::UserDefined, 10);

  gpuStream_t stream =
      reinterpret_cast<const phi::GPUContext&>(instr.DeviceContext()).stream();
  auto TensorRecordStream = [&stream](phi::DenseTensor& tensor) {
    auto allocation = tensor.Holder();
    if (allocation == nullptr) {
      return;
    }

    const platform::Place& place = allocation->place();
    if (platform::is_gpu_place(place)) {
      memory::RecordStream(allocation, stream);
    } else if (platform::is_cuda_pinned_place(place)) {
      // TODO(Ruibiao): Here should do something to make sure that the tensor
      // is not freed until the H2D copies done. However, simplely launch a
      // CUDA runtime callback to the H2D stream may lead a high performance
      // overhead. As all the cases we meet in H2D are copies from CPUPlace at
      // present, we just log a WARNING here. A better design is required.
      LOG(WARNING) << "Copy data from a CUDAPinned tensor in an asynchronous "
                      "manner may lead a data inconsistent";
    } else {
      // memory copies involve CPUPlace are always synchronous, so just do
      // nothing here
    }
  };

  /* NOTE(Ruibiao)：Cross-stream tensor synchronization is required only when
   * all the following conditions are satisfied:
   * 1. The tensor will be GC after running the instruction, i.e., in
   * instr.GCCheckVars.
   * 2. The stream which initializes this tensor is different from the stream
   * which the instruction run in.
   * 3. The tensor is the instruction's input, cause we assume that
   * instruction will initialize all output tensors with its running stream.
   * 4. In the OP function of this instruction, the tensor is an input of a
   * async CUDA kernel.
   *
   * Here we only process the first condition, because:
   * 1. Since the RecordStream function will directly return when the recored
   * stream is equal to the owning stream, recording a stream same as which
   * initialized this tensor has less time overhead. Conversely, it may take
   * more time if we try to extract those cross-stream input vars from
   * instr.GCCheckVars.
   * 2. Now the instruction has no idea of which vars involving async running
   * in OP function, and thus we can not recognize condition 4. It should be
   * supported later.
   */
  for (int var_id : instr.GCCheckVars()) {
    VLOG(4) << "GC sync " << var_scope_.GetNameById(var_id) << " "
            << var_scope_.VarDesc(var_id);

    // persistable var will be ignore while GC
    if (var_scope_.VarDesc(var_id) &&
        var_scope_.VarDesc(var_id)->Persistable()) {
      continue;
    }

    paddle::framework::Variable* var = var_scope_.VarRef(var_id);
    if (var == nullptr) {
      continue;
    }

    if (var->IsType<phi::DenseTensor>()) {
      TensorRecordStream(*(var->GetMutable<phi::DenseTensor>()));
    } else if (var->IsType<
                   operators::reader::
                       OrderedMultiDeviceLoDTensorBlockingQueueHolder>()) {
      // do nothing
    } else if (var->IsType<phi::SelectedRows>()) {
      TensorRecordStream(
          *(var->GetMutable<phi::SelectedRows>()->mutable_value()));
    } else if (var->IsType<LoDTensorArray>()) {
      auto* tensor_arr = var->GetMutable<LoDTensorArray>();
      for (auto& tensor : *tensor_arr) {
        TensorRecordStream(tensor);
      }
    } else if (var->IsType<std::vector<Scope*>>()) {
      // do nothing
    } else {
      PADDLE_THROW(platform::errors::Unimplemented(
          "The variable(%s) is not supported in eager deletion.",
          framework::ToTypeName(var->Type())));
    }
  }
#endif
}

void InterpreterCore::CheckGC(const Instruction& instr) {
  platform::RecordEvent record(
      "CheckGC", platform::TracerEventType::UserDefined, 10);
#if defined(PADDLE_WITH_CUDA) || defined(PADDLE_WITH_HIP)
  RecordStreamForGC(instr);
#endif
  auto& var_scope = var_scope_;

  for (auto var_id : instr.GCCheckVars()) {
    VLOG(4) << "GC:" << var_scope_.GetNameById(var_id) << ", id:" << var_id
            << ", ref:" << refs_[var_id]->DynamicRef();
    bool is_ready = refs_[var_id]->CheckAndDecrease();
    // ignore all persistable var while GC
    if (var_scope.VarDesc(var_id) && var_scope.VarDesc(var_id)->Persistable()) {
      continue;
    }
    if (is_ready) {
      VLOG(6) << "Async delete variable with name : "
              << var_scope.GetNameById(var_id);
      gc_->Add(refs_[var_id]->Var(), instr);
    }
  }
}

void InterpreterCore::Prepare(const std::vector<std::string>& feed_names,
                              const std::vector<phi::DenseTensor>& feed_tensors,
                              bool prepare_feed) {
  PADDLE_ENFORCE_EQ(feed_names.size(),
                    feed_tensors.size(),
                    platform::errors::PreconditionNotMet(
                        "Required feed_names.size() == feed_tensors.size(), "
                        "but received %d != %d",
                        feed_names.size(),
                        feed_tensors.size()));
  auto FeedInput = [&] {
    VLOG(4) << "Feed inputs";
    for (size_t i = 0; i < feed_names.size(); ++i) {
      auto* feed_var = local_scope_->FindVar(feed_names[i]);
      PADDLE_ENFORCE_NOT_NULL(
          feed_var,
          platform::errors::NotFound("Variable %s should not be nullptr.",
                                     feed_names[i]));

      auto feed_tensor = feed_var->GetMutable<phi::DenseTensor>();
      feed_tensor->ShareDataWith(feed_tensors[i]);
      feed_tensor->set_lod(feed_tensors[i].lod());
    }
  };

  if (!is_build_) {
    paddle::framework::interpreter::BuildVariableScope(
        block_, execution_config_, &var_scope_);
    FeedInput();
    std::vector<paddle::framework::OpFuncNode> op_func_nodes;
    paddle::framework::interpreter::BuildOpFuncList(
        place_,
        block_,
        execution_config_.skip_gc_vars,
        &op_func_nodes,
        &var_scope_,
        execution_config_,
        HasLocalScope(),
        static_build_);
    SetFeedVarsInplaceSkip(feed_names);
    // convert vec func_list to graph
    Convert(&op_func_nodes);
    UpdateSyncOpNum();
    if (static_build_) {
      VLOG(4) << "RUN impl";
      RunImpl();
    }
    BuildSkipShareLoDInfo();
    is_build_ = true;
  }
  // NOTE: Because feed_tensor will be GC after
  // paddle::framework::BuildOpFuncList, so we should
  // call FeedInput again.
  if (prepare_feed) {
    FeedInput();
  }
}

void InterpreterCore::SetFeedVarsInplaceSkip(
    const std::vector<std::string>& feed_names) {
  for (auto& feed_name : feed_names) {
    var_scope_.SetVarSikpInplace(feed_name, true);
  }
}

bool InterpreterCore::HasLocalScope() const { return local_scope_ != nullptr; }

// Note(zhangbo):
// (1) What is "Trace"?
// The OP execute scheduling rule adopted by Interpretercore by default is a
// multi-threaded scheduling mode(see ExecuteInstructionList). By maintaining a
// high-performance thread pool, the OP's execute scheduling is distributed to
// the sub threads maintained by the thread pool, but the main thread does not
// have any tasks. In Trace mode, the executor will execute directly in the main
// thread according to the pre provided OP sequence(trace_execute_order_),
// instead of being distributed to the thread pool.
// (2) When we use "Trace"?
// In dygraph to static, This scheduling causes that the execution of the
// forward and backward OPs and the execution of the dygraph optimizer cannot be
// executed in the same thread. Executing thread switch may cause cpu cache
// miss. When a model is all KQueueAsync type OPs, all OPs will be distributed
// to the DeviceThread for execution, and the multithreading scheduling will not
// have any benefits. Therefore, in the dynamic to static, when the number of
// KQueueAsync Ops is 0, we choose Trace mode.
void InterpreterCore::TraceInstructionList(
    const std::vector<Instruction>& vec_instr) {
  unfinished_op_number_ = vec_instr.size();
  if (unfinished_op_number_ == 0) {
    VLOG(4) << "No op to run, return";
    return;
  }

  exception_holder_.Clear();

  for (size_t i = 0; i < dependecy_count_.size(); ++i) {
    if (dependecy_count_[i] == 0) {
      // NOTE(zhiqiu): hot fix for jit input var
      RecordMemcpyD2H(vec_instr.at(i));
    }
  }

  for (size_t idx = 0; idx < trace_execute_order_.size(); idx++) {
    auto instr_id = trace_execute_order_[idx];
    auto& instr_node = vec_instruction_.at(instr_id);

    RunInstruction(instr_node);

    if (UNLIKELY(exception_holder_.IsCaught())) {
      VLOG(4) << "Exception caught";
      break;
    }
  }

  if (UNLIKELY(exception_holder_.IsCaught())) {
    VLOG(1) << "Exception caught " << exception_holder_.Type();
    PADDLE_ENFORCE_EQ(
        main_thread_blocker_.Clear(),
        0,
        platform::errors::PreconditionNotMet(
            "main_thread_blocker_.Clear() return -1, clear failed"));
    VLOG(4) << "clear ok";
    exception_holder_.ReThrow();
  }
}

void InterpreterCore::RecordMemcpyD2H(const Instruction& instr_node) {
  // NOTE(zhiqiu): hot fix for jit input var
  if (instr_node.OpBaseValid() &&
      instr_node.OpBase()->Type() == interpreter::kMemcpyD2H) {
    platform::DeviceContextPool& pool = platform::DeviceContextPool::Instance();
    auto* default_dev_ctx = pool.Get(place_);
    for (auto& event : instr_node.EventsToWait()) {
      platform::RecordEvent record(
          "RecordStreamEvent", platform::TracerEventType::UserDefined, 10);
      VLOG(3) << "Record event on default stream in jit_input_var at op: "
              << instr_node.OpBase()->Type();
      event.event_->Record(default_dev_ctx);
    }
  }
}

void InterpreterCore::UpdateSyncOpNum() {
  int64_t sync_op_num = 0;
  for (size_t i = 0; i < vec_instruction_.size(); ++i) {
    if (vec_instruction_[i].KernelType() == OpFuncType::kCpuSync ||
        vec_instruction_[i].KernelType() == OpFuncType::kGpuSync) {
      sync_op_num = sync_op_num + 1;
    }
  }
  sync_op_num_ = sync_op_num;
  VLOG(4) << "Update sync op num, sync op num is: " << sync_op_num_;
}

// Note(zhangbo):
// When there is a KQueueSync type OP in the model, breadth traversal is better
// than depth traversal. For example: OP(O) ->(direct_run)-> OP(A)
// ->(sync_run)-> OP(B) OP(O) ->(direct_run)-> OP(C) ->(direct_run)-> OP(D) If B
// is run before C, B may always block to wait for A to finish executing, but in
// fact, C can be executed first during this time.
void InterpreterCore::AnalyseExecuteOrderForTrace() {
  VLOG(4) << "Analyze the execution order of Trace scheduling mode.";
  interpreter::ResetAtomicGuard guard(&deps_, &refs_);

  auto op_downstream_map = dependency_builder_.OpDownstreamMap();

  auto IsReady = [this](size_t next_id) {
    VLOG(4) << "op_id: " << next_id
            << ", remain deps: " << deps_[next_id]->DynamicDep();
    return deps_[next_id]->CheckAndDecrease();
  };

  std::vector<size_t> trace_order;
  SchedulingQueue ready_ops(instruction_scheduling_priority_less);

  for (size_t instr_id = 0; instr_id < dependecy_count_.size(); ++instr_id) {
    if (dependecy_count_[instr_id] == 0) {
      ready_ops.push(instr_id);
    }
  }

  while (!ready_ops.empty()) {
    size_t now_id = ready_ops.top();
    ready_ops.pop();
    trace_order.push_back(now_id);

    auto next_op_set = op_downstream_map[now_id];

    for (size_t next_op_id : next_op_set) {
      if (IsReady(next_op_id)) {
        ready_ops.push(next_op_id);
      }
    }
  }

  PADDLE_ENFORCE_EQ(
      trace_order.size(),
      dependecy_count_.size(),
      platform::errors::PreconditionNotMet(
          "trace_order size should be equal to dependecy_count_."));

  trace_execute_order_ = trace_order;
}

}  // namespace framework
}  // namespace paddle<|MERGE_RESOLUTION|>--- conflicted
+++ resolved
@@ -296,34 +296,11 @@
       ::ir::BuildScope(
           ir_program_->block(), local_scope_, &value_2_var_name_map_);
     } else {
-<<<<<<< HEAD
-      paddle::framework::interpreter::BuildVariableScope(
-          block_, execution_config_, &var_scope_);
-=======
       interpreter::BuildVariableScope(block_, execution_config_, &var_scope_);
->>>>>>> f276a936
     }
 
     std::vector<paddle::framework::OpFuncNode> op_func_nodes;
     if (FLAGS_enable_new_ir_in_executor) {
-<<<<<<< HEAD
-      paddle::framework::interpreter::BuildOpFuncList(place_,
-                                                      ir_program_->block(),
-                                                      &op_func_nodes,
-                                                      local_scope_,
-                                                      value_2_var_name_map_,
-                                                      execution_config_);
-    } else {
-      paddle::framework::interpreter::BuildOpFuncList(
-          place_,
-          block_,
-          execution_config_.skip_gc_vars,
-          &op_func_nodes,
-          &var_scope_,
-          execution_config_,
-          HasLocalScope(),
-          static_build_);
-=======
       interpreter::BuildOpFuncList(place_,
                                    ir_program_->block(),
                                    &op_func_nodes,
@@ -339,7 +316,6 @@
                                    execution_config_,
                                    HasLocalScope(),
                                    static_build_);
->>>>>>> f276a936
     }
     SetFeedVarsInplaceSkip(feed_names);
     // convert vec func_list to graph
@@ -1106,10 +1082,7 @@
     instr_node.WaitEvent(place_);
 
     if (instr_node.PreDefineContext()) {
-<<<<<<< HEAD
-=======
       VLOG(5) << "run new ir selected kernel";
->>>>>>> f276a936
       auto op_func_node = const_cast<OpFuncNode*>((instr_node.OpFunc()));
       op_func_node->infer_shape_interface_->infer_shape_(
           &(op_func_node->infer_meta_context_));
