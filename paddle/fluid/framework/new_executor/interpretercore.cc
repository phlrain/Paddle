--- conflicted
+++ resolved
@@ -50,11 +50,7 @@
 InterpreterCore::InterpreterCore(
     const platform::Place& place,
     const std::vector<std::string>& fetch_var_names,
-<<<<<<< HEAD
-    const ::ir::Block* ir_block,
-=======
-    std::unique_ptr<::pir::Program> ir_prog,
->>>>>>> cafad452
+    const ::pir::Block* ir_block,
     framework::Scope* scope,
     const ExecutionConfig& execution_config) {
   VLOG(4) << "InterpreterCore(): " << this << " on " << place;
