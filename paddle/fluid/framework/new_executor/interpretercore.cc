--- conflicted
+++ resolved
@@ -293,7 +293,6 @@
   if (!is_build_) {
     LOG_FIRST_N(INFO, 1) << "New Executor is Running.";
     if (FLAGS_enable_new_ir_in_executor) {
-<<<<<<< HEAD
       std::cerr << "begin to build block " << std::endl;
       size_t t1 = ir_program_->block()->size();
       std::cerr << "size " << t1 << std::endl;
@@ -301,36 +300,11 @@
           ir_program_->block(), local_scope_, &value_2_var_name_map_);
       std::cerr << "fin fetch " << std::endl;
     } else {
-      paddle::framework::interpreter::BuildVariableScope(
-          block_, execution_config_, &var_scope_);
-=======
-      ::ir::BuildScope(
-          ir_program_->block(), local_scope_, &value_2_var_name_map_);
-    } else {
       interpreter::BuildVariableScope(block_, execution_config_, &var_scope_);
->>>>>>> a3dc4bed
     }
 
     std::vector<paddle::framework::OpFuncNode> op_func_nodes;
     if (FLAGS_enable_new_ir_in_executor) {
-<<<<<<< HEAD
-      paddle::framework::interpreter::BuildOpFuncList(place_,
-                                                      ir_program_->block(),
-                                                      &op_func_nodes,
-                                                      local_scope_,
-                                                      value_2_var_name_map_,
-                                                      execution_config_);
-    } else {
-      paddle::framework::interpreter::BuildOpFuncList(
-          place_,
-          block_,
-          execution_config_.skip_gc_vars,
-          &op_func_nodes,
-          &var_scope_,
-          execution_config_,
-          HasLocalScope(),
-          static_build_);
-=======
       interpreter::BuildOpFuncList(place_,
                                    ir_program_->block(),
                                    &op_func_nodes,
@@ -346,7 +320,6 @@
                                    execution_config_,
                                    HasLocalScope(),
                                    static_build_);
->>>>>>> a3dc4bed
     }
     SetFeedVarsInplaceSkip(feed_names);
     // convert vec func_list to graph
@@ -1113,7 +1086,7 @@
     instr_node.WaitEvent(place_);
 
     if (instr_node.PreDefineContext()) {
-<<<<<<< HEAD
+      VLOG(5) << "run new ir selected kernel";
       auto op_func_node = const_cast<OpFuncNode*>((instr_node.OpFunc()));
       std::cerr << "name " << op_func_node->phi_op_name_ << std::endl;
       op_func_node->infer_shape_interface_->infer_shape_(
@@ -1121,13 +1094,6 @@
       std::cerr << "fin infer shape" << std::endl;
       (*(op_func_node->phi_kernel_))(&(op_func_node->kernel_context_));
       std::cerr << "fin kernel" << std::endl;
-=======
-      VLOG(5) << "run new ir selected kernel";
-      auto op_func_node = const_cast<OpFuncNode*>((instr_node.OpFunc()));
-      op_func_node->infer_shape_interface_->infer_shape_(
-          &(op_func_node->infer_meta_context_));
-      (*(op_func_node->phi_kernel_))(&(op_func_node->kernel_context_));
->>>>>>> a3dc4bed
 
     } else if (!instr_node.IsArtificial()) {
       RunOperator(instr_node);
