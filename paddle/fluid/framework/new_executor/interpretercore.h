// Copyright (c) 2021 PaddlePaddle Authors. All Rights Reserved.
//
// Licensed under the Apache License, Version 2.0 (the "License");
// you may not use this file except in compliance with the License.
// You may obtain a copy of the License at
//
//     http://www.apache.org/licenses/LICENSE-2.0
//
// Unless required by applicable law or agreed to in writing, software
// distributed under the License is distributed on an "AS IS" BASIS,
// WITHOUT WARRANTIES OR CONDITIONS OF ANY KIND, either express or implied.
// See the License for the specific language governing permissions and
// limitations under the License.
#pragma once

#include "paddle/fluid/framework/new_executor/interpreter_base_impl.h"

PD_DECLARE_bool(new_executor_use_local_scope);

<<<<<<< HEAD
namespace ir {
class Block;
}  // namespace ir
=======
namespace pir {
class Program;
}  // namespace pir
>>>>>>> cafad452

namespace paddle {
namespace framework {

class InterpreterBaseImpl;

class InterpreterCore {
  using ExecutionConfig = interpreter::ExecutionConfig;
  using HookFunc = std::function<void(OperatorBase*, Scope*)>;

 public:
  InterpreterCore(const platform::Place& place,
                  const BlockDesc& block,
                  Scope* scope,
                  const ExecutionConfig& execution_config = ExecutionConfig());
  // This constructor is for New IR.
  InterpreterCore(const platform::Place& place,
                  const std::vector<std::string>& fetch_var_names,
<<<<<<< HEAD
                  const ::ir::Block* ir_prog,
=======
                  std::unique_ptr<::pir::Program> ir_prog,
>>>>>>> cafad452
                  Scope* scope,
                  const ExecutionConfig& execution_config = ExecutionConfig());
  ~InterpreterCore();

  const InterpreterBaseImpl* Impl() const { return impl_.get(); }

  paddle::framework::FetchList Run(
      const std::vector<std::string>& feed_names,
      const std::vector<phi::DenseTensor>& feed_tensors);

  paddle::framework::FetchList Run(const std::vector<std::string>& feed_names,
                                   bool need_fetch = true);

  void ShareWorkQueueFrom(std::shared_ptr<InterpreterCore> src);

  void ShareBuildResultsFrom(std::shared_ptr<InterpreterCore> src);

  void SetCopyProgram(std::shared_ptr<ProgramDesc> prog);

  void SetSkipGcVars(const std::set<std::string>& skip_gc_vars);

  const std::set<std::string>& JitInputVars() const;

  void SetJitInputVars(const std::set<std::string>& jit_input_vars);

  const VariableScope* GetVariableScope() const;

  void reset_scope(Scope* new_scope);

  const Scope* local_scope() const;

  const platform::Place& GetPlace() const;

  void SetOutputHooks(const std::vector<HookFunc>& hookfuncs);

 private:
  DISABLE_COPY_AND_ASSIGN(InterpreterCore);

  std::unique_ptr<InterpreterBaseImpl> impl_;

  std::vector<std::string> fetch_var_names_;
};

}  // namespace framework
}  // namespace paddle<|MERGE_RESOLUTION|>--- conflicted
+++ resolved
@@ -17,15 +17,9 @@
 
 PD_DECLARE_bool(new_executor_use_local_scope);
 
-<<<<<<< HEAD
-namespace ir {
+namespace pir {
 class Block;
-}  // namespace ir
-=======
-namespace pir {
-class Program;
 }  // namespace pir
->>>>>>> cafad452
 
 namespace paddle {
 namespace framework {
@@ -44,11 +38,7 @@
   // This constructor is for New IR.
   InterpreterCore(const platform::Place& place,
                   const std::vector<std::string>& fetch_var_names,
-<<<<<<< HEAD
-                  const ::ir::Block* ir_prog,
-=======
-                  std::unique_ptr<::pir::Program> ir_prog,
->>>>>>> cafad452
+                  const ::pir::Block* ir_prog,
                   Scope* scope,
                   const ExecutionConfig& execution_config = ExecutionConfig());
   ~InterpreterCore();
