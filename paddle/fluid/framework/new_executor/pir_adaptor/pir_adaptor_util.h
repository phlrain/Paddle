// Copyright (c) 2023 PaddlePaddle Authors. All Rights Reserved.
//
// Licensed under the Apache License, Version 2.0 (the "License");
// you may not use this file except in compliance with the License.
// You may obtain a copy of the License at
//
//     http://www.apache.org/licenses/LICENSE-2.0
//
// Unless required by applicable law or agreed to in writing, software
// distributed under the License is distributed on an "AS IS" BASIS,
// WITHOUT WARRANTIES OR CONDITIONS OF ANY KIND, either express or implied.
// See the License for the specific language governing permissions and
// limitations under the License.

#pragma once

#include "paddle/fluid/framework/new_executor/interpreter/execution_config.h"
#include "paddle/fluid/framework/operator.h"
#include "paddle/fluid/framework/scope.h"
#include "paddle/fluid/framework/tensor.h"
#include "paddle/fluid/framework/variable.h"
#include "paddle/fluid/framework/variable_helper.h"
#include "paddle/fluid/pir/dialect/kernel/ir/kernel_attribute.h"
#include "paddle/fluid/pir/dialect/kernel/ir/kernel_type.h"
#include "paddle/fluid/pir/dialect/operator/interface/op_yaml_info.h"
#include "paddle/fluid/pir/dialect/operator/ir/op_attribute.h"
#include "paddle/fluid/pir/dialect/operator/ir/op_dialect.h"
#include "paddle/fluid/pir/dialect/operator/ir/op_type.h"
#include "paddle/fluid/pir/dialect/operator/utils/op_yaml_info_parser.h"
#include "paddle/fluid/pir/dialect/operator/utils/op_yaml_info_util.h"
#include "paddle/fluid/pir/dialect/operator/utils/utils.h"
#include "paddle/phi/core/infermeta_utils.h"
#include "paddle/phi/core/kernel_context.h"
#include "paddle/phi/core/meta_tensor.h"
#include "paddle/pir/core/builtin_attribute.h"
#include "paddle/pir/core/ir_context.h"
#include "paddle/pir/core/program.h"
#include "paddle/pir/core/type_name.h"
#include "paddle/pir/core/utils.h"

#include "glog/logging.h"

namespace paddle {
namespace framework {

class CondInstruction;
class WhileInstruction;
class ValueExecutionInfo {
 public:
  friend class CondInstruction;

  explicit ValueExecutionInfo(Scope* scope) : scope_(scope) {}

  const ValueExecutionInfo* Parent() const { return parent_; }

  Scope* GetScope() const { return scope_; }

  void Add(::pir::Value value, std::string var_name);

  void Rename(pir::Value value, std::string new_name, std::string orig_name);

  int GetIdByName(const std::string& name) const;

  std::string GetNameById(int id) const;

  const std::unordered_map<::pir::Value, std::string>& GetValue2VarName() const;

  void AddValue2VarName(::pir::Value value, const std::string& var_name);

  const std::unordered_map<const paddle::framework::Variable*, std::string>&
  GetVar2VarName() const;

  const std::map<std::string, int>& GetVarName2Id() const;

  const std::unordered_map<int, std::string>& GetId2VarName() const;

  const std::vector<Variable*>& GetVarList() const;

  void ResetVarList(int id, Variable* var);

<<<<<<< HEAD
  friend class CondInstruction;
  friend class WhileInstruction;
=======
  /// Check a value exist in the ValueExecutionInfo or any of its ancestors.
  bool HasValue(::pir::Value value) const;

  /// Check a value exist in the ValueExecutionInfo.
  bool HasLocalValue(::pir::Value value) const;

  std::string GetVarName(::pir::Value value) const;

  std::string GetVarName(const Variable* var) const;

  std::string GetLocalVarName(::pir::Value value) const;

  std::string GetLocalVarName(const Variable* var) const;

  int GetVarId(::pir::Value value) const;

  int GetVarId(const Variable* var) const;

  int GetLocalVarId(::pir::Value value) const;

  int GetLocalVarId(const Variable* var) const;
>>>>>>> 252b2933

 private:
  bool HasValueInternal(::pir::Value value) const;

  bool HasValueLocally(::pir::Value value) const;

  std::string GetVarNameInternal(::pir::Value value) const;

  std::string GetVarNameLocally(::pir::Value value) const;

  std::string GetVarNameInternal(const Variable* var) const;

  std::string GetVarNameLocally(const Variable* var) const;

  int GetVarIdInternal(::pir::Value value) const;

  int GetVarIdLocally(::pir::Value value) const;

  int GetVarIdInternal(const Variable* var) const;

  int GetVarIdLocally(const Variable* var) const;

  std::shared_ptr<ValueExecutionInfo> NewChild(Scope* scope);

  ValueExecutionInfo* parent_{nullptr};  // not owned

  Scope* scope_{nullptr};  // not owned

  std::unordered_map<::pir::Value, std::string> value_2_var_name_;

  std::unordered_map<const Variable*, std::string> var_2_var_name_;

  std::map<std::string, int> var_name_2_id_;

  std::unordered_map<int, std::string> id_2_var_name_;

  std::vector<Variable*> var_list_;
};

// NOTE(zhangbo): Some operators of Paddle support optional inputs or outputs,
// representing whether the input or output exists. In the Pir, whether the
// value itself is empty or the type it holds is empty is used to indicate
// whether the input or output exists.
inline bool IsInvalid(pir::Value value) {
  if ((!value) || (!value.type())) {
    return false;
  }
  return true;
}

void BuildScope(const pir::Block& block,
                const std::string& var_name_prefix,
                ValueExecutionInfo* value_exe_info = nullptr);

void BuildRuntimeContext(pir::Operation* op,
                         const ValueExecutionInfo& value_exec_info,
                         const paddle::dialect::OpYamlInfoParser& op_yaml_info,
                         RuntimeContext* runtime_ctx);

std::shared_ptr<OperatorBase> BuildOperatorBase(
    pir::Operation* op,
    const ValueExecutionInfo& value_exec_info,
    const paddle::dialect::OpYamlInfoParser& op_yaml_info);

template <typename Context,
          typename InType,
          typename OutType,
          typename InListType,
          typename OutListType,
          bool is_kernel>
void BuildPhiContext(pir::Operation* op,
                     const ValueExecutionInfo& value_exec_info,
                     const paddle::dialect::OpYamlInfoParser& op_yaml_info,
                     Context* ctx) {
  Scope* inner_scope = value_exec_info.GetScope();
  VLOG(6) << "Build " << pir::get_type_name<Context>() << "] inner_scope["
          << inner_scope << "]";

  auto attr_map = op->attributes();

  // EmplaceBackInputs
  auto& vec_kernel_fn_tensor_params = op_yaml_info.TensorParams(is_kernel);
  auto& name2id = op_yaml_info.InputName2Id();
  for (auto& t : vec_kernel_fn_tensor_params) {
    PADDLE_ENFORCE_EQ(
        name2id.count(t),
        true,
        phi::errors::NotFound("param [%s] MUST in name2id map", t));

    pir::Value ptr = op->operand_source(op_yaml_info.InputName2Id().at(t));

    if (!IsInvalid(ptr)) {
      if (op_yaml_info.GetInputType(op_yaml_info.InputName2Id().at(t)) ==
          "pir::VectorType<paddle::dialect::DenseTensorType>") {
        InListType optional_inputs;
        ctx->EmplaceBackInputs(optional_inputs);
      } else {
        phi::DenseTensor* temp = nullptr;
        InType optional_input(temp);
        ctx->EmplaceBackInput(optional_input);
      }
      VLOG(8) << "ctx->EmplaceBackInput : an optioanl input " << t;
      continue;
    }

    auto in_var_name = value_exec_info.GetVarName(ptr);
    VLOG(6) << "ctx->EmplaceBackInput: " << t << "\t" << in_var_name;

    PADDLE_ENFORCE_NOT_NULL(inner_scope->FindVar(in_var_name),
                            phi::errors::PreconditionNotMet(
                                "can not find var[%s] in scope", in_var_name));
    auto var = inner_scope->FindVar(in_var_name);
    if (var->IsType<phi::DenseTensor>()) {
      const phi::TensorBase* tensor_in = &(var->Get<phi::DenseTensor>());
      ctx->EmplaceBackInput(InType(tensor_in));
    } else if (var->IsType<VariableRefArray>()) {
      InListType inputs;
      auto& variable_array = var->Get<VariableRefArray>();
      for (size_t i = 0; i < variable_array.size(); ++i) {
        if (variable_array[i]->IsType<phi::DenseTensor>()) {
          inputs.emplace_back(InType(const_cast<phi::DenseTensor*>(
              &(variable_array[i]->Get<phi::DenseTensor>()))));
        } else if (variable_array[i]->IsType<phi::SelectedRows>()) {
          inputs.emplace_back(InType(const_cast<phi::SelectedRows*>(
              &(variable_array[i]->Get<phi::SelectedRows>()))));
        } else {
          PADDLE_THROW(phi::errors::Unimplemented(
              "Only support Vector<DenseTensor> and vector<SelectedRows> now, "
              "not support vector<%d>.",
              variable_array[i]->Type()));
        }
      }
      ctx->EmplaceBackInputs(inputs);
    } else {
      PADDLE_THROW(phi::errors::Unimplemented("Not support var type [%d] ",
                                              var->Type()));
    }
  }

  // EmplaceBackAttributes
  auto& vec_kernel_fn_attr_params = op_yaml_info.AttrParams(is_kernel);
  for (auto& t : vec_kernel_fn_attr_params) {
    if (name2id.count(t)) {
      // tensor attribute, get information from input
      pir::Value ptr = op->operand_source(name2id.at(t));

      auto in_var_name = value_exec_info.GetVarName(ptr);

      auto& tensor_attr_type = op_yaml_info.TensorAttrTypeName(t);
      VLOG(6) << "ctx->EmplaceBack mutable attr: " << t << "\t" << in_var_name;
      if (tensor_attr_type == "paddle::dialect::IntArrayAttribute") {
        if (ptr.type().isa<paddle::dialect::AllocatedDenseTensorType>()) {
          phi::Attribute attr = phi::TensorRef(
              &(inner_scope->FindVar(in_var_name)->Get<phi::DenseTensor>()));
          ctx->EmplaceBackAttr(attr);
        } else if (ptr.type().isa<pir::VectorType>()) {
          auto& tensor_array =
              inner_scope->FindVar(in_var_name)->Get<VariableRefArray>();
          if (tensor_array.size() == 1) {
            phi::Attribute attr =
                phi::TensorRef(&(tensor_array[0]->Get<phi::DenseTensor>()));
            ctx->EmplaceBackAttr(attr);
          } else {
            std::vector<phi::TensorRef> vec_ref;
            for (size_t i = 0; i < tensor_array.size(); ++i) {
              vec_ref.emplace_back(
                  phi::TensorRef(&(tensor_array[i]->Get<phi::DenseTensor>())));
            }
            ctx->EmplaceBackAttr(vec_ref);
          }
        } else {
          PADDLE_THROW(phi::errors::Unimplemented(
              " [%s] only support dense tensor and vector type  ",
              tensor_attr_type));
        }
      } else if (tensor_attr_type == "paddle::dialect::ScalarAttribute") {
        phi::Attribute attr = phi::TensorRef(
            &(inner_scope->FindVar(in_var_name)->Get<phi::DenseTensor>()));

        ctx->EmplaceBackAttr(attr);
      } else {
        PADDLE_THROW(phi::errors::Unimplemented("attr type not support [%s] ",
                                                tensor_attr_type));
      }

      continue;
    }

    auto& attr_type_name = op_yaml_info.AttrTypeName(t);
    if (attr_type_name == "paddle::dialect::IntArrayAttribute") {
      ctx->EmplaceBackAttr(
          attr_map[t].dyn_cast<paddle::dialect::IntArrayAttribute>().data());
    } else if (attr_type_name == "paddle::dialect::DataTypeAttribute") {
      ctx->EmplaceBackAttr(
          attr_map[t].dyn_cast<paddle::dialect::DataTypeAttribute>().data());
    } else if (attr_type_name == "pir::Int32Attribute") {
      ctx->EmplaceBackAttr(attr_map[t].dyn_cast<pir::Int32Attribute>().data());
    } else if (attr_type_name == "pir::Int64Attribute") {
      ctx->EmplaceBackAttr(attr_map[t].dyn_cast<pir::Int64Attribute>().data());
    } else if (attr_type_name == "pir::FloatAttribute") {
      ctx->EmplaceBackAttr(attr_map[t].dyn_cast<pir::FloatAttribute>().data());
    } else if (attr_type_name == "pir::BoolAttribute") {
      ctx->EmplaceBackAttr(attr_map[t].dyn_cast<pir::BoolAttribute>().data());
    } else if (attr_type_name == "pir::StrAttribute") {
      ctx->EmplaceBackAttr(
          attr_map[t].dyn_cast<pir::StrAttribute>().AsString());
    } else if (attr_type_name ==
               "pir::ArrayAttribute<paddle::dialect::ScalarAttribute>") {
      auto array_list = attr_map[t].dyn_cast<pir::ArrayAttribute>().AsVector();
      std::vector<phi::Scalar> vec_res;
      if (array_list.size() > 0) {
        PADDLE_ENFORCE_EQ(
            array_list[0].isa<paddle::dialect::ScalarAttribute>(),
            true,
            phi::errors::Unimplemented(
                "the 0th elementwise MUST be dialect::ScalarAttribute"));
        for (size_t i = 0; i < array_list.size(); ++i) {
          vec_res.push_back(array_list[i]
                                .dyn_cast<paddle::dialect::ScalarAttribute>()
                                .data());
        }
      }
      ctx->EmplaceBackAttr(vec_res);
    } else if (attr_type_name == "pir::ArrayAttribute<pir::Int32Attribute>") {
      auto array_list = attr_map[t].dyn_cast<pir::ArrayAttribute>().AsVector();
      std::vector<int32_t> vec_res;
      if (array_list.size() > 0) {
        PADDLE_ENFORCE_EQ(
            array_list[0].isa<pir::Int32Attribute>(),
            true,
            phi::errors::Unimplemented(
                "the 0th elementwise MUST be pir::Int32Attribute"));
        for (size_t i = 0; i < array_list.size(); ++i) {
          vec_res.push_back(
              array_list[i].dyn_cast<pir::Int32Attribute>().data());
        }
      }
      ctx->EmplaceBackAttr(vec_res);
    } else if (attr_type_name == "pir::ArrayAttribute<pir::FloatAttribute>") {
      auto array_list = attr_map[t].dyn_cast<pir::ArrayAttribute>().AsVector();
      std::vector<float> vec_res;
      if (array_list.size() > 0) {
        if (array_list[0].isa<pir::FloatAttribute>()) {
          for (size_t i = 0; i < array_list.size(); ++i) {
            vec_res.push_back(
                array_list[i].dyn_cast<pir::FloatAttribute>().data());
          }

        } else {
          PADDLE_THROW(phi::errors::Unimplemented("attr type not support [%s] ",
                                                  attr_type_name));
        }
      }
      ctx->EmplaceBackAttr(vec_res);
    } else if (attr_type_name == "pir::ArrayAttribute<pir::Int64Attribute>") {
      auto array_list = attr_map[t].dyn_cast<pir::ArrayAttribute>().AsVector();

      std::vector<int64_t> vec_res;
      if (array_list.size() > 0) {
        PADDLE_ENFORCE_EQ(
            array_list[0].isa<pir::Int64Attribute>(),
            true,
            phi::errors::PreconditionNotMet(
                "Element in array list MUST be pir::Int64Attribute "));

        for (size_t i = 0; i < array_list.size(); ++i) {
          vec_res.push_back(
              array_list[i].dyn_cast<pir::Int64Attribute>().data());
        }
      }
      ctx->EmplaceBackAttr(vec_res);
    } else if (attr_type_name == "pir::ArrayAttribute<pir::Int64Attribute>") {
      auto array_list = attr_map[t].dyn_cast<pir::ArrayAttribute>().AsVector();

      std::vector<int64_t> vec_res;
      if (array_list.size() > 0) {
        PADDLE_ENFORCE_EQ(
            array_list[0].isa<pir::Int64Attribute>(),
            true,
            phi::errors::PreconditionNotMet(
                "Element in array list MUST be pir::Int64Attribute "));

        for (size_t i = 0; i < array_list.size(); ++i) {
          vec_res.push_back(
              array_list[i].dyn_cast<pir::Int64Attribute>().data());
        }
      }
      ctx->EmplaceBackAttr(vec_res);
    } else if (attr_type_name == "paddle::dialect::PlaceAttribute") {
      ctx->EmplaceBackAttr(
          attr_map[t].dyn_cast<paddle::dialect::PlaceAttribute>().data());
    } else if (attr_type_name == "paddle::dialect::ScalarAttribute") {
      ctx->EmplaceBackAttr(
          attr_map[t].dyn_cast<paddle::dialect::ScalarAttribute>().data());
    } else {
      PADDLE_THROW(phi::errors::Unimplemented("attr type not support [%s] ",
                                              attr_type_name));
    }
    VLOG(6) << "ctx->EmplaceBackAttr: " << t;
  }

  // EmplaceBackOutputs
  for (size_t i = 0; i < op->num_results(); ++i) {
    pir::Value out_ptr = op->result(i);
    if (!IsInvalid(out_ptr)) {
      if (op_yaml_info.GetOutputType(i) ==
          "pir::VectorType<paddle::dialect::DenseTensorType>") {
        OutListType optional_outputs;
        ctx->EmplaceBackOutputs(optional_outputs);
      } else {
        phi::DenseTensor* temp = nullptr;
        OutType optional_input(temp);
        ctx->EmplaceBackOutput(optional_input);
      }
      VLOG(8) << "ctx->EmplaceBackOutput : an optioanl output";
      continue;
    }

    if (out_ptr.type().isa<paddle::dialect::AllocatedDenseTensorType>()) {
      ctx->EmplaceBackOutput(OutType(const_cast<phi::DenseTensor*>(
          &(inner_scope->FindVar(value_exec_info.GetVarName(out_ptr))
                ->Get<phi::DenseTensor>()))));
    } else if (out_ptr.type()
                   .isa<paddle::dialect::AllocatedSelectedRowsType>()) {
      ctx->EmplaceBackOutput(OutType(const_cast<phi::SelectedRows*>(
          &(inner_scope->FindVar(value_exec_info.GetVarName(out_ptr))
                ->Get<phi::SelectedRows>()))));
    } else if (out_ptr.type().isa<pir::VectorType>()) {
      OutListType outputs;
      auto& variable_array =
          inner_scope->FindVar(value_exec_info.GetVarName(out_ptr))
              ->Get<VariableRefArray>();
      for (size_t i = 0; i < variable_array.size(); ++i) {
        if (variable_array[i]->IsType<phi::DenseTensor>()) {
          outputs.emplace_back(OutType(const_cast<phi::DenseTensor*>(
              &(variable_array[i]->Get<phi::DenseTensor>()))));
        } else if (variable_array[i]->IsType<phi::SelectedRows>()) {
          outputs.emplace_back(OutType(const_cast<phi::SelectedRows*>(
              &(variable_array[i]->Get<phi::SelectedRows>()))));
        } else {
          PADDLE_THROW(phi::errors::Unimplemented(
              "Only support Vector<DenseTensor> and vector<SelectedRows> now, "
              "not support vector<%d>.",
              variable_array[i]->Type()));
        }
      }
      ctx->EmplaceBackOutputs(outputs);
    } else {
      PADDLE_THROW(
          phi::errors::Unimplemented("only support DenseTensor and vector "));
    }
  }

  VLOG(6) << "Done build phi context";
}

}  // namespace framework
}  // namespace paddle<|MERGE_RESOLUTION|>--- conflicted
+++ resolved
@@ -78,10 +78,6 @@
 
   void ResetVarList(int id, Variable* var);
 
-<<<<<<< HEAD
-  friend class CondInstruction;
-  friend class WhileInstruction;
-=======
   /// Check a value exist in the ValueExecutionInfo or any of its ancestors.
   bool HasValue(::pir::Value value) const;
 
@@ -103,7 +99,6 @@
   int GetLocalVarId(::pir::Value value) const;
 
   int GetLocalVarId(const Variable* var) const;
->>>>>>> 252b2933
 
  private:
   bool HasValueInternal(::pir::Value value) const;
