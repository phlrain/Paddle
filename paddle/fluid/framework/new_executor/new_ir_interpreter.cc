--- conflicted
+++ resolved
@@ -239,35 +239,14 @@
 
   // return Fetch Tensors
   Scope* inner_scope = InnerScope();
-<<<<<<< HEAD
-
-  auto* fetch_var1 = inner_scope->FindVar("fetch_0");
-  framework::FetchList fetch_list_res;
-  std::cerr << "loss" << fetch_var1->Get<phi::DenseTensor>().data<float>()[0]
-            << std::endl;
-  fetch_list_res.push_back(fetch_var1->Get<phi::DenseTensor>());
-  std::cerr << "fetc list res " << fetch_list_res.size() << std::endl;
-  return fetch_list_res;
-
-  auto* fetch_var = inner_scope->FindVar(interpreter::kFetchVarName);
-  if (fetch_var && need_fetch) {
-    auto fetch_list = std::move(*fetch_var->GetMutable<framework::FetchList>());
-#ifdef PADDLE_WITH_CUDA
-    if (platform::IsCUDAGraphCapturing()) {
-      PADDLE_ENFORCE_EQ(fetch_list.empty(),
-                        true,
-                        platform::errors::InvalidArgument(
-                            "Cannot fetch data when using CUDA Graph."));
-=======
+
   if (FLAGS_enable_new_ir_in_executor) {
     framework::FetchList fetch_res;
-
     if (need_fetch) {
       for (auto& var_name : fetch_var_names_) {
         auto* var = inner_scope->FindVar(var_name);
         fetch_res.push_back(var->Get<phi::DenseTensor>());
       }
->>>>>>> 7e60294e
     }
     return fetch_res;
   } else {
@@ -1131,16 +1110,11 @@
             &(op_func_node->infer_meta_context_));
       }
       VLOG(5) << "after run infer meta";
-<<<<<<< HEAD
       std::cerr << "after infere meta" << std::endl;
       if (op_func_node->fluid_op) {
         // run fluid op
         std::cerr << "run fluid op" << std::endl;
-=======
-
-      if (op_func_node->fluid_op) {
-        // run fluid op
->>>>>>> 7e60294e
+
         ExecutionContext exe_ctx(*(op_func_node->operator_base_.get()),
                                  *scope_,
                                  *(op_func_node->dev_ctx_),
