// Copyright (c) 2023 PaddlePaddle Authors. All Rights Reserved.
//
// Licensed under the Apache License, Version 2.0 (the "License");
// you may not use this file except in compliance with the License.
// You may obtain a copy of the License at
//
//     http://www.apache.org/licenses/LICENSE-2.0
//
// Unless required by applicable law or agreed to in writing, software
// distributed under the License is distributed on an "AS IS" BASIS,
// WITHOUT WARRANTIES OR CONDITIONS OF ANY KIND, either express or implied.
// See the License for the specific language governing permissions and
// limitations under the License.

#include "paddle/fluid/framework/new_executor/new_ir_interpreter.h"

#include <unordered_set>

#include "gflags/gflags.h"

#include "paddle/fluid/framework/details/nan_inf_utils.h"
#include "paddle/fluid/framework/details/share_tensor_buffer_functor.h"
#include "paddle/fluid/framework/new_executor/interpreter/interpreter_util.h"
#include "paddle/fluid/framework/new_executor/interpreter/static_build.h"
#include "paddle/fluid/framework/operator.h"
#include "paddle/fluid/platform/device/gpu/gpu_info.h"
#include "paddle/fluid/platform/os_info.h"
#include "paddle/fluid/platform/profiler/event_tracing.h"
#include "paddle/fluid/platform/profiler/supplement_tracing.h"
#include "paddle/phi/common/place.h"
#include "paddle/phi/core/kernel_context.h"
#ifdef PADDLE_WITH_MKLDNN
#include "paddle/fluid/platform/mkldnn_helper.h"
#endif
#include "paddle/fluid/platform/cuda_graph_with_memory_pool.h"
#include "paddle/fluid/platform/flags.h"
#include "paddle/phi/backends/device_manager.h"

#include "paddle/fluid/framework/new_executor/instruction/phi_kernel_instruction.h"
#include "paddle/fluid/ir/phi_kernel_adaptor/phi_kernel_util.h"

namespace paddle {
namespace framework {

NewIRInterpreter::NewIRInterpreter(const platform::Place& place,
                                   std::unique_ptr<::ir::Program> ir_prog,
                                   framework::Scope* scope,
                                   const ExecutionConfig& execution_config)
    : place_(place),
      stream_analyzer_(place),
      execution_config_(execution_config),
      var_scope_(scope),
      scope_(scope),
      ir_program_(std::move(ir_prog)) {
  VLOG(4) << "NewIRInterpreter(): " << this << " on " << place_;
  static_build_ = FLAGS_new_executor_static_build &&
                  !FLAGS_new_executor_use_cuda_graph &&
                  !execution_config.used_for_control_flow_op;
  //    &&interpreter::BlockCanBeStaticBuilt(block);
  static_build_ = true;

  exception_notifier_ = main_thread_blocker_.RegisterEvent(kExceptionCaught);
  completion_notifier_ = main_thread_blocker_.RegisterEvent(kTaskCompletion);

  if (!FLAGS_new_executor_use_local_scope) {
    execution_config_.create_local_scope = false;
  }
  if (execution_config_.create_local_scope) {
    auto local_scope = &scope_->NewScope();
    local_scope_ = local_scope;
    VLOG(6) << "new ir interpretercore scope: " << scope_ << "\t"
            << "; local scope: " << local_scope_;
  }
  // TODO(zhangbo): delete var_scope
  var_scope_.SetLocalScope(local_scope_);

  execution_config_.AnalyzeThreadPoolConfig(place,
                                            ir_program_->block()->size());
  execution_config_.Log(/*log_level=*/8);

  instruction_scheduling_priority_less = [this](size_t lhs, size_t rhs) {
    SchedulingPriority lhs_scheduling_priority =
        vec_instruction_[lhs].GetSchedulingPriority();
    SchedulingPriority rhs_scheduling_priority =
        vec_instruction_[rhs].GetSchedulingPriority();
    if (lhs_scheduling_priority == rhs_scheduling_priority) {
      return lhs < rhs;
    }
    return lhs_scheduling_priority > rhs_scheduling_priority;
  };

  PrepareForCUDAGraphCapture();
}

NewIRInterpreter::~NewIRInterpreter() {
  // cancle gc's thread
  gc_.reset(nullptr);
  async_work_queue_.reset();
  VLOG(4) << "~NewIRInterpreter(): " << this << " on " << place_;

#ifdef PADDLE_WITH_MKLDNN
  // Clear mkl-dnn cache,
  // this is needed to have mkl-dnn unit tests working
  platform::ClearMKLDNNCache(place_, this);
#endif
}

void NewIRInterpreter::RunImpl() {
  // lazy initialization of gc, do not create gc is the program only run once
  if (!gc_) {
    gc_ = CreateInterpreterCoreGarbageCollector(place_, vec_instruction_);
  }

  interpreter::ResetAtomicGuard guard(&deps_, &refs_);

  //   if ((execution_config_.used_for_jit || execution_config_.used_for_cinn)
  //   &&
  //       (sync_op_num_ == 0)) {
  VLOG(4) << "Tracing Instruction List";

  TraceInstructionList(vec_instruction_);

  //   } else {
  //     VLOG(4) << "Non-tracing";
  //     // For the program that only run once, it is no need to
  //     // create work_queue, so the async_work_queue_ is created
  //     // until the second step run.
  //     async_work_queue_ = GetWorkQueue();
  //     ExecuteInstructionList(vec_instruction_);
  //   }
  // #ifdef PADDLE_WITH_CUSTOM_DEVICE
  //   if (platform::is_custom_place(place_)) {
  //     platform::DeviceContextPool::Instance().Get(place_)->Wait();
  //   }
  // #endif
}

FetchList NewIRInterpreter::Run(
    const std::vector<std::string>& feed_names,
    const std::vector<phi::DenseTensor>& feed_tensors) {
  SetDeviceId(place_);
  CheckCUDAGraphBeforeRun(feed_names);

#ifdef PADDLE_WITH_MKLDNN
  platform::AttachPointerHashToMKLDNNKey(this, place_);
#endif

  bool is_build = is_build_;
  Prepare(feed_names, feed_tensors, is_build);

  if (is_build) {
    RunImpl();
  }

  if (HasLocalScope()) {
    ClearLoDTensorArrayInLocalScope();
  }

  // return Fetch Tensors
  auto* fetch_var = local_scope_->FindVar(interpreter::kFetchVarName);
  if (fetch_var) {
    auto fetch_list = std::move(*fetch_var->GetMutable<framework::FetchList>());
#ifdef PADDLE_WITH_CUDA
    if (platform::IsCUDAGraphCapturing()) {
      PADDLE_ENFORCE_EQ(fetch_list.empty(),
                        true,
                        platform::errors::InvalidArgument(
                            "Cannot fetch data when using CUDA Graph."));
    }
#endif
    return fetch_list;
  } else {
    return {};
  }
}

FetchList NewIRInterpreter::Run(const std::vector<std::string>& feed_names,
                                bool need_fetch) {
  SetDeviceId(place_);
  CheckCUDAGraphBeforeRun(feed_names);

#ifdef PADDLE_WITH_MKLDNN
  platform::AttachPointerHashToMKLDNNKey(this, place_);
#endif

  if (!is_build_) {
    LOG_FIRST_N(INFO, 1) << "New Executor is Running.";
    std::stringstream ss;
    ss << this;
    ::ir::BuildScope(*ir_program_->block(),
                     InnerScope(),
                     ss.str(),
                     &value_2_var_name_,
                     &variable_2_var_name_,
                     &var_name_2_id_,
                     &variable_list_);
    VLOG(4) << DebugValueInfo();

    // NOTE(zhangbo): Iterative version, gradually replacing BuildOpFuncList()
    // and Convert()
    // BuildInstruction();
    // BuildInstructionDependences();

    std::vector<paddle::framework::OpFuncNode> op_func_nodes;
    interpreter::BuildOpFuncList(place_,
                                 ir_program_->block(),
                                 &op_func_nodes,
                                 scope_,
                                 local_scope_,
                                 value_2_var_name_,
                                 execution_config_);
    // SetFeedVarsInplaceSkip(feed_names);
    // convert vec func_list to graph
    Convert(&op_func_nodes);
    UpdateSyncOpNum();
    if (static_build_) {
      VLOG(4) << "RUN impl";
      RunImpl();
    }
    is_build_ = true;
  } else {
    RunImpl();
  }

  if (HasLocalScope()) {
    ClearLoDTensorArrayInLocalScope();
  }

  // return Fetch Tensors
  Scope* inner_scope = InnerScope();
  auto* fetch_var = inner_scope->FindVar(interpreter::kFetchVarName);
  if (fetch_var && need_fetch) {
    auto fetch_list = std::move(*fetch_var->GetMutable<framework::FetchList>());
#ifdef PADDLE_WITH_CUDA
    if (platform::IsCUDAGraphCapturing()) {
      PADDLE_ENFORCE_EQ(fetch_list.empty(),
                        true,
                        platform::errors::InvalidArgument(
                            "Cannot fetch data when using CUDA Graph."));
    }
#endif
    return fetch_list;
  } else {
    return {};
  }
}

FetchList NewIRInterpreter::BetaRun(const std::vector<std::string>& feed_names,
                                    bool need_fetch) {
  SetDeviceId(place_);
  if (!is_build_) {
    LOG_FIRST_N(INFO, 1) << "New Executor is BetaRunning.";
    std::stringstream ss;
    ss << this;
    ::ir::BuildScope(*ir_program_->block(),
                     InnerScope(),
                     ss.str(),
                     &value_2_var_name_,
                     &variable_2_var_name_,
                     &var_name_2_id_,
                     &variable_list_);
    VLOG(4) << DebugValueInfo();
    BuildInstruction();
    BuildInstructionDependences();
    for (size_t instr_id = 0; instr_id < vec_instruction_base_.size();
         ++instr_id) {
      vec_instruction_base_[instr_id]->Run();
    }
  } else {
    for (size_t instr_id = 0; instr_id < vec_instruction_base_.size();
         ++instr_id) {
      vec_instruction_base_[instr_id]->Run();
    }
  }
  if (HasLocalScope()) {
    ClearLoDTensorArrayInLocalScope();
  }

  // return Fetch Tensors
  Scope* inner_scope = InnerScope();
  auto* fetch_var = inner_scope->FindVar(interpreter::kFetchVarName);
  if (fetch_var && need_fetch) {
    auto fetch_list = std::move(*fetch_var->GetMutable<framework::FetchList>());
    return fetch_list;
  } else {
    return {};
  }
}

void NewIRInterpreter::SetCopyProgram(std::shared_ptr<ProgramDesc> prog) {
  copy_program_ = prog;
}

void NewIRInterpreter::SetSkipGcVars(
    const std::set<std::string>& skip_gc_vars) {
  PADDLE_ENFORCE_EQ(
      execution_config_.skip_gc_vars.empty(),
      true,
      platform::errors::PreconditionNotMet(
          "execution_config_.skip_gc_vars can only be initialized once, now "
          "execution_config_.skip_gc_vars is "
          "not empty, do not call SetSkipGcVars method repeatedly."));
  execution_config_.skip_gc_vars = skip_gc_vars;
}

void NewIRInterpreter::SetJitInputVars(
    const std::set<std::string>& jit_input_vars) {
  PADDLE_ENFORCE_EQ(
      execution_config_.jit_input_vars.empty(),
      true,
      platform::errors::PreconditionNotMet(
          "execution_config_.jit_input_vars can only be initialized once, now "
          "execution_config_.jit_input_vars is "
          "not empty, do not call SetJitInputVars method repeatedly."));
  execution_config_.jit_input_vars = jit_input_vars;
}

const std::set<std::string>& NewIRInterpreter::JitInputVars() const {
  return execution_config_.jit_input_vars;
}

const VariableScope* NewIRInterpreter::GetVariableScope() const {
  return &var_scope_;
}

void NewIRInterpreter::reset_scope(Scope* new_scope) {
  var_scope_.SetScope(new_scope);
  auto& var_list = var_scope_.MutableVarList();
  for (size_t i = 0; i < var_list.size(); i++) {
    const auto& var_name = var_scope_.GetNameById(i);
    var_list[i] = new_scope->FindVar(var_name);
  }
  // The index should be assured valid, cause the InterpreterCore may not be
  // fully built, but was still cached and used. For example, see unit test
  // `test_assert.py`, it may exit before `NewIRInterpreter::Convert`,
  // but still was cached and used by later tests.
  for (size_t i = 0; i < std::min(refs_.size(), var_list.size()); i++) {
    refs_[i]->ResetVariable(var_list[i]);
  }

  for (size_t i = 0; i < vec_instruction_.size(); i++) {
    BuildAndCacheInstructionCtx(&vec_instruction_[i]);
  }
}

const Scope* NewIRInterpreter::local_scope() const { return local_scope_; }

void NewIRInterpreter::ShareWorkQueueFrom(InterpreterBaseImpl* src) {
  async_work_queue_ = reinterpret_cast<NewIRInterpreter*>(src)->GetWorkQueue();
  VLOG(8) << "Share AsyncWorkQueue from InterpreterCore(" << src
          << ") to InterpreterCore(" << this << ")";
}

void NewIRInterpreter::ShareBuildResultsFrom(const InterpreterBaseImpl& src) {
  PADDLE_THROW(platform::errors::Unimplemented(
      "ShareBuildResultsFrom is not implemented in NewIRInterpreter."));
}

// op dependences
const interpreter::DependencyBuilder& NewIRInterpreter::GetDependencyBuilder()
    const {
  PADDLE_THROW(platform::errors::Unimplemented(
      "GetDependencyBuilder is not implemented in NewIRInterpreter."));
}

std::shared_ptr<std::vector<size_t>> NewIRInterpreter::GetDependencyCount()
    const {
  PADDLE_THROW(platform::errors::Unimplemented(
      "GetDependencyCount is not implemented in NewIRInterpreter."));
}

bool NewIRInterpreter::BuildInplaceCheckVarIsOnlyInput(
    const std::vector<std::vector<size_t>>& input_var2op, size_t var_index) {
  if (!var_scope_.VarDesc(var_index)) {
    return input_var2op.at(var_index).size() == 1;
  } else {
    int is_input_cnt = 0;
    for (auto inst_id : input_var2op.at(var_index)) {
      OpInOutInfo info;
      info.Build(vec_instruction_.at(inst_id).OpBase());
      if (info.IsInArgBufferNeeded(var_scope_.VarDesc(var_index)->Name())) {
        is_input_cnt++;
      }
    }
    return is_input_cnt == 1;
  }
}

std::shared_ptr<interpreter::AsyncWorkQueue> NewIRInterpreter::GetWorkQueue() {
  if (async_work_queue_ == nullptr) {
    async_work_queue_ = std::make_shared<interpreter::AsyncWorkQueue>(
        execution_config_.host_num_threads,
        execution_config_.device_num_threads,
        nullptr);
  }
  return async_work_queue_;
}

void NewIRInterpreter::BuildAndCacheInstructionCtx(Instruction* instr_node) {
  Scope* inner_scope = InnerScope();
  VariableValueMap ins_map;
  for (auto& var_name_item : instr_node->Inputs()) {
    std::vector<Variable*> input_vars;

    input_vars.reserve(var_name_item.second.size());
    for (auto& id : var_name_item.second) {
      input_vars.emplace_back(inner_scope->FindVar(var_scope_.GetNameById(id)));
    }
    ins_map.emplace(var_name_item.first, std::move(input_vars));
  }

  VariableValueMap outs_map;
  for (auto& var_name_item : instr_node->Outputs()) {
    std::vector<Variable*> out_vars;

    out_vars.reserve(var_name_item.second.size());
    for (auto& id : var_name_item.second) {
      out_vars.emplace_back(inner_scope->FindVar(var_scope_.GetNameById(id)));
    }
    outs_map.emplace(var_name_item.first, std::move(out_vars));
  }

  // set runtime_ctx and infershape_ctx_
  if (instr_node->OpBase()->Type() == "cinn_launch" ||
      instr_node->OpBase()->Type() == "cinn_instruction_run") {  // OP use scope
                                                                 // in kernel
    Scope* inner_scope = InnerScope();
    instr_node->ResetContextWithScope(ins_map, outs_map, *inner_scope);
  } else {
    instr_node->ResetContext(ins_map, outs_map);
  }
}

void NewIRInterpreter::BuildInplace() {
  // NOTE(Ruibiao): coalesce_tensor_op outputs a FusedOutput phi::DenseTensor
  // and a list of Output Tensors which are sliced from the FusedOutput. These
  // outputs sholud not be the outvar of the in-place var-pair since memory
  // reuse between FusedOutput and Output Tensors is assumed. For the following
  // example:
  // fused_var, var1, var2, var3 = coalesce_tensor(var1, var2, var3)
  // var1 = sum(var4, var5)
  // ...
  //
  // After running coalesce_tensor_op, var1 is assumed to share the buffer
  // slices from fused_var. However, if sum_op is in-place, then var1 would
  // re-share the buffer with var4 instead of fused_var.
  std::set<std::string> skip_inplace_outvars;
  for (Instruction& instr : vec_instruction_) {
    OperatorBase* op = instr.OpBase();
    if (op->Type() == kCoalesceTensor) {
      const std::vector<std::string>& outputs =
          op->OutputVars(/*has_intermediate=*/false);
      skip_inplace_outvars.insert(outputs.begin(), outputs.end());
    }
  }

  Scope* local_scope = InnerScope();
  std::vector<std::vector<size_t>> input_var2op(var_scope_.VarSize());
  for (Instruction& instr : vec_instruction_) {
    for (auto& item : instr.Inputs()) {
      for (int var_id : item.second) {
        if (var_id != kEmptyVarIndex) {
          input_var2op.at(var_id).push_back(instr.Id());
        }
      }
    }
  }

  for (size_t i = 0; i < vec_instruction_.size(); ++i) {
    auto& instr = vec_instruction_[i];
    auto* op_base = instr.OpBase();
    if (!op_base->Info().infer_inplace_) {
      continue;
    }

    auto in_to_outs = op_base->Info().infer_inplace_(
        platform::is_gpu_place(instr.DeviceContext().GetPlace()));

    auto& inputs = instr.Inputs();
    auto& outputs = instr.Outputs();
    for (auto& pair : in_to_outs) {
      auto iter = inputs.find(pair.first);
      if (iter != inputs.end() && !iter->second.empty()) {
        auto in_var_desc = var_scope_.VarDesc(iter->second[0]);
        if (in_var_desc && in_var_desc->Persistable()) {
          continue;
        }
        if (var_scope_.GetVarSikpInplace(iter->second[0])) {
          continue;
        }
        if (BuildInplaceCheckVarIsOnlyInput(input_var2op, iter->second[0])) {
          auto iterout = outputs.find(pair.second);
          if (iterout != outputs.end() && !iterout->second.empty()) {
            const std::string& invar_name =
                var_scope_.GetNameById(iter->second[0]);
            const std::string& outvar_name =
                var_scope_.GetNameById(iterout->second[0]);
            auto invar = local_scope->FindVar(invar_name);
            auto outvar = local_scope->FindVar(outvar_name);

            if (invar && outvar && invar->IsType<phi::DenseTensor>() &&
                outvar->IsType<phi::DenseTensor>() &&
                skip_inplace_outvars.find(outvar_name) ==
                    skip_inplace_outvars.end()) {
              instr.AddInplace(invar, outvar);
              VLOG(3) << "inplace " << op_base->Type() << " " << invar_name
                      << " -> " << outvar_name;
            }
          }
        }
      }
    }
  }
}

void NewIRInterpreter::PrepareForCUDAGraphCapture() {
  if (!FLAGS_new_executor_use_cuda_graph) return;
#ifdef PADDLE_WITH_CUDA
  PADDLE_ENFORCE_EQ(
      platform::IsCUDAGraphCapturing(),
      false,
      platform::errors::PermissionDenied("CUDA Graph is not allowed to capture "
                                         "before prepare."));
  PADDLE_ENFORCE_EQ(platform::is_gpu_place(place_),
                    true,
                    platform::errors::InvalidArgument(
                        "CUDA Graph is only supported on NVIDIA GPU device."));
  // If set true, will call `cudaStreamSynchronize(nccl_stream)`after allreduce.
  // which may cause error in cuda graph. This behavior is consistent with PE.
  PADDLE_ENFORCE_EQ(FLAGS_sync_nccl_allreduce,
                    false,
                    platform::errors::InvalidArgument(
                        "FLAGS_sync_nccl_allreduce must be False to support "
                        "CUDA Graph capturing."));

  // All output vars of coalesce_tensor op should be persistable.
  // If fused output var of coalesce_tensor is gc, it will cause accuracy
  // problem. The specific reasons need to be analyzed.
//   for (auto& op_desc : block_.AllOps()) {
//     if (op_desc->Type() == kCoalesceTensor) {
//       for (auto& out_var_name : op_desc->OutputArgumentNames()) {
//         // The fused var needs to be set to persistable, not just added to
//         // skip_gc_vars.
//         // In the case where the feed fetch var is changed,
//         StandaloneExecutor
//         // will be newly constructed. If the fused var is not persistable,
//         // these vars will be recreated and initialized, resulting in
//         // precision problems.
//         auto* out_var = op_desc->Block()->FindVarRecursive(out_var_name);
//         if (out_var) {
//           out_var->SetPersistable(true);
//           VLOG(4) << "Mark Var(" << out_var_name << ") as Persistable.";
//         }
//       }
//     }
//   }
#else
  PADDLE_THROW(platform::errors::Unimplemented(
      "CUDA Graph is only supported on NVIDIA GPU device."));
#endif
}

void NewIRInterpreter::CheckCUDAGraphBeforeRun(
    const std::vector<std::string>& feed_names) {
#ifdef PADDLE_WITH_CUDA
  if (platform::IsCUDAGraphCapturing()) {
    PADDLE_ENFORCE_EQ(
        feed_names.empty(),
        true,
        platform::errors::InvalidArgument(
            "Feeding data is not permitted when capturing CUDA Graph."));
    PADDLE_ENFORCE_EQ(
        FLAGS_new_executor_use_cuda_graph,
        true,
        platform::errors::InvalidArgument(
            "You must turn on FLAGS_new_executor_use_cuda_graph to True "
            "to enable CUDA Graph capturing."));
    PADDLE_ENFORCE_EQ(
        place_,
        platform::CUDAGraphCapturingPlace(),
        platform::errors::InvalidArgument("The place to capture CUDAGraph is "
                                          "not the same as the place to run."));
  }
#endif
}

void NewIRInterpreter::BuildOperatorDependences() {
  // analysis the dependences between ops, add next_instr_list to each instr,
  // and set the dependecy_count_
  size_t instr_num = vec_instruction_.size();
  dependecy_count_ = std::vector<size_t>(instr_num, 0);
  auto downstream_map = dependency_builder_.Build(vec_instruction_);

  for (size_t instr_id = 0; instr_id < instr_num; ++instr_id) {
    Instruction& cur_instr = vec_instruction_[instr_id];
    const std::set<size_t>& next_instr_ids = downstream_map[instr_id];

    if (FLAGS_new_executor_serial_run) {
      for (size_t next_instr_id : next_instr_ids) {
        cur_instr.AddNextInstrInSameThread(next_instr_id);
      }
    } else {
      if (cur_instr.KernelType() == OpFuncType::kGpuAsync) {
        for (size_t next_instr_id : next_instr_ids) {
          if (vec_instruction_[next_instr_id].KernelType() ==
              OpFuncType::kGpuAsync) {
            cur_instr.AddNextInstrInSameThread(next_instr_id);
          } else {
            cur_instr.AddNextInstrInDifferentThread(next_instr_id);
          }
        }
      } else {
        bool has_instr_in_same_thread = false;
        for (size_t next_instr_id : next_instr_ids) {
          if (!has_instr_in_same_thread &&
              vec_instruction_[next_instr_id].KernelType() !=
                  OpFuncType::kGpuAsync) {
            cur_instr.AddNextInstrInSameThread(next_instr_id);
            has_instr_in_same_thread = true;
          } else {
            cur_instr.AddNextInstrInDifferentThread(next_instr_id);
          }
        }
      }
    }

    for (size_t next_instr_id : next_instr_ids) {
      ++dependecy_count_[next_instr_id];
    }
  }
}

// At the end of each step, the holder of phi::DenseTensor in LoDTensorArray is
// null. Clear these Tensors and leave LoDTensorArray empty, otherwise an
// exception will occur in the next step
void NewIRInterpreter::ClearLoDTensorArrayInLocalScope() {
  auto vars = local_scope_->LocalVars();
  for (auto var : vars) {
    if (var->IsType<LoDTensorArray>()) {
      auto* lod_tensor_arr = var->GetMutable<LoDTensorArray>();
      lod_tensor_arr->clear();
    }
  }
}

void NewIRInterpreter::Convert(
    std::vector<paddle::framework::OpFuncNode>* op_func_nodes) {
  auto& vec_meta_info = var_scope_.MutableVecMetaInfo();
  auto nodes = *op_func_nodes;
  auto op_nums = nodes.size();
  vec_instruction_.clear();
  vec_instruction_.reserve(op_nums);
  for (size_t op_idx = 0; op_idx < op_nums; ++op_idx) {
    auto& op_func_node = nodes[op_idx];
    auto* dev_ctx_ = stream_analyzer_.ParseDeviceContext(op_func_node);
    vec_instruction_.emplace_back(op_idx, std::move(op_func_node), *dev_ctx_);
#ifdef PADDLE_WITH_CUDA
    if (FLAGS_new_executor_use_cuda_graph) {
      auto& op = op_func_node.operator_base_;
      auto& op_type = op->Type();
      if (op_type == interpreter::kMemcpyD2H ||
          op_type == interpreter::kMemcpyH2D) {
        PADDLE_THROW(paddle::platform::errors::Fatal(
            "Cuda memory copy d2h/h2d is not allowed while using cuda graph."));
      }
      PADDLE_ENFORCE_EQ(typeid(*dev_ctx_) == typeid(phi::GPUContext),
                        true,
                        platform::errors::InvalidArgument(
                            "Device context of op %s must be [%s] while using "
                            "cuda graph, but got [%s].",
                            op_type,
                            typeid(phi::GPUContext).name(),
                            typeid(*dev_ctx_).name()));
      // cuda graph needs to record all stream
      phi::backends::gpu::CUDAGraphContextManager::Instance()
          .RecordCapturingDeviceContext(dev_ctx_);
    }
#endif
  }

  BuildOperatorDependences();

  // NOTE(Ruibiao): For cross-step stream synchronization, an event may be
  // recorded in the first step and waited in the second step. So, in the first
  // step, the WaitEvent may be called without RecordEvent. Considering that
  // before the first call to RecordEvent, an Event represents an empty set of
  // work and WaitEvent always return succeed immediately, we omit the
  // prelude-record for the first step here.
  stream_analyzer_.ConstructEvents(&vec_instruction_);

  // add event for the input var of jit program, since there are async copied
  // from gpu_pinned place to gpu place on compute stream.
  for (size_t i = 0; i < dependecy_count_.size(); ++i) {
    if (dependecy_count_[i] == 0) {
      auto& inst = vec_instruction_[i];
      if (inst.OpBaseValid() &&
          inst.OpBase()->Type() == interpreter::kMemcpyD2H &&
          platform::is_gpu_place(place_)) {
        for (auto& item : inst.Inputs()) {
          for (auto var_id : item.second) {
            auto name = var_scope_.GetNameById(var_id);
            if (JitInputVars().count(name)) {
              auto device_event = std::make_shared<platform::DeviceEvent>(
                  place_, platform::GenerateDeviceEventFlag());
              VLOG(4) << "Add input event for input: " << name << " of "
                      << inst.OpBase()->Type();
              inst.AddEventToWait(
                  i, device_event, stream_analyzer_.GetWaiterType(inst));
            }
          }
        }
      }
    }
  }

  // calculate last_live_ops_
  //   for (size_t op_idx = 0; op_idx < op_nums; ++op_idx) {
  //     Instruction& instr = vec_instruction_[op_idx];
  //     OpInOutInfo info;
  //     info.Build(instr.OpBase());

  //     std::set<size_t> gc_check_vars;

  //     const std::map<std::string, std::vector<int>>& ins = instr.Inputs();
  //     const std::map<std::string, std::vector<int>>& outs = instr.Outputs();
  //     std::multimap<std::string, std::vector<int>> ins_and_outs{ins.begin(),
  //                                                               ins.end()};
  //     ins_and_outs.insert(outs.begin(), outs.end());

  //     for (auto& item : ins_and_outs) {
  //       for (auto id : item.second) {
  //         if (id == kEmptyVarIndex) {
  //           continue;
  //         }
  //         auto* var_desc = var_scope_.VarDesc(id);
  //         // skip no_need_buffer input vars
  //         if (var_desc && ins.count(item.first) &&
  //             !info.IsInArgBufferNeeded(var_desc->Name())) {
  //           continue;
  //         }
  //         // skip when this var is not in block and not a data_transferred
  //         var,
  //         // which means this var is managed by other block
  //         const auto& var_name = var_scope_.GetNameById(id);
  //         bool not_owned = !block_.HasVar(var_name);
  //         const auto& transferred_vars = var_scope_.DataTransferAddedVars();
  //         bool not_transferred =
  //             std::all_of(transferred_vars.begin(),
  //                         transferred_vars.end(),
  //                         [&](const std::pair<std::string, int>& elem) {
  //                           return elem.first != var_name;
  //                         });
  //         if (not_owned && not_transferred) {
  //           VLOG(10) << "[gc_check_inputs] skip gc: " << var_name;
  //           continue;
  //         }
  //         gc_check_vars.insert(id);
  //       }
  //     }

  //     for (auto var_id : gc_check_vars) {
  //       Scope* inner_scope =
  //           HasLocalScope() ? local_scope_ : var_scope_.GetMutableScope();
  //       paddle::framework::Variable* var =
  //           inner_scope->FindVar(var_scope_.GetNameById(var_id));
  //       if (var->IsType<phi::DenseTensor>() ||
  //       var->IsType<phi::SelectedRows>() ||
  //           var->IsType<LoDTensorArray>()) {
  //         last_live_ops_[var_id].insert(op_idx);
  //       } else {
  //         VLOG(4) << "not clear " << var_scope_.GetNameById(var_id) << "
  //         after "
  //                 << instr.OpBase()->Type() << " because its type is "
  //                 << framework::ToTypeName(var->Type());
  //       }
  //     }
  //   }

  // clear the last_live_ops list for all vars in skip_gc_vars
  for (const std::string& skip_gc_var : execution_config_.skip_gc_vars) {
    int var_id = var_scope_.GetIdByName(skip_gc_var);
    if (var_id != -1) {
      last_live_ops_[var_id].clear();
      VLOG(8) << "Skip gc for var: " << skip_gc_var;
    }
  }

  // shrink, find the downstream op that has no other op in the
  // downstream list happens before it
  // For example,
  // b = op1(a)
  // c = op2(a, b)
  // in this case, a is the input of op1 and op2, we only need to check
  // a after op2, because op2 always uses a after op1.
  for (size_t i = 0; i < last_live_ops_.size(); ++i) {
    std::set<size_t> minumum_last_live_ops;
    for (size_t item : last_live_ops_[i]) {
      bool not_before_any = true;
      // find the op that is not executed before any
      for (size_t other_item : last_live_ops_[i]) {
        if (dependency_builder_.OpHappensBefore(item, other_item)) {
          VLOG(8) << "happens_before: " << item << "->" << other_item
                  << ", so skip " << item;
          not_before_any = false;
          break;
        }
      }
      if (not_before_any) {
        VLOG(8) << "last live op of var " << i << " "
                << var_scope_.GetNameById(i) << " : " << item << " "
                << vec_instruction_[item].OpBase()->Type();
        minumum_last_live_ops.insert(item);
        vec_instruction_[item].AddGCCheckVar(i);
      }
    }
    last_live_ops_[i] = minumum_last_live_ops;
    vec_meta_info[i].var_ref_count_ = last_live_ops_[i].size();
  }

  //   for (size_t i = 0; i < vec_instruction_.size(); ++i) {
  //     BuildAndCacheInstructionCtx(&vec_instruction_[i]);
  //   }

  // bool inplaced = false;
  // for (const Instruction& inst : vec_instruction_) {
  //   if (inst.OpBase()->Type() == "share_buffer" ||
  //       inst.OpBase()->Type() == "share_data") {
  //     VLOG(4) << "Already inplaced, skip inplace now.";
  //     inplaced = true;
  //   }
  // }

  //   if (FLAGS_new_executor_use_inplace && !inplaced) {
  //     BuildInplace();
  //   }

  for (auto& dep : dependecy_count_) {
    deps_.emplace_back(std::make_shared<interpreter::OpDepInfo>(dep));
  }
  for (size_t i = 0; i < vec_meta_info.size(); ++i) {
    refs_.emplace_back(std::make_shared<interpreter::VarRefInfo>(
        vec_meta_info[i].var_ref_count_, var_scope_.VarRef(i)));
  }

  AnalyseExecuteOrderForTrace();
}

void NewIRInterpreter::BuildSkipShareLoDInfo() {
  for (size_t i = 0; i < vec_instruction_.size(); ++i) {
    bool can_skip_lod = true;
    for (auto& input : vec_instruction_[i].InnerRuntimeContext()->inputs) {
      for (auto& var : input.second) {
        if (var->IsType<phi::DenseTensor>()) {
          if (!var->Get<phi::DenseTensor>().lod().empty()) {
            can_skip_lod = false;
            break;
          }
        } else {
          can_skip_lod = false;
          break;
        }
      }
    }
    if (can_skip_lod) {
      VLOG(8) << "skip share lod for: " << vec_instruction_[i].OpBase()->Type()
              << " (" << i << ")";
    }
    vec_instruction_[i].InnerInferShapeContext()->SetSkipLoD(can_skip_lod);
  }
}

void NewIRInterpreter::RunOperator(const Instruction& instr_node) {
  auto* op = instr_node.OpBase();
  auto place = instr_node.DeviceContext().GetPlace();
  Scope* local_scope = InnerScope();
  VLOG(4) << "Start run " << place << " " << op->DebugStringEx(local_scope);

  auto op_with_kernel = dynamic_cast<const framework::OperatorWithKernel*>(op);
  {
    // If it is OperatorBase, InferShape do nothing.
    if (op_with_kernel != nullptr) {
      platform::RecordEvent infershape_event(
          "infer_shape",
          platform::TracerEventType::OperatorInner,
          1,
          platform::EventRole::kInnerOp);

      // see OperatorWithKernel::RunImpl in operator.cc for why
      if (!(op_with_kernel->HasAttr(kAllKernelsMustComputeRuntimeShape) &&
            op_with_kernel->Attr<bool>(kAllKernelsMustComputeRuntimeShape))) {
        op_with_kernel->Info().infer_shape_(
            instr_node.InnerInferShapeContext().get());
      }
      infershape_event.End();
      platform::RecordOpInfoSupplement(op->Type(),
                                       op->Attrs(),
                                       *(instr_node.InnerInferShapeContext()),
                                       *(instr_node.InnerRuntimeContext()),
                                       op->Id());
    }
  }
  if (op_with_kernel != nullptr && FLAGS_new_executor_use_inplace) {
    // TODO(xiongkun03) Does operator base support inplace ?
    for (auto& pair : instr_node.InplaceInfo()) {
      const auto& in = paddle::framework::details::GetTensorFromVar(pair.first);
      auto* out =
          paddle::framework::details::GetMutableTensorFromVar(pair.second);
      if (in.dims() == out->dims()) {
        out->ShareBufferWith(in);
      }
    }
  }

  {
    platform::RecordEvent compute_event(
        "compute",
        platform::TracerEventType::OperatorInner,
        1,
        platform::EventRole::kInnerOp);
    if (op_with_kernel == nullptr) {  // operator base
      instr_node.OpBase()->Run(*local_scope, place_);
    } else {
      phi::Kernel* kernel = instr_node.PhiKernel();
      if (kernel && kernel->IsValid()) {  // phi kernel
        if (kernel->GetKernelRegisteredType() ==
            phi::KernelRegisteredType::FUNCTION) {
          VLOG(4) << "Run function kernel: " << op->Type();
          VLOG(4) << instr_node.InnerRuntimeContext().get() << " "
                  << &instr_node.DeviceContext();
          phi::KernelContext phi_kernel_context;
          op_with_kernel->BuildPhiKernelContext(
              *instr_node.InnerRuntimeContext().get(),
              const_cast<platform::DeviceContext*>(&instr_node.DeviceContext()),
              &phi_kernel_context);

          (*kernel)(&phi_kernel_context);
        } else {
          VLOG(4) << "Run structure kernel: " << op->Type();
          (*kernel)(instr_node.InnerExecutionContext().get());
        }
      } else {  // fluid kernel
        instr_node.KernelFunc()(*instr_node.InnerExecutionContext().get());
      }
    }
  }

  VLOG(4) << "End run " << place << " " << op->DebugStringEx(local_scope);

  if (!instr_node.InplaceBackMap().empty()) {
    platform::RecordEvent inplaceback_event(
        "InplaceVarsBack", platform::TracerEventType::UserDefined, 10);
    auto& m = instr_node.InplaceBackMap();
    // NOTE(zhiqiu): same logic as TransferInplaceVarsBack() in operator.cc
    for (auto& p : m) {
      auto* transformed_tensor = GetMutableLoDTensorOrSelectedRowsValueFromVar(
          var_scope_.VarRef(p.first));
      auto* original_tensor = GetMutableLoDTensorOrSelectedRowsValueFromVar(
          var_scope_.VarRef(p.second));
      original_tensor->ShareDataWith(*transformed_tensor);
      VLOG(4) << "Transfer inplace variable back form "
              << var_scope_.GetNameById(p.first) << " to "
              << var_scope_.GetNameById(p.second);
    }
  }

  /*For profiling/benchmark only*/
  if (FLAGS_benchmark) {
    instr_node.DeviceContext().Wait();
#if defined(PADDLE_WITH_CUDA) || defined(PADDLE_WITH_HIP)
    PADDLE_ENFORCE_GPU_SUCCESS(platform::GpuGetLastError());
    VLOG(4) << "Operator(" << op->Type()
            << "): context wait and get last error";
#endif
  }

  for (auto& hook : hookfuncs_) {
    hook(op, local_scope);
  }

  // for debug nan/inf
  if (op_with_kernel != nullptr && FLAGS_check_nan_inf) {
    VLOG(4) << "Check nan/inf";
    try {
      framework::details::CheckOpHasNanOrInf(
          *op,
          *local_scope,
          place);  // TODO(xiongkun03) change it to inner scope.
    } catch (...) {
      const std::vector<std::string>* callstack = nullptr;
      auto attrs = op->Attrs();
      auto iter =
          attrs.find(OpProtoAndCheckerMaker::OpCreationCallstackAttrName());
      if (iter != attrs.end()) {
        callstack = &PADDLE_GET_CONST(std::vector<std::string>, iter->second);
        if (callstack->empty()) callstack = nullptr;
      }
      std::ostringstream sout;
      if (callstack) {
        if (FLAGS_call_stack_level > 1) {
          sout << "\n\n  Compile Traceback (most recent call last):";
        } else {
          sout << "In user code:\n";
        }
        for (auto& line : *callstack) {
          sout << "\n  " << line;
        }
      }
      std::cout << sout.str() << std::endl;
      std::rethrow_exception(std::current_exception());
    }
  }
}

void NewIRInterpreter::RunInstruction(const Instruction& instr_node) {
  OperatorBase* op = nullptr;
  if (instr_node.OpBaseValid()) {
    op = instr_node.OpBase();
    platform::RecordEvent instruction_event(
        op->Type(), platform::TracerEventType::Operator, 1);
  }

  SetDeviceId(instr_node.DeviceContext().GetPlace());

  try {
    instr_node.WaitEvent(place_);

    if (instr_node.PreDefineContext()) {
      VLOG(5) << "run new ir selected kernel";
      std::cerr << instr_node.OpFunc()->phi_op_name_ << std::endl;
      auto op_func_node = const_cast<OpFuncNode*>((instr_node.OpFunc()));
      VLOG(5) << "begin to run op " << op_func_node->phi_op_name_;
      if (op_func_node->infer_meta_interface_) {
<<<<<<< HEAD
        std::cerr << "run infer meta" << std::endl;
=======
>>>>>>> a88d36aa
        op_func_node->infer_meta_interface_->infer_meta_(
            &(op_func_node->infer_meta_context_));
      }
      VLOG(5) << "after run infer meta";
      
      if( op_func_node->fluid_op )
      {
        // run fluid op 
        std::cerr  << "run fluid op" << std::endl;      
        ExecutionContext exe_ctx(*(op_func_node->operator_base_.get()), *scope_, *(op_func_node->dev_ctx_), *(op_func_node->runtime_ctx_.get()) );
         (*(op_func_node->phi_kernel_))( &exe_ctx );      
      
      }
      else
      {
        (*(op_func_node->phi_kernel_))(&(op_func_node->kernel_context_));
      }
      VLOG(5) << "after run kernel";
    } else if (!instr_node.IsArtificial()) {
      RunOperator(instr_node);
      CheckGC(instr_node);
      interpreter::LogDeviceMemoryStats(place_);
    }

    instr_node.RecordEvent(place_);
  } catch (platform::EnforceNotMet& ex) {
    LOG(WARNING) << instr_node.OpFunc()->phi_op_name_
                 << " raises an EnforceNotMet exception "
                 << platform::demangle(typeid(ex).name()) << ", " << ex.what();
    exception_holder_.Catch(std::make_exception_ptr(std::move(ex)));
  } catch (platform::EOFException&) {
    exception_holder_.Catch(std::current_exception());
  } catch (std::exception& ex) {
    LOG(WARNING) << instr_node.OpFunc()->phi_op_name_ << " raises an exception "
                 << platform::demangle(typeid(ex).name()) << ", " << ex.what();
    exception_holder_.Catch(std::current_exception());
  } catch (...) {
    LOG(WARNING) << instr_node.OpFunc()->phi_op_name_
                 << " raises an unknown exception";
    exception_holder_.Catch(std::current_exception());
  }
}

std::string NewIRInterpreter::GetDepsString() const {
  std::stringstream ss;
  auto downstream_map = dependency_builder_.OpDownstreamMap();
  ss << "Note: when static_dep is 1, it is ok that the dynamic_dep will not "
        "be decreased to 0."
     << std::endl;
  ss << "unfinished_op_number_:" << unfinished_op_number_ << std::endl;
  for (size_t i = 0; i < deps_.size(); ++i) {
    ss << "op:" << i << ", type: " << vec_instruction_[i].OpBase()->Type()
       << ", static_dep:" << deps_[i]->StaticDep()
       << ", dynamic_dep:" << deps_[i]->DynamicDep() << ", downstream op: ";
    for (auto id : downstream_map[i]) {
      ss << id << ", ";
    }
    ss << std::endl;
  }
  return ss.str();
}

void NewIRInterpreter::ExecuteInstructionList(
    const std::vector<Instruction>& vec_instr) {
  unfinished_op_number_ = vec_instr.size();
  if (unfinished_op_number_ == 0) {
    VLOG(4) << "No op to run, return";
    return;
  }

  exception_holder_.Clear();

  for (size_t i = 0; i < dependecy_count_.size(); ++i) {
    if (dependecy_count_[i] == 0) {
      // NOTE(zhiqiu): hot fix for jit input var
      RecordMemcpyD2H(vec_instr.at(i));
      if (FLAGS_new_executor_serial_run) {
        RunInstructionAsync(i);
      } else {
        async_work_queue_->AddTask(vec_instr.at(i).KernelType(),
                                   [this, i] { RunInstructionAsync(i); });
      }
    }
  }

  // For debug hang in main_thread_blocker_.WaitEvent(),
  // launch async task to log deps every
  // FLAGS_executor_log_deps_every_microseconds, then cancel the std::async when
  // main_thread_blocker_.WaitEvent() executed. Why not use std::async instead
  // of workqueue? To make sure that the logging thread itself will not affect
  // the workqueue
  //  used in interpretercore.

  std::future<int> logged_times;
  std::atomic_bool cancel_log = ATOMIC_VAR_INIT(false);
  if (FLAGS_executor_log_deps_every_microseconds) {
    logged_times = std::async(
        std::launch::async,
        [this](const std::atomic_bool& cancel) {
          int times = 0;
          while (!cancel) {
            std::this_thread::sleep_for(std::chrono::microseconds(
                FLAGS_executor_log_deps_every_microseconds));
            // check again, since cancel may be changed during sleep
            if (cancel) {
              break;
            }
            VLOG(6) << "deps:\n" << GetDepsString();
            times++;
          }
          return times;
        },
        std::ref(cancel_log));
  }

  auto event_name = main_thread_blocker_.WaitEvent();
  VLOG(1) << "main_thread_blocker_(" << &main_thread_blocker_
          << ") got event_name: " << event_name;

  cancel_log = true;
  if (logged_times.valid()) {
    VLOG(1) << "Logged deps for " << logged_times.get() << " times";
  }

  if (UNLIKELY(exception_holder_.IsCaught())) {
    VLOG(1) << "Exception caught " << exception_holder_.Type();
    // Graceful exit when the executor encountered a fatal error.
    // EOF is not a fatal error.
    if (exception_holder_.Type() != "EOF") {
      async_work_queue_->Cancel();
      async_work_queue_.reset();
    }
    VLOG(4) << "Cancel ok";
    PADDLE_ENFORCE_EQ(
        main_thread_blocker_.Clear(),
        0,
        platform::errors::PreconditionNotMet(
            "main_thread_blocker_.Clear() return -1, clear failed"));
    VLOG(4) << "clear ok";
    exception_holder_.ReThrow();
  }
}

void NewIRInterpreter::RunNextInstructions(const Instruction& instr,
                                           SchedulingQueue* reserved_next_ops) {
  platform::RecordEvent record(
      "RunNextInstructions", platform::TracerEventType::UserDefined, 10);

  auto IsReady = [this](size_t next_id) {
    VLOG(4) << "op_id: " << next_id
            << ", remain deps: " << deps_[next_id]->DynamicDep();
    return deps_[next_id]->CheckAndDecrease();
  };

  for (size_t next_instr_id : instr.NextInstrsInDifferenceThread()) {
    if (IsReady(next_instr_id)) {
      async_work_queue_->AddTask(
          vec_instruction_[next_instr_id].KernelType(),
          [this, next_instr_id]() { RunInstructionAsync(next_instr_id); });
    }
  }

  for (size_t next_instr_id : instr.NextInstrsInSameThread()) {
    if (IsReady(next_instr_id)) {
      reserved_next_ops->push(next_instr_id);
    }
  }
}

void NewIRInterpreter::RunInstructionAsync(size_t instr_id) {
  // NOTE(Ruibiao): Due to the uncertain order in multi-threading asynchronous
  // scheduling, the priority order involved cross-thread scheduling is not
  // guaranteed. Only Ops scheduled by the same AddTask call have the guarantee
  // of priority order.
  SchedulingQueue ready_ops(instruction_scheduling_priority_less);
  ready_ops.push(instr_id);
  while (!ready_ops.empty()) {
    instr_id = ready_ops.top();
    ready_ops.pop();
    auto& instr_node = vec_instruction_.at(instr_id);

    RunInstruction(instr_node);

    if (UNLIKELY(exception_holder_.IsCaught())) {
      VLOG(4) << "Exception caught";
      if (exception_notifier_ != nullptr) {
        exception_notifier_->NotifyEvent();
      }
      return;
    }

    VLOG(4) << "unfinished_op_number_: " << unfinished_op_number_;
    if (UNLIKELY(unfinished_op_number_.fetch_sub(
                     1, std::memory_order_relaxed) == 1)) {
      if (completion_notifier_ != nullptr) {
        completion_notifier_->NotifyEvent();
      }
    }

    RunNextInstructions(instr_node, &ready_ops);
  }
}

void NewIRInterpreter::RecordStreamForGC(const Instruction& instr) {
#if !defined(PADDLE_WITH_CUDA) && !defined(PADDLE_WITH_HIP)
  PADDLE_THROW(platform::errors::Unimplemented(
      "RecordStreamForGC is only implemented when compiled with GPU."));
#else
  if (!IsInterpretercoreFastGCEnabled() ||
      instr.KernelType() != OpFuncType::kGpuAsync) {
    return;
  }
  if (instr.DeviceContext().GetPlace().GetType() ==
      phi::AllocationType::CUSTOM) {
    return;
  }
  platform::RecordEvent record(
      "RecordStreamForGC", platform::TracerEventType::UserDefined, 10);

  gpuStream_t stream =
      reinterpret_cast<const phi::GPUContext&>(instr.DeviceContext()).stream();
  auto TensorRecordStream = [&stream](phi::DenseTensor& tensor) {
    auto allocation = tensor.Holder();
    if (allocation == nullptr) {
      return;
    }

    const platform::Place& place = allocation->place();
    if (platform::is_gpu_place(place)) {
      memory::RecordStream(allocation, stream);
    } else if (platform::is_cuda_pinned_place(place)) {
      // TODO(Ruibiao): Here should do something to make sure that the tensor
      // is not freed until the H2D copies done. However, simplely launch a
      // CUDA runtime callback to the H2D stream may lead a high performance
      // overhead. As all the cases we meet in H2D are copies from CPUPlace at
      // present, we just log a WARNING here. A better design is required.
      LOG(WARNING) << "Copy data from a CUDAPinned tensor in an asynchronous "
                      "manner may lead a data inconsistent";
    } else {
      // memory copies involve CPUPlace are always synchronous, so just do
      // nothing here
    }
  };

  /* NOTE(Ruibiao)：Cross-stream tensor synchronization is required only when
   * all the following conditions are satisfied:
   * 1. The tensor will be GC after running the instruction, i.e., in
   * instr.GCCheckVars.
   * 2. The stream which initializes this tensor is different from the stream
   * which the instruction run in.
   * 3. The tensor is the instruction's input, cause we assume that
   * instruction will initialize all output tensors with its running stream.
   * 4. In the OP function of this instruction, the tensor is an input of a
   * async CUDA kernel.
   *
   * Here we only process the first condition, because:
   * 1. Since the RecordStream function will directly return when the recored
   * stream is equal to the owning stream, recording a stream same as which
   * initialized this tensor has less time overhead. Conversely, it may take
   * more time if we try to extract those cross-stream input vars from
   * instr.GCCheckVars.
   * 2. Now the instruction has no idea of which vars involving async running
   * in OP function, and thus we can not recognize condition 4. It should be
   * supported later.
   */
  for (int var_id : instr.GCCheckVars()) {
    VLOG(4) << "GC sync " << var_scope_.GetNameById(var_id) << " "
            << var_scope_.VarDesc(var_id);

    // persistable var will be ignore while GC
    if (var_scope_.VarDesc(var_id) &&
        var_scope_.VarDesc(var_id)->Persistable()) {
      continue;
    }

    paddle::framework::Variable* var = var_scope_.VarRef(var_id);
    if (var == nullptr) {
      continue;
    }

    if (var->IsType<phi::DenseTensor>()) {
      TensorRecordStream(*(var->GetMutable<phi::DenseTensor>()));
    } else if (var->IsType<
                   operators::reader::
                       OrderedMultiDeviceLoDTensorBlockingQueueHolder>()) {
      // do nothing
    } else if (var->IsType<phi::SelectedRows>()) {
      TensorRecordStream(
          *(var->GetMutable<phi::SelectedRows>()->mutable_value()));
    } else if (var->IsType<LoDTensorArray>()) {
      auto* tensor_arr = var->GetMutable<LoDTensorArray>();
      for (auto& tensor : *tensor_arr) {
        TensorRecordStream(tensor);
      }
    } else if (var->IsType<std::vector<Scope*>>()) {
      // do nothing
    } else {
      PADDLE_THROW(platform::errors::Unimplemented(
          "The variable(%s) is not supported in eager deletion.",
          framework::ToTypeName(var->Type())));
    }
  }
#endif
}

void NewIRInterpreter::CheckGC(const Instruction& instr) {
  platform::RecordEvent record(
      "CheckGC", platform::TracerEventType::UserDefined, 10);
#if defined(PADDLE_WITH_CUDA) || defined(PADDLE_WITH_HIP)
  RecordStreamForGC(instr);
#endif
  auto& var_scope = var_scope_;

  for (auto var_id : instr.GCCheckVars()) {
    VLOG(4) << "GC:" << var_scope_.GetNameById(var_id) << ", id:" << var_id
            << ", ref:" << refs_[var_id]->DynamicRef();
    bool is_ready = refs_[var_id]->CheckAndDecrease();
    // ignore all persistable var while GC
    if (var_scope.VarDesc(var_id) && var_scope.VarDesc(var_id)->Persistable()) {
      continue;
    }
    if (is_ready) {
      VLOG(6) << "Async delete variable with name : "
              << var_scope.GetNameById(var_id);
      gc_->Add(refs_[var_id]->Var(), instr);
    }
  }
}

void NewIRInterpreter::Prepare(
    const std::vector<std::string>& feed_names,
    const std::vector<phi::DenseTensor>& feed_tensors,
    bool prepare_feed) {
  PADDLE_ENFORCE_EQ(feed_names.size(),
                    feed_tensors.size(),
                    platform::errors::PreconditionNotMet(
                        "Required feed_names.size() == feed_tensors.size(), "
                        "but received %d != %d",
                        feed_names.size(),
                        feed_tensors.size()));
  auto FeedInput = [&] {
    VLOG(4) << "Feed inputs";
    for (size_t i = 0; i < feed_names.size(); ++i) {
      auto* feed_var = local_scope_->FindVar(feed_names[i]);
      PADDLE_ENFORCE_NOT_NULL(
          feed_var,
          platform::errors::NotFound("Variable %s should not be nullptr.",
                                     feed_names[i]));

      auto feed_tensor = feed_var->GetMutable<phi::DenseTensor>();
      feed_tensor->ShareDataWith(feed_tensors[i]);
      feed_tensor->set_lod(feed_tensors[i].lod());
    }
  };
  // TODO(dev): Support this
  //   if (!is_build_) {
  //     paddle::framework::interpreter::BuildVariableScope(
  //         block_, execution_config_, &var_scope_);
  //     FeedInput();
  //     std::vector<paddle::framework::OpFuncNode> op_func_nodes;
  //     paddle::framework::interpreter::BuildOpFuncList(
  //         place_,
  //         block_,
  //         execution_config_.skip_gc_vars,
  //         &op_func_nodes,
  //         &var_scope_,
  //         execution_config_,
  //         HasLocalScope(),
  //         static_build_);
  //     SetFeedVarsInplaceSkip(feed_names);
  //     // convert vec func_list to graph
  //     Convert(&op_func_nodes);
  //     UpdateSyncOpNum();
  //     if (static_build_) {
  //       VLOG(4) << "RUN impl";
  //       RunImpl();
  //     }
  //     BuildSkipShareLoDInfo();
  //     is_build_ = true;
  //   }
  // NOTE: Because feed_tensor will be GC after
  // paddle::framework::BuildOpFuncList, so we should
  // call FeedInput again.
  if (prepare_feed) {
    FeedInput();
  }
}

void NewIRInterpreter::SetFeedVarsInplaceSkip(
    const std::vector<std::string>& feed_names) {
  for (auto& feed_name : feed_names) {
    var_scope_.SetVarSikpInplace(feed_name, true);
  }
}

bool NewIRInterpreter::HasLocalScope() const { return local_scope_ != nullptr; }

Scope* NewIRInterpreter::InnerScope() {
  return local_scope_ != nullptr ? local_scope_ : scope_;
}

// Note(zhangbo):
// (1) What is "Trace"?
// The OP execute scheduling rule adopted by Interpretercore by default is a
// multi-threaded scheduling mode(see ExecuteInstructionList). By maintaining a
// high-performance thread pool, the OP's execute scheduling is distributed to
// the sub threads maintained by the thread pool, but the main thread does not
// have any tasks. In Trace mode, the executor will execute directly in the main
// thread according to the pre provided OP sequence(trace_execute_order_),
// instead of being distributed to the thread pool.
// (2) When we use "Trace"?
// In dygraph to static, This scheduling causes that the execution of the
// forward and backward OPs and the execution of the dygraph optimizer cannot be
// executed in the same thread. Executing thread switch may cause cpu cache
// miss. When a model is all KQueueAsync type OPs, all OPs will be distributed
// to the DeviceThread for execution, and the multithreading scheduling will not
// have any benefits. Therefore, in the dynamic to static, when the number of
// KQueueAsync Ops is 0, we choose Trace mode.
void NewIRInterpreter::TraceInstructionList(
    const std::vector<Instruction>& vec_instr) {
  unfinished_op_number_ = vec_instr.size();
  if (unfinished_op_number_ == 0) {
    VLOG(4) << "No op to run, return";
    return;
  }

  exception_holder_.Clear();

  for (size_t i = 0; i < dependecy_count_.size(); ++i) {
    if (dependecy_count_[i] == 0) {
      // NOTE(zhiqiu): hot fix for jit input var
      RecordMemcpyD2H(vec_instr.at(i));
    }
  }

  // TODO(phlrain) use orignal order for now, use better dependecy
  for (size_t instr_id = 0; instr_id < vec_instruction_.size(); ++instr_id) {
    /// auto instr_id = trace_execute_order_[idx];
    auto& instr_node = vec_instruction_.at(instr_id);

    RunInstruction(instr_node);

    if (UNLIKELY(exception_holder_.IsCaught())) {
      VLOG(4) << "Exception caught";
      break;
    }
  }

  if (UNLIKELY(exception_holder_.IsCaught())) {
    VLOG(1) << "Exception caught " << exception_holder_.Type();
    PADDLE_ENFORCE_EQ(
        main_thread_blocker_.Clear(),
        0,
        platform::errors::PreconditionNotMet(
            "main_thread_blocker_.Clear() return -1, clear failed"));
    VLOG(4) << "clear ok";
    exception_holder_.ReThrow();
  }
}

void NewIRInterpreter::RecordMemcpyD2H(const Instruction& instr_node) {
  // NOTE(zhiqiu): hot fix for jit input var
  if (instr_node.OpBaseValid() &&
      instr_node.OpBase()->Type() == interpreter::kMemcpyD2H) {
    platform::DeviceContextPool& pool = platform::DeviceContextPool::Instance();
    auto* default_dev_ctx = pool.Get(place_);
    for (auto& event : instr_node.EventsToWait()) {
      platform::RecordEvent record(
          "RecordStreamEvent", platform::TracerEventType::UserDefined, 10);
      VLOG(3) << "Record event on default stream in jit_input_var at op: "
              << instr_node.OpBase()->Type();
      event.event_->Record(default_dev_ctx);
    }
  }
}

void NewIRInterpreter::UpdateSyncOpNum() {
  int64_t sync_op_num = 0;
  for (size_t i = 0; i < vec_instruction_.size(); ++i) {
    if (vec_instruction_[i].KernelType() == OpFuncType::kCpuSync ||
        vec_instruction_[i].KernelType() == OpFuncType::kGpuSync) {
      sync_op_num = sync_op_num + 1;
    }
  }
  sync_op_num_ = sync_op_num;
  VLOG(4) << "Update sync op num, sync op num is: " << sync_op_num_;
}

// Note(zhangbo):
// When there is a KQueueSync type OP in the model, breadth traversal is better
// than depth traversal. For example: OP(O) ->(direct_run)-> OP(A)
// ->(sync_run)-> OP(B) OP(O) ->(direct_run)-> OP(C) ->(direct_run)-> OP(D) If B
// is run before C, B may always block to wait for A to finish executing, but in
// fact, C can be executed first during this time.
void NewIRInterpreter::AnalyseExecuteOrderForTrace() {
  VLOG(4) << "Analyze the execution order of Trace scheduling mode.";
  interpreter::ResetAtomicGuard guard(&deps_, &refs_);

  auto op_downstream_map = dependency_builder_.OpDownstreamMap();

  auto IsReady = [this](size_t next_id) {
    VLOG(4) << "op_id: " << next_id
            << ", remain deps: " << deps_[next_id]->DynamicDep();
    return deps_[next_id]->CheckAndDecrease();
  };

  std::vector<size_t> trace_order;
  SchedulingQueue ready_ops(instruction_scheduling_priority_less);

  for (size_t instr_id = 0; instr_id < dependecy_count_.size(); ++instr_id) {
    if (dependecy_count_[instr_id] == 0) {
      ready_ops.push(instr_id);
    }
  }

  while (!ready_ops.empty()) {
    size_t now_id = ready_ops.top();
    ready_ops.pop();
    trace_order.push_back(now_id);

    auto next_op_set = op_downstream_map[now_id];

    for (size_t next_op_id : next_op_set) {
      if (IsReady(next_op_id)) {
        ready_ops.push(next_op_id);
      }
    }
  }

  PADDLE_ENFORCE_EQ(
      trace_order.size(),
      dependecy_count_.size(),
      platform::errors::PreconditionNotMet(
          "trace_order size should be equal to dependecy_count_."));

  trace_execute_order_ = trace_order;
}

/// ======================== ///
///        For new ir        ///
/// ======================== ///

void NewIRInterpreter::BuildInstruction() {
  VLOG(0) << "Build Instructions for new ir ... ";
  vec_instruction_base_.clear();
  size_t op_idx = 0;
  for (auto it = ir_program_->block()->begin();
       it != ir_program_->block()->end();
       ++it) {
    VLOG(0) << "Build Instruction for op: " << op_idx;
    if ((*it)->dialect()->name() == "pd_kernel") {
      auto op_name = (*it)
                         ->attributes()
                         .at("op_name")
                         .dyn_cast<::ir::StrAttribute>()
                         .AsString();
      if (op_name == "builtin.combine" || op_name == "builtin.slice" ||
          op_name == "pd.feed" || op_name == "pd.fetch" ||
          op_name == "builtin.set_parameter" ||
          op_name == "builtin.get_parameter") {
        VLOG(6) << "skip process " << op_name;
        continue;
      }
      vec_instruction_base_.emplace_back(
          std::make_unique<PhiKernelInstruction>(op_idx++,
                                                 place_,
                                                 (*it),
                                                 scope_,
                                                 local_scope_,
                                                 value_2_var_name_,
                                                 var_name_2_id_,
                                                 variable_2_var_name_));
    } else {
      PADDLE_THROW(platform::errors::Unimplemented(
          "Now only support pd_kernel dialect."));
    }
  }
}

std::string NewIRInterpreter::DebugValueInfo() {
  std::stringstream os;
  os << "value info of interpretercore " << this << "\n"
     << "value -> var_name -> id -> variable*"
     << "\n";
  for (auto kv : value_2_var_name_) {
    os << kv.first.impl() << " -> " << kv.second << " -> "
       << var_name_2_id_.at(kv.second) << " -> "
       << InnerScope()->FindVar(kv.second) << "\n";
  }
  return os.str();
}

void NewIRInterpreter::BuildInstructionDependences() {
  // analysis the dependences between instructions, add next_instr_list to each
  // instr, and set the dependecy_count_
  size_t instr_num = vec_instruction_base_.size();
  dependecy_count_ = std::vector<size_t>(instr_num, 0);
  auto downstream_map = ir_dependency_builder_.Build(vec_instruction_base_);

  for (size_t instr_id = 0; instr_id < instr_num; ++instr_id) {
    InstructionBase* cur_instr = vec_instruction_base_[instr_id].get();
    const std::set<size_t>& next_instr_ids = downstream_map[instr_id];

    if (FLAGS_new_executor_serial_run) {
      for (size_t next_instr_id : next_instr_ids) {
        cur_instr->AddNextInstrInSameThread(next_instr_id);
      }
    } else {
      if (cur_instr->KernelType() == OpFuncType::kGpuAsync) {
        for (size_t next_instr_id : next_instr_ids) {
          if (vec_instruction_base_[next_instr_id]->KernelType() ==
              OpFuncType::kGpuAsync) {
            cur_instr->AddNextInstrInSameThread(next_instr_id);
          } else {
            cur_instr->AddNextInstrInDifferentThread(next_instr_id);
          }
        }
      } else {
        bool has_instr_in_same_thread = false;
        for (size_t next_instr_id : next_instr_ids) {
          if (!has_instr_in_same_thread &&
              vec_instruction_base_[next_instr_id]->KernelType() !=
                  OpFuncType::kGpuAsync) {
            cur_instr->AddNextInstrInSameThread(next_instr_id);
            has_instr_in_same_thread = true;
          } else {
            cur_instr->AddNextInstrInDifferentThread(next_instr_id);
          }
        }
      }
    }

    for (size_t next_instr_id : next_instr_ids) {
      ++dependecy_count_[next_instr_id];
    }
  }
}

}  // namespace framework
}  // namespace paddle<|MERGE_RESOLUTION|>--- conflicted
+++ resolved
@@ -1030,10 +1030,6 @@
       auto op_func_node = const_cast<OpFuncNode*>((instr_node.OpFunc()));
       VLOG(5) << "begin to run op " << op_func_node->phi_op_name_;
       if (op_func_node->infer_meta_interface_) {
-<<<<<<< HEAD
-        std::cerr << "run infer meta" << std::endl;
-=======
->>>>>>> a88d36aa
         op_func_node->infer_meta_interface_->infer_meta_(
             &(op_func_node->infer_meta_context_));
       }
