--- conflicted
+++ resolved
@@ -440,13 +440,7 @@
       }
       VLOG(6) << "process " << op_name;
 
-<<<<<<< HEAD
-      if (op_name == "pd.fused_softmax_mask_upper_triangle" ||
-          op_name == "pd.fused_softmax_mask_upper_triangle_grad" ||
-          op_name == "pd.load_combine" || op_name == "pd.c_concat") {
-=======
       if (dialect::IsLegacyOp(op_name)) {
->>>>>>> c2b9a418
         vec_instruction_base_.emplace_back(
             std::make_unique<LegacyKernelInstruction>(op_idx++,
                                                       place_,
