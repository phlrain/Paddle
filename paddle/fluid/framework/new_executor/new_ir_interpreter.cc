--- conflicted
+++ resolved
@@ -528,7 +528,6 @@
       }
     } else if (op->dialect()->name() == "cf") {
       continue;
-<<<<<<< HEAD
     } else if (op->dialect()->name() == "pd_op") {
       vec_instruction_base_.emplace_back(
           std::make_unique<CondInstruction>(op_idx++,
@@ -540,8 +539,6 @@
                                             var_name_2_id_,
                                             variable_2_var_name_,
                                             sub_blocks_));
-=======
->>>>>>> ae188d18
     } else if (op->dialect()->name() == "pd_kernel") {
       auto op_name = op->attributes()
                          .at("op_name")
@@ -955,22 +952,6 @@
   if (!is_build_) {
     LOG_FIRST_N(INFO, 1) << "New Executor is BetaRunning.";
     // Build
-<<<<<<< HEAD
-=======
-    std::stringstream ss;
-    ss << this;
-    ::pir::BuildScope(*ir_block_,
-                      InnerScope(),
-                      ss.str(),
-                      &value_2_var_name_,
-                      &variable_2_var_name_,
-                      &var_name_2_id_,
-                      &variable_list_,
-                      &sub_blocks_);
-
-    interpreter::BuildId2VarName(var_name_2_id_, &id_2_var_name_);
->>>>>>> ae188d18
-
     VLOG(4) << "Done BuildScope";
     VLOG(4) << DebugValueInfo();
 
@@ -1016,10 +997,6 @@
   if (HasLocalScope()) {
     ClearLoDTensorArrayInLocalScope();
   }
-<<<<<<< HEAD
-  std::cerr << "after clear" << std::endl;
-=======
->>>>>>> ae188d18
   // return Fetch Tensors
   Scope* inner_scope = InnerScope();
   if (FLAGS_enable_new_ir_in_executor) {
