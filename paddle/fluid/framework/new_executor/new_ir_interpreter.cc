// Copyright (c) 2023 PaddlePaddle Authors. All Rights Reserved.
//
// Licensed under the Apache License, Version 2.0 (the "License");
// you may not use this file except in compliance with the License.
// You may obtain a copy of the License at
//
//     http://www.apache.org/licenses/LICENSE-2.0
//
// Unless required by applicable law or agreed to in writing, software
// distributed under the License is distributed on an "AS IS" BASIS,
// WITHOUT WARRANTIES OR CONDITIONS OF ANY KIND, either express or implied.
// See the License for the specific language governing permissions and
// limitations under the License.

#include "paddle/fluid/framework/new_executor/new_ir_interpreter.h"

#include <unordered_set>

#include "paddle/utils/flags.h"

#include "paddle/fluid/framework/details/nan_inf_utils.h"
#include "paddle/fluid/framework/details/share_tensor_buffer_functor.h"
#include "paddle/fluid/framework/new_executor/interpreter/interpreter_util.h"
#include "paddle/fluid/framework/new_executor/interpreter/static_build.h"
#include "paddle/fluid/framework/operator.h"
#include "paddle/fluid/platform/device/gpu/gpu_info.h"
#include "paddle/fluid/platform/os_info.h"
#include "paddle/fluid/platform/profiler/event_tracing.h"
#include "paddle/fluid/platform/profiler/supplement_tracing.h"
#include "paddle/phi/common/place.h"
#include "paddle/phi/core/kernel_context.h"
#ifdef PADDLE_WITH_DNNL
#include "paddle/fluid/platform/mkldnn_helper.h"
#endif
#include "paddle/fluid/platform/cuda_graph_with_memory_pool.h"
#include "paddle/fluid/platform/flags.h"
#include "paddle/phi/backends/device_manager.h"

#ifdef PADDLE_WITH_CINN
#include "paddle/fluid/framework/new_executor/instruction/cinn_jit_instruction.h"
#endif
#include "paddle/fluid/framework/new_executor/instruction/cond_instruction.h"
#include "paddle/fluid/framework/new_executor/instruction/legacy_kernel_instruction.h"
#include "paddle/fluid/framework/new_executor/instruction/phi_kernel_instruction.h"
#include "paddle/fluid/pir/dialect/kernel/ir/kernel_attribute.h"
#include "paddle/fluid/pir/dialect/kernel/ir/kernel_dialect.h"
#include "paddle/fluid/pir/dialect/kernel/ir/kernel_op.h"
#include "paddle/fluid/pir/dialect/kernel/ir/kernel_type.h"
#include "paddle/fluid/pir/dialect/operator/utils/utils.h"
#include "paddle/fluid/pir/phi_kernel_adaptor/phi_kernel_util.h"
#include "paddle/pir/core/builtin_attribute.h"

PHI_DECLARE_bool(enable_new_ir_in_executor);
PHI_DECLARE_bool(enable_new_ir_in_executor_trace_run);

namespace paddle {
namespace framework {

NewIRInterpreter::NewIRInterpreter(
    const platform::Place& place,
    const std::vector<std::string>& fetch_var_names,
<<<<<<< HEAD
    const ::ir::Block* ir_block,
=======
    std::unique_ptr<::pir::Program> ir_prog,
>>>>>>> cafad452
    framework::Scope* scope,
    const ExecutionConfig& execution_config)
    : place_(place),
      execution_config_(execution_config),
      var_scope_(scope),
      scope_(scope),
      ir_block_(ir_block),
      ir_stream_analyzer_(place),
      fetch_var_names_(fetch_var_names) {
  VLOG(4) << "NewIRInterpreter(): " << this << " on " << place_;
  static_build_ = FLAGS_new_executor_static_build &&
                  !FLAGS_new_executor_use_cuda_graph &&
                  !execution_config.used_for_control_flow_op;
  //    &&interpreter::BlockCanBeStaticBuilt(block);
  static_build_ = true;

  exception_notifier_ = main_thread_blocker_.RegisterEvent(kExceptionCaught);
  completion_notifier_ = main_thread_blocker_.RegisterEvent(kTaskCompletion);

  dependecy_count_ = std::make_shared<std::vector<size_t>>();

  if (!FLAGS_new_executor_use_local_scope) {
    execution_config_.create_local_scope = false;
  }
  if (execution_config_.create_local_scope) {
    auto local_scope = &scope_->NewScope();
    local_scope_ = local_scope;
    VLOG(6) << "new ir interpretercore scope: " << scope_ << "\t"
            << "; local scope: " << local_scope_;
  }
  // TODO(zhangbo): delete var_scope
  var_scope_.SetLocalScope(local_scope_);

  execution_config_.AnalyzeThreadPoolConfig(place, 1);
  execution_config_.Log(/*log_level=*/8);

  ir_instruction_scheduling_priority_less = [this](size_t lhs, size_t rhs) {
    SchedulingPriority lhs_scheduling_priority =
        vec_instruction_base_[lhs]->GetSchedulingPriority();
    SchedulingPriority rhs_scheduling_priority =
        vec_instruction_base_[rhs]->GetSchedulingPriority();
    if (lhs_scheduling_priority == rhs_scheduling_priority) {
      return lhs < rhs;
    }
    return lhs_scheduling_priority > rhs_scheduling_priority;
  };

  PrepareForCUDAGraphCapture();
}

NewIRInterpreter::~NewIRInterpreter() {
  // cancle gc's thread
  gc_.reset(nullptr);
  async_work_queue_.reset();
  VLOG(4) << "~NewIRInterpreter(): " << this << " on " << place_;

#ifdef PADDLE_WITH_DNNL
  // Clear mkl-dnn cache,
  // this is needed to have mkl-dnn unit tests working
  platform::ClearMKLDNNCache(place_, this);
#endif
}

int NewIRInterpreter::GetIdByName(const std::string& name) const {
  auto it = var_name_2_id_.find(name);
  if (it != var_name_2_id_.end()) {
    return it->second;
  }
  return -1;
}

void NewIRInterpreter::SetCopyProgram(std::shared_ptr<ProgramDesc> prog) {
  PADDLE_THROW(platform::errors::Unimplemented(
      "SetCopyProgram is not implemented in NewIRInterpreter."));
}

void NewIRInterpreter::SetSkipGcVars(
    const std::set<std::string>& skip_gc_vars) {
  PADDLE_ENFORCE_EQ(
      execution_config_.skip_gc_vars.empty(),
      true,
      platform::errors::PreconditionNotMet(
          "execution_config_.skip_gc_vars can only be initialized once, now "
          "execution_config_.skip_gc_vars is "
          "not empty, do not call SetSkipGcVars method repeatedly."));
  execution_config_.skip_gc_vars = skip_gc_vars;
}

void NewIRInterpreter::SetJitInputVars(
    const std::set<std::string>& jit_input_vars) {
  PADDLE_ENFORCE_EQ(
      execution_config_.jit_input_vars.empty(),
      true,
      platform::errors::PreconditionNotMet(
          "execution_config_.jit_input_vars can only be initialized once, now "
          "execution_config_.jit_input_vars is "
          "not empty, do not call SetJitInputVars method repeatedly."));
  execution_config_.jit_input_vars = jit_input_vars;
}

const std::set<std::string>& NewIRInterpreter::JitInputVars() const {
  return execution_config_.jit_input_vars;
}

const VariableScope* NewIRInterpreter::GetVariableScope() const {
  return &var_scope_;
}

void NewIRInterpreter::reset_scope(Scope* new_scope) {
  var_scope_.SetScope(new_scope);
  scope_ = new_scope;
  for (size_t i = 0; i < variable_list_.size(); i++) {
    const auto& var_name = GetNameById(static_cast<int>(i));
    variable_list_[i] = new_scope->FindVar(var_name);
  }
  // The index should be assured valid, cause the InterpreterCore may not be
  // fully built, but was still cached and used. For example, see unit test
  // `test_assert.py`, it may exit before `NewIRInterpreter::Convert`,
  // but still was cached and used by later tests.
  for (size_t i = 0; i < std::min(refs_.size(), variable_list_.size()); i++) {
    refs_[i]->ResetVariable(variable_list_[i]);
  }
}

const Scope* NewIRInterpreter::local_scope() const { return local_scope_; }

std::string NewIRInterpreter::GetNameById(int id) const {
  // NOTE(zhiqiu): do not use vec_meta_info_[id].vardesc_->Name() since
  // vec_meta_info_[id] may be nullptr,
  // typically when the target variable is not existed in the original program
  // desc, but created by interpretercore.
  // For example, created and used by d2h_copy or h2d_copy operator.

  auto it = id_2_var_name_.find(id);
  if (it != id_2_var_name_.end()) {
    return it->second;
  }
  return "";
}

void NewIRInterpreter::ShareWorkQueueFrom(InterpreterBaseImpl* src) {
  async_work_queue_ = reinterpret_cast<NewIRInterpreter*>(src)->GetWorkQueue();
  VLOG(8) << "Share AsyncWorkQueue from InterpreterCore(" << src
          << ") to InterpreterCore(" << this << ")";
}

void NewIRInterpreter::ShareBuildResultsFrom(const InterpreterBaseImpl& src) {
  const NewIRInterpreter& impl = dynamic_cast<const NewIRInterpreter&>(src);
  if (is_shared_results_build_ || !impl.IsSharedResultsBuild()) {
    return;
  }
  // share op dependency
  ir_dependency_builder_.ShareDependencyFrom(impl.GetNewIrDependencyBuilder());
  dependecy_count_ = impl.GetDependencyCount();
  // share event analysis
  ir_stream_analyzer_.ShareEventInfoFrom(impl.GetNewIrStreamAnalyzer());
  is_shared_results_build_ = true;
  VLOG(8) << "Share Build Results from InterpreterCore(" << &impl
          << ") to InterpreterCore(" << this << ")";
}

const interpreter::NewIrDependencyBuilder&
NewIRInterpreter::GetNewIrDependencyBuilder() const {
  return ir_dependency_builder_;
}

std::shared_ptr<std::vector<size_t>> NewIRInterpreter::GetDependencyCount()
    const {
  return dependecy_count_;
}

const interpreter::NewIrStreamAnalyzer&
NewIRInterpreter::GetNewIrStreamAnalyzer() const {
  return ir_stream_analyzer_;
}

bool NewIRInterpreter::IsSharedResultsBuild() const {
  return is_shared_results_build_;
}

std::shared_ptr<interpreter::AsyncWorkQueue> NewIRInterpreter::GetWorkQueue() {
  if (async_work_queue_ == nullptr) {
    async_work_queue_ = std::make_shared<interpreter::AsyncWorkQueue>(
        execution_config_.host_num_threads,
        execution_config_.device_num_threads,
        nullptr);
  }
  return async_work_queue_;
}

void NewIRInterpreter::PrepareForCUDAGraphCapture() {
  if (!FLAGS_new_executor_use_cuda_graph) return;
#ifdef PADDLE_WITH_CUDA
  PADDLE_ENFORCE_EQ(
      platform::IsCUDAGraphCapturing(),
      false,
      platform::errors::PermissionDenied("CUDA Graph is not allowed to capture "
                                         "before prepare."));
  PADDLE_ENFORCE_EQ(platform::is_gpu_place(place_),
                    true,
                    platform::errors::InvalidArgument(
                        "CUDA Graph is only supported on NVIDIA GPU device."));
  // If set true, will call `cudaStreamSynchronize(nccl_stream)`after allreduce.
  // which may cause error in cuda graph. This behavior is consistent with PE.
  PADDLE_ENFORCE_EQ(FLAGS_sync_nccl_allreduce,
                    false,
                    platform::errors::InvalidArgument(
                        "FLAGS_sync_nccl_allreduce must be False to support "
                        "CUDA Graph capturing."));
#else
  PADDLE_THROW(platform::errors::Unimplemented(
      "CUDA Graph is only supported on NVIDIA GPU device."));
#endif
}

void NewIRInterpreter::CheckCUDAGraphBeforeRun(
    const std::vector<std::string>& feed_names) {
#ifdef PADDLE_WITH_CUDA
  if (platform::IsCUDAGraphCapturing()) {
    PADDLE_ENFORCE_EQ(
        feed_names.empty(),
        true,
        platform::errors::InvalidArgument(
            "Feeding data is not permitted when capturing CUDA Graph."));
    PADDLE_ENFORCE_EQ(
        FLAGS_new_executor_use_cuda_graph,
        true,
        platform::errors::InvalidArgument(
            "You must turn on FLAGS_new_executor_use_cuda_graph to True "
            "to enable CUDA Graph capturing."));
    PADDLE_ENFORCE_EQ(
        place_,
        platform::CUDAGraphCapturingPlace(),
        platform::errors::InvalidArgument("The place to capture CUDAGraph is "
                                          "not the same as the place to run."));
  }
#endif
}

void NewIRInterpreter::ClearLoDTensorArrayInLocalScope() {
  auto vars = local_scope_->LocalVars();
  for (auto var : vars) {
    if (var->IsType<LoDTensorArray>()) {
      auto* lod_tensor_arr = var->GetMutable<LoDTensorArray>();
      lod_tensor_arr->clear();
    }
  }
}

std::string NewIRInterpreter::GetDepsString() const {
  std::stringstream ss;
  auto downstream_map = ir_dependency_builder_.OpDownstreamMap();
  ss << "Note: when static_dep is 1, it is ok that the dynamic_dep will not "
        "be decreased to 0."
     << std::endl;
  ss << "unfinished_op_number_:" << unfinished_op_number_ << std::endl;
  for (size_t i = 0; i < deps_.size(); ++i) {
    ss << "op:" << i << ", type: " << vec_instruction_base_[i]->Name()
       << ", static_dep:" << deps_[i]->StaticDep()
       << ", dynamic_dep:" << deps_[i]->DynamicDep() << ", downstream op: ";
    for (auto id : downstream_map[i]) {
      ss << id << ", ";
    }
    ss << std::endl;
  }
  return ss.str();
}

bool NewIRInterpreter::HasLocalScope() const { return local_scope_ != nullptr; }

Scope* NewIRInterpreter::InnerScope() {
  return local_scope_ != nullptr ? local_scope_ : scope_;
}

void NewIRInterpreter::UpdateSyncOpNum() {
  int64_t sync_op_num = 0;
  for (auto& ins : vec_instruction_base_) {
    if (ins->KernelType() == OpFuncType::kCpuSync ||
        ins->KernelType() == OpFuncType::kGpuSync) {
      sync_op_num = sync_op_num + 1;
    }
  }
  sync_op_num_ = sync_op_num;
  VLOG(4) << "Update sync op num, sync op num is: " << sync_op_num_;
}

void NewIRInterpreter::UpdateNcclOpNum() {
  static std::set<std::string> nccl_op_set = {
      "pd_op.c_softmax_with_cross_entropy",
      "pd_op.c_allgather",
      "pd_op.c_allreduce_max",
      "pd_op.c_allreduce_min",
      "pd_op.c_allreduce_sum",
      "pd_op.c_allreduce_prod",
      "pd_op.c_reduce_max",
      "pd_op.c_reduce_min",
      "pd_op.c_reduce_prod",
      "pd_op.c_reducescatter",
      "pd_op.c_broadcast",
      "pd_op.c_broadcast_",
      "pd_op.c_scatter",
      "pd_op.partial_send",
      "pd_op.partial_recv",
      "pd_op.partial_allgather",
      "pd_op.recv_v2",
      "pd_op.send_v2",
      "pd_op.mp_allreduce_sum",
      "pd_op.barrier",
      "pd_op.alltoall",
      "pd_op.global_gather",
      "pd_op.distributed_fused_lamb",
      "pd_op.margin_cross_entropy",
      "pd_op.sync_batch_norm",
      "pd_op.sync_batch_norm_",
      "pd_op.data_norm",
      "pd_op.class_center_sample",
      "pd_op.all_to_all",
      "pd_op.dist_concat",
      "pd_op.all_gather",
      "pd_op.broadcast",
      "pd_op.p_recv",
      "pd_op.p_send",
      "pd_op.reduce_scatter",
      "pd_op.all_reduce",
      "pd_op.reduce",
      "pd_op.c_softmax_with_cross_entropy_grad",
      "pd_op.c_allgather_grad",
      "pd_op.c_allreduce_max_grad",
      "pd_op.c_allreduce_min_grad",
      "pd_op.c_allreduce_sum_grad",
      "pd_op.c_allreduce_prod_grad",
      "pd_op.c_reduce_max_grad",
      "pd_op.c_reduce_min_grad",
      "pd_op.c_reduce_prod_grad",
      "pd_op.c_reducescatter_grad",
      "pd_op.c_broadcast_grad",
      "pd_op.c_scatter_grad",
      "pd_op.partial_send_grad",
      "pd_op.partial_recv_grad",
      "pd_op.partial_allgather_grad",
      "pd_op.recv_v2_grad",
      "pd_op.send_v2_grad",
      "pd_op.mp_allreduce_sum_grad",
      "pd_op.barrier_grad",
      "pd_op.alltoall_grad",
      "pd_op.global_gather_grad",
      "pd_op.distributed_fused_lamb_grad",
      "pd_op.margin_cross_entropy_grad",
      "pd_op.margin_cross_entropy_grad_"
      "pd_op.sync_batch_norm_grad",
      "pd_op.data_norm_grad",
      "pd_op.class_center_sample_grad",
      "pd_op.all_to_all_grad",
      "pd_op.dist_concat_grad",
      "pd_op.all_gather_grad",
      "pd_op.broadcast_grad",
      "pd_op.p_recv_grad",
      "pd_op.p_send_grad",
      "pd_op.reduce_scatter_grad",
      "pd_op.all_reduce_grad",
      "pd_op.reduce_grad"};
  int64_t nccl_op_num = 0;
  for (auto& ins : vec_instruction_base_) {
    if (nccl_op_set.count(ins->Name())) {
      nccl_op_num = nccl_op_num + 1;
    }
  }
  nccl_op_num_ = nccl_op_num;
  VLOG(4) << "Update nccl op num, nccl op num is: " << nccl_op_num;
}

// Note(zhangbo):
// When there is a KQueueSync type OP in the model, breadth traversal is better
// than depth traversal. For example: OP(O) ->(direct_run)-> OP(A)
// ->(sync_run)-> OP(B) OP(O) ->(direct_run)-> OP(C) ->(direct_run)-> OP(D) If B
// is run before C, B may always block to wait for A to finish executing, but in
// fact, C can be executed first during this time.
void NewIRInterpreter::AnalyseExecuteOrderForTrace(
    std::map<size_t, std::set<size_t>> op_downstream_map,
    InstructionSchedulingPriorityLess compare) {
  VLOG(4) << "Analyze the execution order of Trace scheduling mode.";
  interpreter::ResetAtomicGuard guard(&deps_, &refs_);
  VLOG(4) << "1";
  auto IsReady = [this](size_t next_id) {
    VLOG(4) << "op_id: " << next_id
            << ", remain deps: " << deps_[next_id]->DynamicDep();
    return deps_[next_id]->CheckAndDecrease();
  };

  std::vector<size_t> trace_order;
  SchedulingQueue ready_ops(compare);

  for (size_t instr_id = 0; instr_id < dependecy_count_->size(); ++instr_id) {
    if ((*dependecy_count_)[instr_id] == 0) {
      ready_ops.push(instr_id);
    }
  }

  while (!ready_ops.empty()) {
    size_t now_id = ready_ops.top();
    ready_ops.pop();
    trace_order.push_back(now_id);

    auto next_op_set = op_downstream_map[now_id];

    for (size_t next_op_id : next_op_set) {
      if (IsReady(next_op_id)) {
        ready_ops.push(next_op_id);
      }
    }
  }

  PADDLE_ENFORCE_EQ(
      trace_order.size(),
      dependecy_count_->size(),
      platform::errors::PreconditionNotMet(
          "trace_order size should be equal to dependecy_count_."));

  trace_execute_order_ = trace_order;

  if (VLOG_IS_ON(6)) {
    std::stringstream ss;
    ss << "trace order: ";
    for (size_t idx = 0; idx < trace_execute_order_.size(); idx++) {
      ss << vec_instruction_base_[trace_execute_order_[idx]]->Name() << "["
         << trace_execute_order_[idx] << "]"
         << " -> ";
    }
    ss << "end\n";
    VLOG(6) << ss.str();
  }
}

/// ======================== ///
///        For new ir        ///
/// ======================== ///

void NewIRInterpreter::BuildInstruction() {
  VLOG(6) << "Build Instructions for new ir ... ";
  vec_instruction_base_.clear();
  size_t op_idx = 0;
  for (auto& op : *ir_block_) {
    VLOG(6) << "Build Instruction for op: " << op_idx;
    if (op->dialect()->name() == "builtin") {
      if (interpreter::GetSpecialOpNames().count(op->name())) {
        VLOG(6) << "skip process " << op->name();
        continue;
      }
    } else if (op->dialect()->name() == "pd_kernel") {
      auto op_name = op->attributes()
                         .at("op_name")
                         .dyn_cast<::pir::StrAttribute>()
                         .AsString();
      if (interpreter::GetSpecialOpNames().count(op_name)) {
        VLOG(6) << "skip process " << op_name;
        continue;
      }
      VLOG(6) << "process " << op_name;

      if (op->name().compare(paddle::dialect::LegacyKernelOp::name()) == 0) {
        vec_instruction_base_.emplace_back(
            std::make_unique<LegacyKernelInstruction>(op_idx++,
                                                      place_,
                                                      op,
                                                      scope_,
                                                      local_scope_,
                                                      value_2_var_name_,
                                                      var_name_2_id_,
                                                      variable_2_var_name_));
      }
      if (op->name() == "pd_op.if") {
        vec_instruction_base_.emplace_back(
            std::make_unique<CondInstruction>(op_idx++,
                                              place_,
                                              op,
                                              scope_,
                                              local_scope_,
                                              value_2_var_name_,
                                              var_name_2_id_,
                                              variable_2_var_name_));
      } else {
        vec_instruction_base_.emplace_back(
            std::make_unique<PhiKernelInstruction>(op_idx++,
                                                   place_,
                                                   op,
                                                   scope_,
                                                   local_scope_,
                                                   value_2_var_name_,
                                                   var_name_2_id_,
                                                   variable_2_var_name_));
      }
#ifdef PADDLE_WITH_CINN
    } else if (op->dialect()->name() == "cinn_runtime") {
      vec_instruction_base_.emplace_back(
          std::make_unique<CinnJitInstruction>(op_idx++, place_, op, scope_));
#endif
    } else {
      PADDLE_THROW(platform::errors::Unimplemented(
          "Now only support pd_kernel and cinn dialect."));
    }
  }
}

std::string NewIRInterpreter::DebugValueInfo() {
  std::stringstream os;
  os << "value info of interpretercore " << this << "\n"
     << "value -> var_name -> id -> variable*"
     << "\n";
  for (auto kv : value_2_var_name_) {
    PADDLE_ENFORCE((bool)kv.first,
                   platform::errors::PreconditionNotMet(
                       "vlaue(%s) should not be nullptr", kv.second));
    PADDLE_ENFORCE(var_name_2_id_.count(kv.second) > 0,
                   platform::errors::PreconditionNotMet(
                       "var(%s) should exist in var_name_2_id_", kv.second));
    auto* var = InnerScope()->FindVar(kv.second);
    PADDLE_ENFORCE(
        var != nullptr,
        platform::errors::PreconditionNotMet(
            "var(%s) should exist in scope (%p)", kv.second, InnerScope()));
    os << kv.first.impl() << " -> " << kv.second << " -> "
       << var_name_2_id_.at(kv.second) << " -> " << var << "\n";
  }
  return os.str();
}

void NewIRInterpreter::BuildInstructionDependences() {
  // analysis the dependences between instructions, add next_instr_list to each
  // instr, and set the dependecy_count_
  size_t instr_num = vec_instruction_base_.size();
  dependecy_count_ = GetDependencyCount();
  if (!is_shared_results_build_) {
    dependecy_count_->assign(instr_num, 0);
  }

  std::vector<paddle::framework::InstructionBase*> instructions_ptr;
  for (auto& instr : vec_instruction_base_) {
    instructions_ptr.push_back(instr.get());
  }
  auto downstream_map = ir_dependency_builder_.Build(instructions_ptr);

  for (size_t instr_id = 0; instr_id < instr_num; ++instr_id) {
    InstructionBase* cur_instr = vec_instruction_base_[instr_id].get();
    const std::set<size_t>& next_instr_ids = downstream_map[instr_id];

    if (FLAGS_new_executor_serial_run) {
      for (size_t next_instr_id : next_instr_ids) {
        cur_instr->AddNextInstrInSameThread(next_instr_id);
      }
    } else {
      if (cur_instr->KernelType() == OpFuncType::kGpuAsync) {
        for (size_t next_instr_id : next_instr_ids) {
          if (vec_instruction_base_[next_instr_id]->KernelType() ==
              OpFuncType::kGpuAsync) {
            cur_instr->AddNextInstrInSameThread(next_instr_id);
          } else {
            cur_instr->AddNextInstrInDifferentThread(next_instr_id);
          }
        }
      } else {
        bool has_instr_in_same_thread = false;
        for (size_t next_instr_id : next_instr_ids) {
          if (!has_instr_in_same_thread &&
              vec_instruction_base_[next_instr_id]->KernelType() !=
                  OpFuncType::kGpuAsync) {
            cur_instr->AddNextInstrInSameThread(next_instr_id);
            has_instr_in_same_thread = true;
          } else {
            cur_instr->AddNextInstrInDifferentThread(next_instr_id);
          }
        }
      }
    }

    if (!is_shared_results_build_) {
      for (size_t next_instr_id : next_instr_ids) {
        ++(*dependecy_count_)[next_instr_id];
      }
    }
  }
}

void NewIRInterpreter::RecordMemcpyD2H(InstructionBase* instr_node) {
  // NOTE(zhiqiu): hot fix for jit input var
  if (instr_node->Name() == "pd_op.memcpy_d2h") {
    platform::DeviceContextPool& pool = platform::DeviceContextPool::Instance();
    auto* default_dev_ctx = pool.Get(place_);
    for (auto& event : instr_node->EventsToWait()) {
      platform::RecordEvent record(
          "RecordStreamEvent", platform::TracerEventType::UserDefined, 10);
      VLOG(3) << "Record event on default stream in jit_input_var at op: "
              << instr_node->Name();
      event.event_->Record(default_dev_ctx);
    }
  }
}

void NewIRInterpreter::RecordStreamForGC(InstructionBase* instr) {
#if !defined(PADDLE_WITH_CUDA) && !defined(PADDLE_WITH_HIP)
  PADDLE_THROW(platform::errors::Unimplemented(
      "RecordStreamForGC is only implemented when compiled with GPU."));
#else
  if (!IsInterpretercoreFastGCEnabled() ||
      instr->KernelType() != OpFuncType::kGpuAsync) {
    return;
  }
  if (instr->DeviceContext().GetPlace().GetType() ==
      phi::AllocationType::CUSTOM) {
    return;
  }
  platform::RecordEvent record(
      "RecordStreamForGC", platform::TracerEventType::UserDefined, 10);

  gpuStream_t stream =
      reinterpret_cast<const phi::GPUContext&>(instr->DeviceContext()).stream();
  auto TensorRecordStream = [&stream](phi::DenseTensor& tensor) {
    auto allocation = tensor.Holder();
    if (allocation == nullptr) {
      return;
    }

    const platform::Place& place = allocation->place();
    if (platform::is_gpu_place(place)) {
      memory::RecordStream(allocation, stream);
    } else if (platform::is_cuda_pinned_place(place)) {
      // TODO(Ruibiao): Here should do something to make sure that the tensor
      // is not freed until the H2D copies done. However, simplely launch a
      // CUDA runtime callback to the H2D stream may lead a high performance
      // overhead. As all the cases we meet in H2D are copies from CPUPlace at
      // present, we just log a WARNING here. A better design is required.
      LOG(WARNING) << "Copy data from a CUDAPinned tensor in an asynchronous "
                      "manner may lead a data inconsistent";
    } else {
      // memory copies involve CPUPlace are always synchronous, so just do
      // nothing here
    }
  };

  /* NOTE(Ruibiao)：Cross-stream tensor synchronization is required only when
   * all the following conditions are satisfied:
   * 1. The tensor will be GC after running the instruction, i.e., in
   * instr.GCCheckVars.
   * 2. The stream which initializes this tensor is different from the stream
   * which the instruction run in.
   * 3. The tensor is the instruction's input, cause we assume that
   * instruction will initialize all output tensors with its running stream.
   * 4. In the OP function of this instruction, the tensor is an input of a
   * async CUDA kernel.
   *
   * Here we only process the first condition, because:
   * 1. Since the RecordStream function will directly return when the recored
   * stream is equal to the owning stream, recording a stream same as which
   * initialized this tensor has less time overhead. Conversely, it may take
   * more time if we try to extract those cross-stream input vars from
   * instr.GCCheckVars.
   * 2. Now the instruction has no idea of which vars involving async running
   * in OP function, and thus we can not recognize condition 4. It should be
   * supported later.
   */
  for (int var_id : instr->GCCheckVars()) {
    VLOG(4) << "GC sync " << GetNameById(var_id);

    // persistable var will be ignore while GC
    if (parameter_var_names_.count(GetNameById(var_id))) {
      VLOG(4) << GetNameById(var_id) << " is a parameter, skip gc";
      continue;
    }

    paddle::framework::Variable* var = variable_list_[var_id];
    if (var == nullptr) {
      continue;
    }

    if (var->IsType<phi::DenseTensor>()) {
      TensorRecordStream(*(var->GetMutable<phi::DenseTensor>()));
    } else if (var->IsType<
                   operators::reader::
                       OrderedMultiDeviceLoDTensorBlockingQueueHolder>()) {
      // do nothing
    } else if (var->IsType<phi::SelectedRows>()) {
      TensorRecordStream(
          *(var->GetMutable<phi::SelectedRows>()->mutable_value()));
    } else if (var->IsType<LoDTensorArray>()) {
      auto* tensor_arr = var->GetMutable<LoDTensorArray>();
      for (auto& tensor : *tensor_arr) {
        TensorRecordStream(tensor);
      }
    } else if (var->IsType<std::vector<Scope*>>()) {
      // do nothing
    } else {
      PADDLE_THROW(platform::errors::Unimplemented(
          "The variable(%s) is not supported in eager deletion.",
          framework::ToTypeName(var->Type())));
    }
  }
#endif
}

void NewIRInterpreter::CheckGC(InstructionBase* instr) {
  platform::RecordEvent record(
      "CheckGC", platform::TracerEventType::UserDefined, 10);

#if defined(PADDLE_WITH_CUDA) || defined(PADDLE_WITH_HIP)
  RecordStreamForGC(instr);
#endif

  for (auto var_id : instr->GCCheckVars()) {
    VLOG(4) << "GC:" << GetNameById(static_cast<int>(var_id))
            << ", id:" << var_id << ", ref:" << refs_[var_id]->DynamicRef();
    bool is_ready = refs_[var_id]->CheckAndDecrease();
    // ignore all persistable var while GCphi
    if (parameter_var_names_.count(GetNameById(static_cast<int>(var_id)))) {
      VLOG(4) << GetNameById(static_cast<int>(var_id))
              << " is a parameter, skip gc";
      continue;
    }

    if (is_ready) {
      VLOG(6) << "Async delete variable with name : "
              << GetNameById(static_cast<int>(var_id));
      gc_->Add(refs_[var_id]->Var(), instr);
    }
  }
}

void NewIRInterpreter::CalculateLastLiveOps() {
  // calculate last_live_ops_
  for (size_t op_idx = 0; op_idx < vec_instruction_base_.size(); ++op_idx) {
    InstructionBase* instr = vec_instruction_base_[op_idx].get();
    std::set<size_t> gc_check_vars;

    const std::unordered_map<::pir::Value, std::vector<int>>& ins =
        instr->Inputs();
    const std::unordered_map<::pir::Value, std::vector<int>>& outs =
        instr->Outputs();
    std::unordered_multimap<::pir::Value, std::vector<int>> ins_and_outs{
        ins.begin(), ins.end()};

    if (instr->Name() != "pd_op.fetch") {
      ins_and_outs.insert(outs.begin(), outs.end());
    }

    for (auto& item : ins_and_outs) {
      for (auto var_id : item.second) {
        // skip no_need_buffer input vars
        if (ins.count(item.first) && instr->NoNeedBuffer().count(item.first)) {
          continue;
        }
        gc_check_vars.insert(var_id);
      }
    }

    for (auto var_id : gc_check_vars) {
      Scope* inner_scope = InnerScope();
      paddle::framework::Variable* var =
          inner_scope->FindVar(GetNameById(static_cast<int>(var_id)));
      if (var->IsType<phi::DenseTensor>() || var->IsType<phi::SelectedRows>() ||
          var->IsType<LoDTensorArray>()) {
        last_live_ops_[var_id].insert(op_idx);
      } else {
        VLOG(4) << "not clear " << GetNameById(static_cast<int>(var_id))
                << " after " << instr->Name() << " because its type is "
                << framework::ToTypeName(var->Type());
      }
    }
  }
  // clear the last_live_ops list for all vars in skip_gc_vars
  for (const std::string& skip_gc_var : execution_config_.skip_gc_vars) {
    int var_id = GetIdByName(skip_gc_var);
    if (var_id != -1) {
      last_live_ops_[var_id].clear();
      VLOG(8) << "Skip gc for var: " << skip_gc_var;
    }
  }
  VLOG(4) << "calculate last_live_ops_";

  // shrink, find the downstream op that has no other op in the
  // downstream list happens before it
  // For example,
  // b = op1(a)
  // c = op2(a, b)
  // in this case, a is the input of op1 and op2, we only need to check
  // a after op2, because op2 always uses a after op1.
  var_ref_count_.resize(variable_list_.size());
  VLOG(4) << "last_live_ops_.size() : " << last_live_ops_.size();
  for (auto kv : last_live_ops_) {
    for (auto val : kv.second) {
      VLOG(4) << "var: " << kv.first << " -> op: " << val;
    }
  }
  VLOG(4) << "var_ref_count_.size() : " << var_ref_count_.size();
  for (size_t i = 0; i < last_live_ops_.size(); ++i) {
    std::set<size_t> minumum_last_live_ops;
    for (size_t item : last_live_ops_[i]) {
      bool not_before_any = true;
      // find the op that is not executed before any
      for (size_t other_item : last_live_ops_[i]) {
        if (ir_dependency_builder_.OpHappensBefore(item, other_item)) {
          VLOG(6) << "happens_before: " << item << "->" << other_item
                  << ", so skip " << item;
          not_before_any = false;
          break;
        }
      }
      if (not_before_any) {
        VLOG(6) << "last live op of var " << i << " "
                << GetNameById(static_cast<int>(i)) << " : " << item << " "
                << vec_instruction_base_[item]->Name();
        minumum_last_live_ops.insert(item);
        vec_instruction_base_[item]->AddGCCheckVar(i);
      }
    }
    last_live_ops_[i] = minumum_last_live_ops;
    var_ref_count_[i] = static_cast<int>(last_live_ops_[i].size());
  }

  for (auto& dep : *dependecy_count_) {
    deps_.emplace_back(std::make_shared<interpreter::OpDepInfo>(dep));
  }
  for (size_t i = 0; i < variable_list_.size(); ++i) {
    refs_.emplace_back(std::make_shared<interpreter::VarRefInfo>(
        var_ref_count_[i], variable_list_[i]));
  }
}

void NewIRInterpreter::ConstructEventForJitInput() {
  for (size_t i = 0; i < dependecy_count_->size(); ++i) {
    if ((*dependecy_count_)[i] == 0) {
      InstructionBase* inst = vec_instruction_base_[i].get();
      if (inst->Name() == "pd_op.memcpy_d2h" &&
          platform::is_gpu_place(place_)) {
        for (auto& item : inst->Inputs()) {
          for (auto var_id : item.second) {
            auto name = GetNameById(var_id);
            if (JitInputVars().count(name)) {
              auto device_event = std::make_shared<platform::DeviceEvent>(
                  place_, platform::GenerateDeviceEventFlag());
              VLOG(4) << "Add input event for input: " << name << " of "
                      << inst->Name();
              inst->AddEventToWait(
                  i, device_event, ir_stream_analyzer_.GetWaiterType(inst));
            }
          }
        }
      }
    }
  }
}

paddle::framework::FetchList NewIRInterpreter::Run(
    const std::vector<std::string>& feed_names,
    const std::vector<phi::DenseTensor>& feed_tensors) {
  PADDLE_THROW(platform::errors::Unimplemented(
      "Run with feed_tensors is not implemented in NewIRInterpreter."));
}

FetchList NewIRInterpreter::Run(const std::vector<std::string>& feed_names,
                                bool need_fetch) {
  SetDeviceId(place_);
  CheckCUDAGraphBeforeRun(feed_names);

#ifdef PADDLE_WITH_DNNL
  platform::AttachPointerHashToMKLDNNKey(this, place_);
#endif

  if (!is_build_) {
    LOG_FIRST_N(INFO, 1) << "New Executor is BetaRunning.";
    // Build
    std::stringstream ss;
    ss << this;
<<<<<<< HEAD
    ::ir::BuildScope(*ir_block_,
                     InnerScope(),
                     ss.str(),
                     &value_2_var_name_,
                     &variable_2_var_name_,
                     &var_name_2_id_,
                     &variable_list_,
                     &sub_blocks_);
=======
    ::pir::BuildScope(*ir_program_->block(),
                      InnerScope(),
                      ss.str(),
                      &value_2_var_name_,
                      &variable_2_var_name_,
                      &var_name_2_id_,
                      &variable_list_);

    interpreter::BuildId2VarName(var_name_2_id_, &id_2_var_name_);

>>>>>>> cafad452
    VLOG(4) << "Done BuildScope";
    VLOG(4) << DebugValueInfo();

    SolvePersisableVarNames();

    VLOG(4) << "Parameter value include: ";
    for (auto parameter : parameter_var_names_) {
      VLOG(4) << "Parameter value: " << parameter;
    }

    BuildInstruction();
    VLOG(4) << "Done BuildInstruction";

    PreAnalysis();
    VLOG(4) << "Done PreAnalysis";

    // Run
    if (FLAGS_enable_new_ir_in_executor_trace_run || nccl_op_num_ > 1 ||
        ((execution_config_.used_for_jit || execution_config_.used_for_cinn) &&
         (sync_op_num_ == 0))) {
      LOG_FIRST_N(INFO, 1) << "New ir interpreter is running in BetaRun mode "
                              "with trace version.";
      TraceRunImpl();
    } else {
      LOG_FIRST_N(INFO, 1) << "New ir interpreter is running in BetaRun mode "
                              "with multi thread version.";
      MultiThreadRunImpl();
    }

    is_build_ = true;
    is_shared_results_build_ = true;
  } else {
    if (FLAGS_enable_new_ir_in_executor_trace_run || nccl_op_num_ > 1 ||
        ((execution_config_.used_for_jit || execution_config_.used_for_cinn) &&
         (sync_op_num_ == 0))) {
      TraceRunImpl();
    } else {
      MultiThreadRunImpl();
    }
  }

  if (HasLocalScope()) {
    ClearLoDTensorArrayInLocalScope();
  }

  // return Fetch Tensors
  Scope* inner_scope = InnerScope();
  if (FLAGS_enable_new_ir_in_executor) {
    framework::FetchList fetch_res;

    if (need_fetch) {
      for (auto& var_name : fetch_var_names_) {
        auto* var = inner_scope->FindVar(var_name);
        VLOG(0) << "fetch " << var_name << "[" << var << "]";
        fetch_res.push_back(var->Get<phi::DenseTensor>());
      }
    }
    VLOG(4) << "get fetch list size: " << fetch_res.size();
    return fetch_res;
  } else {
    auto* fetch_var = inner_scope->FindVar(interpreter::kFetchVarName);
    if (fetch_var && need_fetch) {
      auto fetch_list =
          std::move(*fetch_var->GetMutable<framework::FetchList>());
#ifdef PADDLE_WITH_CUDA
      if (platform::IsCUDAGraphCapturing()) {
        PADDLE_ENFORCE_EQ(fetch_list.empty(),
                          true,
                          platform::errors::InvalidArgument(
                              "Cannot fetch data when using CUDA Graph."));
      }
#endif
      return fetch_list;
    } else {
      return {};
    }
  }
}

void NewIRInterpreter::TraceRunImpl() {
  // lazy initialization of gc, do not create gc is the program only run once
  if (!gc_) {
    gc_ = CreateInterpreterCoreGarbageCollector(place_, vec_instruction_base_);
  }

  interpreter::ResetAtomicGuard guard(&deps_, &refs_);
  VLOG(4) << "Tracing Instruction List";

  TraceRunInstructionList(vec_instruction_base_);
  VLOG(4) << "Done TraceRunInstructionList";
}

void NewIRInterpreter::MultiThreadRunImpl() {
  // lazy initialization of gc, do not create gc is the program only run once
  if (!gc_) {
    gc_ = CreateInterpreterCoreGarbageCollector(place_, vec_instruction_base_);
  }

  interpreter::ResetAtomicGuard guard(&deps_, &refs_);
  VLOG(4) << "Multi Thread Run Instruction List";

  async_work_queue_ = GetWorkQueue();
  MultiThreadRunInstructionList(vec_instruction_base_);
  VLOG(4) << "Done MultiThreadRunInstructionList";
}

void NewIRInterpreter::TraceRunInstructionList(
    const std::vector<std::unique_ptr<InstructionBase>>& vec_instr) {
  unfinished_op_number_ = vec_instr.size();
  if (unfinished_op_number_ == 0) {
    VLOG(4) << "No op to run, return";
    return;
  }

  exception_holder_.Clear();

  for (size_t i = 0; i < dependecy_count_->size(); ++i) {
    if ((*dependecy_count_)[i] == 0) {
      // NOTE(zhiqiu): hot fix for jit input var
      RecordMemcpyD2H(vec_instr.at(i).get());
    }
  }

  for (size_t idx = 0; idx < trace_execute_order_.size(); idx++) {
    auto instr_id = trace_execute_order_[idx];
    InstructionBase* instr_node = vec_instruction_base_.at(instr_id).get();

    VLOG(6) << "Run InstructionBase " << instr_node->Name() << "[" << instr_id
            << "]";
    RunInstructionBase(instr_node);

    if (UNLIKELY(exception_holder_.IsCaught())) {
      VLOG(4) << "Exception caught";
      break;
    }
  }

  if (UNLIKELY(exception_holder_.IsCaught())) {
    VLOG(1) << "Exception caught " << exception_holder_.Type();
    PADDLE_ENFORCE_EQ(
        main_thread_blocker_.Clear(),
        0,
        platform::errors::PreconditionNotMet(
            "main_thread_blocker_.Clear() return -1, clear failed"));
    VLOG(4) << "clear ok";
    exception_holder_.ReThrow();
  }
  VLOG(4) << "Done TraceRunInstructionList";
}

void NewIRInterpreter::MultiThreadRunInstructionList(
    const std::vector<std::unique_ptr<InstructionBase>>& vec_instr) {
  unfinished_op_number_ = vec_instr.size();
  if (unfinished_op_number_ == 0) {
    VLOG(4) << "No op to run, return";
    return;
  }

  exception_holder_.Clear();

  for (size_t i = 0; i < dependecy_count_->size(); ++i) {
    if ((*dependecy_count_)[i] == 0) {
      // NOTE(zhiqiu): hot fix for jit input var
      RecordMemcpyD2H(vec_instr.at(i).get());
      if (FLAGS_new_executor_serial_run) {
        RunInstructionBaseAsync(i);
      } else {
        async_work_queue_->AddTask(vec_instr.at(i)->KernelType(),
                                   [this, i] { RunInstructionBaseAsync(i); });
      }
    }
  }

  // For debug hang in main_thread_blocker_.WaitEvent(),
  // launch async task to log deps every
  // FLAGS_executor_log_deps_every_microseconds, then cancel the std::async when
  // main_thread_blocker_.WaitEvent() executed. Why not use std::async instead
  // of workqueue? To make sure that the logging thread itself will not affect
  // the workqueue
  //  used in interpretercore.

  std::future<int> logged_times;
  std::atomic_bool cancel_log = ATOMIC_VAR_INIT(false);
  if (FLAGS_executor_log_deps_every_microseconds) {
    logged_times = std::async(
        std::launch::async,
        [this](const std::atomic_bool& cancel) {
          int times = 0;
          while (!cancel) {
            std::this_thread::sleep_for(std::chrono::microseconds(
                FLAGS_executor_log_deps_every_microseconds));
            // check again, since cancel may be changed during sleep
            if (cancel) {
              break;
            }
            VLOG(0) << "deps:\n" << GetDepsString();
            times++;
          }
          return times;
        },
        std::ref(cancel_log));
  }

  auto event_name = main_thread_blocker_.WaitEvent();
  VLOG(1) << "main_thread_blocker_(" << &main_thread_blocker_
          << ") got event_name: " << event_name;

  cancel_log = true;
  if (logged_times.valid()) {
    VLOG(1) << "Logged deps for " << logged_times.get() << " times";
  }

  if (UNLIKELY(exception_holder_.IsCaught())) {
    VLOG(1) << "Exception caught " << exception_holder_.Type();
    // Graceful exit when the executor encountered a fatal error.
    // EOF is not a fatal error.
    if (exception_holder_.Type() != "EOF") {
      async_work_queue_->Cancel();
      async_work_queue_.reset();
    }
    VLOG(4) << "Cancel ok";
    PADDLE_ENFORCE_EQ(
        main_thread_blocker_.Clear(),
        0,
        platform::errors::PreconditionNotMet(
            "main_thread_blocker_.Clear() return -1, clear failed"));
    VLOG(4) << "clear ok";
    exception_holder_.ReThrow();
  }
}

void NewIRInterpreter::RunInstructionBaseAsync(size_t instr_id) {
  // NOTE(Ruibiao): Due to the uncertain order in multi-threading asynchronous
  // scheduling, the priority order involved cross-thread scheduling is not
  // guaranteed. Only Ops scheduled by the same AddTask call have the guarantee
  // of priority order.
  SchedulingQueue ready_ops(ir_instruction_scheduling_priority_less);
  ready_ops.push(instr_id);
  while (!ready_ops.empty()) {
    instr_id = ready_ops.top();
    ready_ops.pop();
    auto* instr_node = vec_instruction_base_.at(instr_id).get();

    RunInstructionBase(instr_node);

    if (UNLIKELY(exception_holder_.IsCaught())) {
      VLOG(4) << "Exception caught";
      if (exception_notifier_ != nullptr) {
        exception_notifier_->NotifyEvent();
      }
      return;
    }

    VLOG(4) << "unfinished_op_number_: " << unfinished_op_number_;
    if (UNLIKELY(unfinished_op_number_.fetch_sub(
                     1, std::memory_order_relaxed) == 1)) {
      if (completion_notifier_ != nullptr) {
        completion_notifier_->NotifyEvent();
      }
    }

    RunNextInstructions(instr_node, &ready_ops);
  }
}

void NewIRInterpreter::RunNextInstructions(InstructionBase* instr,
                                           SchedulingQueue* reserved_next_ops) {
  platform::RecordEvent record(
      "RunNextInstructions", platform::TracerEventType::UserDefined, 10);

  auto IsReady = [this](size_t next_id) {
    VLOG(4) << "op_id: " << next_id
            << ", remain deps: " << deps_[next_id]->DynamicDep();
    return deps_[next_id]->CheckAndDecrease();
  };

  for (size_t next_instr_id : instr->NextInstrsInDifferenceThread()) {
    if (IsReady(next_instr_id)) {
      async_work_queue_->AddTask(
          vec_instruction_base_[next_instr_id]->KernelType(),
          [this, next_instr_id]() { RunInstructionBaseAsync(next_instr_id); });
    }
  }

  for (size_t next_instr_id : instr->NextInstrsInSameThread()) {
    if (IsReady(next_instr_id)) {
      reserved_next_ops->push(next_instr_id);
    }
  }
}

void NewIRInterpreter::RunInstructionBase(InstructionBase* instr_node) {
  platform::RecordEvent instruction_event(
      instr_node->Name(), platform::TracerEventType::Operator, 1);

  SetDeviceId(instr_node->DeviceContext().GetPlace());

  try {
    instr_node->WaitEvent(place_);

    VLOG(5) << "begin to run op " << instr_node->Name();
    if (!instr_node->IsArtificial()) {
      instr_node->Run();
      VLOG(4) << "done instruction node run";
      CheckGC(instr_node);
      VLOG(4) << "done CheckGC";
      interpreter::LogDeviceMemoryStats(place_);
    }
    VLOG(5) << "after run kernel";
    instr_node->RecordEvent(place_);
  } catch (platform::EnforceNotMet& ex) {
    LOG(WARNING) << instr_node->Name() << " raises an EnforceNotMet exception "
                 << platform::demangle(typeid(ex).name()) << ", " << ex.what();
    exception_holder_.Catch(std::make_exception_ptr(std::move(ex)));
  } catch (platform::EOFException&) {
    exception_holder_.Catch(std::current_exception());
  } catch (std::exception& ex) {
    LOG(WARNING) << instr_node->Name() << " raises an exception "
                 << platform::demangle(typeid(ex).name()) << ", " << ex.what();
    exception_holder_.Catch(std::current_exception());
  } catch (...) {
    LOG(WARNING) << instr_node->Name() << " raises an unknown exception";
    exception_holder_.Catch(std::current_exception());
  }
}

void NewIRInterpreter::PreAnalysis() {
  BuildInstructionDependences();
  VLOG(4) << "Done BuildInstructionDependences";

  ir_stream_analyzer_.ConstructEvents(vec_instruction_base_);
  VLOG(4) << "Done ConstructEvents";

  // add event for the input var of jit program, since there are async copied
  // from gpu_pinned place to gpu place on compute stream.
  ConstructEventForJitInput();
  VLOG(4) << "AddEventToWait for JitInputVars";

  CalculateLastLiveOps();
  VLOG(4) << "Done CalculateLastLiveOps";

  AnalyseExecuteOrderForTrace(ir_dependency_builder_.OpDownstreamMap(),
                              ir_instruction_scheduling_priority_less);
  VLOG(4) << "Done AnalyseExecuteOrderForTrace";

  UpdateSyncOpNum();
  VLOG(4) << "Done UpdateSyncOpNum";

  UpdateNcclOpNum();
  VLOG(4) << "Done UpdateNcclOpNum";
}

::pir::Value NewIRInterpreter::GetValueByName(const std::string& var_name) {
  for (auto kv : value_2_var_name_) {
    if (kv.second == var_name) {
      return kv.first;
    }
  }
  return nullptr;
}

void NewIRInterpreter::SolvePersisableVarNames() {
  VLOG(6) << "SolvePersisableVarNames";
  for (auto kv : value_2_var_name_) {
    ::pir::Value value = kv.first;
    const std::string& var_name = kv.second;
    ::pir::OpResult result = value.dyn_cast<::pir::OpResult>();
    auto* defining_op = value.GetDefiningOp();
    if (defining_op->HasAttribute(kAttrIsPersisable)) {
      auto is_persisables = defining_op->attribute(kAttrIsPersisable)
                                .dyn_cast<::pir::ArrayAttribute>()
                                .AsVector();
      if (is_persisables[result.GetResultIndex()]
              .dyn_cast<::pir::BoolAttribute>()
              .data()) {
        VLOG(6) << "parameter_var_names_ include: " << var_name;
        parameter_var_names_.insert(var_name);
      }
    }
  }
}

}  // namespace framework
}  // namespace paddle<|MERGE_RESOLUTION|>--- conflicted
+++ resolved
@@ -59,11 +59,7 @@
 NewIRInterpreter::NewIRInterpreter(
     const platform::Place& place,
     const std::vector<std::string>& fetch_var_names,
-<<<<<<< HEAD
-    const ::ir::Block* ir_block,
-=======
-    std::unique_ptr<::pir::Program> ir_prog,
->>>>>>> cafad452
+    const ::pir::Block* ir_block,
     framework::Scope* scope,
     const ExecutionConfig& execution_config)
     : place_(place),
@@ -934,27 +930,17 @@
     // Build
     std::stringstream ss;
     ss << this;
-<<<<<<< HEAD
-    ::ir::BuildScope(*ir_block_,
-                     InnerScope(),
-                     ss.str(),
-                     &value_2_var_name_,
-                     &variable_2_var_name_,
-                     &var_name_2_id_,
-                     &variable_list_,
-                     &sub_blocks_);
-=======
-    ::pir::BuildScope(*ir_program_->block(),
+    ::pir::BuildScope(*ir_block_,
                       InnerScope(),
                       ss.str(),
                       &value_2_var_name_,
                       &variable_2_var_name_,
                       &var_name_2_id_,
-                      &variable_list_);
+                      &variable_list_,
+                      &sub_blocks_);
 
     interpreter::BuildId2VarName(var_name_2_id_, &id_2_var_name_);
 
->>>>>>> cafad452
     VLOG(4) << "Done BuildScope";
     VLOG(4) << DebugValueInfo();
 
