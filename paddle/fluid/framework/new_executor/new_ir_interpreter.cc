// Copyright (c) 2023 PaddlePaddle Authors. All Rights Reserved.
//
// Licensed under the Apache License, Version 2.0 (the "License");
// you may not use this file except in compliance with the License.
// You may obtain a copy of the License at
//
//     http://www.apache.org/licenses/LICENSE-2.0
//
// Unless required by applicable law or agreed to in writing, software
// distributed under the License is distributed on an "AS IS" BASIS,
// WITHOUT WARRANTIES OR CONDITIONS OF ANY KIND, either express or implied.
// See the License for the specific language governing permissions and
// limitations under the License.

#include "paddle/fluid/framework/new_executor/new_ir_interpreter.h"

#include <unordered_set>

#include "gflags/gflags.h"

#include "paddle/fluid/framework/details/nan_inf_utils.h"
#include "paddle/fluid/framework/details/share_tensor_buffer_functor.h"
#include "paddle/fluid/framework/new_executor/interpreter/interpreter_util.h"
#include "paddle/fluid/framework/new_executor/interpreter/static_build.h"
#include "paddle/fluid/framework/operator.h"
#include "paddle/fluid/platform/device/gpu/gpu_info.h"
#include "paddle/fluid/platform/os_info.h"
#include "paddle/fluid/platform/profiler/event_tracing.h"
#include "paddle/fluid/platform/profiler/supplement_tracing.h"
#include "paddle/phi/common/place.h"
#include "paddle/phi/core/kernel_context.h"
#ifdef PADDLE_WITH_MKLDNN
#include "paddle/fluid/platform/mkldnn_helper.h"
#endif
#include "paddle/fluid/platform/cuda_graph_with_memory_pool.h"
#include "paddle/fluid/platform/flags.h"
#include "paddle/phi/backends/device_manager.h"

#include "paddle/fluid/framework/new_executor/instruction/legacy_kernel_instruction.h"
#include "paddle/fluid/framework/new_executor/instruction/phi_kernel_instruction.h"
#include "paddle/fluid/ir/phi_kernel_adaptor/phi_kernel_util.h"
#include "paddle/ir/core/builtin_attribute.h"

PHI_DECLARE_bool(enable_new_ir_in_executor);

PHI_DECLARE_bool(enable_new_ir_in_executor_beta_run);

PHI_DECLARE_bool(enable_new_ir_in_executor_loop_run);

namespace paddle {
namespace framework {

NewIRInterpreter::NewIRInterpreter(
    const platform::Place& place,
    const std::vector<std::string>& fetch_var_names,
    std::unique_ptr<::ir::Program> ir_prog,
    framework::Scope* scope,
    const ExecutionConfig& execution_config)
    : place_(place),
      stream_analyzer_(place),
      execution_config_(execution_config),
      var_scope_(scope),
      scope_(scope),
      ir_program_(std::move(ir_prog)),
      ir_stream_analyzer_(place),
      fetch_var_names_(fetch_var_names) {
  VLOG(4) << "NewIRInterpreter(): " << this << " on " << place_;
  static_build_ = FLAGS_new_executor_static_build &&
                  !FLAGS_new_executor_use_cuda_graph &&
                  !execution_config.used_for_control_flow_op;
  //    &&interpreter::BlockCanBeStaticBuilt(block);
  static_build_ = true;

  exception_notifier_ = main_thread_blocker_.RegisterEvent(kExceptionCaught);
  completion_notifier_ = main_thread_blocker_.RegisterEvent(kTaskCompletion);

  if (!FLAGS_new_executor_use_local_scope) {
    execution_config_.create_local_scope = false;
  }
  if (execution_config_.create_local_scope) {
    auto local_scope = &scope_->NewScope();
    local_scope_ = local_scope;
    VLOG(6) << "new ir interpretercore scope: " << scope_ << "\t"
            << "; local scope: " << local_scope_;
  }
  // TODO(zhangbo): delete var_scope
  var_scope_.SetLocalScope(local_scope_);

  execution_config_.AnalyzeThreadPoolConfig(place,
                                            ir_program_->block()->size());
  execution_config_.Log(/*log_level=*/8);

  instruction_scheduling_priority_less = [this](size_t lhs, size_t rhs) {
    SchedulingPriority lhs_scheduling_priority =
        vec_instruction_[lhs].GetSchedulingPriority();
    SchedulingPriority rhs_scheduling_priority =
        vec_instruction_[rhs].GetSchedulingPriority();
    if (lhs_scheduling_priority == rhs_scheduling_priority) {
      return lhs < rhs;
    }
    return lhs_scheduling_priority > rhs_scheduling_priority;
  };

  ir_instruction_scheduling_priority_less = [this](size_t lhs, size_t rhs) {
    SchedulingPriority lhs_scheduling_priority =
        vec_instruction_base_[lhs]->GetSchedulingPriority();
    SchedulingPriority rhs_scheduling_priority =
        vec_instruction_base_[rhs]->GetSchedulingPriority();
    if (lhs_scheduling_priority == rhs_scheduling_priority) {
      return lhs < rhs;
    }
    return lhs_scheduling_priority > rhs_scheduling_priority;
  };

  PrepareForCUDAGraphCapture();
}

NewIRInterpreter::~NewIRInterpreter() {
  // cancle gc's thread
  gc_.reset(nullptr);
  async_work_queue_.reset();
  VLOG(4) << "~NewIRInterpreter(): " << this << " on " << place_;
#ifdef PADDLE_WITH_MKLDNN
  // Clear mkl-dnn cache,
  // this is needed to have mkl-dnn unit tests working
  platform::ClearMKLDNNCache(place_, this);
#endif
}

void NewIRInterpreter::RunImpl() {
  // lazy initialization of gc, do not create gc is the program only run once
  if (!gc_) {
    gc_ = CreateInterpreterCoreGarbageCollector(place_, vec_instruction_);
  }

  interpreter::ResetAtomicGuard guard(&deps_, &refs_);

  //   if ((execution_config_.used_for_jit || execution_config_.used_for_cinn)
  //   &&
  //       (sync_op_num_ == 0)) {
  VLOG(4) << "Tracing Instruction List";

  TraceInstructionList(vec_instruction_);

  //   } else {
  //     VLOG(4) << "Non-tracing";
  //     // For the program that only run once, it is no need to
  //     // create work_queue, so the async_work_queue_ is created
  //     // until the second step run.
  //     async_work_queue_ = GetWorkQueue();
  //     ExecuteInstructionList(vec_instruction_);
  //   }
  // #ifdef PADDLE_WITH_CUSTOM_DEVICE
  //   if (platform::is_custom_place(place_)) {
  //     platform::DeviceContextPool::Instance().Get(place_)->Wait();
  //   }
  // #endif
}

FetchList NewIRInterpreter::Run(
    const std::vector<std::string>& feed_names,
    const std::vector<phi::DenseTensor>& feed_tensors) {
  SetDeviceId(place_);
  CheckCUDAGraphBeforeRun(feed_names);

#ifdef PADDLE_WITH_MKLDNN
  platform::AttachPointerHashToMKLDNNKey(this, place_);
#endif

  bool is_build = is_build_;
  Prepare(feed_names, feed_tensors, is_build);

  if (is_build) {
    RunImpl();
  }

  if (HasLocalScope()) {
    ClearLoDTensorArrayInLocalScope();
  }

  // return Fetch Tensors
  auto* fetch_var = local_scope_->FindVar(interpreter::kFetchVarName);
  if (fetch_var) {
    auto fetch_list = std::move(*fetch_var->GetMutable<framework::FetchList>());
#ifdef PADDLE_WITH_CUDA
    if (platform::IsCUDAGraphCapturing()) {
      PADDLE_ENFORCE_EQ(fetch_list.empty(),
                        true,
                        platform::errors::InvalidArgument(
                            "Cannot fetch data when using CUDA Graph."));
    }
#endif
    return fetch_list;
  } else {
    return {};
  }
}

FetchList NewIRInterpreter::Run(const std::vector<std::string>& feed_names,
                                bool need_fetch) {
  if (FLAGS_enable_new_ir_in_executor_beta_run) {
    LOG_FIRST_N(INFO, 1) << "New ir interpreter is running in BetaRun mode.";
    return BetaRun(feed_names, need_fetch);
  }

  SetDeviceId(place_);
  CheckCUDAGraphBeforeRun(feed_names);

#ifdef PADDLE_WITH_MKLDNN
  platform::AttachPointerHashToMKLDNNKey(this, place_);
#endif

  if (!is_build_) {
    LOG_FIRST_N(INFO, 1) << "New ir interpreter is running in OldRun mode.";
    std::stringstream ss;
    ss << this;
    ::ir::BuildScope(*ir_program_->block(),
                     InnerScope(),
                     ss.str(),
                     &value_2_var_name_,
                     &variable_2_var_name_,
                     &var_name_2_id_,
                     &variable_list_,
                     &parameter_values_);
    VLOG(4) << DebugValueInfo();

    std::vector<paddle::framework::OpFuncNode> op_func_nodes;
    interpreter::BuildOpFuncList(place_,
                                 ir_program_->block(),
                                 &op_func_nodes,
                                 scope_,
                                 local_scope_,
                                 value_2_var_name_,
                                 execution_config_);
    // SetFeedVarsInplaceSkip(feed_names);
    // convert vec func_list to graph
    Convert(&op_func_nodes);
    UpdateSyncOpNum();
    if (static_build_) {
      VLOG(4) << "RUN impl";
      RunImpl();
    }
    is_build_ = true;
  } else {
    RunImpl();
  }

  if (HasLocalScope()) {
    ClearLoDTensorArrayInLocalScope();
  }

  // return Fetch Tensors
  Scope* inner_scope = InnerScope();
  if (FLAGS_enable_new_ir_in_executor) {
    framework::FetchList fetch_res;

    if (need_fetch) {
      for (auto& var_name : fetch_var_names_) {
        auto* var = inner_scope->FindVar(var_name);
        VLOG(0) << "fetch " << var_name << "[" << var << "]";
        fetch_res.push_back(var->Get<phi::DenseTensor>());
      }
    }
    VLOG(4) << "get fetch list size: " << fetch_res.size();
    return fetch_res;
  } else {
    auto* fetch_var = inner_scope->FindVar(interpreter::kFetchVarName);
    if (fetch_var && need_fetch) {
      auto fetch_list =
          std::move(*fetch_var->GetMutable<framework::FetchList>());
#ifdef PADDLE_WITH_CUDA
      if (platform::IsCUDAGraphCapturing()) {
        PADDLE_ENFORCE_EQ(fetch_list.empty(),
                          true,
                          platform::errors::InvalidArgument(
                              "Cannot fetch data when using CUDA Graph."));
      }
#endif
      return fetch_list;
    } else {
      return {};
    }
  }
}

int NewIRInterpreter::GetIdByName(const std::string& name) const {
  auto it = var_name_2_id_.find(name);
  if (it != var_name_2_id_.end()) {
    return it->second;
  }
  return -1;
}

void NewIRInterpreter::SetCopyProgram(std::shared_ptr<ProgramDesc> prog) {
  copy_program_ = prog;
}

void NewIRInterpreter::SetSkipGcVars(
    const std::set<std::string>& skip_gc_vars) {
  PADDLE_ENFORCE_EQ(
      execution_config_.skip_gc_vars.empty(),
      true,
      platform::errors::PreconditionNotMet(
          "execution_config_.skip_gc_vars can only be initialized once, now "
          "execution_config_.skip_gc_vars is "
          "not empty, do not call SetSkipGcVars method repeatedly."));
  execution_config_.skip_gc_vars = skip_gc_vars;
}

void NewIRInterpreter::SetJitInputVars(
    const std::set<std::string>& jit_input_vars) {
  PADDLE_ENFORCE_EQ(
      execution_config_.jit_input_vars.empty(),
      true,
      platform::errors::PreconditionNotMet(
          "execution_config_.jit_input_vars can only be initialized once, now "
          "execution_config_.jit_input_vars is "
          "not empty, do not call SetJitInputVars method repeatedly."));
  execution_config_.jit_input_vars = jit_input_vars;
}

const std::set<std::string>& NewIRInterpreter::JitInputVars() const {
  return execution_config_.jit_input_vars;
}

const VariableScope* NewIRInterpreter::GetVariableScope() const {
  return &var_scope_;
}

void NewIRInterpreter::reset_scope(Scope* new_scope) {
  var_scope_.SetScope(new_scope);
  auto& var_list = var_scope_.MutableVarList();
  for (size_t i = 0; i < var_list.size(); i++) {
    const auto& var_name = var_scope_.GetNameById(i);
    var_list[i] = new_scope->FindVar(var_name);
  }
  // The index should be assured valid, cause the InterpreterCore may not be
  // fully built, but was still cached and used. For example, see unit test
  // `test_assert.py`, it may exit before `NewIRInterpreter::Convert`,
  // but still was cached and used by later tests.
  for (size_t i = 0; i < std::min(refs_.size(), var_list.size()); i++) {
    refs_[i]->ResetVariable(var_list[i]);
  }

  for (auto& ins : vec_instruction_) {
    BuildAndCacheInstructionCtx(&ins);
  }
}

const Scope* NewIRInterpreter::local_scope() const { return local_scope_; }

std::string NewIRInterpreter::GetNameById(int id) const {
  // NOTE(zhiqiu): do not use vec_meta_info_[id].vardesc_->Name() since
  // vec_meta_info_[id] may be nullptr,
  // typically when the target variable is not existed in the original program
  // desc, but created by interpretercore.
  // For example, created and used by d2h_copy or h2d_copy operator.
  auto it = std::find_if(var_name_2_id_.begin(),
                         var_name_2_id_.end(),
                         [id](const auto& pair) { return pair.second == id; });
  if (it != var_name_2_id_.end()) {
    return it->first;
  }
  return "";
}

void NewIRInterpreter::ShareWorkQueueFrom(InterpreterBaseImpl* src) {
  async_work_queue_ = reinterpret_cast<NewIRInterpreter*>(src)->GetWorkQueue();
  VLOG(8) << "Share AsyncWorkQueue from InterpreterCore(" << src
          << ") to InterpreterCore(" << this << ")";
}

void NewIRInterpreter::ShareBuildResultsFrom(const InterpreterBaseImpl& src) {
  PADDLE_THROW(platform::errors::Unimplemented(
      "ShareBuildResultsFrom is not implemented in NewIRInterpreter."));
}

// op dependences
const interpreter::DependencyBuilder& NewIRInterpreter::GetDependencyBuilder()
    const {
  PADDLE_THROW(platform::errors::Unimplemented(
      "GetDependencyBuilder is not implemented in NewIRInterpreter."));
}

std::shared_ptr<std::vector<size_t>> NewIRInterpreter::GetDependencyCount()
    const {
  PADDLE_THROW(platform::errors::Unimplemented(
      "GetDependencyCount is not implemented in NewIRInterpreter."));
}

const interpreter::StreamAnalyzer& NewIRInterpreter::GetStreamAnalyzer() const {
  PADDLE_THROW(platform::errors::Unimplemented(
      "GetStreamAnalyzer is not implemented in NewIRInterpreter."));
}

bool NewIRInterpreter::IsSharedResultsBuild() const {
  PADDLE_THROW(platform::errors::Unimplemented(
      "IsSharedResultsBuild is not implemented in NewIRInterpreter."));
}

bool NewIRInterpreter::BuildInplaceCheckVarIsOnlyInput(
    const std::vector<std::vector<size_t>>& input_var2op, size_t var_index) {
  if (!var_scope_.VarDesc(var_index)) {
    return input_var2op.at(var_index).size() == 1;
  } else {
    int is_input_cnt = 0;
    for (auto inst_id : input_var2op.at(var_index)) {
      OpInOutInfo info;
      info.Build(vec_instruction_.at(inst_id).OpBase());
      if (info.IsInArgBufferNeeded(var_scope_.VarDesc(var_index)->Name())) {
        is_input_cnt++;
      }
    }
    return is_input_cnt == 1;
  }
}

std::shared_ptr<interpreter::AsyncWorkQueue> NewIRInterpreter::GetWorkQueue() {
  if (async_work_queue_ == nullptr) {
    async_work_queue_ = std::make_shared<interpreter::AsyncWorkQueue>(
        execution_config_.host_num_threads,
        execution_config_.device_num_threads,
        nullptr);
  }
  return async_work_queue_;
}

void NewIRInterpreter::BuildAndCacheInstructionCtx(Instruction* instr_node) {
  Scope* inner_scope = InnerScope();
  VariableValueMap ins_map;
  for (auto& var_name_item : instr_node->Inputs()) {
    std::vector<Variable*> input_vars;

    input_vars.reserve(var_name_item.second.size());
    for (auto& id : var_name_item.second) {
      input_vars.emplace_back(inner_scope->FindVar(var_scope_.GetNameById(id)));
    }
    ins_map.emplace(var_name_item.first, std::move(input_vars));
  }

  VariableValueMap outs_map;
  for (auto& var_name_item : instr_node->Outputs()) {
    std::vector<Variable*> out_vars;

    out_vars.reserve(var_name_item.second.size());
    for (auto& id : var_name_item.second) {
      out_vars.emplace_back(inner_scope->FindVar(var_scope_.GetNameById(id)));
    }
    outs_map.emplace(var_name_item.first, std::move(out_vars));
  }

  // set runtime_ctx and infershape_ctx_
  if (instr_node->OpBase()->Type() == "cinn_launch" ||
      instr_node->OpBase()->Type() == "cinn_instruction_run") {  // OP use scope
                                                                 // in kernel
    Scope* inner_scope = InnerScope();
    instr_node->ResetContextWithScope(ins_map, outs_map, *inner_scope);
  } else {
    instr_node->ResetContext(ins_map, outs_map);
  }
}

void NewIRInterpreter::BuildInplace() {
  // NOTE(Ruibiao): coalesce_tensor_op outputs a FusedOutput phi::DenseTensor
  // and a list of Output Tensors which are sliced from the FusedOutput. These
  // outputs sholud not be the outvar of the in-place var-pair since memory
  // reuse between FusedOutput and Output Tensors is assumed. For the following
  // example:
  // fused_var, var1, var2, var3 = coalesce_tensor(var1, var2, var3)
  // var1 = sum(var4, var5)
  // ...
  //
  // After running coalesce_tensor_op, var1 is assumed to share the buffer
  // slices from fused_var. However, if sum_op is in-place, then var1 would
  // re-share the buffer with var4 instead of fused_var.
  std::set<std::string> skip_inplace_outvars;
  for (Instruction& instr : vec_instruction_) {
    OperatorBase* op = instr.OpBase();
    if (op->Type() == kCoalesceTensor) {
      const std::vector<std::string>& outputs =
          op->OutputVars(/*has_intermediate=*/false);
      skip_inplace_outvars.insert(outputs.begin(), outputs.end());
    }
  }

  Scope* local_scope = InnerScope();
  std::vector<std::vector<size_t>> input_var2op(var_scope_.VarSize());
  for (Instruction& instr : vec_instruction_) {
    for (auto& item : instr.Inputs()) {
      for (int var_id : item.second) {
        if (var_id != kEmptyVarIndex) {
          input_var2op.at(var_id).push_back(instr.Id());
        }
      }
    }
  }

  for (auto& instr : vec_instruction_) {
    auto* op_base = instr.OpBase();
    if (!op_base->Info().infer_inplace_) {
      continue;
    }

    auto in_to_outs = op_base->Info().infer_inplace_(
        platform::is_gpu_place(instr.DeviceContext().GetPlace()));

    auto& inputs = instr.Inputs();
    auto& outputs = instr.Outputs();
    for (auto& pair : in_to_outs) {
      auto iter = inputs.find(pair.first);
      if (iter != inputs.end() && !iter->second.empty()) {
        auto in_var_desc = var_scope_.VarDesc(iter->second[0]);
        if (in_var_desc && in_var_desc->Persistable()) {
          continue;
        }
        if (var_scope_.GetVarSikpInplace(iter->second[0])) {
          continue;
        }
        if (BuildInplaceCheckVarIsOnlyInput(input_var2op, iter->second[0])) {
          auto iterout = outputs.find(pair.second);
          if (iterout != outputs.end() && !iterout->second.empty()) {
            const std::string& invar_name =
                var_scope_.GetNameById(iter->second[0]);
            const std::string& outvar_name =
                var_scope_.GetNameById(iterout->second[0]);
            auto invar = local_scope->FindVar(invar_name);
            auto outvar = local_scope->FindVar(outvar_name);

            if (invar && outvar && invar->IsType<phi::DenseTensor>() &&
                outvar->IsType<phi::DenseTensor>() &&
                skip_inplace_outvars.find(outvar_name) ==
                    skip_inplace_outvars.end()) {
              instr.AddInplace(invar, outvar);
              VLOG(3) << "inplace " << op_base->Type() << " " << invar_name
                      << " -> " << outvar_name;
            }
          }
        }
      }
    }
  }
}

void NewIRInterpreter::PrepareForCUDAGraphCapture() {
  if (!FLAGS_new_executor_use_cuda_graph) return;
#ifdef PADDLE_WITH_CUDA
  PADDLE_ENFORCE_EQ(
      platform::IsCUDAGraphCapturing(),
      false,
      platform::errors::PermissionDenied("CUDA Graph is not allowed to capture "
                                         "before prepare."));
  PADDLE_ENFORCE_EQ(platform::is_gpu_place(place_),
                    true,
                    platform::errors::InvalidArgument(
                        "CUDA Graph is only supported on NVIDIA GPU device."));
  // If set true, will call `cudaStreamSynchronize(nccl_stream)`after allreduce.
  // which may cause error in cuda graph. This behavior is consistent with PE.
  PADDLE_ENFORCE_EQ(FLAGS_sync_nccl_allreduce,
                    false,
                    platform::errors::InvalidArgument(
                        "FLAGS_sync_nccl_allreduce must be False to support "
                        "CUDA Graph capturing."));

  // All output vars of coalesce_tensor op should be persistable.
  // If fused output var of coalesce_tensor is gc, it will cause accuracy
  // problem. The specific reasons need to be analyzed.
//   for (auto& op_desc : block_.AllOps()) {
//     if (op_desc->Type() == kCoalesceTensor) {
//       for (auto& out_var_name : op_desc->OutputArgumentNames()) {
//         // The fused var needs to be set to persistable, not just added to
//         // skip_gc_vars.
//         // In the case where the feed fetch var is changed,
//         StandaloneExecutor
//         // will be newly constructed. If the fused var is not persistable,
//         // these vars will be recreated and initialized, resulting in
//         // precision problems.
//         auto* out_var = op_desc->Block()->FindVarRecursive(out_var_name);
//         if (out_var) {
//           out_var->SetPersistable(true);
//           VLOG(4) << "Mark Var(" << out_var_name << ") as Persistable.";
//         }
//       }
//     }
//   }
#else
  PADDLE_THROW(platform::errors::Unimplemented(
      "CUDA Graph is only supported on NVIDIA GPU device."));
#endif
}

void NewIRInterpreter::CheckCUDAGraphBeforeRun(
    const std::vector<std::string>& feed_names) {
#ifdef PADDLE_WITH_CUDA
  if (platform::IsCUDAGraphCapturing()) {
    PADDLE_ENFORCE_EQ(
        feed_names.empty(),
        true,
        platform::errors::InvalidArgument(
            "Feeding data is not permitted when capturing CUDA Graph."));
    PADDLE_ENFORCE_EQ(
        FLAGS_new_executor_use_cuda_graph,
        true,
        platform::errors::InvalidArgument(
            "You must turn on FLAGS_new_executor_use_cuda_graph to True "
            "to enable CUDA Graph capturing."));
    PADDLE_ENFORCE_EQ(
        place_,
        platform::CUDAGraphCapturingPlace(),
        platform::errors::InvalidArgument("The place to capture CUDAGraph is "
                                          "not the same as the place to run."));
  }
#endif
}

void NewIRInterpreter::BuildOperatorDependences() {
  // analysis the dependences between ops, add next_instr_list to each instr,
  // and set the dependecy_count_
  size_t instr_num = vec_instruction_.size();
  dependecy_count_ = std::vector<size_t>(instr_num, 0);
  auto downstream_map = dependency_builder_.Build(vec_instruction_);

  for (size_t instr_id = 0; instr_id < instr_num; ++instr_id) {
    Instruction& cur_instr = vec_instruction_[instr_id];
    const std::set<size_t>& next_instr_ids = downstream_map[instr_id];

    if (FLAGS_new_executor_serial_run) {
      for (size_t next_instr_id : next_instr_ids) {
        cur_instr.AddNextInstrInSameThread(next_instr_id);
      }
    } else {
      if (cur_instr.KernelType() == OpFuncType::kGpuAsync) {
        for (size_t next_instr_id : next_instr_ids) {
          if (vec_instruction_[next_instr_id].KernelType() ==
              OpFuncType::kGpuAsync) {
            cur_instr.AddNextInstrInSameThread(next_instr_id);
          } else {
            cur_instr.AddNextInstrInDifferentThread(next_instr_id);
          }
        }
      } else {
        bool has_instr_in_same_thread = false;
        for (size_t next_instr_id : next_instr_ids) {
          if (!has_instr_in_same_thread &&
              vec_instruction_[next_instr_id].KernelType() !=
                  OpFuncType::kGpuAsync) {
            cur_instr.AddNextInstrInSameThread(next_instr_id);
            has_instr_in_same_thread = true;
          } else {
            cur_instr.AddNextInstrInDifferentThread(next_instr_id);
          }
        }
      }
    }

    for (size_t next_instr_id : next_instr_ids) {
      ++dependecy_count_[next_instr_id];
    }
  }
}

// At the end of each step, the holder of phi::DenseTensor in LoDTensorArray is
// null. Clear these Tensors and leave LoDTensorArray empty, otherwise an
// exception will occur in the next step
void NewIRInterpreter::ClearLoDTensorArrayInLocalScope() {
  auto vars = local_scope_->LocalVars();
  for (auto var : vars) {
    if (var->IsType<LoDTensorArray>()) {
      auto* lod_tensor_arr = var->GetMutable<LoDTensorArray>();
      lod_tensor_arr->clear();
    }
  }
}

void NewIRInterpreter::Convert(
    std::vector<paddle::framework::OpFuncNode>* op_func_nodes) {
  auto& vec_meta_info = var_scope_.MutableVecMetaInfo();
  auto nodes = *op_func_nodes;
  auto op_nums = nodes.size();
  vec_instruction_.clear();
  vec_instruction_.reserve(op_nums);
  for (size_t op_idx = 0; op_idx < op_nums; ++op_idx) {
    auto& op_func_node = nodes[op_idx];
    auto* dev_ctx_ = stream_analyzer_.ParseDeviceContext(op_func_node);
    vec_instruction_.emplace_back(op_idx, std::move(op_func_node), *dev_ctx_);
#ifdef PADDLE_WITH_CUDA
    if (FLAGS_new_executor_use_cuda_graph) {
      auto& op = op_func_node.operator_base_;
      auto& op_type = op->Type();
      if (op_type == interpreter::kMemcpyD2H ||
          op_type == interpreter::kMemcpyH2D) {
        PADDLE_THROW(paddle::platform::errors::Fatal(
            "Cuda memory copy d2h/h2d is not allowed while using cuda graph."));
      }
      PADDLE_ENFORCE_EQ(typeid(*dev_ctx_) == typeid(phi::GPUContext),
                        true,
                        platform::errors::InvalidArgument(
                            "Device context of op %s must be [%s] while using "
                            "cuda graph, but got [%s].",
                            op_type,
                            typeid(phi::GPUContext).name(),
                            typeid(*dev_ctx_).name()));
      // cuda graph needs to record all stream
      phi::backends::gpu::CUDAGraphContextManager::Instance()
          .RecordCapturingDeviceContext(dev_ctx_);
    }
#endif
  }

  BuildOperatorDependences();

  // NOTE(Ruibiao): For cross-step stream synchronization, an event may be
  // recorded in the first step and waited in the second step. So, in the first
  // step, the WaitEvent may be called without RecordEvent. Considering that
  // before the first call to RecordEvent, an Event represents an empty set of
  // work and WaitEvent always return succeed immediately, we omit the
  // prelude-record for the first step here.
  stream_analyzer_.ConstructEvents(&vec_instruction_);

  // add event for the input var of jit program, since there are async copied
  // from gpu_pinned place to gpu place on compute stream.
  for (size_t i = 0; i < dependecy_count_.size(); ++i) {
    if (dependecy_count_[i] == 0) {
      auto& inst = vec_instruction_[i];
      if (inst.OpBaseValid() &&
          inst.OpBase()->Type() == interpreter::kMemcpyD2H &&
          platform::is_gpu_place(place_)) {
        for (auto& item : inst.Inputs()) {
          for (auto var_id : item.second) {
            auto name = var_scope_.GetNameById(var_id);
            if (JitInputVars().count(name)) {
              auto device_event = std::make_shared<platform::DeviceEvent>(
                  place_, platform::GenerateDeviceEventFlag());
              VLOG(4) << "Add input event for input: " << name << " of "
                      << inst.OpBase()->Type();
              inst.AddEventToWait(
                  i, device_event, stream_analyzer_.GetWaiterType(inst));
            }
          }
        }
      }
    }
  }

  // calculate last_live_ops_
  //   for (size_t op_idx = 0; op_idx < op_nums; ++op_idx) {
  //     Instruction& instr = vec_instruction_[op_idx];
  //     OpInOutInfo info;
  //     info.Build(instr.OpBase());

  //     std::set<size_t> gc_check_vars;

  //     const std::map<std::string, std::vector<int>>& ins = instr.Inputs();
  //     const std::map<std::string, std::vector<int>>& outs = instr.Outputs();
  //     std::multimap<std::string, std::vector<int>> ins_and_outs{ins.begin(),
  //                                                               ins.end()};
  //     ins_and_outs.insert(outs.begin(), outs.end());

  //     for (auto& item : ins_and_outs) {
  //       for (auto id : item.second) {
  //         if (id == kEmptyVarIndex) {
  //           continue;
  //         }
  //         auto* var_desc = var_scope_.VarDesc(id);
  //         // skip no_need_buffer input vars
  //         if (var_desc && ins.count(item.first) &&
  //             !info.IsInArgBufferNeeded(var_desc->Name())) {
  //           continue;
  //         }
  //         // skip when this var is not in block and not a data_transferred
  //         var,
  //         // which means this var is managed by other block
  //         const auto& var_name = var_scope_.GetNameById(id);
  //         bool not_owned = !block_.HasVar(var_name);
  //         const auto& transferred_vars = var_scope_.DataTransferAddedVars();
  //         bool not_transferred =
  //             std::all_of(transferred_vars.begin(),
  //                         transferred_vars.end(),
  //                         [&](const std::pair<std::string, int>& elem) {
  //                           return elem.first != var_name;
  //                         });
  //         if (not_owned && not_transferred) {
  //           VLOG(10) << "[gc_check_inputs] skip gc: " << var_name;
  //           continue;
  //         }
  //         gc_check_vars.insert(id);
  //       }
  //     }

  //     for (auto var_id : gc_check_vars) {
  //       Scope* inner_scope =
  //           HasLocalScope() ? local_scope_ : var_scope_.GetMutableScope();
  //       paddle::framework::Variable* var =
  //           inner_scope->FindVar(var_scope_.GetNameById(var_id));
  //       if (var->IsType<phi::DenseTensor>() ||
  //       var->IsType<phi::SelectedRows>() ||
  //           var->IsType<LoDTensorArray>()) {
  //         last_live_ops_[var_id].insert(op_idx);
  //       } else {
  //         VLOG(4) << "not clear " << var_scope_.GetNameById(var_id) << "
  //         after "
  //                 << instr.OpBase()->Type() << " because its type is "
  //                 << framework::ToTypeName(var->Type());
  //       }
  //     }
  //   }

  // clear the last_live_ops list for all vars in skip_gc_vars
  for (const std::string& skip_gc_var : execution_config_.skip_gc_vars) {
    int var_id = var_scope_.GetIdByName(skip_gc_var);
    if (var_id != -1) {
      last_live_ops_[var_id].clear();
      VLOG(8) << "Skip gc for var: " << skip_gc_var;
    }
  }

  // shrink, find the downstream op that has no other op in the
  // downstream list happens before it
  // For example,
  // b = op1(a)
  // c = op2(a, b)
  // in this case, a is the input of op1 and op2, we only need to check
  // a after op2, because op2 always uses a after op1.
  for (size_t i = 0; i < last_live_ops_.size(); ++i) {
    std::set<size_t> minumum_last_live_ops;
    for (size_t item : last_live_ops_[i]) {
      bool not_before_any = true;
      // find the op that is not executed before any
      for (size_t other_item : last_live_ops_[i]) {
        if (dependency_builder_.OpHappensBefore(item, other_item)) {
          VLOG(8) << "happens_before: " << item << "->" << other_item
                  << ", so skip " << item;
          not_before_any = false;
          break;
        }
      }
      if (not_before_any) {
        VLOG(8) << "last live op of var " << i << " "
                << var_scope_.GetNameById(i) << " : " << item << " "
                << vec_instruction_[item].OpBase()->Type();
        minumum_last_live_ops.insert(item);
        vec_instruction_[item].AddGCCheckVar(i);
      }
    }
    last_live_ops_[i] = minumum_last_live_ops;
    vec_meta_info[i].var_ref_count_ = last_live_ops_[i].size();
  }

  //   for (size_t i = 0; i < vec_instruction_.size(); ++i) {
  //     BuildAndCacheInstructionCtx(&vec_instruction_[i]);
  //   }

  // bool inplaced = false;
  // for (const Instruction& inst : vec_instruction_) {
  //   if (inst.OpBase()->Type() == "share_buffer" ||
  //       inst.OpBase()->Type() == "share_data") {
  //     VLOG(4) << "Already inplaced, skip inplace now.";
  //     inplaced = true;
  //   }
  // }

  //   if (FLAGS_new_executor_use_inplace && !inplaced) {
  //     BuildInplace();
  //   }

  for (auto& dep : dependecy_count_) {
    deps_.emplace_back(std::make_shared<interpreter::OpDepInfo>(dep));
  }
  for (size_t i = 0; i < vec_meta_info.size(); ++i) {
    refs_.emplace_back(std::make_shared<interpreter::VarRefInfo>(
        vec_meta_info[i].var_ref_count_, var_scope_.VarRef(i)));
  }

  AnalyseExecuteOrderForTrace(dependency_builder_.OpDownstreamMap(),
                              instruction_scheduling_priority_less);
}

void NewIRInterpreter::BuildSkipShareLoDInfo() {
  for (size_t i = 0; i < vec_instruction_.size(); ++i) {
    bool can_skip_lod = true;
    for (auto& input : vec_instruction_[i].InnerRuntimeContext()->inputs) {
      for (auto& var : input.second) {
        if (var->IsType<phi::DenseTensor>()) {
          if (!var->Get<phi::DenseTensor>().lod().empty()) {
            can_skip_lod = false;
            break;
          }
        } else {
          can_skip_lod = false;
          break;
        }
      }
    }
    if (can_skip_lod) {
      VLOG(8) << "skip share lod for: " << vec_instruction_[i].OpBase()->Type()
              << " (" << i << ")";
    }
    vec_instruction_[i].InnerInferShapeContext()->SetSkipLoD(can_skip_lod);
  }
}

void NewIRInterpreter::RunOperator(const Instruction& instr_node) {
  auto* op = instr_node.OpBase();
  auto place = instr_node.DeviceContext().GetPlace();
  Scope* local_scope = InnerScope();
  VLOG(4) << "Start run " << place << " " << op->DebugStringEx(local_scope);

  auto op_with_kernel = dynamic_cast<const framework::OperatorWithKernel*>(op);
  {
    // If it is OperatorBase, InferShape do nothing.
    if (op_with_kernel != nullptr) {
      platform::RecordEvent infershape_event(
          "infer_shape",
          platform::TracerEventType::OperatorInner,
          1,
          platform::EventRole::kInnerOp);

      // see OperatorWithKernel::RunImpl in operator.cc for why
      if (!(op_with_kernel->HasAttr(kAllKernelsMustComputeRuntimeShape) &&
            op_with_kernel->Attr<bool>(kAllKernelsMustComputeRuntimeShape))) {
        op_with_kernel->Info().infer_shape_(
            instr_node.InnerInferShapeContext().get());
      }
      infershape_event.End();
      platform::RecordOpInfoSupplement(op->Type(),
                                       op->Attrs(),
                                       *(instr_node.InnerInferShapeContext()),
                                       *(instr_node.InnerRuntimeContext()),
                                       op->Id());
    }
  }
  if (op_with_kernel != nullptr && FLAGS_new_executor_use_inplace) {
    // TODO(xiongkun03) Does operator base support inplace ?
    for (auto& pair : instr_node.InplaceInfo()) {
      const auto& in = paddle::framework::details::GetTensorFromVar(pair.first);
      auto* out =
          paddle::framework::details::GetMutableTensorFromVar(pair.second);
      if (in.dims() == out->dims()) {
        out->ShareBufferWith(in);
      }
    }
  }

  {
    platform::RecordEvent compute_event(
        "compute",
        platform::TracerEventType::OperatorInner,
        1,
        platform::EventRole::kInnerOp);
    if (op_with_kernel == nullptr) {  // operator base
      instr_node.OpBase()->Run(*local_scope, place_);
    } else {
      phi::Kernel* kernel = instr_node.PhiKernel();
      if (kernel && kernel->IsValid()) {  // phi kernel
        if (kernel->GetKernelRegisteredType() ==
            phi::KernelRegisteredType::FUNCTION) {
          VLOG(4) << "Run function kernel: " << op->Type();
          VLOG(4) << instr_node.InnerRuntimeContext().get() << " "
                  << &instr_node.DeviceContext();
          phi::KernelContext phi_kernel_context;
          op_with_kernel->BuildPhiKernelContext(
              *instr_node.InnerRuntimeContext().get(),
              const_cast<platform::DeviceContext*>(&instr_node.DeviceContext()),
              &phi_kernel_context);

          (*kernel)(&phi_kernel_context);
        } else {
          VLOG(4) << "Run structure kernel: " << op->Type();
          (*kernel)(instr_node.InnerExecutionContext().get());
        }
      } else {  // fluid kernel
        instr_node.KernelFunc()(*instr_node.InnerExecutionContext().get());
      }
    }
  }

  VLOG(4) << "End run " << place << " " << op->DebugStringEx(local_scope);

  if (!instr_node.InplaceBackMap().empty()) {
    platform::RecordEvent inplaceback_event(
        "InplaceVarsBack", platform::TracerEventType::UserDefined, 10);
    auto& m = instr_node.InplaceBackMap();
    // NOTE(zhiqiu): same logic as TransferInplaceVarsBack() in operator.cc
    for (auto& p : m) {
      auto* transformed_tensor = GetMutableLoDTensorOrSelectedRowsValueFromVar(
          var_scope_.VarRef(p.first));
      auto* original_tensor = GetMutableLoDTensorOrSelectedRowsValueFromVar(
          var_scope_.VarRef(p.second));
      original_tensor->ShareDataWith(*transformed_tensor);
      VLOG(4) << "Transfer inplace variable back form "
              << var_scope_.GetNameById(p.first) << " to "
              << var_scope_.GetNameById(p.second);
    }
  }

  /*For profiling/benchmark only*/
  if (FLAGS_benchmark) {
    instr_node.DeviceContext().Wait();
#if defined(PADDLE_WITH_CUDA) || defined(PADDLE_WITH_HIP)
    PADDLE_ENFORCE_GPU_SUCCESS(platform::GpuGetLastError());
    VLOG(4) << "Operator(" << op->Type()
            << "): context wait and get last error";
#endif
  }

  for (auto& hook : hookfuncs_) {
    hook(op, local_scope);
  }

  // for debug nan/inf
  if (op_with_kernel != nullptr && FLAGS_check_nan_inf) {
    VLOG(4) << "Check nan/inf";
    try {
      framework::details::CheckOpHasNanOrInf(
          *op,
          *local_scope,
          place);  // TODO(xiongkun03) change it to inner scope.
    } catch (...) {
      const std::vector<std::string>* callstack = nullptr;
      auto attrs = op->Attrs();
      auto iter =
          attrs.find(OpProtoAndCheckerMaker::OpCreationCallstackAttrName());
      if (iter != attrs.end()) {
        callstack = &PADDLE_GET_CONST(std::vector<std::string>, iter->second);
        if (callstack->empty()) callstack = nullptr;
      }
      std::ostringstream sout;
      if (callstack) {
        if (FLAGS_call_stack_level > 1) {
          sout << "\n\n  Compile Traceback (most recent call last):";
        } else {
          sout << "In user code:\n";
        }
        for (auto& line : *callstack) {
          sout << "\n  " << line;
        }
      }
      std::cout << sout.str() << std::endl;
      std::rethrow_exception(std::current_exception());
    }
  }
}

void NewIRInterpreter::RunInstruction(const Instruction& instr_node) {
  OperatorBase* op = nullptr;
  if (instr_node.OpBaseValid()) {
    op = instr_node.OpBase();
    platform::RecordEvent instruction_event(
        op->Type(), platform::TracerEventType::Operator, 1);
  }

  SetDeviceId(instr_node.DeviceContext().GetPlace());

  try {
    instr_node.WaitEvent(place_);

    if (instr_node.PreDefineContext()) {
      VLOG(5) << "run new ir selected kernel";
      auto op_func_node = const_cast<OpFuncNode*>((instr_node.OpFunc()));
      VLOG(5) << "begin to run op " << op_func_node->phi_op_name_;
      if (op_func_node->infer_meta_interface_) {
        op_func_node->infer_meta_interface_->infer_meta_(
            &(op_func_node->infer_meta_context_));
      }
      VLOG(5) << "after run infer meta";
      if (op_func_node->fluid_op) {
        // run fluid op
        ExecutionContext exe_ctx(*(op_func_node->operator_base_.get()),
                                 *scope_,
                                 *(op_func_node->dev_ctx_),
                                 *(op_func_node->runtime_ctx_.get()));
        (*(op_func_node->phi_kernel_))(&exe_ctx);

      } else {
        (*(op_func_node->phi_kernel_))(&(op_func_node->kernel_context_));
      }
      VLOG(5) << "after run kernel";
    } else if (!instr_node.IsArtificial()) {
      RunOperator(instr_node);
      CheckGC(instr_node);
      interpreter::LogDeviceMemoryStats(place_);
    }

    instr_node.RecordEvent(place_);
  } catch (platform::EnforceNotMet& ex) {
    LOG(WARNING) << instr_node.OpFunc()->phi_op_name_
                 << " raises an EnforceNotMet exception "
                 << platform::demangle(typeid(ex).name()) << ", " << ex.what();
    exception_holder_.Catch(std::make_exception_ptr(std::move(ex)));
  } catch (platform::EOFException&) {
    exception_holder_.Catch(std::current_exception());
  } catch (std::exception& ex) {
    LOG(WARNING) << instr_node.OpFunc()->phi_op_name_ << " raises an exception "
                 << platform::demangle(typeid(ex).name()) << ", " << ex.what();
    exception_holder_.Catch(std::current_exception());
  } catch (...) {
    LOG(WARNING) << instr_node.OpFunc()->phi_op_name_
                 << " raises an unknown exception";
    exception_holder_.Catch(std::current_exception());
  }
}

std::string NewIRInterpreter::GetDepsString() const {
  std::stringstream ss;
  auto downstream_map = dependency_builder_.OpDownstreamMap();
  ss << "Note: when static_dep is 1, it is ok that the dynamic_dep will not "
        "be decreased to 0."
     << std::endl;
  ss << "unfinished_op_number_:" << unfinished_op_number_ << std::endl;
  for (size_t i = 0; i < deps_.size(); ++i) {
    ss << "op:" << i << ", type: " << vec_instruction_[i].OpBase()->Type()
       << ", static_dep:" << deps_[i]->StaticDep()
       << ", dynamic_dep:" << deps_[i]->DynamicDep() << ", downstream op: ";
    for (auto id : downstream_map[i]) {
      ss << id << ", ";
    }
    ss << std::endl;
  }
  return ss.str();
}

void NewIRInterpreter::ExecuteInstructionList(
    const std::vector<Instruction>& vec_instr) {
  unfinished_op_number_ = vec_instr.size();
  if (unfinished_op_number_ == 0) {
    VLOG(4) << "No op to run, return";
    return;
  }

  exception_holder_.Clear();

  for (size_t i = 0; i < dependecy_count_.size(); ++i) {
    if (dependecy_count_[i] == 0) {
      // NOTE(zhiqiu): hot fix for jit input var
      RecordMemcpyD2H(vec_instr.at(i));
      if (FLAGS_new_executor_serial_run) {
        RunInstructionAsync(i);
      } else {
        async_work_queue_->AddTask(vec_instr.at(i).KernelType(),
                                   [this, i] { RunInstructionAsync(i); });
      }
    }
  }

  // For debug hang in main_thread_blocker_.WaitEvent(),
  // launch async task to log deps every
  // FLAGS_executor_log_deps_every_microseconds, then cancel the std::async when
  // main_thread_blocker_.WaitEvent() executed. Why not use std::async instead
  // of workqueue? To make sure that the logging thread itself will not affect
  // the workqueue
  //  used in interpretercore.

  std::future<int> logged_times;
  std::atomic_bool cancel_log = ATOMIC_VAR_INIT(false);
  if (FLAGS_executor_log_deps_every_microseconds) {
    logged_times = std::async(
        std::launch::async,
        [this](const std::atomic_bool& cancel) {
          int times = 0;
          while (!cancel) {
            std::this_thread::sleep_for(std::chrono::microseconds(
                FLAGS_executor_log_deps_every_microseconds));
            // check again, since cancel may be changed during sleep
            if (cancel) {
              break;
            }
            VLOG(6) << "deps:\n" << GetDepsString();
            times++;
          }
          return times;
        },
        std::ref(cancel_log));
  }

  auto event_name = main_thread_blocker_.WaitEvent();
  VLOG(1) << "main_thread_blocker_(" << &main_thread_blocker_
          << ") got event_name: " << event_name;

  cancel_log = true;
  if (logged_times.valid()) {
    VLOG(1) << "Logged deps for " << logged_times.get() << " times";
  }

  if (UNLIKELY(exception_holder_.IsCaught())) {
    VLOG(1) << "Exception caught " << exception_holder_.Type();
    // Graceful exit when the executor encountered a fatal error.
    // EOF is not a fatal error.
    if (exception_holder_.Type() != "EOF") {
      async_work_queue_->Cancel();
      async_work_queue_.reset();
    }
    VLOG(4) << "Cancel ok";
    PADDLE_ENFORCE_EQ(
        main_thread_blocker_.Clear(),
        0,
        platform::errors::PreconditionNotMet(
            "main_thread_blocker_.Clear() return -1, clear failed"));
    VLOG(4) << "clear ok";
    exception_holder_.ReThrow();
  }
}

void NewIRInterpreter::RunNextInstructions(const Instruction& instr,
                                           SchedulingQueue* reserved_next_ops) {
  platform::RecordEvent record(
      "RunNextInstructions", platform::TracerEventType::UserDefined, 10);

  auto IsReady = [this](size_t next_id) {
    VLOG(4) << "op_id: " << next_id
            << ", remain deps: " << deps_[next_id]->DynamicDep();
    return deps_[next_id]->CheckAndDecrease();
  };

  for (size_t next_instr_id : instr.NextInstrsInDifferenceThread()) {
    if (IsReady(next_instr_id)) {
      async_work_queue_->AddTask(
          vec_instruction_[next_instr_id].KernelType(),
          [this, next_instr_id]() { RunInstructionAsync(next_instr_id); });
    }
  }

  for (size_t next_instr_id : instr.NextInstrsInSameThread()) {
    if (IsReady(next_instr_id)) {
      reserved_next_ops->push(next_instr_id);
    }
  }
}

void NewIRInterpreter::RunInstructionAsync(size_t instr_id) {
  // NOTE(Ruibiao): Due to the uncertain order in multi-threading asynchronous
  // scheduling, the priority order involved cross-thread scheduling is not
  // guaranteed. Only Ops scheduled by the same AddTask call have the guarantee
  // of priority order.
  SchedulingQueue ready_ops(instruction_scheduling_priority_less);
  ready_ops.push(instr_id);
  while (!ready_ops.empty()) {
    instr_id = ready_ops.top();
    ready_ops.pop();
    auto& instr_node = vec_instruction_.at(instr_id);

    RunInstruction(instr_node);

    if (UNLIKELY(exception_holder_.IsCaught())) {
      VLOG(4) << "Exception caught";
      if (exception_notifier_ != nullptr) {
        exception_notifier_->NotifyEvent();
      }
      return;
    }

    VLOG(4) << "unfinished_op_number_: " << unfinished_op_number_;
    if (UNLIKELY(unfinished_op_number_.fetch_sub(
                     1, std::memory_order_relaxed) == 1)) {
      if (completion_notifier_ != nullptr) {
        completion_notifier_->NotifyEvent();
      }
    }

    RunNextInstructions(instr_node, &ready_ops);
  }
}

void NewIRInterpreter::RecordStreamForGC(const Instruction& instr) {
#if !defined(PADDLE_WITH_CUDA) && !defined(PADDLE_WITH_HIP)
  PADDLE_THROW(platform::errors::Unimplemented(
      "RecordStreamForGC is only implemented when compiled with GPU."));
#else
  if (!IsInterpretercoreFastGCEnabled() ||
      instr.KernelType() != OpFuncType::kGpuAsync) {
    return;
  }
  if (instr.DeviceContext().GetPlace().GetType() ==
      phi::AllocationType::CUSTOM) {
    return;
  }
  platform::RecordEvent record(
      "RecordStreamForGC", platform::TracerEventType::UserDefined, 10);

  gpuStream_t stream =
      reinterpret_cast<const phi::GPUContext&>(instr.DeviceContext()).stream();
  auto TensorRecordStream = [&stream](phi::DenseTensor& tensor) {
    auto allocation = tensor.Holder();
    if (allocation == nullptr) {
      return;
    }

    const platform::Place& place = allocation->place();
    if (platform::is_gpu_place(place)) {
      memory::RecordStream(allocation, stream);
    } else if (platform::is_cuda_pinned_place(place)) {
      // TODO(Ruibiao): Here should do something to make sure that the tensor
      // is not freed until the H2D copies done. However, simplely launch a
      // CUDA runtime callback to the H2D stream may lead a high performance
      // overhead. As all the cases we meet in H2D are copies from CPUPlace at
      // present, we just log a WARNING here. A better design is required.
      LOG(WARNING) << "Copy data from a CUDAPinned tensor in an asynchronous "
                      "manner may lead a data inconsistent";
    } else {
      // memory copies involve CPUPlace are always synchronous, so just do
      // nothing here
    }
  };

  /* NOTE(Ruibiao)：Cross-stream tensor synchronization is required only when
   * all the following conditions are satisfied:
   * 1. The tensor will be GC after running the instruction, i.e., in
   * instr.GCCheckVars.
   * 2. The stream which initializes this tensor is different from the stream
   * which the instruction run in.
   * 3. The tensor is the instruction's input, cause we assume that
   * instruction will initialize all output tensors with its running stream.
   * 4. In the OP function of this instruction, the tensor is an input of a
   * async CUDA kernel.
   *
   * Here we only process the first condition, because:
   * 1. Since the RecordStream function will directly return when the recored
   * stream is equal to the owning stream, recording a stream same as which
   * initialized this tensor has less time overhead. Conversely, it may take
   * more time if we try to extract those cross-stream input vars from
   * instr.GCCheckVars.
   * 2. Now the instruction has no idea of which vars involving async running
   * in OP function, and thus we can not recognize condition 4. It should be
   * supported later.
   */
  for (int var_id : instr.GCCheckVars()) {
    VLOG(4) << "GC sync " << var_scope_.GetNameById(var_id) << " "
            << var_scope_.VarDesc(var_id);

    // persistable var will be ignore while GC
    if (var_scope_.VarDesc(var_id) &&
        var_scope_.VarDesc(var_id)->Persistable()) {
      continue;
    }

    paddle::framework::Variable* var = var_scope_.VarRef(var_id);
    if (var == nullptr) {
      continue;
    }

    if (var->IsType<phi::DenseTensor>()) {
      TensorRecordStream(*(var->GetMutable<phi::DenseTensor>()));
    } else if (var->IsType<
                   operators::reader::
                       OrderedMultiDeviceLoDTensorBlockingQueueHolder>()) {
      // do nothing
    } else if (var->IsType<phi::SelectedRows>()) {
      TensorRecordStream(
          *(var->GetMutable<phi::SelectedRows>()->mutable_value()));
    } else if (var->IsType<LoDTensorArray>()) {
      auto* tensor_arr = var->GetMutable<LoDTensorArray>();
      for (auto& tensor : *tensor_arr) {
        TensorRecordStream(tensor);
      }
    } else if (var->IsType<std::vector<Scope*>>()) {
      // do nothing
    } else {
      PADDLE_THROW(platform::errors::Unimplemented(
          "The variable(%s) is not supported in eager deletion.",
          framework::ToTypeName(var->Type())));
    }
  }
#endif
}

void NewIRInterpreter::CheckGC(const Instruction& instr) {
  platform::RecordEvent record(
      "CheckGC", platform::TracerEventType::UserDefined, 10);
#if defined(PADDLE_WITH_CUDA) || defined(PADDLE_WITH_HIP)
  RecordStreamForGC(instr);
#endif
  auto& var_scope = var_scope_;

  for (auto var_id : instr.GCCheckVars()) {
    VLOG(4) << "GC:" << var_scope_.GetNameById(var_id) << ", id:" << var_id
            << ", ref:" << refs_[var_id]->DynamicRef();
    bool is_ready = refs_[var_id]->CheckAndDecrease();
    // ignore all persistable var while GC
    if (var_scope.VarDesc(var_id) && var_scope.VarDesc(var_id)->Persistable()) {
      continue;
    }
    if (is_ready) {
      VLOG(6) << "Async delete variable with name : "
              << var_scope.GetNameById(var_id);
      gc_->Add(refs_[var_id]->Var(), instr);
    }
  }
}

void NewIRInterpreter::Prepare(
    const std::vector<std::string>& feed_names,
    const std::vector<phi::DenseTensor>& feed_tensors,
    bool prepare_feed) {
  PADDLE_ENFORCE_EQ(feed_names.size(),
                    feed_tensors.size(),
                    platform::errors::PreconditionNotMet(
                        "Required feed_names.size() == feed_tensors.size(), "
                        "but received %d != %d",
                        feed_names.size(),
                        feed_tensors.size()));
  auto FeedInput = [&] {
    VLOG(4) << "Feed inputs";
    for (size_t i = 0; i < feed_names.size(); ++i) {
      auto* feed_var = local_scope_->FindVar(feed_names[i]);
      PADDLE_ENFORCE_NOT_NULL(
          feed_var,
          platform::errors::NotFound("Variable %s should not be nullptr.",
                                     feed_names[i]));

      auto feed_tensor = feed_var->GetMutable<phi::DenseTensor>();
      feed_tensor->ShareDataWith(feed_tensors[i]);
      feed_tensor->set_lod(feed_tensors[i].lod());
    }
  };
  // TODO(dev): Support this
  //   if (!is_build_) {
  //     paddle::framework::interpreter::BuildVariableScope(
  //         block_, execution_config_, &var_scope_);
  //     FeedInput();
  //     std::vector<paddle::framework::OpFuncNode> op_func_nodes;
  //     paddle::framework::interpreter::BuildOpFuncList(
  //         place_,
  //         block_,
  //         execution_config_.skip_gc_vars,
  //         &op_func_nodes,
  //         &var_scope_,
  //         execution_config_,
  //         HasLocalScope(),
  //         static_build_);
  //     SetFeedVarsInplaceSkip(feed_names);
  //     // convert vec func_list to graph
  //     Convert(&op_func_nodes);
  //     UpdateSyncOpNum();
  //     if (static_build_) {
  //       VLOG(4) << "RUN impl";
  //       RunImpl();
  //     }
  //     BuildSkipShareLoDInfo();
  //     is_build_ = true;
  //   }
  // NOTE: Because feed_tensor will be GC after
  // paddle::framework::BuildOpFuncList, so we should
  // call FeedInput again.
  if (prepare_feed) {
    FeedInput();
  }
}

void NewIRInterpreter::SetFeedVarsInplaceSkip(
    const std::vector<std::string>& feed_names) {
  for (auto& feed_name : feed_names) {
    var_scope_.SetVarSikpInplace(feed_name, true);
  }
}

bool NewIRInterpreter::HasLocalScope() const { return local_scope_ != nullptr; }

Scope* NewIRInterpreter::InnerScope() {
  return local_scope_ != nullptr ? local_scope_ : scope_;
}

// Note(zhangbo):
// (1) What is "Trace"?
// The OP execute scheduling rule adopted by Interpretercore by default is a
// multi-threaded scheduling mode(see ExecuteInstructionList). By maintaining a
// high-performance thread pool, the OP's execute scheduling is distributed to
// the sub threads maintained by the thread pool, but the main thread does not
// have any tasks. In Trace mode, the executor will execute directly in the main
// thread according to the pre provided OP sequence(trace_execute_order_),
// instead of being distributed to the thread pool.
// (2) When we use "Trace"?
// In dygraph to static, This scheduling causes that the execution of the
// forward and backward OPs and the execution of the dygraph optimizer cannot be
// executed in the same thread. Executing thread switch may cause cpu cache
// miss. When a model is all KQueueAsync type OPs, all OPs will be distributed
// to the DeviceThread for execution, and the multithreading scheduling will not
// have any benefits. Therefore, in the dynamic to static, when the number of
// KQueueAsync Ops is 0, we choose Trace mode.
void NewIRInterpreter::TraceInstructionList(
    const std::vector<Instruction>& vec_instr) {
  unfinished_op_number_ = vec_instr.size();
  if (unfinished_op_number_ == 0) {
    VLOG(4) << "No op to run, return";
    return;
  }

  exception_holder_.Clear();

  for (size_t i = 0; i < dependecy_count_.size(); ++i) {
    if (dependecy_count_[i] == 0) {
      // NOTE(zhiqiu): hot fix for jit input var
      RecordMemcpyD2H(vec_instr.at(i));
    }
  }

  // TODO(phlrain) use orignal order for now, use better dependecy
  for (auto& instr_node : vec_instruction_) {
    /// auto instr_id = trace_execute_order_[idx];

    RunInstruction(instr_node);

    if (UNLIKELY(exception_holder_.IsCaught())) {
      VLOG(4) << "Exception caught";
      break;
    }
  }

  if (UNLIKELY(exception_holder_.IsCaught())) {
    VLOG(1) << "Exception caught " << exception_holder_.Type();
    PADDLE_ENFORCE_EQ(
        main_thread_blocker_.Clear(),
        0,
        platform::errors::PreconditionNotMet(
            "main_thread_blocker_.Clear() return -1, clear failed"));
    VLOG(4) << "clear ok";
    exception_holder_.ReThrow();
  }
}

void NewIRInterpreter::RecordMemcpyD2H(const Instruction& instr_node) {
  // NOTE(zhiqiu): hot fix for jit input var
  if (instr_node.OpBaseValid() &&
      instr_node.OpBase()->Type() == interpreter::kMemcpyD2H) {
    platform::DeviceContextPool& pool = platform::DeviceContextPool::Instance();
    auto* default_dev_ctx = pool.Get(place_);
    for (auto& event : instr_node.EventsToWait()) {
      platform::RecordEvent record(
          "RecordStreamEvent", platform::TracerEventType::UserDefined, 10);
      VLOG(3) << "Record event on default stream in jit_input_var at op: "
              << instr_node.OpBase()->Type();
      event.event_->Record(default_dev_ctx);
    }
  }
}

void NewIRInterpreter::UpdateSyncOpNum() {
  int64_t sync_op_num = 0;
  for (auto& ins : vec_instruction_) {
    if (ins.KernelType() == OpFuncType::kCpuSync ||
        ins.KernelType() == OpFuncType::kGpuSync) {
      sync_op_num = sync_op_num + 1;
    }
  }
  sync_op_num_ = sync_op_num;
  VLOG(4) << "Update sync op num, sync op num is: " << sync_op_num_;
}

// Note(zhangbo):
// When there is a KQueueSync type OP in the model, breadth traversal is better
// than depth traversal. For example: OP(O) ->(direct_run)-> OP(A)
// ->(sync_run)-> OP(B) OP(O) ->(direct_run)-> OP(C) ->(direct_run)-> OP(D) If B
// is run before C, B may always block to wait for A to finish executing, but in
// fact, C can be executed first during this time.
void NewIRInterpreter::AnalyseExecuteOrderForTrace(
    std::map<size_t, std::set<size_t>> op_downstream_map,
    InstructionSchedulingPriorityLess compare) {
  VLOG(4) << "Analyze the execution order of Trace scheduling mode.";
  interpreter::ResetAtomicGuard guard(&deps_, &refs_);
  VLOG(4) << "1";
  auto IsReady = [this](size_t next_id) {
    VLOG(4) << "op_id: " << next_id
            << ", remain deps: " << deps_[next_id]->DynamicDep();
    return deps_[next_id]->CheckAndDecrease();
  };

  std::vector<size_t> trace_order;
  SchedulingQueue ready_ops(compare);

  for (size_t instr_id = 0; instr_id < dependecy_count_.size(); ++instr_id) {
    if (dependecy_count_[instr_id] == 0) {
      ready_ops.push(instr_id);
    }
  }

  while (!ready_ops.empty()) {
    size_t now_id = ready_ops.top();
    ready_ops.pop();
    trace_order.push_back(now_id);

    auto next_op_set = op_downstream_map[now_id];

    for (size_t next_op_id : next_op_set) {
      if (IsReady(next_op_id)) {
        ready_ops.push(next_op_id);
      }
    }
  }

  PADDLE_ENFORCE_EQ(
      trace_order.size(),
      dependecy_count_.size(),
      platform::errors::PreconditionNotMet(
          "trace_order size should be equal to dependecy_count_."));

  trace_execute_order_ = trace_order;

  std::stringstream ss;
  ss << "trace order: ";
  for (size_t idx = 0; idx < trace_execute_order_.size(); idx++) {
    ss << trace_execute_order_[idx] << " -> ";
  }
  ss << "end\n";
  VLOG(6) << ss.str();
}

/// ======================== ///
///        For new ir        ///
/// ======================== ///

void NewIRInterpreter::BuildInstruction() {
  VLOG(6) << "Build Instructions for new ir ... ";
  vec_instruction_base_.clear();
  size_t op_idx = 0;
  for (auto& op : *ir_program_->block()) {
    VLOG(6) << "Build Instruction for op: " << op_idx;
    if (op->dialect()->name() == "pd_kernel") {
      auto op_name = op->attributes()
                         .at("op_name")
                         .dyn_cast<::ir::StrAttribute>()
                         .AsString();
<<<<<<< HEAD
      if (op_name == "builtin.combine" || op_name == "builtin.slice" ||
          op_name == "pd.feed" || op_name == "builtin.set_parameter" ||
          op_name == "builtin.get_parameter") {
=======
      if (op_name == "builtin.combine" || op_name == "pd.feed" ||
          op_name == "builtin.set_parameter" ||
          op_name == "builtin.get_parameter" || op_name == "builtin.slice" ||
          op_name == "pd.data" || op_name == "pd.shaddow_output") {
>>>>>>> 2d91a9bd
        VLOG(6) << "skip process " << op_name;
        continue;
      }

      if (op_name == "pd.fused_softmax_mask_upper_triangle" ||
          op_name == "pd.fused_softmax_mask_upper_triangle_grad") {
        std::cerr << "emplace lagcy kernel " << op_name << std::endl;
        vec_instruction_base_.emplace_back(
            std::make_unique<LegacyKernelInstruction>(op_idx++,
                                                      place_,
                                                      op,
                                                      scope_,
                                                      local_scope_,
                                                      value_2_var_name_,
                                                      var_name_2_id_,
                                                      variable_2_var_name_));
      } else {
        vec_instruction_base_.emplace_back(
            std::make_unique<PhiKernelInstruction>(op_idx++,
                                                   place_,
                                                   op,
                                                   scope_,
                                                   local_scope_,
                                                   value_2_var_name_,
                                                   var_name_2_id_,
                                                   variable_2_var_name_));
      }
    } else {
      PADDLE_THROW(platform::errors::Unimplemented(
          "Now only support pd_kernel dialect."));
    }
  }
}

std::string NewIRInterpreter::DebugValueInfo() {
  std::stringstream os;
  os << "value info of interpretercore " << this << "\n"
     << "value -> var_name -> id -> variable*"
     << "\n";
  for (auto kv : value_2_var_name_) {
    PADDLE_ENFORCE((bool)kv.first,
                   platform::errors::PreconditionNotMet(
                       "vlaue(%s) should not be nullptr", kv.second));
    PADDLE_ENFORCE(var_name_2_id_.count(kv.second) > 0,
                   platform::errors::PreconditionNotMet(
                       "var(%s) should exist in var_name_2_id_", kv.second));
    auto* var = InnerScope()->FindVar(kv.second);
    PADDLE_ENFORCE(var != nullptr,
                   platform::errors::PreconditionNotMet(
                       "var(%s) should exist in var_name_2_id_", kv.second));
    os << kv.first.impl() << " -> " << kv.second << " -> "
       << var_name_2_id_.at(kv.second) << " -> " << var << "\n";
  }
  return os.str();
}

void NewIRInterpreter::BuildInstructionDependences() {
  // analysis the dependences between instructions, add next_instr_list to each
  // instr, and set the dependecy_count_
  size_t instr_num = vec_instruction_base_.size();
  dependecy_count_ = std::vector<size_t>(instr_num, 0);

  std::vector<paddle::framework::InstructionBase*> instructions_ptr;
  for (auto& instr : vec_instruction_base_) {
    instructions_ptr.push_back(instr.get());
  }
  auto downstream_map = ir_dependency_builder_.Build(instructions_ptr);

  for (size_t instr_id = 0; instr_id < instr_num; ++instr_id) {
    InstructionBase* cur_instr = vec_instruction_base_[instr_id].get();
    const std::set<size_t>& next_instr_ids = downstream_map[instr_id];

    if (FLAGS_new_executor_serial_run) {
      for (size_t next_instr_id : next_instr_ids) {
        cur_instr->AddNextInstrInSameThread(next_instr_id);
      }
    } else {
      if (cur_instr->KernelType() == OpFuncType::kGpuAsync) {
        for (size_t next_instr_id : next_instr_ids) {
          if (vec_instruction_base_[next_instr_id]->KernelType() ==
              OpFuncType::kGpuAsync) {
            cur_instr->AddNextInstrInSameThread(next_instr_id);
          } else {
            cur_instr->AddNextInstrInDifferentThread(next_instr_id);
          }
        }
      } else {
        bool has_instr_in_same_thread = false;
        for (size_t next_instr_id : next_instr_ids) {
          if (!has_instr_in_same_thread &&
              vec_instruction_base_[next_instr_id]->KernelType() !=
                  OpFuncType::kGpuAsync) {
            cur_instr->AddNextInstrInSameThread(next_instr_id);
            has_instr_in_same_thread = true;
          } else {
            cur_instr->AddNextInstrInDifferentThread(next_instr_id);
          }
        }
      }
    }

    for (size_t next_instr_id : next_instr_ids) {
      ++dependecy_count_[next_instr_id];
    }
  }
}

void NewIRInterpreter::RecordMemcpyD2H(InstructionBase* instr_node) {
  // NOTE(zhiqiu): hot fix for jit input var
  if (instr_node->Name() == "pd.memcpy_d2h") {
    platform::DeviceContextPool& pool = platform::DeviceContextPool::Instance();
    auto* default_dev_ctx = pool.Get(place_);
    for (auto& event : instr_node->EventsToWait()) {
      platform::RecordEvent record(
          "RecordStreamEvent", platform::TracerEventType::UserDefined, 10);
      VLOG(3) << "Record event on default stream in jit_input_var at op: "
              << instr_node->Name();
      event.event_->Record(default_dev_ctx);
    }
  }
}

void NewIRInterpreter::RecordStreamForGC(InstructionBase* instr) {
#if !defined(PADDLE_WITH_CUDA) && !defined(PADDLE_WITH_HIP)
  PADDLE_THROW(platform::errors::Unimplemented(
      "RecordStreamForGC is only implemented when compiled with GPU."));
#else
  if (!IsInterpretercoreFastGCEnabled() ||
      instr->KernelType() != OpFuncType::kGpuAsync) {
    return;
  }
  if (instr->DeviceContext().GetPlace().GetType() ==
      phi::AllocationType::CUSTOM) {
    return;
  }
  platform::RecordEvent record(
      "RecordStreamForGC", platform::TracerEventType::UserDefined, 10);

  gpuStream_t stream =
      reinterpret_cast<const phi::GPUContext&>(instr->DeviceContext()).stream();
  auto TensorRecordStream = [&stream](phi::DenseTensor& tensor) {
    auto allocation = tensor.Holder();
    if (allocation == nullptr) {
      return;
    }

    const platform::Place& place = allocation->place();
    if (platform::is_gpu_place(place)) {
      memory::RecordStream(allocation, stream);
    } else if (platform::is_cuda_pinned_place(place)) {
      // TODO(Ruibiao): Here should do something to make sure that the tensor
      // is not freed until the H2D copies done. However, simplely launch a
      // CUDA runtime callback to the H2D stream may lead a high performance
      // overhead. As all the cases we meet in H2D are copies from CPUPlace at
      // present, we just log a WARNING here. A better design is required.
      LOG(WARNING) << "Copy data from a CUDAPinned tensor in an asynchronous "
                      "manner may lead a data inconsistent";
    } else {
      // memory copies involve CPUPlace are always synchronous, so just do
      // nothing here
    }
  };

  /* NOTE(Ruibiao)：Cross-stream tensor synchronization is required only when
   * all the following conditions are satisfied:
   * 1. The tensor will be GC after running the instruction, i.e., in
   * instr.GCCheckVars.
   * 2. The stream which initializes this tensor is different from the stream
   * which the instruction run in.
   * 3. The tensor is the instruction's input, cause we assume that
   * instruction will initialize all output tensors with its running stream.
   * 4. In the OP function of this instruction, the tensor is an input of a
   * async CUDA kernel.
   *
   * Here we only process the first condition, because:
   * 1. Since the RecordStream function will directly return when the recored
   * stream is equal to the owning stream, recording a stream same as which
   * initialized this tensor has less time overhead. Conversely, it may take
   * more time if we try to extract those cross-stream input vars from
   * instr.GCCheckVars.
   * 2. Now the instruction has no idea of which vars involving async running
   * in OP function, and thus we can not recognize condition 4. It should be
   * supported later.
   */
  for (int var_id : instr->GCCheckVars()) {
    VLOG(4) << "GC sync " << GetNameById(var_id);

    // persistable var will be ignore while GC
    ::ir::Value value = GetValueByName(GetNameById(var_id));
    bool is_parameter = false;
    if (value) {
      for (auto item : parameter_values_) {
        if (item == value) {
          is_parameter = true;
          break;
        }
      }
    }
    if (is_parameter) {
      VLOG(4) << "value " << value.impl() << " is a parameter, skip gc";
      continue;
    }

    paddle::framework::Variable* var = variable_list_[var_id];
    if (var == nullptr) {
      continue;
    }

    if (var->IsType<phi::DenseTensor>()) {
      TensorRecordStream(*(var->GetMutable<phi::DenseTensor>()));
    } else if (var->IsType<
                   operators::reader::
                       OrderedMultiDeviceLoDTensorBlockingQueueHolder>()) {
      // do nothing
    } else if (var->IsType<phi::SelectedRows>()) {
      TensorRecordStream(
          *(var->GetMutable<phi::SelectedRows>()->mutable_value()));
    } else if (var->IsType<LoDTensorArray>()) {
      auto* tensor_arr = var->GetMutable<LoDTensorArray>();
      for (auto& tensor : *tensor_arr) {
        TensorRecordStream(tensor);
      }
    } else if (var->IsType<std::vector<Scope*>>()) {
      // do nothing
    } else {
      PADDLE_THROW(platform::errors::Unimplemented(
          "The variable(%s) is not supported in eager deletion.",
          framework::ToTypeName(var->Type())));
    }
  }
#endif
}

void NewIRInterpreter::CheckGC(InstructionBase* instr) {
  platform::RecordEvent record(
      "CheckGC", platform::TracerEventType::UserDefined, 10);

#if defined(PADDLE_WITH_CUDA) || defined(PADDLE_WITH_HIP)
  RecordStreamForGC(instr);
#endif

  for (auto var_id : instr->GCCheckVars()) {
    VLOG(4) << "GC:" << GetNameById(var_id) << ", id:" << var_id
            << ", ref:" << refs_[var_id]->DynamicRef();
    bool is_ready = refs_[var_id]->CheckAndDecrease();
    // ignore all persistable var while GCphi
    ::ir::Value value = GetValueByName(GetNameById(var_id));
    bool is_parameter = false;
    if (value) {
      for (auto item : parameter_values_) {
        if (item == value) {
          is_parameter = true;
          break;
        }
      }
    }
    if (is_parameter) {
      VLOG(4) << "value " << value.impl() << " is a parameter, skip gc";
      continue;
    }

    if (is_ready) {
      VLOG(6) << "Async delete variable with name : " << GetNameById(var_id);
      gc_->Add(refs_[var_id]->Var(), instr);
    }
  }
}

void NewIRInterpreter::CalculateLastLiveOps() {
  // calculate last_live_ops_
  for (size_t op_idx = 0; op_idx < vec_instruction_base_.size(); ++op_idx) {
    InstructionBase* instr = vec_instruction_base_[op_idx].get();
    std::set<size_t> gc_check_vars;

    const std::unordered_map<::ir::Value, std::vector<int>>& ins =
        instr->Inputs();
    const std::unordered_map<::ir::Value, std::vector<int>>& outs =
        instr->Outputs();
    std::unordered_multimap<::ir::Value, std::vector<int>> ins_and_outs{
        ins.begin(), ins.end()};

    if (instr->Name() != "pd.fetch") {
      ins_and_outs.insert(outs.begin(), outs.end());
    }

    for (auto& item : ins_and_outs) {
      for (auto var_id : item.second) {
        // skip no_need_buffer input vars
        if (ins.count(item.first) && instr->NoNeedBuffer().count(item.first)) {
          continue;
        }
        gc_check_vars.insert(var_id);
      }
    }

    for (auto var_id : gc_check_vars) {
      Scope* inner_scope = InnerScope();
      paddle::framework::Variable* var =
          inner_scope->FindVar(GetNameById(var_id));
      if (var->IsType<phi::DenseTensor>() || var->IsType<phi::SelectedRows>() ||
          var->IsType<LoDTensorArray>()) {
        last_live_ops_[var_id].insert(op_idx);
      } else {
        VLOG(4) << "not clear " << GetNameById(var_id) << " after "
                << instr->Name() << " because its type is "
                << framework::ToTypeName(var->Type());
      }
    }
  }
  // clear the last_live_ops list for all vars in skip_gc_vars
  for (const std::string& skip_gc_var : execution_config_.skip_gc_vars) {
    int var_id = GetIdByName(skip_gc_var);
    if (var_id != -1) {
      last_live_ops_[var_id].clear();
      VLOG(8) << "Skip gc for var: " << skip_gc_var;
    }
  }
  VLOG(4) << "calculate last_live_ops_";

  // shrink, find the downstream op that has no other op in the
  // downstream list happens before it
  // For example,
  // b = op1(a)
  // c = op2(a, b)
  // in this case, a is the input of op1 and op2, we only need to check
  // a after op2, because op2 always uses a after op1.
  var_ref_count_.resize(variable_list_.size());
  VLOG(4) << "last_live_ops_.size() : " << last_live_ops_.size();
  for (auto kv : last_live_ops_) {
    for (auto val : kv.second) {
      VLOG(4) << "var: " << kv.first << " -> op: " << val;
    }
  }
  VLOG(4) << "var_ref_count_.size() : " << var_ref_count_.size();
  for (size_t i = 0; i < last_live_ops_.size(); ++i) {
    std::set<size_t> minumum_last_live_ops;
    for (auto val : last_live_ops_[i]) {
      VLOG(4) << "last_live_ops_: " << val;
    }
    for (size_t item : last_live_ops_[i]) {
      bool not_before_any = true;
      // find the op that is not executed before any
      for (size_t other_item : last_live_ops_[i]) {
        if (ir_dependency_builder_.OpHappensBefore(item, other_item)) {
          VLOG(6) << "happens_before: " << item << "->" << other_item
                  << ", so skip " << item;
          not_before_any = false;
          break;
        }
      }
      if (not_before_any) {
        VLOG(6) << "last live op of var " << i << " " << GetNameById(i) << " : "
                << item << " " << vec_instruction_base_[item]->Name();
        minumum_last_live_ops.insert(item);
        vec_instruction_base_[item]->AddGCCheckVar(i);
      }
    }
    last_live_ops_[i] = minumum_last_live_ops;
    var_ref_count_[i] = last_live_ops_[i].size();
  }
  VLOG(4) << "calculate last_live_ops_ 2";

  for (auto& dep : dependecy_count_) {
    deps_.emplace_back(std::make_shared<interpreter::OpDepInfo>(dep));
  }
  for (size_t i = 0; i < variable_list_.size(); ++i) {
    refs_.emplace_back(std::make_shared<interpreter::VarRefInfo>(
        var_ref_count_[i], variable_list_[i]));
  }
  VLOG(4) << "calculate last_live_ops_ 3";
}

void NewIRInterpreter::ConstructEventForJitInput() {
  for (size_t i = 0; i < dependecy_count_.size(); ++i) {
    if (dependecy_count_[i] == 0) {
      InstructionBase* inst = vec_instruction_base_[i].get();
      if (inst->Name() == "pd.memcpy_d2h" && platform::is_gpu_place(place_)) {
        for (auto& item : inst->Inputs()) {
          for (auto var_id : item.second) {
            auto name = GetNameById(var_id);
            if (JitInputVars().count(name)) {
              auto device_event = std::make_shared<platform::DeviceEvent>(
                  place_, platform::GenerateDeviceEventFlag());
              VLOG(4) << "Add input event for input: " << name << " of "
                      << inst->Name();
              inst->AddEventToWait(
                  i, device_event, ir_stream_analyzer_.GetWaiterType(inst));
            }
          }
        }
      }
    }
  }
}

FetchList NewIRInterpreter::BetaRun(const std::vector<std::string>& feed_names,
                                    bool need_fetch) {
  SetDeviceId(place_);
  CheckCUDAGraphBeforeRun(feed_names);

#ifdef PADDLE_WITH_MKLDNN
  platform::AttachPointerHashToMKLDNNKey(this, place_);
#endif

  if (!is_build_) {
    LOG_FIRST_N(INFO, 1) << "New Executor is BetaRunning.";
    // Build
    std::stringstream ss;
    ss << this;
    ::ir::BuildScope(*ir_program_->block(),
                     InnerScope(),
                     ss.str(),
                     &value_2_var_name_,
                     &variable_2_var_name_,
                     &var_name_2_id_,
                     &variable_list_,
                     &parameter_values_);
    VLOG(4) << "Done BuildScope";
    VLOG(4) << DebugValueInfo();

    BuildInstruction();
    VLOG(4) << "Done BuildInstruction";

    PreAnalysis();
    VLOG(4) << "Done PreAnalysis";

    // Run
    if (FLAGS_enable_new_ir_in_executor_loop_run) {
      LOG_FIRST_N(INFO, 1) << "New ir interpreter is running in BetaRun mode "
                              "with for_loop version.";
      LoopRunImpl();
    } else {
      LOG_FIRST_N(INFO, 1) << "New ir interpreter is running in BetaRun mode "
                              "with trace version.";
      TraceRunImpl();
    }
    is_build_ = true;
  } else {
    if (FLAGS_enable_new_ir_in_executor_loop_run) {
      LoopRunImpl();
    } else {
      TraceRunImpl();
    }
  }

  if (HasLocalScope()) {
    ClearLoDTensorArrayInLocalScope();
  }

  // return Fetch Tensors
  Scope* inner_scope = InnerScope();
  if (FLAGS_enable_new_ir_in_executor) {
    framework::FetchList fetch_res;

    if (need_fetch) {
      for (auto& var_name : fetch_var_names_) {
        auto* var = inner_scope->FindVar(var_name);
        VLOG(0) << "fetch " << var_name << "[" << var << "]";
        fetch_res.push_back(var->Get<phi::DenseTensor>());
      }
    }
    VLOG(4) << "get fetch list size: " << fetch_res.size();
    return fetch_res;
  } else {
    auto* fetch_var = inner_scope->FindVar(interpreter::kFetchVarName);
    if (fetch_var && need_fetch) {
      auto fetch_list =
          std::move(*fetch_var->GetMutable<framework::FetchList>());
#ifdef PADDLE_WITH_CUDA
      if (platform::IsCUDAGraphCapturing()) {
        PADDLE_ENFORCE_EQ(fetch_list.empty(),
                          true,
                          platform::errors::InvalidArgument(
                              "Cannot fetch data when using CUDA Graph."));
      }
#endif
      return fetch_list;
    } else {
      return {};
    }
  }
}

void NewIRInterpreter::LoopRunImpl() {
  // lazy initialization of gc, do not create gc is the program only run once
  if (!gc_) {
    gc_ = CreateInterpreterCoreGarbageCollector(place_, vec_instruction_base_);
  }

  interpreter::ResetAtomicGuard guard(&deps_, &refs_);
  VLOG(4) << "Loop Instruction List";

  LoopRunInstructionList(vec_instruction_base_);
  VLOG(4) << "Done LoopRunImpl";
}

void NewIRInterpreter::TraceRunImpl() {
  // lazy initialization of gc, do not create gc is the program only run once
  if (!gc_) {
    gc_ = CreateInterpreterCoreGarbageCollector(place_, vec_instruction_base_);
  }

  interpreter::ResetAtomicGuard guard(&deps_, &refs_);
  VLOG(4) << "Tracing Instruction List";

  TraceRunInstructionList(vec_instruction_base_);
  VLOG(4) << "Done TraceRunImpl";
}

void NewIRInterpreter::LoopRunInstructionList(
    const std::vector<std::unique_ptr<InstructionBase>>& vec_instr) {
  unfinished_op_number_ = vec_instr.size();
  if (unfinished_op_number_ == 0) {
    VLOG(4) << "No op to run, return";
    return;
  }

  exception_holder_.Clear();

  for (size_t i = 0; i < dependecy_count_.size(); ++i) {
    if (dependecy_count_[i] == 0) {
      // NOTE(zhiqiu): hot fix for jit input var
      RecordMemcpyD2H(vec_instr.at(i).get());
    }
  }

  for (size_t idx = 0; idx < vec_instr.size(); idx++) {
    InstructionBase* instr_node = vec_instr[idx].get();

    VLOG(6) << "Run InstructionBase " << idx;
    RunInstructionBase(instr_node);

    if (UNLIKELY(exception_holder_.IsCaught())) {
      VLOG(4) << "Exception caught";
      break;
    }
  }

  if (UNLIKELY(exception_holder_.IsCaught())) {
    VLOG(1) << "Exception caught " << exception_holder_.Type();
    PADDLE_ENFORCE_EQ(
        main_thread_blocker_.Clear(),
        0,
        platform::errors::PreconditionNotMet(
            "main_thread_blocker_.Clear() return -1, clear failed"));
    VLOG(4) << "clear ok";
    exception_holder_.ReThrow();
  }
  VLOG(4) << "Done LoopRunInstructionList";
}

void NewIRInterpreter::TraceRunInstructionList(
    const std::vector<std::unique_ptr<InstructionBase>>& vec_instr) {
  unfinished_op_number_ = vec_instr.size();
  if (unfinished_op_number_ == 0) {
    VLOG(4) << "No op to run, return";
    return;
  }

  exception_holder_.Clear();

  for (size_t i = 0; i < dependecy_count_.size(); ++i) {
    if (dependecy_count_[i] == 0) {
      // NOTE(zhiqiu): hot fix for jit input var
      RecordMemcpyD2H(vec_instr.at(i).get());
    }
  }

  for (size_t idx = 0; idx < trace_execute_order_.size(); idx++) {
    auto instr_id = trace_execute_order_[idx];
    InstructionBase* instr_node = vec_instruction_base_.at(instr_id).get();

    VLOG(6) << "Run InstructionBase " << instr_id;
    RunInstructionBase(instr_node);

    if (UNLIKELY(exception_holder_.IsCaught())) {
      VLOG(4) << "Exception caught";
      break;
    }
  }

  if (UNLIKELY(exception_holder_.IsCaught())) {
    VLOG(1) << "Exception caught " << exception_holder_.Type();
    PADDLE_ENFORCE_EQ(
        main_thread_blocker_.Clear(),
        0,
        platform::errors::PreconditionNotMet(
            "main_thread_blocker_.Clear() return -1, clear failed"));
    VLOG(4) << "clear ok";
    exception_holder_.ReThrow();
  }
  VLOG(4) << "Done TraceRunInstructionList";
}

void NewIRInterpreter::RunInstructionBase(InstructionBase* instr_node) {
  platform::RecordEvent instruction_event(
      instr_node->Name(), platform::TracerEventType::Operator, 1);

  SetDeviceId(instr_node->DeviceContext().GetPlace());

  try {
    instr_node->WaitEvent(place_);

    VLOG(5) << "begin to run op " << instr_node->Name();
    if (!instr_node->IsArtificial()) {
      instr_node->Run();
      VLOG(4) << "done instruction node run";
      CheckGC(instr_node);
      VLOG(4) << "done CheckGC";
      interpreter::LogDeviceMemoryStats(place_);
    }
    VLOG(5) << "after run kernel";
    instr_node->RecordEvent(place_);
  } catch (platform::EnforceNotMet& ex) {
    LOG(WARNING) << instr_node->Name() << " raises an EnforceNotMet exception "
                 << platform::demangle(typeid(ex).name()) << ", " << ex.what();
    exception_holder_.Catch(std::make_exception_ptr(std::move(ex)));
  } catch (platform::EOFException&) {
    exception_holder_.Catch(std::current_exception());
  } catch (std::exception& ex) {
    LOG(WARNING) << instr_node->Name() << " raises an exception "
                 << platform::demangle(typeid(ex).name()) << ", " << ex.what();
    exception_holder_.Catch(std::current_exception());
  } catch (...) {
    LOG(WARNING) << instr_node->Name() << " raises an unknown exception";
    exception_holder_.Catch(std::current_exception());
  }
}

void NewIRInterpreter::PreAnalysis() {
  BuildInstructionDependences();
  VLOG(4) << "Done BuildInstructionDependences";

  ir_stream_analyzer_.ConstructEvents(vec_instruction_base_);
  VLOG(4) << "Done ConstructEvents";

  // add event for the input var of jit program, since there are async copied
  // from gpu_pinned place to gpu place on compute stream.
  ConstructEventForJitInput();
  VLOG(4) << "AddEventToWait for JitInputVars";

  CalculateLastLiveOps();
  VLOG(4) << "Done CalculateLastLiveOps";

  AnalyseExecuteOrderForTrace(ir_dependency_builder_.OpDownstreamMap(),
                              ir_instruction_scheduling_priority_less);
  VLOG(4) << "Done AnalyseExecuteOrderForTrace";
}

::ir::Value NewIRInterpreter::GetValueByName(const std::string& var_name) {
  for (auto kv : value_2_var_name_) {
    if (kv.second == var_name) {
      return kv.first;
    }
  }
  return nullptr;
}

}  // namespace framework
}  // namespace paddle<|MERGE_RESOLUTION|>--- conflicted
+++ resolved
@@ -1616,16 +1616,10 @@
                          .at("op_name")
                          .dyn_cast<::ir::StrAttribute>()
                          .AsString();
-<<<<<<< HEAD
-      if (op_name == "builtin.combine" || op_name == "builtin.slice" ||
-          op_name == "pd.feed" || op_name == "builtin.set_parameter" ||
-          op_name == "builtin.get_parameter") {
-=======
       if (op_name == "builtin.combine" || op_name == "pd.feed" ||
           op_name == "builtin.set_parameter" ||
           op_name == "builtin.get_parameter" || op_name == "builtin.slice" ||
           op_name == "pd.data" || op_name == "pd.shaddow_output") {
->>>>>>> 2d91a9bd
         VLOG(6) << "skip process " << op_name;
         continue;
       }
