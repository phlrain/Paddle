--- conflicted
+++ resolved
@@ -39,15 +39,12 @@
 #include "paddle/fluid/framework/new_executor/instruction/phi_kernel_instruction.h"
 #include "paddle/fluid/ir/phi_kernel_adaptor/phi_kernel_util.h"
 #include "paddle/ir/core/builtin_attribute.h"
-<<<<<<< HEAD
 
 PHI_DECLARE_bool(enable_new_ir_in_executor);
 
 PHI_DECLARE_bool(enable_new_ir_in_executor_beta_run);
 
 PHI_DECLARE_bool(enable_new_ir_in_executor_loop_run);
-=======
->>>>>>> ada393b3
 
 namespace paddle {
 namespace framework {
@@ -252,7 +249,7 @@
 
   // return Fetch Tensors
   Scope* inner_scope = InnerScope();
-<<<<<<< HEAD
+
   if (FLAGS_enable_new_ir_in_executor) {
     framework::FetchList fetch_res;
 
@@ -282,22 +279,6 @@
     } else {
       return {};
     }
-=======
-  auto* fetch_var = inner_scope->FindVar(interpreter::kFetchVarName);
-  if (fetch_var && need_fetch) {
-    auto fetch_list = std::move(*fetch_var->GetMutable<framework::FetchList>());
-#ifdef PADDLE_WITH_CUDA
-    if (platform::IsCUDAGraphCapturing()) {
-      PADDLE_ENFORCE_EQ(fetch_list.empty(),
-                        true,
-                        platform::errors::InvalidArgument(
-                            "Cannot fetch data when using CUDA Graph."));
-    }
-#endif
-    return fetch_list;
-  } else {
-    return {};
->>>>>>> ada393b3
   }
 }
 
@@ -1910,14 +1891,10 @@
         instr->Outputs();
     std::unordered_multimap<::ir::Value, std::vector<int>> ins_and_outs{
         ins.begin(), ins.end()};
-<<<<<<< HEAD
 
     if (instr->Name() != "pd.fetch") {
       ins_and_outs.insert(outs.begin(), outs.end());
     }
-=======
-    ins_and_outs.insert(outs.begin(), outs.end());
->>>>>>> ada393b3
 
     for (auto& item : ins_and_outs) {
       for (auto var_id : item.second) {
@@ -2050,10 +2027,7 @@
                      &variable_2_var_name_,
                      &var_name_2_id_,
                      &variable_list_);
-<<<<<<< HEAD
     VLOG(0) << "Done BuildScope";
-=======
->>>>>>> ada393b3
     VLOG(4) << DebugValueInfo();
 
     BuildInstruction();
@@ -2063,7 +2037,6 @@
     VLOG(4) << "Done PreAnalysis";
 
     // Run
-<<<<<<< HEAD
     if (FLAGS_enable_new_ir_in_executor_loop_run) {
       LOG_FIRST_N(INFO, 1) << "New Executor is BetaRun LoopRun.";
       NewIrLoopRunImpl();
@@ -2078,11 +2051,6 @@
     } else {
       BetaRunImpl();
     }
-=======
-    BetaRunImpl();
-  } else {
-    BetaRunImpl();
->>>>>>> ada393b3
   }
 
   if (HasLocalScope()) {
@@ -2091,7 +2059,6 @@
 
   // return Fetch Tensors
   Scope* inner_scope = InnerScope();
-<<<<<<< HEAD
   if (FLAGS_enable_new_ir_in_executor) {
     framework::FetchList fetch_res;
 
@@ -2121,22 +2088,6 @@
     } else {
       return {};
     }
-=======
-  auto* fetch_var = inner_scope->FindVar(interpreter::kFetchVarName);
-  if (fetch_var && need_fetch) {
-    auto fetch_list = std::move(*fetch_var->GetMutable<framework::FetchList>());
-#ifdef PADDLE_WITH_CUDA
-    if (platform::IsCUDAGraphCapturing()) {
-      PADDLE_ENFORCE_EQ(fetch_list.empty(),
-                        true,
-                        platform::errors::InvalidArgument(
-                            "Cannot fetch data when using CUDA Graph."));
-    }
-#endif
-    return fetch_list;
-  } else {
-    return {};
->>>>>>> ada393b3
   }
 }
 
@@ -2258,7 +2209,6 @@
   VLOG(4) << "Done AnalyseExecuteOrderForTrace";
 }
 
-<<<<<<< HEAD
 ::ir::Value NewIRInterpreter::GetValueByName(const std::string& var_name) {
   for (auto kv : value_2_var_name_) {
     if (kv.second == var_name) {
@@ -2268,7 +2218,5 @@
   return nullptr;
 }
 
-=======
->>>>>>> ada393b3
 }  // namespace framework
 }  // namespace paddle