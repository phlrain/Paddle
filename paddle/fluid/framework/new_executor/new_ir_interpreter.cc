// Copyright (c) 2023 PaddlePaddle Authors. All Rights Reserved.
//
// Licensed under the Apache License, Version 2.0 (the "License");
// you may not use this file except in compliance with the License.
// You may obtain a copy of the License at
//
//     http://www.apache.org/licenses/LICENSE-2.0
//
// Unless required by applicable law or agreed to in writing, software
// distributed under the License is distributed on an "AS IS" BASIS,
// WITHOUT WARRANTIES OR CONDITIONS OF ANY KIND, either express or implied.
// See the License for the specific language governing permissions and
// limitations under the License.

#include "paddle/fluid/framework/new_executor/new_ir_interpreter.h"

#include <unordered_set>

#include "paddle/utils/flags.h"

#include "paddle/fluid/framework/details/nan_inf_utils.h"
#include "paddle/fluid/framework/details/share_tensor_buffer_functor.h"
#include "paddle/fluid/framework/new_executor/interpreter/interpreter_util.h"
#include "paddle/fluid/framework/new_executor/interpreter/static_build.h"
#include "paddle/fluid/framework/operator.h"
#include "paddle/fluid/platform/device/gpu/gpu_info.h"
#include "paddle/fluid/platform/os_info.h"
#include "paddle/fluid/platform/profiler/event_tracing.h"
#include "paddle/fluid/platform/profiler/supplement_tracing.h"
#include "paddle/phi/common/place.h"
#include "paddle/phi/core/kernel_context.h"
#ifdef PADDLE_WITH_DNNL
#include "paddle/fluid/platform/mkldnn_helper.h"
#endif
#include "paddle/fluid/platform/cuda_graph_with_memory_pool.h"
#include "paddle/fluid/platform/flags.h"
#include "paddle/phi/backends/device_manager.h"

#ifdef PADDLE_WITH_CINN
#include "paddle/fluid/framework/new_executor/instruction/cinn_jit_instruction.h"
#endif
#include "paddle/fluid/framework/new_executor/instruction/cond_instruction.h"
#include "paddle/fluid/framework/new_executor/instruction/legacy_kernel_instruction.h"
#include "paddle/fluid/framework/new_executor/instruction/phi_kernel_instruction.h"
#include "paddle/fluid/pir/dialect/kernel/ir/kernel_attribute.h"
#include "paddle/fluid/pir/dialect/kernel/ir/kernel_dialect.h"
#include "paddle/fluid/pir/dialect/kernel/ir/kernel_op.h"
#include "paddle/fluid/pir/dialect/kernel/ir/kernel_type.h"
#include "paddle/fluid/pir/dialect/operator/utils/utils.h"
#include "paddle/fluid/pir/phi_kernel_adaptor/phi_kernel_util.h"
#include "paddle/pir/core/builtin_attribute.h"

PHI_DECLARE_bool(enable_new_ir_in_executor);
PHI_DECLARE_bool(enable_new_ir_in_executor_trace_run);

namespace paddle {
namespace framework {

NewIRInterpreter::NewIRInterpreter(
    const platform::Place& place,
    const std::vector<std::string>& fetch_var_names,
    const ::pir::Block* ir_block,
    framework::Scope* scope,
    const ExecutionConfig& execution_config)
    : place_(place),
      execution_config_(execution_config),
      var_scope_(scope),
      scope_(scope),
      ir_block_(ir_block),
      ir_stream_analyzer_(place),
      fetch_var_names_(fetch_var_names) {
  VLOG(4) << "NewIRInterpreter(): " << this << " on " << place_;
  static_build_ = FLAGS_new_executor_static_build &&
                  !FLAGS_new_executor_use_cuda_graph &&
                  !execution_config.used_for_control_flow_op;
  //    &&interpreter::BlockCanBeStaticBuilt(block);
  static_build_ = true;

  exception_notifier_ = main_thread_blocker_.RegisterEvent(kExceptionCaught);
  completion_notifier_ = main_thread_blocker_.RegisterEvent(kTaskCompletion);

  dependecy_count_ = std::make_shared<std::vector<size_t>>();

  if (!FLAGS_new_executor_use_local_scope) {
    execution_config_.create_local_scope = false;
  }
  if (execution_config_.create_local_scope) {
    auto local_scope = &scope_->NewScope();
    local_scope_ = local_scope;
    VLOG(6) << "new ir interpretercore scope: " << scope_ << "\t"
            << "; local scope: " << local_scope_;
  }
  // TODO(zhangbo): delete var_scope
  var_scope_.SetLocalScope(local_scope_);

  execution_config_.AnalyzeThreadPoolConfig(place, 1);
  execution_config_.Log(/*log_level=*/8);

  ir_instruction_scheduling_priority_less = [this](size_t lhs, size_t rhs) {
    SchedulingPriority lhs_scheduling_priority =
        vec_instruction_base_[lhs]->GetSchedulingPriority();
    SchedulingPriority rhs_scheduling_priority =
        vec_instruction_base_[rhs]->GetSchedulingPriority();
    if (lhs_scheduling_priority == rhs_scheduling_priority) {
      return lhs < rhs;
    }
    return lhs_scheduling_priority > rhs_scheduling_priority;
  };

  PrepareForCUDAGraphCapture();

  std::stringstream ss;
  ss << this;
  ::pir::BuildScope(*ir_block_,
                    InnerScope(),
                    ss.str(),
                    &value_2_var_name_,
                    &variable_2_var_name_,
                    &var_name_2_id_,
                    &variable_list_,
                    &sub_blocks_);

  interpreter::BuildId2VarName(var_name_2_id_, &id_2_var_name_);
}

NewIRInterpreter::~NewIRInterpreter() {
  // cancle gc's thread
  gc_.reset(nullptr);
  async_work_queue_.reset();
  VLOG(4) << "~NewIRInterpreter(): " << this << " on " << place_;

#ifdef PADDLE_WITH_DNNL
  // Clear mkl-dnn cache,
  // this is needed to have mkl-dnn unit tests working
  platform::ClearMKLDNNCache(place_, this);
#endif
}

int NewIRInterpreter::GetIdByName(const std::string& name) const {
  auto it = var_name_2_id_.find(name);
  if (it != var_name_2_id_.end()) {
    return it->second;
  }
  return -1;
}

void NewIRInterpreter::SetCopyProgram(std::shared_ptr<ProgramDesc> prog) {
  PADDLE_THROW(platform::errors::Unimplemented(
      "SetCopyProgram is not implemented in NewIRInterpreter."));
}

void NewIRInterpreter::SetSkipGcVars(
    const std::set<std::string>& skip_gc_vars) {
  PADDLE_ENFORCE_EQ(
      execution_config_.skip_gc_vars.empty(),
      true,
      platform::errors::PreconditionNotMet(
          "execution_config_.skip_gc_vars can only be initialized once, now "
          "execution_config_.skip_gc_vars is "
          "not empty, do not call SetSkipGcVars method repeatedly."));
  execution_config_.skip_gc_vars = skip_gc_vars;
}

void NewIRInterpreter::SetJitInputVars(
    const std::set<std::string>& jit_input_vars) {
  PADDLE_ENFORCE_EQ(
      execution_config_.jit_input_vars.empty(),
      true,
      platform::errors::PreconditionNotMet(
          "execution_config_.jit_input_vars can only be initialized once, now "
          "execution_config_.jit_input_vars is "
          "not empty, do not call SetJitInputVars method repeatedly."));
  execution_config_.jit_input_vars = jit_input_vars;
}

const std::set<std::string>& NewIRInterpreter::JitInputVars() const {
  return execution_config_.jit_input_vars;
}

const VariableScope* NewIRInterpreter::GetVariableScope() const {
  return &var_scope_;
}

void NewIRInterpreter::reset_scope(Scope* new_scope) {
  var_scope_.SetScope(new_scope);
  scope_ = new_scope;
  for (size_t i = 0; i < variable_list_.size(); i++) {
    const auto& var_name = GetNameById(static_cast<int>(i));
    variable_list_[i] = new_scope->FindVar(var_name);
  }
  // The index should be assured valid, cause the InterpreterCore may not be
  // fully built, but was still cached and used. For example, see unit test
  // `test_assert.py`, it may exit before `NewIRInterpreter::Convert`,
  // but still was cached and used by later tests.
  for (size_t i = 0; i < std::min(refs_.size(), variable_list_.size()); i++) {
    refs_[i]->ResetVariable(variable_list_[i]);
  }
}

const Scope* NewIRInterpreter::local_scope() const { return local_scope_; }

std::string NewIRInterpreter::GetNameById(int id) const {
  // NOTE(zhiqiu): do not use vec_meta_info_[id].vardesc_->Name() since
  // vec_meta_info_[id] may be nullptr,
  // typically when the target variable is not existed in the original program
  // desc, but created by interpretercore.
  // For example, created and used by d2h_copy or h2d_copy operator.

  auto it = id_2_var_name_.find(id);
  if (it != id_2_var_name_.end()) {
    return it->second;
  }
  return "";
}

void NewIRInterpreter::ShareWorkQueueFrom(InterpreterBaseImpl* src) {
  async_work_queue_ = reinterpret_cast<NewIRInterpreter*>(src)->GetWorkQueue();
  VLOG(8) << "Share AsyncWorkQueue from InterpreterCore(" << src
          << ") to InterpreterCore(" << this << ")";
}

void NewIRInterpreter::ShareBuildResultsFrom(const InterpreterBaseImpl& src) {
  const NewIRInterpreter& impl = dynamic_cast<const NewIRInterpreter&>(src);
  if (is_shared_results_build_ || !impl.IsSharedResultsBuild()) {
    return;
  }
  // share op dependency
  ir_dependency_builder_.ShareDependencyFrom(impl.GetNewIrDependencyBuilder());
  dependecy_count_ = impl.GetDependencyCount();
  // share event analysis
  ir_stream_analyzer_.ShareEventInfoFrom(impl.GetNewIrStreamAnalyzer());
  is_shared_results_build_ = true;
  VLOG(8) << "Share Build Results from InterpreterCore(" << &impl
          << ") to InterpreterCore(" << this << ")";
}

const interpreter::NewIrDependencyBuilder&
NewIRInterpreter::GetNewIrDependencyBuilder() const {
  return ir_dependency_builder_;
}

std::shared_ptr<std::vector<size_t>> NewIRInterpreter::GetDependencyCount()
    const {
  return dependecy_count_;
}

const interpreter::NewIrStreamAnalyzer&
NewIRInterpreter::GetNewIrStreamAnalyzer() const {
  return ir_stream_analyzer_;
}

bool NewIRInterpreter::IsSharedResultsBuild() const {
  return is_shared_results_build_;
}

std::shared_ptr<interpreter::AsyncWorkQueue> NewIRInterpreter::GetWorkQueue() {
  if (async_work_queue_ == nullptr) {
    async_work_queue_ = std::make_shared<interpreter::AsyncWorkQueue>(
        execution_config_.host_num_threads,
        execution_config_.device_num_threads,
        nullptr);
  }
  return async_work_queue_;
}

void NewIRInterpreter::PrepareForCUDAGraphCapture() {
  if (!FLAGS_new_executor_use_cuda_graph) return;
#ifdef PADDLE_WITH_CUDA
  PADDLE_ENFORCE_EQ(
      platform::IsCUDAGraphCapturing(),
      false,
      platform::errors::PermissionDenied("CUDA Graph is not allowed to capture "
                                         "before prepare."));
  PADDLE_ENFORCE_EQ(platform::is_gpu_place(place_),
                    true,
                    platform::errors::InvalidArgument(
                        "CUDA Graph is only supported on NVIDIA GPU device."));
  // If set true, will call `cudaStreamSynchronize(nccl_stream)`after allreduce.
  // which may cause error in cuda graph. This behavior is consistent with PE.
  PADDLE_ENFORCE_EQ(FLAGS_sync_nccl_allreduce,
                    false,
                    platform::errors::InvalidArgument(
                        "FLAGS_sync_nccl_allreduce must be False to support "
                        "CUDA Graph capturing."));
#else
  PADDLE_THROW(platform::errors::Unimplemented(
      "CUDA Graph is only supported on NVIDIA GPU device."));
#endif
}

void NewIRInterpreter::CheckCUDAGraphBeforeRun(
    const std::vector<std::string>& feed_names) {
#ifdef PADDLE_WITH_CUDA
  if (platform::IsCUDAGraphCapturing()) {
    PADDLE_ENFORCE_EQ(
        feed_names.empty(),
        true,
        platform::errors::InvalidArgument(
            "Feeding data is not permitted when capturing CUDA Graph."));
    PADDLE_ENFORCE_EQ(
        FLAGS_new_executor_use_cuda_graph,
        true,
        platform::errors::InvalidArgument(
            "You must turn on FLAGS_new_executor_use_cuda_graph to True "
            "to enable CUDA Graph capturing."));
    PADDLE_ENFORCE_EQ(
        place_,
        platform::CUDAGraphCapturingPlace(),
        platform::errors::InvalidArgument("The place to capture CUDAGraph is "
                                          "not the same as the place to run."));
  }
#endif
}

void NewIRInterpreter::ClearLoDTensorArrayInLocalScope() {
  auto vars = local_scope_->LocalVars();
  for (auto var : vars) {
    if (var->IsType<LoDTensorArray>()) {
      auto* lod_tensor_arr = var->GetMutable<LoDTensorArray>();
      lod_tensor_arr->clear();
    }
  }
}

std::string NewIRInterpreter::GetDepsString() const {
  std::stringstream ss;
  auto downstream_map = ir_dependency_builder_.OpDownstreamMap();
  ss << "Note: when static_dep is 1, it is ok that the dynamic_dep will not "
        "be decreased to 0."
     << std::endl;
  ss << "unfinished_op_number_:" << unfinished_op_number_ << std::endl;
  for (size_t i = 0; i < deps_.size(); ++i) {
    ss << "op:" << i << ", type: " << vec_instruction_base_[i]->Name()
       << ", static_dep:" << deps_[i]->StaticDep()
       << ", dynamic_dep:" << deps_[i]->DynamicDep() << ", downstream op: ";
    for (auto id : downstream_map[i]) {
      ss << id << ", ";
    }
    ss << std::endl;
  }
  return ss.str();
}

bool NewIRInterpreter::HasLocalScope() const { return local_scope_ != nullptr; }

Scope* NewIRInterpreter::InnerScope() {
  return local_scope_ != nullptr ? local_scope_ : scope_;
}

std::string NewIRInterpreter::GetNameByValue(::pir::Value value) const {
  return value_2_var_name_.at(value);
}

void NewIRInterpreter::UpdateSyncOpNum() {
  int64_t sync_op_num = 0;
  for (auto& ins : vec_instruction_base_) {
    if (ins->KernelType() == OpFuncType::kCpuSync ||
        ins->KernelType() == OpFuncType::kGpuSync) {
      sync_op_num = sync_op_num + 1;
    }
  }
  sync_op_num_ = sync_op_num;
  VLOG(4) << "Update sync op num, sync op num is: " << sync_op_num_;
}

void NewIRInterpreter::UpdateNcclOpNum() {
  static std::set<std::string> nccl_op_set = {
      "pd_op.c_softmax_with_cross_entropy",
      "pd_op.c_allgather",
      "pd_op.c_allreduce_max",
      "pd_op.c_allreduce_min",
      "pd_op.c_allreduce_sum",
      "pd_op.c_allreduce_prod",
      "pd_op.c_reduce_max",
      "pd_op.c_reduce_min",
      "pd_op.c_reduce_prod",
      "pd_op.c_reducescatter",
      "pd_op.c_broadcast",
      "pd_op.c_broadcast_",
      "pd_op.c_scatter",
      "pd_op.partial_send",
      "pd_op.partial_recv",
      "pd_op.partial_allgather",
      "pd_op.recv_v2",
      "pd_op.send_v2",
      "pd_op.mp_allreduce_sum",
      "pd_op.barrier",
      "pd_op.alltoall",
      "pd_op.global_gather",
      "pd_op.distributed_fused_lamb",
      "pd_op.margin_cross_entropy",
      "pd_op.sync_batch_norm",
      "pd_op.sync_batch_norm_",
      "pd_op.data_norm",
      "pd_op.class_center_sample",
      "pd_op.all_to_all",
      "pd_op.dist_concat",
      "pd_op.all_gather",
      "pd_op.broadcast",
      "pd_op.p_recv",
      "pd_op.p_send",
      "pd_op.reduce_scatter",
      "pd_op.all_reduce",
      "pd_op.reduce",
      "pd_op.c_softmax_with_cross_entropy_grad",
      "pd_op.c_allgather_grad",
      "pd_op.c_allreduce_max_grad",
      "pd_op.c_allreduce_min_grad",
      "pd_op.c_allreduce_sum_grad",
      "pd_op.c_allreduce_prod_grad",
      "pd_op.c_reduce_max_grad",
      "pd_op.c_reduce_min_grad",
      "pd_op.c_reduce_prod_grad",
      "pd_op.c_reducescatter_grad",
      "pd_op.c_broadcast_grad",
      "pd_op.c_scatter_grad",
      "pd_op.partial_send_grad",
      "pd_op.partial_recv_grad",
      "pd_op.partial_allgather_grad",
      "pd_op.recv_v2_grad",
      "pd_op.send_v2_grad",
      "pd_op.mp_allreduce_sum_grad",
      "pd_op.barrier_grad",
      "pd_op.alltoall_grad",
      "pd_op.global_gather_grad",
      "pd_op.distributed_fused_lamb_grad",
      "pd_op.margin_cross_entropy_grad",
      "pd_op.margin_cross_entropy_grad_"
      "pd_op.sync_batch_norm_grad",
      "pd_op.data_norm_grad",
      "pd_op.class_center_sample_grad",
      "pd_op.all_to_all_grad",
      "pd_op.dist_concat_grad",
      "pd_op.all_gather_grad",
      "pd_op.broadcast_grad",
      "pd_op.p_recv_grad",
      "pd_op.p_send_grad",
      "pd_op.reduce_scatter_grad",
      "pd_op.all_reduce_grad",
      "pd_op.reduce_grad"};
  int64_t nccl_op_num = 0;
  for (auto& ins : vec_instruction_base_) {
    if (nccl_op_set.count(ins->Name())) {
      nccl_op_num = nccl_op_num + 1;
    }
  }
  nccl_op_num_ = nccl_op_num;
  VLOG(4) << "Update nccl op num, nccl op num is: " << nccl_op_num;
}

// Note(zhangbo):
// When there is a KQueueSync type OP in the model, breadth traversal is better
// than depth traversal. For example: OP(O) ->(direct_run)-> OP(A)
// ->(sync_run)-> OP(B) OP(O) ->(direct_run)-> OP(C) ->(direct_run)-> OP(D) If B
// is run before C, B may always block to wait for A to finish executing, but in
// fact, C can be executed first during this time.
void NewIRInterpreter::AnalyseExecuteOrderForTrace(
    std::map<size_t, std::set<size_t>> op_downstream_map,
    InstructionSchedulingPriorityLess compare) {
  VLOG(4) << "Analyze the execution order of Trace scheduling mode.";
  interpreter::ResetAtomicGuard guard(&deps_, &refs_);
  VLOG(4) << "1";
  auto IsReady = [this](size_t next_id) {
    VLOG(4) << "op_id: " << next_id
            << ", remain deps: " << deps_[next_id]->DynamicDep();
    return deps_[next_id]->CheckAndDecrease();
  };

  std::vector<size_t> trace_order;
  SchedulingQueue ready_ops(compare);

  for (size_t instr_id = 0; instr_id < dependecy_count_->size(); ++instr_id) {
    if ((*dependecy_count_)[instr_id] == 0) {
      ready_ops.push(instr_id);
    }
  }

  while (!ready_ops.empty()) {
    size_t now_id = ready_ops.top();
    ready_ops.pop();
    trace_order.push_back(now_id);

    auto next_op_set = op_downstream_map[now_id];

    for (size_t next_op_id : next_op_set) {
      if (IsReady(next_op_id)) {
        ready_ops.push(next_op_id);
      }
    }
  }

  PADDLE_ENFORCE_EQ(
      trace_order.size(),
      dependecy_count_->size(),
      platform::errors::PreconditionNotMet(
          "trace_order size should be equal to dependecy_count_."));

  trace_execute_order_ = trace_order;

  if (VLOG_IS_ON(6)) {
    std::stringstream ss;
    ss << "trace order: ";
    for (size_t idx = 0; idx < trace_execute_order_.size(); idx++) {
      ss << vec_instruction_base_[trace_execute_order_[idx]]->Name() << "["
         << trace_execute_order_[idx] << "]"
         << " -> ";
    }
    ss << "end\n";
    VLOG(6) << ss.str();
  }
}

/// ======================== ///
///        For new ir        ///
/// ======================== ///

void NewIRInterpreter::BuildInstruction() {
  VLOG(6) << "Build Instructions for new ir ... ";
  vec_instruction_base_.clear();
  size_t op_idx = 0;
  for (auto& op : *ir_block_) {
    VLOG(6) << "Build Instruction for op: " << op_idx;
    std::cerr << "op->dialect()->name() " << op->dialect()->name() << std::endl;
    if (op->dialect()->name() == "builtin") {
      if (interpreter::GetSpecialOpNames().count(op->name())) {
        VLOG(6) << "skip process " << op->name();
        continue;
      }
    } else if (op->dialect()->name() == "cf") {
      continue;
<<<<<<< HEAD
    } else if (op->dialect()->name() == "pd_op") {
      vec_instruction_base_.emplace_back(
          std::make_unique<CondInstruction>(op_idx++,
                                            place_,
                                            op,
                                            scope_,
                                            local_scope_,
                                            value_2_var_name_,
                                            var_name_2_id_,
                                            variable_2_var_name_,
                                            sub_blocks_));
=======
>>>>>>> fc1a0d9b
    } else if (op->dialect()->name() == "pd_kernel") {
      auto op_name = op->attributes()
                         .at("op_name")
                         .dyn_cast<::pir::StrAttribute>()
                         .AsString();
      if (interpreter::GetSpecialOpNames().count(op_name)) {
        VLOG(6) << "skip process " << op_name;
        continue;
      }
      VLOG(6) << "process " << op_name;

      if (op->name().compare(paddle::dialect::LegacyKernelOp::name()) == 0) {
        vec_instruction_base_.emplace_back(
            std::make_unique<LegacyKernelInstruction>(op_idx++,
                                                      place_,
                                                      op,
                                                      scope_,
                                                      local_scope_,
                                                      value_2_var_name_,
                                                      var_name_2_id_,
                                                      variable_2_var_name_));
      } else {
        vec_instruction_base_.emplace_back(
            std::make_unique<PhiKernelInstruction>(op_idx++,
                                                   place_,
                                                   op,
                                                   scope_,
                                                   local_scope_,
                                                   value_2_var_name_,
                                                   var_name_2_id_,
                                                   variable_2_var_name_));
      }
#ifdef PADDLE_WITH_CINN
    } else if (op->dialect()->name() == "cinn_runtime") {
      vec_instruction_base_.emplace_back(
          std::make_unique<CinnJitInstruction>(op_idx++, place_, op, scope_));
#endif
    } else {
      PADDLE_THROW(platform::errors::Unimplemented(
          "Now only support pd_kernel and cinn dialect."));
    }
  }
}

std::string NewIRInterpreter::DebugValueInfo() {
  std::stringstream os;
  os << "value info of interpretercore " << this << "\n"
     << "value -> var_name -> id -> variable*"
     << "\n";

  interpreter::PrintValuesAndVariables(
      *ir_program_->block(), &value_2_var_name_, &variable_2_var_name_);

  for (auto kv : value_2_var_name_) {
    PADDLE_ENFORCE((bool)kv.first,
                   platform::errors::PreconditionNotMet(
                       "vlaue(%s) should not be nullptr", kv.second));
    PADDLE_ENFORCE(var_name_2_id_.count(kv.second) > 0,
                   platform::errors::PreconditionNotMet(
                       "var(%s) should exist in var_name_2_id_", kv.second));
    auto* var = InnerScope()->FindVar(kv.second);
    PADDLE_ENFORCE(
        var != nullptr,
        platform::errors::PreconditionNotMet(
            "var(%s) should exist in scope (%p)", kv.second, InnerScope()));
    os << kv.first.impl() << " -> " << kv.second << " -> "
       << var_name_2_id_.at(kv.second) << " -> " << var << "\n";
  }
  return os.str();
}

void NewIRInterpreter::BuildInstructionDependences() {
  // analysis the dependences between instructions, add next_instr_list to each
  // instr, and set the dependecy_count_
  size_t instr_num = vec_instruction_base_.size();
  dependecy_count_ = GetDependencyCount();
  if (!is_shared_results_build_) {
    dependecy_count_->assign(instr_num, 0);
  }

  std::vector<paddle::framework::InstructionBase*> instructions_ptr;
  for (auto& instr : vec_instruction_base_) {
    instructions_ptr.push_back(instr.get());
  }
  auto downstream_map = ir_dependency_builder_.Build(instructions_ptr);

  for (size_t instr_id = 0; instr_id < instr_num; ++instr_id) {
    InstructionBase* cur_instr = vec_instruction_base_[instr_id].get();
    const std::set<size_t>& next_instr_ids = downstream_map[instr_id];

    if (FLAGS_new_executor_serial_run) {
      for (size_t next_instr_id : next_instr_ids) {
        cur_instr->AddNextInstrInSameThread(next_instr_id);
      }
    } else {
      if (cur_instr->KernelType() == OpFuncType::kGpuAsync) {
        for (size_t next_instr_id : next_instr_ids) {
          if (vec_instruction_base_[next_instr_id]->KernelType() ==
              OpFuncType::kGpuAsync) {
            cur_instr->AddNextInstrInSameThread(next_instr_id);
          } else {
            cur_instr->AddNextInstrInDifferentThread(next_instr_id);
          }
        }
      } else {
        bool has_instr_in_same_thread = false;
        for (size_t next_instr_id : next_instr_ids) {
          if (!has_instr_in_same_thread &&
              vec_instruction_base_[next_instr_id]->KernelType() !=
                  OpFuncType::kGpuAsync) {
            cur_instr->AddNextInstrInSameThread(next_instr_id);
            has_instr_in_same_thread = true;
          } else {
            cur_instr->AddNextInstrInDifferentThread(next_instr_id);
          }
        }
      }
    }

    if (!is_shared_results_build_) {
      for (size_t next_instr_id : next_instr_ids) {
        ++(*dependecy_count_)[next_instr_id];
      }
    }
  }
}

void NewIRInterpreter::RecordMemcpyD2H(InstructionBase* instr_node) {
  // NOTE(zhiqiu): hot fix for jit input var
  if (instr_node->Name() == "pd_op.memcpy_d2h") {
    platform::DeviceContextPool& pool = platform::DeviceContextPool::Instance();
    auto* default_dev_ctx = pool.Get(place_);
    for (auto& event : instr_node->EventsToWait()) {
      platform::RecordEvent record(
          "RecordStreamEvent", platform::TracerEventType::UserDefined, 10);
      VLOG(3) << "Record event on default stream in jit_input_var at op: "
              << instr_node->Name();
      event.event_->Record(default_dev_ctx);
    }
  }
}

void NewIRInterpreter::RecordStreamForGC(InstructionBase* instr) {
#if !defined(PADDLE_WITH_CUDA) && !defined(PADDLE_WITH_HIP)
  PADDLE_THROW(platform::errors::Unimplemented(
      "RecordStreamForGC is only implemented when compiled with GPU."));
#else
  if (!IsInterpretercoreFastGCEnabled() ||
      instr->KernelType() != OpFuncType::kGpuAsync) {
    return;
  }
  if (instr->DeviceContext().GetPlace().GetType() ==
      phi::AllocationType::CUSTOM) {
    return;
  }
  platform::RecordEvent record(
      "RecordStreamForGC", platform::TracerEventType::UserDefined, 10);

  gpuStream_t stream =
      reinterpret_cast<const phi::GPUContext&>(instr->DeviceContext()).stream();
  auto TensorRecordStream = [&stream](phi::DenseTensor& tensor) {
    auto allocation = tensor.Holder();
    if (allocation == nullptr) {
      return;
    }

    const platform::Place& place = allocation->place();
    if (platform::is_gpu_place(place)) {
      memory::RecordStream(allocation, stream);
    } else if (platform::is_cuda_pinned_place(place)) {
      // TODO(Ruibiao): Here should do something to make sure that the tensor
      // is not freed until the H2D copies done. However, simplely launch a
      // CUDA runtime callback to the H2D stream may lead a high performance
      // overhead. As all the cases we meet in H2D are copies from CPUPlace at
      // present, we just log a WARNING here. A better design is required.
      LOG(WARNING) << "Copy data from a CUDAPinned tensor in an asynchronous "
                      "manner may lead a data inconsistent";
    } else {
      // memory copies involve CPUPlace are always synchronous, so just do
      // nothing here
    }
  };

  /* NOTE(Ruibiao)：Cross-stream tensor synchronization is required only when
   * all the following conditions are satisfied:
   * 1. The tensor will be GC after running the instruction, i.e., in
   * instr.GCCheckVars.
   * 2. The stream which initializes this tensor is different from the stream
   * which the instruction run in.
   * 3. The tensor is the instruction's input, cause we assume that
   * instruction will initialize all output tensors with its running stream.
   * 4. In the OP function of this instruction, the tensor is an input of a
   * async CUDA kernel.
   *
   * Here we only process the first condition, because:
   * 1. Since the RecordStream function will directly return when the recored
   * stream is equal to the owning stream, recording a stream same as which
   * initialized this tensor has less time overhead. Conversely, it may take
   * more time if we try to extract those cross-stream input vars from
   * instr.GCCheckVars.
   * 2. Now the instruction has no idea of which vars involving async running
   * in OP function, and thus we can not recognize condition 4. It should be
   * supported later.
   */
  for (int var_id : instr->GCCheckVars()) {
    VLOG(4) << "GC sync " << GetNameById(var_id);

    // persistable var will be ignore while GC
    if (parameter_var_names_.count(GetNameById(var_id))) {
      VLOG(4) << GetNameById(var_id) << " is a parameter, skip gc";
      continue;
    }

    paddle::framework::Variable* var = variable_list_[var_id];
    if (var == nullptr) {
      continue;
    }

    if (var->IsType<phi::DenseTensor>()) {
      TensorRecordStream(*(var->GetMutable<phi::DenseTensor>()));
    } else if (var->IsType<
                   operators::reader::
                       OrderedMultiDeviceLoDTensorBlockingQueueHolder>()) {
      // do nothing
    } else if (var->IsType<phi::SelectedRows>()) {
      TensorRecordStream(
          *(var->GetMutable<phi::SelectedRows>()->mutable_value()));
    } else if (var->IsType<LoDTensorArray>()) {
      auto* tensor_arr = var->GetMutable<LoDTensorArray>();
      for (auto& tensor : *tensor_arr) {
        TensorRecordStream(tensor);
      }
    } else if (var->IsType<std::vector<Scope*>>()) {
      // do nothing
    } else {
      PADDLE_THROW(platform::errors::Unimplemented(
          "The variable(%s) is not supported in eager deletion.",
          framework::ToTypeName(var->Type())));
    }
  }
#endif
}

void NewIRInterpreter::CheckGC(InstructionBase* instr) {
  platform::RecordEvent record(
      "CheckGC", platform::TracerEventType::UserDefined, 10);

#if defined(PADDLE_WITH_CUDA) || defined(PADDLE_WITH_HIP)
  RecordStreamForGC(instr);
#endif

  for (auto var_id : instr->GCCheckVars()) {
    VLOG(4) << "GC:" << GetNameById(static_cast<int>(var_id))
            << ", id:" << var_id << ", ref:" << refs_[var_id]->DynamicRef();
    bool is_ready = refs_[var_id]->CheckAndDecrease();
    // ignore all persistable var while GCphi
    if (parameter_var_names_.count(GetNameById(static_cast<int>(var_id)))) {
      VLOG(4) << GetNameById(static_cast<int>(var_id))
              << " is a parameter, skip gc";
      continue;
    }

    if (is_ready) {
      VLOG(6) << "Async delete variable with name : "
              << GetNameById(static_cast<int>(var_id));
      gc_->Add(refs_[var_id]->Var(), instr);
    }
  }
}

void NewIRInterpreter::CalculateLastLiveOps() {
  // calculate last_live_ops_
  for (size_t op_idx = 0; op_idx < vec_instruction_base_.size(); ++op_idx) {
    InstructionBase* instr = vec_instruction_base_[op_idx].get();
    std::set<size_t> gc_check_vars;

    const std::unordered_map<::pir::Value, std::vector<int>>& ins =
        instr->Inputs();
    const std::unordered_map<::pir::Value, std::vector<int>>& outs =
        instr->Outputs();
    std::unordered_multimap<::pir::Value, std::vector<int>> ins_and_outs{
        ins.begin(), ins.end()};

    if (instr->Name() != "pd_op.fetch") {
      ins_and_outs.insert(outs.begin(), outs.end());
    }

    for (auto& item : ins_and_outs) {
      for (auto var_id : item.second) {
        // skip no_need_buffer input vars
        if (ins.count(item.first) && instr->NoNeedBuffer().count(item.first)) {
          continue;
        }
        gc_check_vars.insert(var_id);
      }
    }

    for (auto var_id : gc_check_vars) {
      Scope* inner_scope = InnerScope();
      paddle::framework::Variable* var =
          inner_scope->FindVar(GetNameById(static_cast<int>(var_id)));
      if (var->IsType<phi::DenseTensor>() || var->IsType<phi::SelectedRows>() ||
          var->IsType<LoDTensorArray>()) {
        last_live_ops_[var_id].insert(op_idx);
      } else {
        VLOG(4) << "not clear " << GetNameById(static_cast<int>(var_id))
                << " after " << instr->Name() << " because its type is "
                << framework::ToTypeName(var->Type());
      }
    }
  }
  // clear the last_live_ops list for all vars in skip_gc_vars
  for (const std::string& skip_gc_var : execution_config_.skip_gc_vars) {
    int var_id = GetIdByName(skip_gc_var);
    if (var_id != -1) {
      last_live_ops_[var_id].clear();
      VLOG(8) << "Skip gc for var: " << skip_gc_var;
    }
  }
  VLOG(4) << "calculate last_live_ops_";

  // shrink, find the downstream op that has no other op in the
  // downstream list happens before it
  // For example,
  // b = op1(a)
  // c = op2(a, b)
  // in this case, a is the input of op1 and op2, we only need to check
  // a after op2, because op2 always uses a after op1.
  var_ref_count_.resize(variable_list_.size());
  VLOG(4) << "last_live_ops_.size() : " << last_live_ops_.size();
  for (auto kv : last_live_ops_) {
    for (auto val : kv.second) {
      VLOG(4) << "var: " << kv.first << " -> op: " << val;
    }
  }
  VLOG(4) << "var_ref_count_.size() : " << var_ref_count_.size();
  for (size_t i = 0; i < last_live_ops_.size(); ++i) {
    std::set<size_t> minumum_last_live_ops;
    for (size_t item : last_live_ops_[i]) {
      bool not_before_any = true;
      // find the op that is not executed before any
      for (size_t other_item : last_live_ops_[i]) {
        if (ir_dependency_builder_.OpHappensBefore(item, other_item)) {
          VLOG(6) << "happens_before: " << item << "->" << other_item
                  << ", so skip " << item;
          not_before_any = false;
          break;
        }
      }
      if (not_before_any) {
        VLOG(6) << "last live op of var " << i << " "
                << GetNameById(static_cast<int>(i)) << " : " << item << " "
                << vec_instruction_base_[item]->Name();
        minumum_last_live_ops.insert(item);
        vec_instruction_base_[item]->AddGCCheckVar(i);
      }
    }
    last_live_ops_[i] = minumum_last_live_ops;
    var_ref_count_[i] = static_cast<int>(last_live_ops_[i].size());
  }

  for (auto& dep : *dependecy_count_) {
    deps_.emplace_back(std::make_shared<interpreter::OpDepInfo>(dep));
  }
  for (size_t i = 0; i < variable_list_.size(); ++i) {
    refs_.emplace_back(std::make_shared<interpreter::VarRefInfo>(
        var_ref_count_[i], variable_list_[i]));
  }
}

void NewIRInterpreter::ConstructEventForJitInput() {
  for (size_t i = 0; i < dependecy_count_->size(); ++i) {
    if ((*dependecy_count_)[i] == 0) {
      InstructionBase* inst = vec_instruction_base_[i].get();
      if (inst->Name() == "pd_op.memcpy_d2h" &&
          platform::is_gpu_place(place_)) {
        for (auto& item : inst->Inputs()) {
          for (auto var_id : item.second) {
            auto name = GetNameById(var_id);
            if (JitInputVars().count(name)) {
              auto device_event = std::make_shared<platform::DeviceEvent>(
                  place_, platform::GenerateDeviceEventFlag());
              VLOG(4) << "Add input event for input: " << name << " of "
                      << inst->Name();
              inst->AddEventToWait(
                  i, device_event, ir_stream_analyzer_.GetWaiterType(inst));
            }
          }
        }
      }
    }
  }
}

paddle::framework::FetchList NewIRInterpreter::Run(
    const std::vector<std::string>& feed_names,
    const std::vector<phi::DenseTensor>& feed_tensors) {
  PADDLE_THROW(platform::errors::Unimplemented(
      "Run with feed_tensors is not implemented in NewIRInterpreter."));
}

FetchList NewIRInterpreter::Run(const std::vector<std::string>& feed_names,
                                bool need_fetch) {
  SetDeviceId(place_);
  CheckCUDAGraphBeforeRun(feed_names);

#ifdef PADDLE_WITH_DNNL
  platform::AttachPointerHashToMKLDNNKey(this, place_);
#endif

  if (!is_build_) {
    LOG_FIRST_N(INFO, 1) << "New Executor is BetaRunning.";
    // Build
<<<<<<< HEAD
=======
    std::stringstream ss;
    ss << this;
    ::pir::BuildScope(*ir_block_,
                      InnerScope(),
                      ss.str(),
                      &value_2_var_name_,
                      &variable_2_var_name_,
                      &var_name_2_id_,
                      &variable_list_,
                      &sub_blocks_);

    interpreter::BuildId2VarName(var_name_2_id_, &id_2_var_name_);
>>>>>>> fc1a0d9b

    VLOG(4) << "Done BuildScope";
    VLOG(4) << DebugValueInfo();

    SolvePersisableVarNames();

    VLOG(4) << "Parameter value include: ";
    for (auto parameter : parameter_var_names_) {
      VLOG(4) << "Parameter value: " << parameter;
    }

    BuildInstruction();
    VLOG(4) << "Done BuildInstruction";

    PreAnalysis();
    VLOG(4) << "Done PreAnalysis";

    // Run
    if (FLAGS_enable_new_ir_in_executor_trace_run || nccl_op_num_ > 1 ||
        ((execution_config_.used_for_jit || execution_config_.used_for_cinn) &&
         (sync_op_num_ == 0))) {
      LOG_FIRST_N(INFO, 1) << "New ir interpreter is running in BetaRun mode "
                              "with trace version.";
      TraceRunImpl();
    } else {
      LOG_FIRST_N(INFO, 1) << "New ir interpreter is running in BetaRun mode "
                              "with multi thread version.";
      MultiThreadRunImpl();
    }

    is_build_ = true;
    is_shared_results_build_ = true;
  } else {
    if (FLAGS_enable_new_ir_in_executor_trace_run || nccl_op_num_ > 1 ||
        ((execution_config_.used_for_jit || execution_config_.used_for_cinn) &&
         (sync_op_num_ == 0))) {
      TraceRunImpl();
    } else {
      MultiThreadRunImpl();
    }
  }

  std::cerr << "begin clear" << std::endl;
  if (HasLocalScope()) {
    ClearLoDTensorArrayInLocalScope();
  }
<<<<<<< HEAD
  std::cerr << "after clear" << std::endl;
=======
>>>>>>> fc1a0d9b
  // return Fetch Tensors
  Scope* inner_scope = InnerScope();
  if (FLAGS_enable_new_ir_in_executor) {
    framework::FetchList fetch_res;

    if (need_fetch) {
      for (auto& var_name : fetch_var_names_) {
        auto* var = inner_scope->FindVar(var_name);
        VLOG(0) << "fetch " << var_name << "[" << var << "]";
        fetch_res.push_back(var->Get<phi::DenseTensor>());
      }
    }
    VLOG(4) << "get fetch list size: " << fetch_res.size();
    return fetch_res;
  } else {
    auto* fetch_var = inner_scope->FindVar(interpreter::kFetchVarName);
    if (fetch_var && need_fetch) {
      auto fetch_list =
          std::move(*fetch_var->GetMutable<framework::FetchList>());
#ifdef PADDLE_WITH_CUDA
      if (platform::IsCUDAGraphCapturing()) {
        PADDLE_ENFORCE_EQ(fetch_list.empty(),
                          true,
                          platform::errors::InvalidArgument(
                              "Cannot fetch data when using CUDA Graph."));
      }
#endif
      return fetch_list;
    } else {
      return {};
    }
  }
}

void NewIRInterpreter::TraceRunImpl() {
  // lazy initialization of gc, do not create gc is the program only run once
  if (!gc_) {
    gc_ = CreateInterpreterCoreGarbageCollector(place_, vec_instruction_base_);
  }

  interpreter::ResetAtomicGuard guard(&deps_, &refs_);
  VLOG(4) << "Tracing Instruction List";

  TraceRunInstructionList(vec_instruction_base_);
  VLOG(4) << "Done TraceRunInstructionList";
}

void NewIRInterpreter::MultiThreadRunImpl() {
  // lazy initialization of gc, do not create gc is the program only run once
  if (!gc_) {
    gc_ = CreateInterpreterCoreGarbageCollector(place_, vec_instruction_base_);
  }

  interpreter::ResetAtomicGuard guard(&deps_, &refs_);
  VLOG(4) << "Multi Thread Run Instruction List";

  async_work_queue_ = GetWorkQueue();
  MultiThreadRunInstructionList(vec_instruction_base_);
  VLOG(4) << "Done MultiThreadRunInstructionList";
}

void NewIRInterpreter::TraceRunInstructionList(
    const std::vector<std::unique_ptr<InstructionBase>>& vec_instr) {
  unfinished_op_number_ = vec_instr.size();
  if (unfinished_op_number_ == 0) {
    VLOG(4) << "No op to run, return";
    return;
  }

  exception_holder_.Clear();

  for (size_t i = 0; i < dependecy_count_->size(); ++i) {
    if ((*dependecy_count_)[i] == 0) {
      // NOTE(zhiqiu): hot fix for jit input var
      RecordMemcpyD2H(vec_instr.at(i).get());
    }
  }

  for (size_t idx = 0; idx < trace_execute_order_.size(); idx++) {
    auto instr_id = trace_execute_order_[idx];
    InstructionBase* instr_node = vec_instruction_base_.at(instr_id).get();

    VLOG(6) << "Run InstructionBase " << instr_node->Name() << "[" << instr_id
            << "]";
    RunInstructionBase(instr_node);

    if (UNLIKELY(exception_holder_.IsCaught())) {
      VLOG(4) << "Exception caught";
      break;
    }
  }

  if (UNLIKELY(exception_holder_.IsCaught())) {
    VLOG(1) << "Exception caught " << exception_holder_.Type();
    PADDLE_ENFORCE_EQ(
        main_thread_blocker_.Clear(),
        0,
        platform::errors::PreconditionNotMet(
            "main_thread_blocker_.Clear() return -1, clear failed"));
    VLOG(4) << "clear ok";
    exception_holder_.ReThrow();
  }
  VLOG(4) << "Done TraceRunInstructionList";
}

void NewIRInterpreter::MultiThreadRunInstructionList(
    const std::vector<std::unique_ptr<InstructionBase>>& vec_instr) {
  unfinished_op_number_ = vec_instr.size();
  if (unfinished_op_number_ == 0) {
    VLOG(4) << "No op to run, return";
    return;
  }

  exception_holder_.Clear();

  for (size_t i = 0; i < dependecy_count_->size(); ++i) {
    if ((*dependecy_count_)[i] == 0) {
      // NOTE(zhiqiu): hot fix for jit input var
      RecordMemcpyD2H(vec_instr.at(i).get());
      if (FLAGS_new_executor_serial_run) {
        RunInstructionBaseAsync(i);
      } else {
        async_work_queue_->AddTask(vec_instr.at(i)->KernelType(),
                                   [this, i] { RunInstructionBaseAsync(i); });
      }
    }
  }

  // For debug hang in main_thread_blocker_.WaitEvent(),
  // launch async task to log deps every
  // FLAGS_executor_log_deps_every_microseconds, then cancel the std::async when
  // main_thread_blocker_.WaitEvent() executed. Why not use std::async instead
  // of workqueue? To make sure that the logging thread itself will not affect
  // the workqueue
  //  used in interpretercore.

  std::future<int> logged_times;
  std::atomic_bool cancel_log = ATOMIC_VAR_INIT(false);
  if (FLAGS_executor_log_deps_every_microseconds) {
    logged_times = std::async(
        std::launch::async,
        [this](const std::atomic_bool& cancel) {
          int times = 0;
          while (!cancel) {
            std::this_thread::sleep_for(std::chrono::microseconds(
                FLAGS_executor_log_deps_every_microseconds));
            // check again, since cancel may be changed during sleep
            if (cancel) {
              break;
            }
            VLOG(0) << "deps:\n" << GetDepsString();
            times++;
          }
          return times;
        },
        std::ref(cancel_log));
  }

  auto event_name = main_thread_blocker_.WaitEvent();
  VLOG(1) << "main_thread_blocker_(" << &main_thread_blocker_
          << ") got event_name: " << event_name;

  cancel_log = true;
  if (logged_times.valid()) {
    VLOG(1) << "Logged deps for " << logged_times.get() << " times";
  }

  if (UNLIKELY(exception_holder_.IsCaught())) {
    VLOG(1) << "Exception caught " << exception_holder_.Type();
    // Graceful exit when the executor encountered a fatal error.
    // EOF is not a fatal error.
    if (exception_holder_.Type() != "EOF") {
      async_work_queue_->Cancel();
      async_work_queue_.reset();
    }
    VLOG(4) << "Cancel ok";
    PADDLE_ENFORCE_EQ(
        main_thread_blocker_.Clear(),
        0,
        platform::errors::PreconditionNotMet(
            "main_thread_blocker_.Clear() return -1, clear failed"));
    VLOG(4) << "clear ok";
    exception_holder_.ReThrow();
  }
}

void NewIRInterpreter::RunInstructionBaseAsync(size_t instr_id) {
  // NOTE(Ruibiao): Due to the uncertain order in multi-threading asynchronous
  // scheduling, the priority order involved cross-thread scheduling is not
  // guaranteed. Only Ops scheduled by the same AddTask call have the guarantee
  // of priority order.
  SchedulingQueue ready_ops(ir_instruction_scheduling_priority_less);
  ready_ops.push(instr_id);
  while (!ready_ops.empty()) {
    instr_id = ready_ops.top();
    ready_ops.pop();
    auto* instr_node = vec_instruction_base_.at(instr_id).get();

    RunInstructionBase(instr_node);

    if (UNLIKELY(exception_holder_.IsCaught())) {
      VLOG(4) << "Exception caught";
      if (exception_notifier_ != nullptr) {
        exception_notifier_->NotifyEvent();
      }
      return;
    }

    VLOG(4) << "unfinished_op_number_: " << unfinished_op_number_;
    if (UNLIKELY(unfinished_op_number_.fetch_sub(
                     1, std::memory_order_relaxed) == 1)) {
      if (completion_notifier_ != nullptr) {
        completion_notifier_->NotifyEvent();
      }
    }

    RunNextInstructions(instr_node, &ready_ops);
  }
}

void NewIRInterpreter::RunNextInstructions(InstructionBase* instr,
                                           SchedulingQueue* reserved_next_ops) {
  platform::RecordEvent record(
      "RunNextInstructions", platform::TracerEventType::UserDefined, 10);

  auto IsReady = [this](size_t next_id) {
    VLOG(4) << "op_id: " << next_id
            << ", remain deps: " << deps_[next_id]->DynamicDep();
    return deps_[next_id]->CheckAndDecrease();
  };

  for (size_t next_instr_id : instr->NextInstrsInDifferenceThread()) {
    if (IsReady(next_instr_id)) {
      async_work_queue_->AddTask(
          vec_instruction_base_[next_instr_id]->KernelType(),
          [this, next_instr_id]() { RunInstructionBaseAsync(next_instr_id); });
    }
  }

  for (size_t next_instr_id : instr->NextInstrsInSameThread()) {
    if (IsReady(next_instr_id)) {
      reserved_next_ops->push(next_instr_id);
    }
  }
}

void NewIRInterpreter::RunInstructionBase(InstructionBase* instr_node) {
  platform::RecordEvent instruction_event(
      instr_node->Name(), platform::TracerEventType::Operator, 1);

  SetDeviceId(instr_node->DeviceContext().GetPlace());

  try {
    instr_node->WaitEvent(place_);

    VLOG(5) << "begin to run op " << instr_node->Name();
    if (!instr_node->IsArtificial()) {
      instr_node->Run();
      VLOG(4) << "done instruction node run";
      CheckGC(instr_node);
      VLOG(4) << "done CheckGC";
      interpreter::LogDeviceMemoryStats(place_);
    }
    VLOG(5) << "after run kernel";
    instr_node->RecordEvent(place_);
  } catch (platform::EnforceNotMet& ex) {
    auto* op = instr_node->Operation();
    const std::vector<std::string> op_callstack_attr =
        interpreter::GetInstructionCallStack(op->name(), op->attributes());
    framework::InsertCallStackInfo(op->name(), op_callstack_attr, &ex);
    LOG(WARNING) << instr_node->Name() << " raises an EnforceNotMet exception "
                 << platform::demangle(typeid(ex).name()) << ", " << ex.what();
    exception_holder_.Catch(std::make_exception_ptr(std::move(ex)));
  } catch (platform::EOFException&) {
    exception_holder_.Catch(std::current_exception());
  } catch (std::exception& ex) {
    LOG(WARNING) << instr_node->Name() << " raises an exception "
                 << platform::demangle(typeid(ex).name()) << ", " << ex.what();
    exception_holder_.Catch(std::current_exception());
  } catch (...) {
    LOG(WARNING) << instr_node->Name() << " raises an unknown exception";
    exception_holder_.Catch(std::current_exception());
  }
}

void NewIRInterpreter::PreAnalysis() {
  BuildInstructionDependences();
  VLOG(4) << "Done BuildInstructionDependences";

  ir_stream_analyzer_.ConstructEvents(vec_instruction_base_);
  VLOG(4) << "Done ConstructEvents";

  // add event for the input var of jit program, since there are async copied
  // from gpu_pinned place to gpu place on compute stream.
  ConstructEventForJitInput();
  VLOG(4) << "AddEventToWait for JitInputVars";

  CalculateLastLiveOps();
  VLOG(4) << "Done CalculateLastLiveOps";

  AnalyseExecuteOrderForTrace(ir_dependency_builder_.OpDownstreamMap(),
                              ir_instruction_scheduling_priority_less);
  VLOG(4) << "Done AnalyseExecuteOrderForTrace";

  UpdateSyncOpNum();
  VLOG(4) << "Done UpdateSyncOpNum";

  UpdateNcclOpNum();
  VLOG(4) << "Done UpdateNcclOpNum";
}

::pir::Value NewIRInterpreter::GetValueByName(const std::string& var_name) {
  for (auto kv : value_2_var_name_) {
    if (kv.second == var_name) {
      return kv.first;
    }
  }
  return nullptr;
}

void NewIRInterpreter::SolvePersisableVarNames() {
  VLOG(6) << "SolvePersisableVarNames";
  for (auto kv : value_2_var_name_) {
    ::pir::Value value = kv.first;
    const std::string& var_name = kv.second;
    ::pir::OpResult result = value.dyn_cast<::pir::OpResult>();
    auto* defining_op = value.GetDefiningOp();
    if (defining_op->HasAttribute(kAttrIsPersisable)) {
      auto is_persisables = defining_op->attribute(kAttrIsPersisable)
                                .dyn_cast<::pir::ArrayAttribute>()
                                .AsVector();
      if (is_persisables[result.GetResultIndex()]
              .dyn_cast<::pir::BoolAttribute>()
              .data()) {
        VLOG(6) << "parameter_var_names_ include: " << var_name;
        parameter_var_names_.insert(var_name);
      }
    }
  }
}

}  // namespace framework
}  // namespace paddle<|MERGE_RESOLUTION|>--- conflicted
+++ resolved
@@ -39,7 +39,6 @@
 #ifdef PADDLE_WITH_CINN
 #include "paddle/fluid/framework/new_executor/instruction/cinn_jit_instruction.h"
 #endif
-#include "paddle/fluid/framework/new_executor/instruction/cond_instruction.h"
 #include "paddle/fluid/framework/new_executor/instruction/legacy_kernel_instruction.h"
 #include "paddle/fluid/framework/new_executor/instruction/phi_kernel_instruction.h"
 #include "paddle/fluid/pir/dialect/kernel/ir/kernel_attribute.h"
@@ -108,19 +107,6 @@
   };
 
   PrepareForCUDAGraphCapture();
-
-  std::stringstream ss;
-  ss << this;
-  ::pir::BuildScope(*ir_block_,
-                    InnerScope(),
-                    ss.str(),
-                    &value_2_var_name_,
-                    &variable_2_var_name_,
-                    &var_name_2_id_,
-                    &variable_list_,
-                    &sub_blocks_);
-
-  interpreter::BuildId2VarName(var_name_2_id_, &id_2_var_name_);
 }
 
 NewIRInterpreter::~NewIRInterpreter() {
@@ -520,7 +506,6 @@
   size_t op_idx = 0;
   for (auto& op : *ir_block_) {
     VLOG(6) << "Build Instruction for op: " << op_idx;
-    std::cerr << "op->dialect()->name() " << op->dialect()->name() << std::endl;
     if (op->dialect()->name() == "builtin") {
       if (interpreter::GetSpecialOpNames().count(op->name())) {
         VLOG(6) << "skip process " << op->name();
@@ -528,20 +513,6 @@
       }
     } else if (op->dialect()->name() == "cf") {
       continue;
-<<<<<<< HEAD
-    } else if (op->dialect()->name() == "pd_op") {
-      vec_instruction_base_.emplace_back(
-          std::make_unique<CondInstruction>(op_idx++,
-                                            place_,
-                                            op,
-                                            scope_,
-                                            local_scope_,
-                                            value_2_var_name_,
-                                            var_name_2_id_,
-                                            variable_2_var_name_,
-                                            sub_blocks_));
-=======
->>>>>>> fc1a0d9b
     } else if (op->dialect()->name() == "pd_kernel") {
       auto op_name = op->attributes()
                          .at("op_name")
@@ -955,8 +926,6 @@
   if (!is_build_) {
     LOG_FIRST_N(INFO, 1) << "New Executor is BetaRunning.";
     // Build
-<<<<<<< HEAD
-=======
     std::stringstream ss;
     ss << this;
     ::pir::BuildScope(*ir_block_,
@@ -969,7 +938,6 @@
                       &sub_blocks_);
 
     interpreter::BuildId2VarName(var_name_2_id_, &id_2_var_name_);
->>>>>>> fc1a0d9b
 
     VLOG(4) << "Done BuildScope";
     VLOG(4) << DebugValueInfo();
@@ -1012,14 +980,9 @@
     }
   }
 
-  std::cerr << "begin clear" << std::endl;
   if (HasLocalScope()) {
     ClearLoDTensorArrayInLocalScope();
   }
-<<<<<<< HEAD
-  std::cerr << "after clear" << std::endl;
-=======
->>>>>>> fc1a0d9b
   // return Fetch Tensors
   Scope* inner_scope = InnerScope();
   if (FLAGS_enable_new_ir_in_executor) {
