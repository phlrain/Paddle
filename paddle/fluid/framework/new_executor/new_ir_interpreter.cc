// Copyright (c) 2023 PaddlePaddle Authors. All Rights Reserved.
//
// Licensed under the Apache License, Version 2.0 (the "License");
// you may not use this file except in compliance with the License.
// You may obtain a copy of the License at
//
//     http://www.apache.org/licenses/LICENSE-2.0
//
// Unless required by applicable law or agreed to in writing, software
// distributed under the License is distributed on an "AS IS" BASIS,
// WITHOUT WARRANTIES OR CONDITIONS OF ANY KIND, either express or implied.
// See the License for the specific language governing permissions and
// limitations under the License.

#include "paddle/fluid/framework/new_executor/new_ir_interpreter.h"

#include <unordered_set>

#include "gflags/gflags.h"

#include "paddle/fluid/framework/details/nan_inf_utils.h"
#include "paddle/fluid/framework/details/share_tensor_buffer_functor.h"
#include "paddle/fluid/framework/new_executor/interpreter/interpreter_util.h"
#include "paddle/fluid/framework/new_executor/interpreter/static_build.h"
#include "paddle/fluid/framework/operator.h"
#include "paddle/fluid/platform/device/gpu/gpu_info.h"
#include "paddle/fluid/platform/os_info.h"
#include "paddle/fluid/platform/profiler/event_tracing.h"
#include "paddle/fluid/platform/profiler/supplement_tracing.h"
#include "paddle/phi/common/place.h"
#include "paddle/phi/core/kernel_context.h"
#ifdef PADDLE_WITH_MKLDNN
#include "paddle/fluid/platform/mkldnn_helper.h"
#endif
#include "paddle/fluid/platform/cuda_graph_with_memory_pool.h"
#include "paddle/fluid/platform/flags.h"
#include "paddle/phi/backends/device_manager.h"

#include "paddle/fluid/framework/new_executor/instruction/phi_kernel_instruction.h"
#include "paddle/fluid/ir/phi_kernel_adaptor/phi_kernel_util.h"
#include "paddle/ir/core/builtin_attribute.h"

PHI_DECLARE_bool(enable_new_ir_in_executor);

PHI_DECLARE_bool(enable_new_ir_in_executor_beta_run);

PHI_DECLARE_bool(enable_new_ir_in_executor_loop_run);

namespace paddle {
namespace framework {

NewIRInterpreter::NewIRInterpreter(
    const platform::Place& place,
    const std::vector<std::string>& fetch_var_names,
    std::unique_ptr<::ir::Program> ir_prog,
    framework::Scope* scope,
    const ExecutionConfig& execution_config)
    : place_(place),
      stream_analyzer_(place),
      execution_config_(execution_config),
      var_scope_(scope),
      scope_(scope),
      ir_program_(std::move(ir_prog)),
      ir_stream_analyzer_(place),
      fetch_var_names_(fetch_var_names) {
  VLOG(4) << "NewIRInterpreter(): " << this << " on " << place_;
  static_build_ = FLAGS_new_executor_static_build &&
                  !FLAGS_new_executor_use_cuda_graph &&
                  !execution_config.used_for_control_flow_op;
  //    &&interpreter::BlockCanBeStaticBuilt(block);
  static_build_ = true;

  exception_notifier_ = main_thread_blocker_.RegisterEvent(kExceptionCaught);
  completion_notifier_ = main_thread_blocker_.RegisterEvent(kTaskCompletion);

  if (!FLAGS_new_executor_use_local_scope) {
    execution_config_.create_local_scope = false;
  }
  if (execution_config_.create_local_scope) {
    auto local_scope = &scope_->NewScope();
    local_scope_ = local_scope;
    VLOG(6) << "new ir interpretercore scope: " << scope_ << "\t"
            << "; local scope: " << local_scope_;
  }
  // TODO(zhangbo): delete var_scope
  var_scope_.SetLocalScope(local_scope_);

  execution_config_.AnalyzeThreadPoolConfig(place,
                                            ir_program_->block()->size());
  execution_config_.Log(/*log_level=*/8);

  instruction_scheduling_priority_less = [this](size_t lhs, size_t rhs) {
    SchedulingPriority lhs_scheduling_priority =
        vec_instruction_[lhs].GetSchedulingPriority();
    SchedulingPriority rhs_scheduling_priority =
        vec_instruction_[rhs].GetSchedulingPriority();
    if (lhs_scheduling_priority == rhs_scheduling_priority) {
      return lhs < rhs;
    }
    return lhs_scheduling_priority > rhs_scheduling_priority;
  };

  ir_instruction_scheduling_priority_less = [this](size_t lhs, size_t rhs) {
    SchedulingPriority lhs_scheduling_priority =
        vec_instruction_base_[lhs]->GetSchedulingPriority();
    SchedulingPriority rhs_scheduling_priority =
        vec_instruction_base_[rhs]->GetSchedulingPriority();
    if (lhs_scheduling_priority == rhs_scheduling_priority) {
      return lhs < rhs;
    }
    return lhs_scheduling_priority > rhs_scheduling_priority;
  };

  PrepareForCUDAGraphCapture();
  std::stringstream ss;
  ss << this;
  scope_prefix_ = ss.str();
}

NewIRInterpreter::~NewIRInterpreter() {
  // cancle gc's thread
  gc_.reset(nullptr);
  async_work_queue_.reset();
  VLOG(4) << "~NewIRInterpreter(): " << this << " on " << place_;
#ifdef PADDLE_WITH_MKLDNN
  // Clear mkl-dnn cache,
  // this is needed to have mkl-dnn unit tests working
  platform::ClearMKLDNNCache(place_, this);
#endif
}

void NewIRInterpreter::RunImpl() {
  // lazy initialization of gc, do not create gc is the program only run once
  if (!gc_) {
    gc_ = CreateInterpreterCoreGarbageCollector(place_, vec_instruction_);
  }

  interpreter::ResetAtomicGuard guard(&deps_, &refs_);

  //   if ((execution_config_.used_for_jit || execution_config_.used_for_cinn)
  //   &&
  //       (sync_op_num_ == 0)) {
  VLOG(4) << "Tracing Instruction List";

  TraceInstructionList(vec_instruction_);

  //   } else {
  //     VLOG(4) << "Non-tracing";
  //     // For the program that only run once, it is no need to
  //     // create work_queue, so the async_work_queue_ is created
  //     // until the second step run.
  //     async_work_queue_ = GetWorkQueue();
  //     ExecuteInstructionList(vec_instruction_);
  //   }
  // #ifdef PADDLE_WITH_CUSTOM_DEVICE
  //   if (platform::is_custom_place(place_)) {
  //     platform::DeviceContextPool::Instance().Get(place_)->Wait();
  //   }
  // #endif
}

FetchList NewIRInterpreter::Run(
    const std::vector<std::string>& feed_names,
    const std::vector<phi::DenseTensor>& feed_tensors) {
  SetDeviceId(place_);
  CheckCUDAGraphBeforeRun(feed_names);

#ifdef PADDLE_WITH_MKLDNN
  platform::AttachPointerHashToMKLDNNKey(this, place_);
#endif

  bool is_build = is_build_;
  Prepare(feed_names, feed_tensors, is_build);

  if (is_build) {
    RunImpl();
  }

  if (HasLocalScope()) {
    ClearLoDTensorArrayInLocalScope();
  }

  // return Fetch Tensors
  auto* fetch_var = local_scope_->FindVar(interpreter::kFetchVarName);
  if (fetch_var) {
    auto fetch_list = std::move(*fetch_var->GetMutable<framework::FetchList>());
#ifdef PADDLE_WITH_CUDA
    if (platform::IsCUDAGraphCapturing()) {
      PADDLE_ENFORCE_EQ(fetch_list.empty(),
                        true,
                        platform::errors::InvalidArgument(
                            "Cannot fetch data when using CUDA Graph."));
    }
#endif
    return fetch_list;
  } else {
    return {};
  }
}

FetchList NewIRInterpreter::Run(const std::vector<std::string>& feed_names,
                                bool need_fetch) {
  if (FLAGS_enable_new_ir_in_executor_beta_run) {
    LOG_FIRST_N(INFO, 1) << "New ir interpreter is running in BetaRun mode.";
    return BetaRun(feed_names, need_fetch);
  }

  SetDeviceId(place_);
  CheckCUDAGraphBeforeRun(feed_names);

#ifdef PADDLE_WITH_MKLDNN
  platform::AttachPointerHashToMKLDNNKey(this, place_);
#endif

  if (!is_build_) {
    LOG_FIRST_N(INFO, 1) << "New ir interpreter is running in OldRun mode.";
<<<<<<< HEAD
    std::cerr << "scope prefix " << scope_prefix_ << std::endl;
=======
    std::stringstream ss;
    ss << this;
>>>>>>> 97ab6aa6
    ::ir::BuildScope(*ir_program_->block(),
                     InnerScope(),
                     scope_prefix_,
                     &value_2_var_name_,
                     &variable_2_var_name_,
                     &var_name_2_id_,
                     &variable_list_,
                     &parameter_values_);
    VLOG(4) << DebugValueInfo();

    std::vector<paddle::framework::OpFuncNode> op_func_nodes;
    interpreter::BuildOpFuncList(place_,
                                 ir_program_->block(),
                                 &op_func_nodes,
                                 scope_,
                                 local_scope_,
                                 value_2_var_name_,
                                 execution_config_);
    // SetFeedVarsInplaceSkip(feed_names);
    // convert vec func_list to graph
    Convert(&op_func_nodes);
    UpdateSyncOpNum();
    if (static_build_) {
      VLOG(4) << "RUN impl";
      RunImpl();
    }
    is_build_ = true;
  } else {
    RunImpl();
  }

  if (HasLocalScope()) {
    ClearLoDTensorArrayInLocalScope();
  }

  // return Fetch Tensors
  Scope* inner_scope = InnerScope();

  if (FLAGS_enable_new_ir_in_executor) {
    framework::FetchList fetch_res;

    if (need_fetch) {
      for (auto& var_name : fetch_var_names_) {
        auto* var = inner_scope->FindVar(var_name);
        VLOG(0) << "fetch " << var_name << "[" << var << "]";
        fetch_res.push_back(var->Get<phi::DenseTensor>());
      }
    }
    VLOG(4) << "get fetch list size: " << fetch_res.size();
    return fetch_res;
  } else {
    auto* fetch_var = inner_scope->FindVar(interpreter::kFetchVarName);
    if (fetch_var && need_fetch) {
      auto fetch_list =
          std::move(*fetch_var->GetMutable<framework::FetchList>());
#ifdef PADDLE_WITH_CUDA
      if (platform::IsCUDAGraphCapturing()) {
        PADDLE_ENFORCE_EQ(fetch_list.empty(),
                          true,
                          platform::errors::InvalidArgument(
                              "Cannot fetch data when using CUDA Graph."));
      }
#endif
      return fetch_list;
    } else {
      return {};
    }
  }
}

int NewIRInterpreter::GetIdByName(const std::string& name) const {
  auto it = var_name_2_id_.find(name);
  if (it != var_name_2_id_.end()) {
    return it->second;
  }
  return -1;
}

void NewIRInterpreter::SetCopyProgram(std::shared_ptr<ProgramDesc> prog) {
  copy_program_ = prog;
}

void NewIRInterpreter::SetSkipGcVars(
    const std::set<std::string>& skip_gc_vars) {
  PADDLE_ENFORCE_EQ(
      execution_config_.skip_gc_vars.empty(),
      true,
      platform::errors::PreconditionNotMet(
          "execution_config_.skip_gc_vars can only be initialized once, now "
          "execution_config_.skip_gc_vars is "
          "not empty, do not call SetSkipGcVars method repeatedly."));
  execution_config_.skip_gc_vars = skip_gc_vars;
}

void NewIRInterpreter::SetJitInputVars(
    const std::set<std::string>& jit_input_vars) {
  PADDLE_ENFORCE_EQ(
      execution_config_.jit_input_vars.empty(),
      true,
      platform::errors::PreconditionNotMet(
          "execution_config_.jit_input_vars can only be initialized once, now "
          "execution_config_.jit_input_vars is "
          "not empty, do not call SetJitInputVars method repeatedly."));
  execution_config_.jit_input_vars = jit_input_vars;
}

const std::set<std::string>& NewIRInterpreter::JitInputVars() const {
  return execution_config_.jit_input_vars;
}

const VariableScope* NewIRInterpreter::GetVariableScope() const {
  return &var_scope_;
}

void NewIRInterpreter::reset_scope(Scope* new_scope) {
  var_scope_.SetScope(new_scope);
  auto& var_list = var_scope_.MutableVarList();
  for (size_t i = 0; i < var_list.size(); i++) {
    const auto& var_name = var_scope_.GetNameById(i);
    var_list[i] = new_scope->FindVar(var_name);
  }
  // The index should be assured valid, cause the InterpreterCore may not be
  // fully built, but was still cached and used. For example, see unit test
  // `test_assert.py`, it may exit before `NewIRInterpreter::Convert`,
  // but still was cached and used by later tests.
  for (size_t i = 0; i < std::min(refs_.size(), var_list.size()); i++) {
    refs_[i]->ResetVariable(var_list[i]);
  }

  for (auto& ins : vec_instruction_) {
    BuildAndCacheInstructionCtx(&ins);
  }
}

const Scope* NewIRInterpreter::local_scope() const { return local_scope_; }

std::string NewIRInterpreter::GetNameById(int id) const {
  // NOTE(zhiqiu): do not use vec_meta_info_[id].vardesc_->Name() since
  // vec_meta_info_[id] may be nullptr,
  // typically when the target variable is not existed in the original program
  // desc, but created by interpretercore.
  // For example, created and used by d2h_copy or h2d_copy operator.
  auto it = std::find_if(var_name_2_id_.begin(),
                         var_name_2_id_.end(),
                         [id](const auto& pair) { return pair.second == id; });
  if (it != var_name_2_id_.end()) {
    return it->first;
  }
  return "";
}

void NewIRInterpreter::ShareWorkQueueFrom(InterpreterBaseImpl* src) {
  async_work_queue_ = reinterpret_cast<NewIRInterpreter*>(src)->GetWorkQueue();
  VLOG(8) << "Share AsyncWorkQueue from InterpreterCore(" << src
          << ") to InterpreterCore(" << this << ")";
}

void NewIRInterpreter::ShareBuildResultsFrom(const InterpreterBaseImpl& src) {
  PADDLE_THROW(platform::errors::Unimplemented(
      "ShareBuildResultsFrom is not implemented in NewIRInterpreter."));
}

// op dependences
const interpreter::DependencyBuilder& NewIRInterpreter::GetDependencyBuilder()
    const {
  PADDLE_THROW(platform::errors::Unimplemented(
      "GetDependencyBuilder is not implemented in NewIRInterpreter."));
}

std::shared_ptr<std::vector<size_t>> NewIRInterpreter::GetDependencyCount()
    const {
  PADDLE_THROW(platform::errors::Unimplemented(
      "GetDependencyCount is not implemented in NewIRInterpreter."));
}

const interpreter::StreamAnalyzer& NewIRInterpreter::GetStreamAnalyzer() const {
  PADDLE_THROW(platform::errors::Unimplemented(
      "GetStreamAnalyzer is not implemented in NewIRInterpreter."));
}

bool NewIRInterpreter::IsSharedResultsBuild() const {
  PADDLE_THROW(platform::errors::Unimplemented(
      "IsSharedResultsBuild is not implemented in NewIRInterpreter."));
}

bool NewIRInterpreter::BuildInplaceCheckVarIsOnlyInput(
    const std::vector<std::vector<size_t>>& input_var2op, size_t var_index) {
  if (!var_scope_.VarDesc(var_index)) {
    return input_var2op.at(var_index).size() == 1;
  } else {
    int is_input_cnt = 0;
    for (auto inst_id : input_var2op.at(var_index)) {
      OpInOutInfo info;
      info.Build(vec_instruction_.at(inst_id).OpBase());
      if (info.IsInArgBufferNeeded(var_scope_.VarDesc(var_index)->Name())) {
        is_input_cnt++;
      }
    }
    return is_input_cnt == 1;
  }
}

std::shared_ptr<interpreter::AsyncWorkQueue> NewIRInterpreter::GetWorkQueue() {
  if (async_work_queue_ == nullptr) {
    async_work_queue_ = std::make_shared<interpreter::AsyncWorkQueue>(
        execution_config_.host_num_threads,
        execution_config_.device_num_threads,
        nullptr);
  }
  return async_work_queue_;
}

void NewIRInterpreter::BuildAndCacheInstructionCtx(Instruction* instr_node) {
  Scope* inner_scope = InnerScope();
  VariableValueMap ins_map;
  for (auto& var_name_item : instr_node->Inputs()) {
    std::vector<Variable*> input_vars;

    input_vars.reserve(var_name_item.second.size());
    for (auto& id : var_name_item.second) {
      input_vars.emplace_back(inner_scope->FindVar(var_scope_.GetNameById(id)));
    }
    ins_map.emplace(var_name_item.first, std::move(input_vars));
  }

  VariableValueMap outs_map;
  for (auto& var_name_item : instr_node->Outputs()) {
    std::vector<Variable*> out_vars;

    out_vars.reserve(var_name_item.second.size());
    for (auto& id : var_name_item.second) {
      out_vars.emplace_back(inner_scope->FindVar(var_scope_.GetNameById(id)));
    }
    outs_map.emplace(var_name_item.first, std::move(out_vars));
  }

  // set runtime_ctx and infershape_ctx_
  if (instr_node->OpBase()->Type() == "cinn_launch" ||
      instr_node->OpBase()->Type() == "cinn_instruction_run") {  // OP use scope
                                                                 // in kernel
    Scope* inner_scope = InnerScope();
    instr_node->ResetContextWithScope(ins_map, outs_map, *inner_scope);
  } else {
    instr_node->ResetContext(ins_map, outs_map);
  }
}

void NewIRInterpreter::BuildInplace() {
  // NOTE(Ruibiao): coalesce_tensor_op outputs a FusedOutput phi::DenseTensor
  // and a list of Output Tensors which are sliced from the FusedOutput. These
  // outputs sholud not be the outvar of the in-place var-pair since memory
  // reuse between FusedOutput and Output Tensors is assumed. For the following
  // example:
  // fused_var, var1, var2, var3 = coalesce_tensor(var1, var2, var3)
  // var1 = sum(var4, var5)
  // ...
  //
  // After running coalesce_tensor_op, var1 is assumed to share the buffer
  // slices from fused_var. However, if sum_op is in-place, then var1 would
  // re-share the buffer with var4 instead of fused_var.
  std::set<std::string> skip_inplace_outvars;
  for (Instruction& instr : vec_instruction_) {
    OperatorBase* op = instr.OpBase();
    if (op->Type() == kCoalesceTensor) {
      const std::vector<std::string>& outputs =
          op->OutputVars(/*has_intermediate=*/false);
      skip_inplace_outvars.insert(outputs.begin(), outputs.end());
    }
  }

  Scope* local_scope = InnerScope();
  std::vector<std::vector<size_t>> input_var2op(var_scope_.VarSize());
  for (Instruction& instr : vec_instruction_) {
    for (auto& item : instr.Inputs()) {
      for (int var_id : item.second) {
        if (var_id != kEmptyVarIndex) {
          input_var2op.at(var_id).push_back(instr.Id());
        }
      }
    }
  }

  for (auto& instr : vec_instruction_) {
    auto* op_base = instr.OpBase();
    if (!op_base->Info().infer_inplace_) {
      continue;
    }

    auto in_to_outs = op_base->Info().infer_inplace_(
        platform::is_gpu_place(instr.DeviceContext().GetPlace()));

    auto& inputs = instr.Inputs();
    auto& outputs = instr.Outputs();
    for (auto& pair : in_to_outs) {
      auto iter = inputs.find(pair.first);
      if (iter != inputs.end() && !iter->second.empty()) {
        auto in_var_desc = var_scope_.VarDesc(iter->second[0]);
        if (in_var_desc && in_var_desc->Persistable()) {
          continue;
        }
        if (var_scope_.GetVarSikpInplace(iter->second[0])) {
          continue;
        }
        if (BuildInplaceCheckVarIsOnlyInput(input_var2op, iter->second[0])) {
          auto iterout = outputs.find(pair.second);
          if (iterout != outputs.end() && !iterout->second.empty()) {
            const std::string& invar_name =
                var_scope_.GetNameById(iter->second[0]);
            const std::string& outvar_name =
                var_scope_.GetNameById(iterout->second[0]);
            auto invar = local_scope->FindVar(invar_name);
            auto outvar = local_scope->FindVar(outvar_name);

            if (invar && outvar && invar->IsType<phi::DenseTensor>() &&
                outvar->IsType<phi::DenseTensor>() &&
                skip_inplace_outvars.find(outvar_name) ==
                    skip_inplace_outvars.end()) {
              instr.AddInplace(invar, outvar);
              VLOG(3) << "inplace " << op_base->Type() << " " << invar_name
                      << " -> " << outvar_name;
            }
          }
        }
      }
    }
  }
}

void NewIRInterpreter::PrepareForCUDAGraphCapture() {
  if (!FLAGS_new_executor_use_cuda_graph) return;
#ifdef PADDLE_WITH_CUDA
  PADDLE_ENFORCE_EQ(
      platform::IsCUDAGraphCapturing(),
      false,
      platform::errors::PermissionDenied("CUDA Graph is not allowed to capture "
                                         "before prepare."));
  PADDLE_ENFORCE_EQ(platform::is_gpu_place(place_),
                    true,
                    platform::errors::InvalidArgument(
                        "CUDA Graph is only supported on NVIDIA GPU device."));
  // If set true, will call `cudaStreamSynchronize(nccl_stream)`after allreduce.
  // which may cause error in cuda graph. This behavior is consistent with PE.
  PADDLE_ENFORCE_EQ(FLAGS_sync_nccl_allreduce,
                    false,
                    platform::errors::InvalidArgument(
                        "FLAGS_sync_nccl_allreduce must be False to support "
                        "CUDA Graph capturing."));

  // All output vars of coalesce_tensor op should be persistable.
  // If fused output var of coalesce_tensor is gc, it will cause accuracy
  // problem. The specific reasons need to be analyzed.
//   for (auto& op_desc : block_.AllOps()) {
//     if (op_desc->Type() == kCoalesceTensor) {
//       for (auto& out_var_name : op_desc->OutputArgumentNames()) {
//         // The fused var needs to be set to persistable, not just added to
//         // skip_gc_vars.
//         // In the case where the feed fetch var is changed,
//         StandaloneExecutor
//         // will be newly constructed. If the fused var is not persistable,
//         // these vars will be recreated and initialized, resulting in
//         // precision problems.
//         auto* out_var = op_desc->Block()->FindVarRecursive(out_var_name);
//         if (out_var) {
//           out_var->SetPersistable(true);
//           VLOG(4) << "Mark Var(" << out_var_name << ") as Persistable.";
//         }
//       }
//     }
//   }
#else
  PADDLE_THROW(platform::errors::Unimplemented(
      "CUDA Graph is only supported on NVIDIA GPU device."));
#endif
}

void NewIRInterpreter::CheckCUDAGraphBeforeRun(
    const std::vector<std::string>& feed_names) {
#ifdef PADDLE_WITH_CUDA
  if (platform::IsCUDAGraphCapturing()) {
    PADDLE_ENFORCE_EQ(
        feed_names.empty(),
        true,
        platform::errors::InvalidArgument(
            "Feeding data is not permitted when capturing CUDA Graph."));
    PADDLE_ENFORCE_EQ(
        FLAGS_new_executor_use_cuda_graph,
        true,
        platform::errors::InvalidArgument(
            "You must turn on FLAGS_new_executor_use_cuda_graph to True "
            "to enable CUDA Graph capturing."));
    PADDLE_ENFORCE_EQ(
        place_,
        platform::CUDAGraphCapturingPlace(),
        platform::errors::InvalidArgument("The place to capture CUDAGraph is "
                                          "not the same as the place to run."));
  }
#endif
}

void NewIRInterpreter::BuildOperatorDependences() {
  // analysis the dependences between ops, add next_instr_list to each instr,
  // and set the dependecy_count_
  size_t instr_num = vec_instruction_.size();
  dependecy_count_ = std::vector<size_t>(instr_num, 0);
  auto downstream_map = dependency_builder_.Build(vec_instruction_);

  for (size_t instr_id = 0; instr_id < instr_num; ++instr_id) {
    Instruction& cur_instr = vec_instruction_[instr_id];
    const std::set<size_t>& next_instr_ids = downstream_map[instr_id];

    if (FLAGS_new_executor_serial_run) {
      for (size_t next_instr_id : next_instr_ids) {
        cur_instr.AddNextInstrInSameThread(next_instr_id);
      }
    } else {
      if (cur_instr.KernelType() == OpFuncType::kGpuAsync) {
        for (size_t next_instr_id : next_instr_ids) {
          if (vec_instruction_[next_instr_id].KernelType() ==
              OpFuncType::kGpuAsync) {
            cur_instr.AddNextInstrInSameThread(next_instr_id);
          } else {
            cur_instr.AddNextInstrInDifferentThread(next_instr_id);
          }
        }
      } else {
        bool has_instr_in_same_thread = false;
        for (size_t next_instr_id : next_instr_ids) {
          if (!has_instr_in_same_thread &&
              vec_instruction_[next_instr_id].KernelType() !=
                  OpFuncType::kGpuAsync) {
            cur_instr.AddNextInstrInSameThread(next_instr_id);
            has_instr_in_same_thread = true;
          } else {
            cur_instr.AddNextInstrInDifferentThread(next_instr_id);
          }
        }
      }
    }

    for (size_t next_instr_id : next_instr_ids) {
      ++dependecy_count_[next_instr_id];
    }
  }
}

// At the end of each step, the holder of phi::DenseTensor in LoDTensorArray is
// null. Clear these Tensors and leave LoDTensorArray empty, otherwise an
// exception will occur in the next step
void NewIRInterpreter::ClearLoDTensorArrayInLocalScope() {
  auto vars = local_scope_->LocalVars();
  for (auto var : vars) {
    if (var->IsType<LoDTensorArray>()) {
      auto* lod_tensor_arr = var->GetMutable<LoDTensorArray>();
      lod_tensor_arr->clear();
    }
  }
}

void NewIRInterpreter::Convert(
    std::vector<paddle::framework::OpFuncNode>* op_func_nodes) {
  auto& vec_meta_info = var_scope_.MutableVecMetaInfo();
  auto nodes = *op_func_nodes;
  auto op_nums = nodes.size();
  vec_instruction_.clear();
  vec_instruction_.reserve(op_nums);
  for (size_t op_idx = 0; op_idx < op_nums; ++op_idx) {
    auto& op_func_node = nodes[op_idx];
    auto* dev_ctx_ = stream_analyzer_.ParseDeviceContext(op_func_node);
    vec_instruction_.emplace_back(op_idx, std::move(op_func_node), *dev_ctx_);
#ifdef PADDLE_WITH_CUDA
    if (FLAGS_new_executor_use_cuda_graph) {
      auto& op = op_func_node.operator_base_;
      auto& op_type = op->Type();
      if (op_type == interpreter::kMemcpyD2H ||
          op_type == interpreter::kMemcpyH2D) {
        PADDLE_THROW(paddle::platform::errors::Fatal(
            "Cuda memory copy d2h/h2d is not allowed while using cuda graph."));
      }
      PADDLE_ENFORCE_EQ(typeid(*dev_ctx_) == typeid(phi::GPUContext),
                        true,
                        platform::errors::InvalidArgument(
                            "Device context of op %s must be [%s] while using "
                            "cuda graph, but got [%s].",
                            op_type,
                            typeid(phi::GPUContext).name(),
                            typeid(*dev_ctx_).name()));
      // cuda graph needs to record all stream
      phi::backends::gpu::CUDAGraphContextManager::Instance()
          .RecordCapturingDeviceContext(dev_ctx_);
    }
#endif
  }

  BuildOperatorDependences();

  // NOTE(Ruibiao): For cross-step stream synchronization, an event may be
  // recorded in the first step and waited in the second step. So, in the first
  // step, the WaitEvent may be called without RecordEvent. Considering that
  // before the first call to RecordEvent, an Event represents an empty set of
  // work and WaitEvent always return succeed immediately, we omit the
  // prelude-record for the first step here.
  stream_analyzer_.ConstructEvents(&vec_instruction_);

  // add event for the input var of jit program, since there are async copied
  // from gpu_pinned place to gpu place on compute stream.
  for (size_t i = 0; i < dependecy_count_.size(); ++i) {
    if (dependecy_count_[i] == 0) {
      auto& inst = vec_instruction_[i];
      if (inst.OpBaseValid() &&
          inst.OpBase()->Type() == interpreter::kMemcpyD2H &&
          platform::is_gpu_place(place_)) {
        for (auto& item : inst.Inputs()) {
          for (auto var_id : item.second) {
            auto name = var_scope_.GetNameById(var_id);
            if (JitInputVars().count(name)) {
              auto device_event = std::make_shared<platform::DeviceEvent>(
                  place_, platform::GenerateDeviceEventFlag());
              VLOG(4) << "Add input event for input: " << name << " of "
                      << inst.OpBase()->Type();
              inst.AddEventToWait(
                  i, device_event, stream_analyzer_.GetWaiterType(inst));
            }
          }
        }
      }
    }
  }

  // calculate last_live_ops_
  //   for (size_t op_idx = 0; op_idx < op_nums; ++op_idx) {
  //     Instruction& instr = vec_instruction_[op_idx];
  //     OpInOutInfo info;
  //     info.Build(instr.OpBase());

  //     std::set<size_t> gc_check_vars;

  //     const std::map<std::string, std::vector<int>>& ins = instr.Inputs();
  //     const std::map<std::string, std::vector<int>>& outs = instr.Outputs();
  //     std::multimap<std::string, std::vector<int>> ins_and_outs{ins.begin(),
  //                                                               ins.end()};
  //     ins_and_outs.insert(outs.begin(), outs.end());

  //     for (auto& item : ins_and_outs) {
  //       for (auto id : item.second) {
  //         if (id == kEmptyVarIndex) {
  //           continue;
  //         }
  //         auto* var_desc = var_scope_.VarDesc(id);
  //         // skip no_need_buffer input vars
  //         if (var_desc && ins.count(item.first) &&
  //             !info.IsInArgBufferNeeded(var_desc->Name())) {
  //           continue;
  //         }
  //         // skip when this var is not in block and not a data_transferred
  //         var,
  //         // which means this var is managed by other block
  //         const auto& var_name = var_scope_.GetNameById(id);
  //         bool not_owned = !block_.HasVar(var_name);
  //         const auto& transferred_vars = var_scope_.DataTransferAddedVars();
  //         bool not_transferred =
  //             std::all_of(transferred_vars.begin(),
  //                         transferred_vars.end(),
  //                         [&](const std::pair<std::string, int>& elem) {
  //                           return elem.first != var_name;
  //                         });
  //         if (not_owned && not_transferred) {
  //           VLOG(10) << "[gc_check_inputs] skip gc: " << var_name;
  //           continue;
  //         }
  //         gc_check_vars.insert(id);
  //       }
  //     }

  //     for (auto var_id : gc_check_vars) {
  //       Scope* inner_scope =
  //           HasLocalScope() ? local_scope_ : var_scope_.GetMutableScope();
  //       paddle::framework::Variable* var =
  //           inner_scope->FindVar(var_scope_.GetNameById(var_id));
  //       if (var->IsType<phi::DenseTensor>() ||
  //       var->IsType<phi::SelectedRows>() ||
  //           var->IsType<LoDTensorArray>()) {
  //         last_live_ops_[var_id].insert(op_idx);
  //       } else {
  //         VLOG(4) << "not clear " << var_scope_.GetNameById(var_id) << "
  //         after "
  //                 << instr.OpBase()->Type() << " because its type is "
  //                 << framework::ToTypeName(var->Type());
  //       }
  //     }
  //   }

  // clear the last_live_ops list for all vars in skip_gc_vars
  for (const std::string& skip_gc_var : execution_config_.skip_gc_vars) {
    int var_id = var_scope_.GetIdByName(skip_gc_var);
    if (var_id != -1) {
      last_live_ops_[var_id].clear();
      VLOG(8) << "Skip gc for var: " << skip_gc_var;
    }
  }

  // shrink, find the downstream op that has no other op in the
  // downstream list happens before it
  // For example,
  // b = op1(a)
  // c = op2(a, b)
  // in this case, a is the input of op1 and op2, we only need to check
  // a after op2, because op2 always uses a after op1.
  for (size_t i = 0; i < last_live_ops_.size(); ++i) {
    std::set<size_t> minumum_last_live_ops;
    for (size_t item : last_live_ops_[i]) {
      bool not_before_any = true;
      // find the op that is not executed before any
      for (size_t other_item : last_live_ops_[i]) {
        if (dependency_builder_.OpHappensBefore(item, other_item)) {
          VLOG(8) << "happens_before: " << item << "->" << other_item
                  << ", so skip " << item;
          not_before_any = false;
          break;
        }
      }
      if (not_before_any) {
        VLOG(8) << "last live op of var " << i << " "
                << var_scope_.GetNameById(i) << " : " << item << " "
                << vec_instruction_[item].OpBase()->Type();
        minumum_last_live_ops.insert(item);
        vec_instruction_[item].AddGCCheckVar(i);
      }
    }
    last_live_ops_[i] = minumum_last_live_ops;
    vec_meta_info[i].var_ref_count_ = last_live_ops_[i].size();
  }

  //   for (size_t i = 0; i < vec_instruction_.size(); ++i) {
  //     BuildAndCacheInstructionCtx(&vec_instruction_[i]);
  //   }

  // bool inplaced = false;
  // for (const Instruction& inst : vec_instruction_) {
  //   if (inst.OpBase()->Type() == "share_buffer" ||
  //       inst.OpBase()->Type() == "share_data") {
  //     VLOG(4) << "Already inplaced, skip inplace now.";
  //     inplaced = true;
  //   }
  // }

  //   if (FLAGS_new_executor_use_inplace && !inplaced) {
  //     BuildInplace();
  //   }

  for (auto& dep : dependecy_count_) {
    deps_.emplace_back(std::make_shared<interpreter::OpDepInfo>(dep));
  }
  for (size_t i = 0; i < vec_meta_info.size(); ++i) {
    refs_.emplace_back(std::make_shared<interpreter::VarRefInfo>(
        vec_meta_info[i].var_ref_count_, var_scope_.VarRef(i)));
  }

  AnalyseExecuteOrderForTrace(dependency_builder_.OpDownstreamMap(),
                              instruction_scheduling_priority_less);
}

void NewIRInterpreter::BuildSkipShareLoDInfo() {
  for (size_t i = 0; i < vec_instruction_.size(); ++i) {
    bool can_skip_lod = true;
    for (auto& input : vec_instruction_[i].InnerRuntimeContext()->inputs) {
      for (auto& var : input.second) {
        if (var->IsType<phi::DenseTensor>()) {
          if (!var->Get<phi::DenseTensor>().lod().empty()) {
            can_skip_lod = false;
            break;
          }
        } else {
          can_skip_lod = false;
          break;
        }
      }
    }
    if (can_skip_lod) {
      VLOG(8) << "skip share lod for: " << vec_instruction_[i].OpBase()->Type()
              << " (" << i << ")";
    }
    vec_instruction_[i].InnerInferShapeContext()->SetSkipLoD(can_skip_lod);
  }
}

void NewIRInterpreter::RunOperator(const Instruction& instr_node) {
  auto* op = instr_node.OpBase();
  auto place = instr_node.DeviceContext().GetPlace();
  Scope* local_scope = InnerScope();
  VLOG(4) << "Start run " << place << " " << op->DebugStringEx(local_scope);

  auto op_with_kernel = dynamic_cast<const framework::OperatorWithKernel*>(op);
  {
    // If it is OperatorBase, InferShape do nothing.
    if (op_with_kernel != nullptr) {
      platform::RecordEvent infershape_event(
          "infer_shape",
          platform::TracerEventType::OperatorInner,
          1,
          platform::EventRole::kInnerOp);

      // see OperatorWithKernel::RunImpl in operator.cc for why
      if (!(op_with_kernel->HasAttr(kAllKernelsMustComputeRuntimeShape) &&
            op_with_kernel->Attr<bool>(kAllKernelsMustComputeRuntimeShape))) {
        op_with_kernel->Info().infer_shape_(
            instr_node.InnerInferShapeContext().get());
      }
      infershape_event.End();
      platform::RecordOpInfoSupplement(op->Type(),
                                       op->Attrs(),
                                       *(instr_node.InnerInferShapeContext()),
                                       *(instr_node.InnerRuntimeContext()),
                                       op->Id());
    }
  }
  if (op_with_kernel != nullptr && FLAGS_new_executor_use_inplace) {
    // TODO(xiongkun03) Does operator base support inplace ?
    for (auto& pair : instr_node.InplaceInfo()) {
      const auto& in = paddle::framework::details::GetTensorFromVar(pair.first);
      auto* out =
          paddle::framework::details::GetMutableTensorFromVar(pair.second);
      if (in.dims() == out->dims()) {
        out->ShareBufferWith(in);
      }
    }
  }

  {
    platform::RecordEvent compute_event(
        "compute",
        platform::TracerEventType::OperatorInner,
        1,
        platform::EventRole::kInnerOp);
    if (op_with_kernel == nullptr) {  // operator base
      instr_node.OpBase()->Run(*local_scope, place_);
    } else {
      phi::Kernel* kernel = instr_node.PhiKernel();
      if (kernel && kernel->IsValid()) {  // phi kernel
        if (kernel->GetKernelRegisteredType() ==
            phi::KernelRegisteredType::FUNCTION) {
          VLOG(4) << "Run function kernel: " << op->Type();
          VLOG(4) << instr_node.InnerRuntimeContext().get() << " "
                  << &instr_node.DeviceContext();
          phi::KernelContext phi_kernel_context;
          op_with_kernel->BuildPhiKernelContext(
              *instr_node.InnerRuntimeContext().get(),
              const_cast<platform::DeviceContext*>(&instr_node.DeviceContext()),
              &phi_kernel_context);

          (*kernel)(&phi_kernel_context);
        } else {
          VLOG(4) << "Run structure kernel: " << op->Type();
          (*kernel)(instr_node.InnerExecutionContext().get());
        }
      } else {  // fluid kernel
        instr_node.KernelFunc()(*instr_node.InnerExecutionContext().get());
      }
    }
  }

  VLOG(4) << "End run " << place << " " << op->DebugStringEx(local_scope);

  if (!instr_node.InplaceBackMap().empty()) {
    platform::RecordEvent inplaceback_event(
        "InplaceVarsBack", platform::TracerEventType::UserDefined, 10);
    auto& m = instr_node.InplaceBackMap();
    // NOTE(zhiqiu): same logic as TransferInplaceVarsBack() in operator.cc
    for (auto& p : m) {
      auto* transformed_tensor = GetMutableLoDTensorOrSelectedRowsValueFromVar(
          var_scope_.VarRef(p.first));
      auto* original_tensor = GetMutableLoDTensorOrSelectedRowsValueFromVar(
          var_scope_.VarRef(p.second));
      original_tensor->ShareDataWith(*transformed_tensor);
      VLOG(4) << "Transfer inplace variable back form "
              << var_scope_.GetNameById(p.first) << " to "
              << var_scope_.GetNameById(p.second);
    }
  }

  /*For profiling/benchmark only*/
  if (FLAGS_benchmark) {
    instr_node.DeviceContext().Wait();
#if defined(PADDLE_WITH_CUDA) || defined(PADDLE_WITH_HIP)
    PADDLE_ENFORCE_GPU_SUCCESS(platform::GpuGetLastError());
    VLOG(4) << "Operator(" << op->Type()
            << "): context wait and get last error";
#endif
  }

  for (auto& hook : hookfuncs_) {
    hook(op, local_scope);
  }

  // for debug nan/inf
  if (op_with_kernel != nullptr && FLAGS_check_nan_inf) {
    VLOG(4) << "Check nan/inf";
    try {
      framework::details::CheckOpHasNanOrInf(
          *op,
          *local_scope,
          place);  // TODO(xiongkun03) change it to inner scope.
    } catch (...) {
      const std::vector<std::string>* callstack = nullptr;
      auto attrs = op->Attrs();
      auto iter =
          attrs.find(OpProtoAndCheckerMaker::OpCreationCallstackAttrName());
      if (iter != attrs.end()) {
        callstack = &PADDLE_GET_CONST(std::vector<std::string>, iter->second);
        if (callstack->empty()) callstack = nullptr;
      }
      std::ostringstream sout;
      if (callstack) {
        if (FLAGS_call_stack_level > 1) {
          sout << "\n\n  Compile Traceback (most recent call last):";
        } else {
          sout << "In user code:\n";
        }
        for (auto& line : *callstack) {
          sout << "\n  " << line;
        }
      }
      std::cout << sout.str() << std::endl;
      std::rethrow_exception(std::current_exception());
    }
  }
}

void NewIRInterpreter::RunInstruction(const Instruction& instr_node) {
  OperatorBase* op = nullptr;
  if (instr_node.OpBaseValid()) {
    op = instr_node.OpBase();
    platform::RecordEvent instruction_event(
        op->Type(), platform::TracerEventType::Operator, 1);
  }

  SetDeviceId(instr_node.DeviceContext().GetPlace());

  try {
    instr_node.WaitEvent(place_);

    if (instr_node.PreDefineContext()) {
      VLOG(5) << "run new ir selected kernel";
      auto op_func_node = const_cast<OpFuncNode*>((instr_node.OpFunc()));
      VLOG(5) << "begin to run op " << op_func_node->phi_op_name_;
      std::cerr << "begin to run op " << op_func_node->phi_op_name_
                << std::endl;
      if (op_func_node->infer_meta_interface_) {
        op_func_node->infer_meta_interface_->infer_meta_(
            &(op_func_node->infer_meta_context_));
      }
      VLOG(5) << "after run infer meta";
      if (op_func_node->fluid_op) {
        // run fluid op
        ExecutionContext exe_ctx(*(op_func_node->operator_base_.get()),
                                 *scope_,
                                 *(op_func_node->dev_ctx_),
                                 *(op_func_node->runtime_ctx_.get()));
        (*(op_func_node->phi_kernel_))(&exe_ctx);

      } else {
        (*(op_func_node->phi_kernel_))(&(op_func_node->kernel_context_));
      }
      VLOG(5) << "after run kernel";
    } else if (!instr_node.IsArtificial()) {
      RunOperator(instr_node);
      CheckGC(instr_node);
      interpreter::LogDeviceMemoryStats(place_);
    }

    instr_node.RecordEvent(place_);
  } catch (platform::EnforceNotMet& ex) {
    LOG(WARNING) << instr_node.OpFunc()->phi_op_name_
                 << " raises an EnforceNotMet exception "
                 << platform::demangle(typeid(ex).name()) << ", " << ex.what();
    exception_holder_.Catch(std::make_exception_ptr(std::move(ex)));
  } catch (platform::EOFException&) {
    exception_holder_.Catch(std::current_exception());
  } catch (std::exception& ex) {
    LOG(WARNING) << instr_node.OpFunc()->phi_op_name_ << " raises an exception "
                 << platform::demangle(typeid(ex).name()) << ", " << ex.what();
    exception_holder_.Catch(std::current_exception());
  } catch (...) {
    LOG(WARNING) << instr_node.OpFunc()->phi_op_name_
                 << " raises an unknown exception";
    exception_holder_.Catch(std::current_exception());
  }
}

std::string NewIRInterpreter::GetDepsString() const {
  std::stringstream ss;
  auto downstream_map = dependency_builder_.OpDownstreamMap();
  ss << "Note: when static_dep is 1, it is ok that the dynamic_dep will not "
        "be decreased to 0."
     << std::endl;
  ss << "unfinished_op_number_:" << unfinished_op_number_ << std::endl;
  for (size_t i = 0; i < deps_.size(); ++i) {
    ss << "op:" << i << ", type: " << vec_instruction_[i].OpBase()->Type()
       << ", static_dep:" << deps_[i]->StaticDep()
       << ", dynamic_dep:" << deps_[i]->DynamicDep() << ", downstream op: ";
    for (auto id : downstream_map[i]) {
      ss << id << ", ";
    }
    ss << std::endl;
  }
  return ss.str();
}

void NewIRInterpreter::ExecuteInstructionList(
    const std::vector<Instruction>& vec_instr) {
  unfinished_op_number_ = vec_instr.size();
  if (unfinished_op_number_ == 0) {
    VLOG(4) << "No op to run, return";
    return;
  }

  exception_holder_.Clear();

  for (size_t i = 0; i < dependecy_count_.size(); ++i) {
    if (dependecy_count_[i] == 0) {
      // NOTE(zhiqiu): hot fix for jit input var
      RecordMemcpyD2H(vec_instr.at(i));
      if (FLAGS_new_executor_serial_run) {
        RunInstructionAsync(i);
      } else {
        async_work_queue_->AddTask(vec_instr.at(i).KernelType(),
                                   [this, i] { RunInstructionAsync(i); });
      }
    }
  }

  // For debug hang in main_thread_blocker_.WaitEvent(),
  // launch async task to log deps every
  // FLAGS_executor_log_deps_every_microseconds, then cancel the std::async when
  // main_thread_blocker_.WaitEvent() executed. Why not use std::async instead
  // of workqueue? To make sure that the logging thread itself will not affect
  // the workqueue
  //  used in interpretercore.

  std::future<int> logged_times;
  std::atomic_bool cancel_log = ATOMIC_VAR_INIT(false);
  if (FLAGS_executor_log_deps_every_microseconds) {
    logged_times = std::async(
        std::launch::async,
        [this](const std::atomic_bool& cancel) {
          int times = 0;
          while (!cancel) {
            std::this_thread::sleep_for(std::chrono::microseconds(
                FLAGS_executor_log_deps_every_microseconds));
            // check again, since cancel may be changed during sleep
            if (cancel) {
              break;
            }
            VLOG(6) << "deps:\n" << GetDepsString();
            times++;
          }
          return times;
        },
        std::ref(cancel_log));
  }

  auto event_name = main_thread_blocker_.WaitEvent();
  VLOG(1) << "main_thread_blocker_(" << &main_thread_blocker_
          << ") got event_name: " << event_name;

  cancel_log = true;
  if (logged_times.valid()) {
    VLOG(1) << "Logged deps for " << logged_times.get() << " times";
  }

  if (UNLIKELY(exception_holder_.IsCaught())) {
    VLOG(1) << "Exception caught " << exception_holder_.Type();
    // Graceful exit when the executor encountered a fatal error.
    // EOF is not a fatal error.
    if (exception_holder_.Type() != "EOF") {
      async_work_queue_->Cancel();
      async_work_queue_.reset();
    }
    VLOG(4) << "Cancel ok";
    PADDLE_ENFORCE_EQ(
        main_thread_blocker_.Clear(),
        0,
        platform::errors::PreconditionNotMet(
            "main_thread_blocker_.Clear() return -1, clear failed"));
    VLOG(4) << "clear ok";
    exception_holder_.ReThrow();
  }
}

void NewIRInterpreter::RunNextInstructions(const Instruction& instr,
                                           SchedulingQueue* reserved_next_ops) {
  platform::RecordEvent record(
      "RunNextInstructions", platform::TracerEventType::UserDefined, 10);

  auto IsReady = [this](size_t next_id) {
    VLOG(4) << "op_id: " << next_id
            << ", remain deps: " << deps_[next_id]->DynamicDep();
    return deps_[next_id]->CheckAndDecrease();
  };

  for (size_t next_instr_id : instr.NextInstrsInDifferenceThread()) {
    if (IsReady(next_instr_id)) {
      async_work_queue_->AddTask(
          vec_instruction_[next_instr_id].KernelType(),
          [this, next_instr_id]() { RunInstructionAsync(next_instr_id); });
    }
  }

  for (size_t next_instr_id : instr.NextInstrsInSameThread()) {
    if (IsReady(next_instr_id)) {
      reserved_next_ops->push(next_instr_id);
    }
  }
}

void NewIRInterpreter::RunInstructionAsync(size_t instr_id) {
  // NOTE(Ruibiao): Due to the uncertain order in multi-threading asynchronous
  // scheduling, the priority order involved cross-thread scheduling is not
  // guaranteed. Only Ops scheduled by the same AddTask call have the guarantee
  // of priority order.
  SchedulingQueue ready_ops(instruction_scheduling_priority_less);
  ready_ops.push(instr_id);
  while (!ready_ops.empty()) {
    instr_id = ready_ops.top();
    ready_ops.pop();
    auto& instr_node = vec_instruction_.at(instr_id);

    RunInstruction(instr_node);

    if (UNLIKELY(exception_holder_.IsCaught())) {
      VLOG(4) << "Exception caught";
      if (exception_notifier_ != nullptr) {
        exception_notifier_->NotifyEvent();
      }
      return;
    }

    VLOG(4) << "unfinished_op_number_: " << unfinished_op_number_;
    if (UNLIKELY(unfinished_op_number_.fetch_sub(
                     1, std::memory_order_relaxed) == 1)) {
      if (completion_notifier_ != nullptr) {
        completion_notifier_->NotifyEvent();
      }
    }

    RunNextInstructions(instr_node, &ready_ops);
  }
}

void NewIRInterpreter::RecordStreamForGC(const Instruction& instr) {
#if !defined(PADDLE_WITH_CUDA) && !defined(PADDLE_WITH_HIP)
  PADDLE_THROW(platform::errors::Unimplemented(
      "RecordStreamForGC is only implemented when compiled with GPU."));
#else
  if (!IsInterpretercoreFastGCEnabled() ||
      instr.KernelType() != OpFuncType::kGpuAsync) {
    return;
  }
  if (instr.DeviceContext().GetPlace().GetType() ==
      phi::AllocationType::CUSTOM) {
    return;
  }
  platform::RecordEvent record(
      "RecordStreamForGC", platform::TracerEventType::UserDefined, 10);

  gpuStream_t stream =
      reinterpret_cast<const phi::GPUContext&>(instr.DeviceContext()).stream();
  auto TensorRecordStream = [&stream](phi::DenseTensor& tensor) {
    auto allocation = tensor.Holder();
    if (allocation == nullptr) {
      return;
    }

    const platform::Place& place = allocation->place();
    if (platform::is_gpu_place(place)) {
      memory::RecordStream(allocation, stream);
    } else if (platform::is_cuda_pinned_place(place)) {
      // TODO(Ruibiao): Here should do something to make sure that the tensor
      // is not freed until the H2D copies done. However, simplely launch a
      // CUDA runtime callback to the H2D stream may lead a high performance
      // overhead. As all the cases we meet in H2D are copies from CPUPlace at
      // present, we just log a WARNING here. A better design is required.
      LOG(WARNING) << "Copy data from a CUDAPinned tensor in an asynchronous "
                      "manner may lead a data inconsistent";
    } else {
      // memory copies involve CPUPlace are always synchronous, so just do
      // nothing here
    }
  };

  /* NOTE(Ruibiao)：Cross-stream tensor synchronization is required only when
   * all the following conditions are satisfied:
   * 1. The tensor will be GC after running the instruction, i.e., in
   * instr.GCCheckVars.
   * 2. The stream which initializes this tensor is different from the stream
   * which the instruction run in.
   * 3. The tensor is the instruction's input, cause we assume that
   * instruction will initialize all output tensors with its running stream.
   * 4. In the OP function of this instruction, the tensor is an input of a
   * async CUDA kernel.
   *
   * Here we only process the first condition, because:
   * 1. Since the RecordStream function will directly return when the recored
   * stream is equal to the owning stream, recording a stream same as which
   * initialized this tensor has less time overhead. Conversely, it may take
   * more time if we try to extract those cross-stream input vars from
   * instr.GCCheckVars.
   * 2. Now the instruction has no idea of which vars involving async running
   * in OP function, and thus we can not recognize condition 4. It should be
   * supported later.
   */
  for (int var_id : instr.GCCheckVars()) {
    VLOG(4) << "GC sync " << var_scope_.GetNameById(var_id) << " "
            << var_scope_.VarDesc(var_id);

    // persistable var will be ignore while GC
    if (var_scope_.VarDesc(var_id) &&
        var_scope_.VarDesc(var_id)->Persistable()) {
      continue;
    }

    paddle::framework::Variable* var = var_scope_.VarRef(var_id);
    if (var == nullptr) {
      continue;
    }

    if (var->IsType<phi::DenseTensor>()) {
      TensorRecordStream(*(var->GetMutable<phi::DenseTensor>()));
    } else if (var->IsType<
                   operators::reader::
                       OrderedMultiDeviceLoDTensorBlockingQueueHolder>()) {
      // do nothing
    } else if (var->IsType<phi::SelectedRows>()) {
      TensorRecordStream(
          *(var->GetMutable<phi::SelectedRows>()->mutable_value()));
    } else if (var->IsType<LoDTensorArray>()) {
      auto* tensor_arr = var->GetMutable<LoDTensorArray>();
      for (auto& tensor : *tensor_arr) {
        TensorRecordStream(tensor);
      }
    } else if (var->IsType<std::vector<Scope*>>()) {
      // do nothing
    } else {
      PADDLE_THROW(platform::errors::Unimplemented(
          "The variable(%s) is not supported in eager deletion.",
          framework::ToTypeName(var->Type())));
    }
  }
#endif
}

void NewIRInterpreter::CheckGC(const Instruction& instr) {
  platform::RecordEvent record(
      "CheckGC", platform::TracerEventType::UserDefined, 10);
#if defined(PADDLE_WITH_CUDA) || defined(PADDLE_WITH_HIP)
  RecordStreamForGC(instr);
#endif
  auto& var_scope = var_scope_;

  for (auto var_id : instr.GCCheckVars()) {
    VLOG(4) << "GC:" << var_scope_.GetNameById(var_id) << ", id:" << var_id
            << ", ref:" << refs_[var_id]->DynamicRef();
    bool is_ready = refs_[var_id]->CheckAndDecrease();
    // ignore all persistable var while GC
    if (var_scope.VarDesc(var_id) && var_scope.VarDesc(var_id)->Persistable()) {
      continue;
    }
    if (is_ready) {
      VLOG(6) << "Async delete variable with name : "
              << var_scope.GetNameById(var_id);
      gc_->Add(refs_[var_id]->Var(), instr);
    }
  }
}

void NewIRInterpreter::Prepare(
    const std::vector<std::string>& feed_names,
    const std::vector<phi::DenseTensor>& feed_tensors,
    bool prepare_feed) {
  PADDLE_ENFORCE_EQ(feed_names.size(),
                    feed_tensors.size(),
                    platform::errors::PreconditionNotMet(
                        "Required feed_names.size() == feed_tensors.size(), "
                        "but received %d != %d",
                        feed_names.size(),
                        feed_tensors.size()));
  auto FeedInput = [&] {
    VLOG(4) << "Feed inputs";
    for (size_t i = 0; i < feed_names.size(); ++i) {
      auto* feed_var = local_scope_->FindVar(feed_names[i]);
      PADDLE_ENFORCE_NOT_NULL(
          feed_var,
          platform::errors::NotFound("Variable %s should not be nullptr.",
                                     feed_names[i]));

      auto feed_tensor = feed_var->GetMutable<phi::DenseTensor>();
      feed_tensor->ShareDataWith(feed_tensors[i]);
      feed_tensor->set_lod(feed_tensors[i].lod());
    }
  };
  // TODO(dev): Support this
  //   if (!is_build_) {
  //     paddle::framework::interpreter::BuildVariableScope(
  //         block_, execution_config_, &var_scope_);
  //     FeedInput();
  //     std::vector<paddle::framework::OpFuncNode> op_func_nodes;
  //     paddle::framework::interpreter::BuildOpFuncList(
  //         place_,
  //         block_,
  //         execution_config_.skip_gc_vars,
  //         &op_func_nodes,
  //         &var_scope_,
  //         execution_config_,
  //         HasLocalScope(),
  //         static_build_);
  //     SetFeedVarsInplaceSkip(feed_names);
  //     // convert vec func_list to graph
  //     Convert(&op_func_nodes);
  //     UpdateSyncOpNum();
  //     if (static_build_) {
  //       VLOG(4) << "RUN impl";
  //       RunImpl();
  //     }
  //     BuildSkipShareLoDInfo();
  //     is_build_ = true;
  //   }
  // NOTE: Because feed_tensor will be GC after
  // paddle::framework::BuildOpFuncList, so we should
  // call FeedInput again.
  if (prepare_feed) {
    FeedInput();
  }
}

void NewIRInterpreter::SetFeedVarsInplaceSkip(
    const std::vector<std::string>& feed_names) {
  for (auto& feed_name : feed_names) {
    var_scope_.SetVarSikpInplace(feed_name, true);
  }
}

bool NewIRInterpreter::HasLocalScope() const { return local_scope_ != nullptr; }

Scope* NewIRInterpreter::InnerScope() {
  return local_scope_ != nullptr ? local_scope_ : scope_;
}

// Note(zhangbo):
// (1) What is "Trace"?
// The OP execute scheduling rule adopted by Interpretercore by default is a
// multi-threaded scheduling mode(see ExecuteInstructionList). By maintaining a
// high-performance thread pool, the OP's execute scheduling is distributed to
// the sub threads maintained by the thread pool, but the main thread does not
// have any tasks. In Trace mode, the executor will execute directly in the main
// thread according to the pre provided OP sequence(trace_execute_order_),
// instead of being distributed to the thread pool.
// (2) When we use "Trace"?
// In dygraph to static, This scheduling causes that the execution of the
// forward and backward OPs and the execution of the dygraph optimizer cannot be
// executed in the same thread. Executing thread switch may cause cpu cache
// miss. When a model is all KQueueAsync type OPs, all OPs will be distributed
// to the DeviceThread for execution, and the multithreading scheduling will not
// have any benefits. Therefore, in the dynamic to static, when the number of
// KQueueAsync Ops is 0, we choose Trace mode.
void NewIRInterpreter::TraceInstructionList(
    const std::vector<Instruction>& vec_instr) {
  unfinished_op_number_ = vec_instr.size();
  if (unfinished_op_number_ == 0) {
    VLOG(4) << "No op to run, return";
    return;
  }

  exception_holder_.Clear();

  for (size_t i = 0; i < dependecy_count_.size(); ++i) {
    if (dependecy_count_[i] == 0) {
      // NOTE(zhiqiu): hot fix for jit input var
      RecordMemcpyD2H(vec_instr.at(i));
    }
  }

  // TODO(phlrain) use orignal order for now, use better dependecy
  for (auto& instr_node : vec_instruction_) {
    /// auto instr_id = trace_execute_order_[idx];

    RunInstruction(instr_node);

    if (UNLIKELY(exception_holder_.IsCaught())) {
      VLOG(4) << "Exception caught";
      break;
    }
  }

  if (UNLIKELY(exception_holder_.IsCaught())) {
    VLOG(1) << "Exception caught " << exception_holder_.Type();
    PADDLE_ENFORCE_EQ(
        main_thread_blocker_.Clear(),
        0,
        platform::errors::PreconditionNotMet(
            "main_thread_blocker_.Clear() return -1, clear failed"));
    VLOG(4) << "clear ok";
    exception_holder_.ReThrow();
  }
}

void NewIRInterpreter::RecordMemcpyD2H(const Instruction& instr_node) {
  // NOTE(zhiqiu): hot fix for jit input var
  if (instr_node.OpBaseValid() &&
      instr_node.OpBase()->Type() == interpreter::kMemcpyD2H) {
    platform::DeviceContextPool& pool = platform::DeviceContextPool::Instance();
    auto* default_dev_ctx = pool.Get(place_);
    for (auto& event : instr_node.EventsToWait()) {
      platform::RecordEvent record(
          "RecordStreamEvent", platform::TracerEventType::UserDefined, 10);
      VLOG(3) << "Record event on default stream in jit_input_var at op: "
              << instr_node.OpBase()->Type();
      event.event_->Record(default_dev_ctx);
    }
  }
}

void NewIRInterpreter::UpdateSyncOpNum() {
  int64_t sync_op_num = 0;
  for (auto& ins : vec_instruction_) {
    if (ins.KernelType() == OpFuncType::kCpuSync ||
        ins.KernelType() == OpFuncType::kGpuSync) {
      sync_op_num = sync_op_num + 1;
    }
  }
  sync_op_num_ = sync_op_num;
  VLOG(4) << "Update sync op num, sync op num is: " << sync_op_num_;
}

// Note(zhangbo):
// When there is a KQueueSync type OP in the model, breadth traversal is better
// than depth traversal. For example: OP(O) ->(direct_run)-> OP(A)
// ->(sync_run)-> OP(B) OP(O) ->(direct_run)-> OP(C) ->(direct_run)-> OP(D) If B
// is run before C, B may always block to wait for A to finish executing, but in
// fact, C can be executed first during this time.
void NewIRInterpreter::AnalyseExecuteOrderForTrace(
    std::map<size_t, std::set<size_t>> op_downstream_map,
    InstructionSchedulingPriorityLess compare) {
  VLOG(4) << "Analyze the execution order of Trace scheduling mode.";
  interpreter::ResetAtomicGuard guard(&deps_, &refs_);
  VLOG(4) << "1";
  auto IsReady = [this](size_t next_id) {
    VLOG(4) << "op_id: " << next_id
            << ", remain deps: " << deps_[next_id]->DynamicDep();
    return deps_[next_id]->CheckAndDecrease();
  };

  std::vector<size_t> trace_order;
  SchedulingQueue ready_ops(compare);

  for (size_t instr_id = 0; instr_id < dependecy_count_.size(); ++instr_id) {
    if (dependecy_count_[instr_id] == 0) {
      ready_ops.push(instr_id);
    }
  }

  while (!ready_ops.empty()) {
    size_t now_id = ready_ops.top();
    ready_ops.pop();
    trace_order.push_back(now_id);

    auto next_op_set = op_downstream_map[now_id];

    for (size_t next_op_id : next_op_set) {
      if (IsReady(next_op_id)) {
        ready_ops.push(next_op_id);
      }
    }
  }

  PADDLE_ENFORCE_EQ(
      trace_order.size(),
      dependecy_count_.size(),
      platform::errors::PreconditionNotMet(
          "trace_order size should be equal to dependecy_count_."));

  trace_execute_order_ = trace_order;

  std::stringstream ss;
  ss << "trace order: ";
  for (size_t idx = 0; idx < trace_execute_order_.size(); idx++) {
    ss << trace_execute_order_[idx] << " -> ";
  }
  ss << "end\n";
  VLOG(6) << ss.str();
}

/// ======================== ///
///        For new ir        ///
/// ======================== ///

void NewIRInterpreter::BuildInstruction() {
  VLOG(6) << "Build Instructions for new ir ... ";
  vec_instruction_base_.clear();
  size_t op_idx = 0;
  for (auto& op : *ir_program_->block()) {
    VLOG(6) << "Build Instruction for op: " << op_idx;
    if (op->dialect()->name() == "pd_kernel") {
      auto op_name = op->attributes()
                         .at("op_name")
                         .dyn_cast<::ir::StrAttribute>()
                         .AsString();
      if (op_name == "builtin.combine" || op_name == "pd.feed" ||
          op_name == "builtin.set_parameter" ||
          op_name == "builtin.get_parameter" || op_name == "builtin.slice" ||
          op_name == "pd.feed_with_place" || op_name == "pd.shaddow_output") {
        VLOG(6) << "skip process " << op_name;
        continue;
      }
      vec_instruction_base_.emplace_back(
          std::make_unique<PhiKernelInstruction>(op_idx++,
                                                 place_,
                                                 op,
                                                 scope_,
                                                 local_scope_,
                                                 value_2_var_name_,
                                                 var_name_2_id_,
                                                 variable_2_var_name_));
    } else {
      PADDLE_THROW(platform::errors::Unimplemented(
          "Now only support pd_kernel dialect."));
    }
  }
}

std::string NewIRInterpreter::DebugValueInfo() {
  std::stringstream os;
  os << "value info of interpretercore " << this << "\n"
     << "value -> var_name -> id -> variable*"
     << "\n";
  for (auto kv : value_2_var_name_) {
    PADDLE_ENFORCE((bool)kv.first,
                   platform::errors::PreconditionNotMet(
                       "vlaue(%s) should not be nullptr", kv.second));
    PADDLE_ENFORCE(var_name_2_id_.count(kv.second) > 0,
                   platform::errors::PreconditionNotMet(
                       "var(%s) should exist in var_name_2_id_", kv.second));
    auto* var = InnerScope()->FindVar(kv.second);
    PADDLE_ENFORCE(var != nullptr,
                   platform::errors::PreconditionNotMet(
                       "var(%s) should exist in var_name_2_id_", kv.second));
    os << kv.first.impl() << " -> " << kv.second << " -> "
       << var_name_2_id_.at(kv.second) << " -> " << var << "\n";
  }
  return os.str();
}

void NewIRInterpreter::BuildInstructionDependences() {
  // analysis the dependences between instructions, add next_instr_list to each
  // instr, and set the dependecy_count_
  size_t instr_num = vec_instruction_base_.size();
  dependecy_count_ = std::vector<size_t>(instr_num, 0);

  std::vector<paddle::framework::InstructionBase*> instructions_ptr;
  for (auto& instr : vec_instruction_base_) {
    instructions_ptr.push_back(instr.get());
  }
  auto downstream_map = ir_dependency_builder_.Build(instructions_ptr);

  for (size_t instr_id = 0; instr_id < instr_num; ++instr_id) {
    InstructionBase* cur_instr = vec_instruction_base_[instr_id].get();
    const std::set<size_t>& next_instr_ids = downstream_map[instr_id];

    if (FLAGS_new_executor_serial_run) {
      for (size_t next_instr_id : next_instr_ids) {
        cur_instr->AddNextInstrInSameThread(next_instr_id);
      }
    } else {
      if (cur_instr->KernelType() == OpFuncType::kGpuAsync) {
        for (size_t next_instr_id : next_instr_ids) {
          if (vec_instruction_base_[next_instr_id]->KernelType() ==
              OpFuncType::kGpuAsync) {
            cur_instr->AddNextInstrInSameThread(next_instr_id);
          } else {
            cur_instr->AddNextInstrInDifferentThread(next_instr_id);
          }
        }
      } else {
        bool has_instr_in_same_thread = false;
        for (size_t next_instr_id : next_instr_ids) {
          if (!has_instr_in_same_thread &&
              vec_instruction_base_[next_instr_id]->KernelType() !=
                  OpFuncType::kGpuAsync) {
            cur_instr->AddNextInstrInSameThread(next_instr_id);
            has_instr_in_same_thread = true;
          } else {
            cur_instr->AddNextInstrInDifferentThread(next_instr_id);
          }
        }
      }
    }

    for (size_t next_instr_id : next_instr_ids) {
      ++dependecy_count_[next_instr_id];
    }
  }
}

void NewIRInterpreter::RecordMemcpyD2H(InstructionBase* instr_node) {
  // NOTE(zhiqiu): hot fix for jit input var
  if (instr_node->Name() == "pd.memcpy_d2h") {
    platform::DeviceContextPool& pool = platform::DeviceContextPool::Instance();
    auto* default_dev_ctx = pool.Get(place_);
    for (auto& event : instr_node->EventsToWait()) {
      platform::RecordEvent record(
          "RecordStreamEvent", platform::TracerEventType::UserDefined, 10);
      VLOG(3) << "Record event on default stream in jit_input_var at op: "
              << instr_node->Name();
      event.event_->Record(default_dev_ctx);
    }
  }
}

void NewIRInterpreter::RecordStreamForGC(InstructionBase* instr) {
#if !defined(PADDLE_WITH_CUDA) && !defined(PADDLE_WITH_HIP)
  PADDLE_THROW(platform::errors::Unimplemented(
      "RecordStreamForGC is only implemented when compiled with GPU."));
#else
  // std::cerr << instr->Name() << "\t" << static_cast<int>(instr->KernelType())
  //           << std::endl;
  if (!IsInterpretercoreFastGCEnabled() ||
      instr->KernelType() != OpFuncType::kGpuAsync) {
    return;
  }
  if (instr->DeviceContext().GetPlace().GetType() ==
      phi::AllocationType::CUSTOM) {
    return;
  }
  platform::RecordEvent record(
      "RecordStreamForGC", platform::TracerEventType::UserDefined, 10);

  gpuStream_t stream =
      reinterpret_cast<const phi::GPUContext&>(instr->DeviceContext()).stream();
  auto TensorRecordStream = [&stream](phi::DenseTensor& tensor) {
    auto allocation = tensor.Holder();
    if (allocation == nullptr) {
      return;
    }

    const platform::Place& place = allocation->place();
    if (platform::is_gpu_place(place)) {
      memory::RecordStream(allocation, stream);
    } else if (platform::is_cuda_pinned_place(place)) {
      // TODO(Ruibiao): Here should do something to make sure that the tensor
      // is not freed until the H2D copies done. However, simplely launch a
      // CUDA runtime callback to the H2D stream may lead a high performance
      // overhead. As all the cases we meet in H2D are copies from CPUPlace at
      // present, we just log a WARNING here. A better design is required.
      LOG(WARNING) << "Copy data from a CUDAPinned tensor in an asynchronous "
                      "manner may lead a data inconsistent";
    } else {
      // memory copies involve CPUPlace are always synchronous, so just do
      // nothing here
    }
  };

  /* NOTE(Ruibiao)：Cross-stream tensor synchronization is required only when
   * all the following conditions are satisfied:
   * 1. The tensor will be GC after running the instruction, i.e., in
   * instr.GCCheckVars.
   * 2. The stream which initializes this tensor is different from the stream
   * which the instruction run in.
   * 3. The tensor is the instruction's input, cause we assume that
   * instruction will initialize all output tensors with its running stream.
   * 4. In the OP function of this instruction, the tensor is an input of a
   * async CUDA kernel.
   *
   * Here we only process the first condition, because:
   * 1. Since the RecordStream function will directly return when the recored
   * stream is equal to the owning stream, recording a stream same as which
   * initialized this tensor has less time overhead. Conversely, it may take
   * more time if we try to extract those cross-stream input vars from
   * instr.GCCheckVars.
   * 2. Now the instruction has no idea of which vars involving async running
   * in OP function, and thus we can not recognize condition 4. It should be
   * supported later.
   */
  for (int var_id : instr->GCCheckVars()) {
    VLOG(4) << "GC sync " << GetNameById(var_id);

    // persistable var will be ignore while GC
    ::ir::Value value = GetValueByName(GetNameById(var_id));
    bool is_parameter = false;
    if (value) {
      for (auto item : parameter_values_) {
        if (item == value) {
          is_parameter = true;
          break;
        }
      }
    }
    if (is_parameter) {
      VLOG(4) << "value " << value.impl() << " is a parameter, skip gc";
      continue;
    }

    paddle::framework::Variable* var = variable_list_[var_id];
    if (var == nullptr) {
      continue;
    }

    if (var->IsType<phi::DenseTensor>()) {
      TensorRecordStream(*(var->GetMutable<phi::DenseTensor>()));
    } else if (var->IsType<
                   operators::reader::
                       OrderedMultiDeviceLoDTensorBlockingQueueHolder>()) {
      // do nothing
    } else if (var->IsType<phi::SelectedRows>()) {
      TensorRecordStream(
          *(var->GetMutable<phi::SelectedRows>()->mutable_value()));
    } else if (var->IsType<LoDTensorArray>()) {
      auto* tensor_arr = var->GetMutable<LoDTensorArray>();
      for (auto& tensor : *tensor_arr) {
        TensorRecordStream(tensor);
      }
    } else if (var->IsType<std::vector<Scope*>>()) {
      // do nothing
    } else {
      PADDLE_THROW(platform::errors::Unimplemented(
          "The variable(%s) is not supported in eager deletion.",
          framework::ToTypeName(var->Type())));
    }
  }
#endif
}

void NewIRInterpreter::CheckGC(InstructionBase* instr) {
  platform::RecordEvent record(
      "CheckGC", platform::TracerEventType::UserDefined, 10);

#if defined(PADDLE_WITH_CUDA) || defined(PADDLE_WITH_HIP)

  RecordStreamForGC(instr);
#endif

  for (auto var_id : instr->GCCheckVars()) {
    VLOG(4) << "GC:" << GetNameById(var_id) << ", id:" << var_id
            << ", ref:" << refs_[var_id]->DynamicRef();
    bool is_ready = refs_[var_id]->CheckAndDecrease();
    // ignore all persistable var while GCphi
    ::ir::Value value = GetValueByName(GetNameById(var_id));
    bool is_parameter = false;
    if (value) {
      for (auto item : parameter_values_) {
        if (item == value) {
          is_parameter = true;
          break;
        }
      }
    }
    if (is_parameter) {
      VLOG(4) << "value " << value.impl() << " is a parameter, skip gc";
      continue;
    }

    if (is_ready) {
      VLOG(6) << "Async delete variable with name : " << GetNameById(var_id);
      gc_->Add(refs_[var_id]->Var(), instr);
    }
  }
}

void NewIRInterpreter::CalculateLastLiveOps() {
  // calculate last_live_ops_
  for (size_t op_idx = 0; op_idx < vec_instruction_base_.size(); ++op_idx) {
    InstructionBase* instr = vec_instruction_base_[op_idx].get();
    std::set<size_t> gc_check_vars;

    const std::unordered_map<::ir::Value, std::vector<int>>& ins =
        instr->Inputs();
    const std::unordered_map<::ir::Value, std::vector<int>>& outs =
        instr->Outputs();
    std::unordered_multimap<::ir::Value, std::vector<int>> ins_and_outs{
        ins.begin(), ins.end()};

    if (instr->Name() != "pd.fetch") {
      ins_and_outs.insert(outs.begin(), outs.end());
    }

    for (auto& item : ins_and_outs) {
      for (auto var_id : item.second) {
        // skip no_need_buffer input vars
        if (ins.count(item.first) && instr->NoNeedBuffer().count(item.first)) {
          continue;
        }
        gc_check_vars.insert(var_id);
      }
    }

    for (auto var_id : gc_check_vars) {
      Scope* inner_scope = InnerScope();
      paddle::framework::Variable* var =
          inner_scope->FindVar(GetNameById(var_id));
      if (var->IsType<phi::DenseTensor>() || var->IsType<phi::SelectedRows>() ||
          var->IsType<LoDTensorArray>()) {
        last_live_ops_[var_id].insert(op_idx);
      } else {
        VLOG(4) << "not clear " << GetNameById(var_id) << " after "
                << instr->Name() << " because its type is "
                << framework::ToTypeName(var->Type());
      }
    }
  }
  // clear the last_live_ops list for all vars in skip_gc_vars
  for (const std::string& skip_gc_var : execution_config_.skip_gc_vars) {
    int var_id = GetIdByName(skip_gc_var);
    if (var_id != -1) {
      last_live_ops_[var_id].clear();
      VLOG(8) << "Skip gc for var: " << skip_gc_var;
    }
  }
  VLOG(4) << "calculate last_live_ops_";

  // shrink, find the downstream op that has no other op in the
  // downstream list happens before it
  // For example,
  // b = op1(a)
  // c = op2(a, b)
  // in this case, a is the input of op1 and op2, we only need to check
  // a after op2, because op2 always uses a after op1.
  var_ref_count_.resize(variable_list_.size());
  VLOG(4) << "last_live_ops_.size() : " << last_live_ops_.size();
  for (auto kv : last_live_ops_) {
    for (auto val : kv.second) {
      VLOG(4) << "var: " << kv.first << " -> op: " << val;
    }
  }
  VLOG(4) << "var_ref_count_.size() : " << var_ref_count_.size();
  for (size_t i = 0; i < last_live_ops_.size(); ++i) {
    std::set<size_t> minumum_last_live_ops;
    for (auto val : last_live_ops_[i]) {
      VLOG(4) << "last_live_ops_: " << val;
    }
    for (size_t item : last_live_ops_[i]) {
      bool not_before_any = true;
      // find the op that is not executed before any
      for (size_t other_item : last_live_ops_[i]) {
        if (ir_dependency_builder_.OpHappensBefore(item, other_item)) {
          VLOG(6) << "happens_before: " << item << "->" << other_item
                  << ", so skip " << item;
          not_before_any = false;
          break;
        }
      }
      if (not_before_any) {
        VLOG(6) << "last live op of var " << i << " " << GetNameById(i) << " : "
                << item << " " << vec_instruction_base_[item]->Name();
        minumum_last_live_ops.insert(item);
        vec_instruction_base_[item]->AddGCCheckVar(i);
      }
    }
    last_live_ops_[i] = minumum_last_live_ops;
    var_ref_count_[i] = last_live_ops_[i].size();
  }
  VLOG(4) << "calculate last_live_ops_ 2";

  for (auto& dep : dependecy_count_) {
    deps_.emplace_back(std::make_shared<interpreter::OpDepInfo>(dep));
  }
  for (size_t i = 0; i < variable_list_.size(); ++i) {
    refs_.emplace_back(std::make_shared<interpreter::VarRefInfo>(
        var_ref_count_[i], variable_list_[i]));
  }
  VLOG(4) << "calculate last_live_ops_ 3";
}

void NewIRInterpreter::ConstructEventForJitInput() {
  for (size_t i = 0; i < dependecy_count_.size(); ++i) {
    if (dependecy_count_[i] == 0) {
      InstructionBase* inst = vec_instruction_base_[i].get();
      if (inst->Name() == "pd.memcpy_d2h" && platform::is_gpu_place(place_)) {
        for (auto& item : inst->Inputs()) {
          for (auto var_id : item.second) {
            auto name = GetNameById(var_id);
            if (JitInputVars().count(name)) {
              auto device_event = std::make_shared<platform::DeviceEvent>(
                  place_, platform::GenerateDeviceEventFlag());
              VLOG(4) << "Add input event for input: " << name << " of "
                      << inst->Name();
              inst->AddEventToWait(
                  i, device_event, ir_stream_analyzer_.GetWaiterType(inst));
            }
          }
        }
      }
    }
  }
}

FetchList NewIRInterpreter::BetaRun(const std::vector<std::string>& feed_names,
                                    bool need_fetch) {
  SetDeviceId(place_);
  CheckCUDAGraphBeforeRun(feed_names);

#ifdef PADDLE_WITH_MKLDNN
  platform::AttachPointerHashToMKLDNNKey(this, place_);
#endif

  if (!is_build_) {
    LOG_FIRST_N(INFO, 1) << "New Executor is BetaRunning.";
    // Build
    ::ir::BuildScope(*ir_program_->block(),
                     InnerScope(),
                     scope_prefix_,
                     &value_2_var_name_,
                     &variable_2_var_name_,
                     &var_name_2_id_,
                     &variable_list_,
                     &parameter_values_);
    VLOG(4) << "Done BuildScope";
    VLOG(4) << DebugValueInfo();

    BuildInstruction();
    VLOG(4) << "Done BuildInstruction";

    PreAnalysis();
    VLOG(4) << "Done PreAnalysis";

    // Run
    if (FLAGS_enable_new_ir_in_executor_loop_run) {
      LOG_FIRST_N(INFO, 1) << "New ir interpreter is running in BetaRun mode "
                              "with for_loop version.";
      LoopRunImpl();
    } else {
      LOG_FIRST_N(INFO, 1) << "New ir interpreter is running in BetaRun mode "
                              "with trace version.";
      TraceRunImpl();
    }
    is_build_ = true;
  } else {
    if (FLAGS_enable_new_ir_in_executor_loop_run) {
      LoopRunImpl();
    } else {
      TraceRunImpl();
    }
  }

  if (HasLocalScope()) {
    ClearLoDTensorArrayInLocalScope();
  }

  // return Fetch Tensors
  Scope* inner_scope = InnerScope();
  if (FLAGS_enable_new_ir_in_executor) {
    framework::FetchList fetch_res;

    if (need_fetch) {
      for (auto& var_name : fetch_var_names_) {
        auto* var = inner_scope->FindVar(var_name);
        VLOG(0) << "fetch " << var_name << "[" << var << "]";
        fetch_res.push_back(var->Get<phi::DenseTensor>());
      }
    }
    VLOG(4) << "get fetch list size: " << fetch_res.size();
    return fetch_res;
  } else {
    auto* fetch_var = inner_scope->FindVar(interpreter::kFetchVarName);
    if (fetch_var && need_fetch) {
      auto fetch_list =
          std::move(*fetch_var->GetMutable<framework::FetchList>());
#ifdef PADDLE_WITH_CUDA
      if (platform::IsCUDAGraphCapturing()) {
        PADDLE_ENFORCE_EQ(fetch_list.empty(),
                          true,
                          platform::errors::InvalidArgument(
                              "Cannot fetch data when using CUDA Graph."));
      }
#endif
      return fetch_list;
    } else {
      return {};
    }
  }
}

void NewIRInterpreter::LoopRunImpl() {
  // lazy initialization of gc, do not create gc is the program only run once
  if (!gc_) {
    gc_ = CreateInterpreterCoreGarbageCollector(place_, vec_instruction_base_);
  }

  interpreter::ResetAtomicGuard guard(&deps_, &refs_);
  VLOG(4) << "Loop Instruction List";

  LoopRunInstructionList(vec_instruction_base_);
  VLOG(4) << "Done LoopRunImpl";
}

void NewIRInterpreter::TraceRunImpl() {
  // lazy initialization of gc, do not create gc is the program only run once
  if (!gc_) {
    gc_ = CreateInterpreterCoreGarbageCollector(place_, vec_instruction_base_);
  }

  interpreter::ResetAtomicGuard guard(&deps_, &refs_);
  VLOG(4) << "Tracing Instruction List";

  TraceRunInstructionList(vec_instruction_base_);
  VLOG(4) << "Done TraceRunImpl";
}

void NewIRInterpreter::LoopRunInstructionList(
    const std::vector<std::unique_ptr<InstructionBase>>& vec_instr) {
  unfinished_op_number_ = vec_instr.size();
  if (unfinished_op_number_ == 0) {
    VLOG(4) << "No op to run, return";
    return;
  }

  exception_holder_.Clear();

  for (size_t i = 0; i < dependecy_count_.size(); ++i) {
    if (dependecy_count_[i] == 0) {
      // NOTE(zhiqiu): hot fix for jit input var
      RecordMemcpyD2H(vec_instr.at(i).get());
    }
  }

  for (size_t idx = 0; idx < vec_instr.size(); idx++) {
    InstructionBase* instr_node = vec_instr[idx].get();

    VLOG(6) << "Run InstructionBase " << idx;
    RunInstructionBase(instr_node);

    if (UNLIKELY(exception_holder_.IsCaught())) {
      VLOG(4) << "Exception caught";
      break;
    }
  }

  if (UNLIKELY(exception_holder_.IsCaught())) {
    VLOG(1) << "Exception caught " << exception_holder_.Type();
    PADDLE_ENFORCE_EQ(
        main_thread_blocker_.Clear(),
        0,
        platform::errors::PreconditionNotMet(
            "main_thread_blocker_.Clear() return -1, clear failed"));
    VLOG(4) << "clear ok";
    exception_holder_.ReThrow();
  }
  VLOG(4) << "Done LoopRunInstructionList";
}

void NewIRInterpreter::TraceRunInstructionList(
    const std::vector<std::unique_ptr<InstructionBase>>& vec_instr) {
  unfinished_op_number_ = vec_instr.size();
  if (unfinished_op_number_ == 0) {
    VLOG(4) << "No op to run, return";
    return;
  }

  exception_holder_.Clear();

  for (size_t i = 0; i < dependecy_count_.size(); ++i) {
    if (dependecy_count_[i] == 0) {
      // NOTE(zhiqiu): hot fix for jit input var
      RecordMemcpyD2H(vec_instr.at(i).get());
    }
  }

  for (size_t idx = 0; idx < trace_execute_order_.size(); idx++) {
    auto instr_id = trace_execute_order_[idx];
    InstructionBase* instr_node = vec_instruction_base_.at(instr_id).get();

    VLOG(6) << "Run InstructionBase " << instr_id;
    RunInstructionBase(instr_node);

    if (UNLIKELY(exception_holder_.IsCaught())) {
      VLOG(4) << "Exception caught";
      break;
    }
  }

  if (UNLIKELY(exception_holder_.IsCaught())) {
    VLOG(1) << "Exception caught " << exception_holder_.Type();
    PADDLE_ENFORCE_EQ(
        main_thread_blocker_.Clear(),
        0,
        platform::errors::PreconditionNotMet(
            "main_thread_blocker_.Clear() return -1, clear failed"));
    VLOG(4) << "clear ok";
    exception_holder_.ReThrow();
  }
  VLOG(4) << "Done TraceRunInstructionList";
}

void NewIRInterpreter::RunInstructionBase(InstructionBase* instr_node) {
  platform::RecordEvent instruction_event(
      instr_node->Name(), platform::TracerEventType::Operator, 1);

  SetDeviceId(instr_node->DeviceContext().GetPlace());

  try {
    instr_node->WaitEvent(place_);

    VLOG(5) << "begin to run op " << instr_node->Name();
    if (!instr_node->IsArtificial()) {
      instr_node->Run();
      VLOG(4) << "done instruction node run";
      CheckGC(instr_node);
      VLOG(4) << "done CheckGC";
      interpreter::LogDeviceMemoryStats(place_);
    }
    VLOG(5) << "after run kernel";
    instr_node->RecordEvent(place_);
  } catch (platform::EnforceNotMet& ex) {
    LOG(WARNING) << instr_node->Name() << " raises an EnforceNotMet exception "
                 << platform::demangle(typeid(ex).name()) << ", " << ex.what();
    exception_holder_.Catch(std::make_exception_ptr(std::move(ex)));
  } catch (platform::EOFException&) {
    exception_holder_.Catch(std::current_exception());
  } catch (std::exception& ex) {
    LOG(WARNING) << instr_node->Name() << " raises an exception "
                 << platform::demangle(typeid(ex).name()) << ", " << ex.what();
    exception_holder_.Catch(std::current_exception());
  } catch (...) {
    LOG(WARNING) << instr_node->Name() << " raises an unknown exception";
    exception_holder_.Catch(std::current_exception());
  }
}

void NewIRInterpreter::PreAnalysis() {
  BuildInstructionDependences();
  VLOG(4) << "Done BuildInstructionDependences";

  ir_stream_analyzer_.ConstructEvents(vec_instruction_base_);
  VLOG(4) << "Done ConstructEvents";

  // add event for the input var of jit program, since there are async copied
  // from gpu_pinned place to gpu place on compute stream.
  ConstructEventForJitInput();
  VLOG(4) << "AddEventToWait for JitInputVars";

  CalculateLastLiveOps();
  VLOG(4) << "Done CalculateLastLiveOps";

  AnalyseExecuteOrderForTrace(ir_dependency_builder_.OpDownstreamMap(),
                              ir_instruction_scheduling_priority_less);
  VLOG(4) << "Done AnalyseExecuteOrderForTrace";
}

::ir::Value NewIRInterpreter::GetValueByName(const std::string& var_name) {
  for (auto kv : value_2_var_name_) {
    if (kv.second == var_name) {
      return kv.first;
    }
  }
  return nullptr;
}

<<<<<<< HEAD
void NewIRInterpreter::SetScopePrefix(const std::string& prefix) {
  scope_prefix_ = prefix;
}
const std::string& NewIRInterpreter::GetScopePrefix() const {
  return scope_prefix_;
}

=======
>>>>>>> 97ab6aa6
}  // namespace framework
}  // namespace paddle<|MERGE_RESOLUTION|>--- conflicted
+++ resolved
@@ -214,12 +214,6 @@
 
   if (!is_build_) {
     LOG_FIRST_N(INFO, 1) << "New ir interpreter is running in OldRun mode.";
-<<<<<<< HEAD
-    std::cerr << "scope prefix " << scope_prefix_ << std::endl;
-=======
-    std::stringstream ss;
-    ss << this;
->>>>>>> 97ab6aa6
     ::ir::BuildScope(*ir_program_->block(),
                      InnerScope(),
                      scope_prefix_,
@@ -2273,7 +2267,6 @@
   return nullptr;
 }
 
-<<<<<<< HEAD
 void NewIRInterpreter::SetScopePrefix(const std::string& prefix) {
   scope_prefix_ = prefix;
 }
@@ -2281,7 +2274,5 @@
   return scope_prefix_;
 }
 
-=======
->>>>>>> 97ab6aa6
 }  // namespace framework
 }  // namespace paddle