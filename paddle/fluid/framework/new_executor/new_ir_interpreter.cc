// Copyright (c) 2023 PaddlePaddle Authors. All Rights Reserved.
//
// Licensed under the Apache License, Version 2.0 (the "License");
// you may not use this file except in compliance with the License.
// You may obtain a copy of the License at
//
//     http://www.apache.org/licenses/LICENSE-2.0
//
// Unless required by applicable law or agreed to in writing, software
// distributed under the License is distributed on an "AS IS" BASIS,
// WITHOUT WARRANTIES OR CONDITIONS OF ANY KIND, either express or implied.
// See the License for the specific language governing permissions and
// limitations under the License.

#include "paddle/fluid/framework/new_executor/new_ir_interpreter.h"

#include <unordered_set>

#include "gflags/gflags.h"

#include "paddle/fluid/framework/details/nan_inf_utils.h"
#include "paddle/fluid/framework/details/share_tensor_buffer_functor.h"
#include "paddle/fluid/framework/new_executor/interpreter/interpreter_util.h"
#include "paddle/fluid/framework/new_executor/interpreter/static_build.h"
#include "paddle/fluid/framework/operator.h"
#include "paddle/fluid/platform/device/gpu/gpu_info.h"
#include "paddle/fluid/platform/os_info.h"
#include "paddle/fluid/platform/profiler/event_tracing.h"
#include "paddle/fluid/platform/profiler/supplement_tracing.h"
#include "paddle/phi/common/place.h"
#include "paddle/phi/core/kernel_context.h"
#ifdef PADDLE_WITH_MKLDNN
#include "paddle/fluid/platform/mkldnn_helper.h"
#endif
#include "paddle/fluid/platform/cuda_graph_with_memory_pool.h"
#include "paddle/fluid/platform/flags.h"
#include "paddle/phi/backends/device_manager.h"

#include "paddle/fluid/framework/new_executor/instruction/phi_kernel_instruction.h"
#include "paddle/fluid/ir/phi_kernel_adaptor/phi_kernel_util.h"
#include "paddle/ir/core/builtin_attribute.h"

PHI_DECLARE_bool(enable_new_ir_in_executor);

PHI_DECLARE_bool(enable_new_ir_in_executor_beta_run);

PHI_DECLARE_bool(enable_new_ir_in_executor_loop_run);

namespace paddle {
namespace framework {

NewIRInterpreter::NewIRInterpreter(
    const platform::Place& place,
    const std::vector<std::string>& fetch_var_names,
    std::unique_ptr<::ir::Program> ir_prog,
    framework::Scope* scope,
    const ExecutionConfig& execution_config)
    : place_(place),
      stream_analyzer_(place),
      execution_config_(execution_config),
      var_scope_(scope),
      scope_(scope),
      ir_program_(std::move(ir_prog)),
      ir_stream_analyzer_(place),
      fetch_var_names_(fetch_var_names) {
  VLOG(4) << "NewIRInterpreter(): " << this << " on " << place_;
  static_build_ = FLAGS_new_executor_static_build &&
                  !FLAGS_new_executor_use_cuda_graph &&
                  !execution_config.used_for_control_flow_op;
  //    &&interpreter::BlockCanBeStaticBuilt(block);
  static_build_ = true;

  exception_notifier_ = main_thread_blocker_.RegisterEvent(kExceptionCaught);
  completion_notifier_ = main_thread_blocker_.RegisterEvent(kTaskCompletion);

  if (!FLAGS_new_executor_use_local_scope) {
    execution_config_.create_local_scope = false;
  }
  if (execution_config_.create_local_scope) {
    auto local_scope = &scope_->NewScope();
    local_scope_ = local_scope;
    VLOG(6) << "new ir interpretercore scope: " << scope_ << "\t"
            << "; local scope: " << local_scope_;
  }
  // TODO(zhangbo): delete var_scope
  var_scope_.SetLocalScope(local_scope_);

  execution_config_.AnalyzeThreadPoolConfig(place,
                                            ir_program_->block()->size());
  execution_config_.Log(/*log_level=*/8);

  instruction_scheduling_priority_less = [this](size_t lhs, size_t rhs) {
    SchedulingPriority lhs_scheduling_priority =
        vec_instruction_[lhs].GetSchedulingPriority();
    SchedulingPriority rhs_scheduling_priority =
        vec_instruction_[rhs].GetSchedulingPriority();
    if (lhs_scheduling_priority == rhs_scheduling_priority) {
      return lhs < rhs;
    }
    return lhs_scheduling_priority > rhs_scheduling_priority;
  };

  ir_instruction_scheduling_priority_less = [this](size_t lhs, size_t rhs) {
    SchedulingPriority lhs_scheduling_priority =
        vec_instruction_base_[lhs]->GetSchedulingPriority();
    SchedulingPriority rhs_scheduling_priority =
        vec_instruction_base_[rhs]->GetSchedulingPriority();
    if (lhs_scheduling_priority == rhs_scheduling_priority) {
      return lhs < rhs;
    }
    return lhs_scheduling_priority > rhs_scheduling_priority;
  };

  PrepareForCUDAGraphCapture();

  std::stringstream ss;
  ss << this;
  scope_prefix_ = ss.str();
}

NewIRInterpreter::~NewIRInterpreter() {
  // cancle gc's thread
  gc_.reset(nullptr);
  async_work_queue_.reset();
  VLOG(4) << "~NewIRInterpreter(): " << this << " on " << place_;
#ifdef PADDLE_WITH_MKLDNN
  // Clear mkl-dnn cache,
  // this is needed to have mkl-dnn unit tests working
  platform::ClearMKLDNNCache(place_, this);
#endif
}

void NewIRInterpreter::RunImpl() {
  // lazy initialization of gc, do not create gc is the program only run once
  if (!gc_) {
    gc_ = CreateInterpreterCoreGarbageCollector(place_, vec_instruction_);
  }

  interpreter::ResetAtomicGuard guard(&deps_, &refs_);

  //   if ((execution_config_.used_for_jit || execution_config_.used_for_cinn)
  //   &&
  //       (sync_op_num_ == 0)) {
  VLOG(4) << "Tracing Instruction List";

  TraceInstructionList(vec_instruction_);

  //   } else {
  //     VLOG(4) << "Non-tracing";
  //     // For the program that only run once, it is no need to
  //     // create work_queue, so the async_work_queue_ is created
  //     // until the second step run.
  //     async_work_queue_ = GetWorkQueue();
  //     ExecuteInstructionList(vec_instruction_);
  //   }
  // #ifdef PADDLE_WITH_CUSTOM_DEVICE
  //   if (platform::is_custom_place(place_)) {
  //     platform::DeviceContextPool::Instance().Get(place_)->Wait();
  //   }
  // #endif
}

FetchList NewIRInterpreter::Run(
    const std::vector<std::string>& feed_names,
    const std::vector<phi::DenseTensor>& feed_tensors) {
  SetDeviceId(place_);
  CheckCUDAGraphBeforeRun(feed_names);

#ifdef PADDLE_WITH_MKLDNN
  platform::AttachPointerHashToMKLDNNKey(this, place_);
#endif

  bool is_build = is_build_;
  Prepare(feed_names, feed_tensors, is_build);

  if (is_build) {
    RunImpl();
  }

  if (HasLocalScope()) {
    ClearLoDTensorArrayInLocalScope();
  }

  // return Fetch Tensors
  auto* fetch_var = local_scope_->FindVar(interpreter::kFetchVarName);
  if (fetch_var) {
    auto fetch_list = std::move(*fetch_var->GetMutable<framework::FetchList>());
#ifdef PADDLE_WITH_CUDA
    if (platform::IsCUDAGraphCapturing()) {
      PADDLE_ENFORCE_EQ(fetch_list.empty(),
                        true,
                        platform::errors::InvalidArgument(
                            "Cannot fetch data when using CUDA Graph."));
    }
#endif
    return fetch_list;
  } else {
    return {};
  }
}

FetchList NewIRInterpreter::Run(const std::vector<std::string>& feed_names,
                                bool need_fetch) {
  if (FLAGS_enable_new_ir_in_executor_beta_run) {
    LOG_FIRST_N(INFO, 1) << "New ir interpreter is running in BetaRun mode.";
    return BetaRun(feed_names, need_fetch);
  }

  SetDeviceId(place_);
  CheckCUDAGraphBeforeRun(feed_names);

#ifdef PADDLE_WITH_MKLDNN
  platform::AttachPointerHashToMKLDNNKey(this, place_);
#endif

  if (!is_build_) {
<<<<<<< HEAD
    LOG_FIRST_N(INFO, 1) << "New Executor is Running.";
    std::cerr << "scope prefix " << scope_prefix_ << std::endl;
=======
    LOG_FIRST_N(INFO, 1) << "New ir interpreter is running in OldRun mode.";
    std::stringstream ss;
    ss << this;
>>>>>>> 63b7fc80
    ::ir::BuildScope(*ir_program_->block(),
                     InnerScope(),
                     scope_prefix_,
                     &value_2_var_name_,
                     &variable_2_var_name_,
                     &var_name_2_id_,
                     &variable_list_,
                     &parameter_values_);
    VLOG(4) << DebugValueInfo();

    std::vector<paddle::framework::OpFuncNode> op_func_nodes;
    interpreter::BuildOpFuncList(place_,
                                 ir_program_->block(),
                                 &op_func_nodes,
                                 scope_,
                                 local_scope_,
                                 value_2_var_name_,
                                 execution_config_);
    // SetFeedVarsInplaceSkip(feed_names);
    // convert vec func_list to graph
    Convert(&op_func_nodes);
    UpdateSyncOpNum();
    if (static_build_) {
      VLOG(4) << "RUN impl";
      RunImpl();
    }
    is_build_ = true;
  } else {
    RunImpl();
  }

  if (HasLocalScope()) {
    ClearLoDTensorArrayInLocalScope();
  }

  // return Fetch Tensors
  Scope* inner_scope = InnerScope();
<<<<<<< HEAD
=======

>>>>>>> 63b7fc80
  if (FLAGS_enable_new_ir_in_executor) {
    framework::FetchList fetch_res;

    if (need_fetch) {
      for (auto& var_name : fetch_var_names_) {
        auto* var = inner_scope->FindVar(var_name);
<<<<<<< HEAD
        fetch_res.push_back(var->Get<phi::DenseTensor>());
      }
    }
=======
        VLOG(0) << "fetch " << var_name << "[" << var << "]";
        fetch_res.push_back(var->Get<phi::DenseTensor>());
      }
    }
    VLOG(4) << "get fetch list size: " << fetch_res.size();
>>>>>>> 63b7fc80
    return fetch_res;
  } else {
    auto* fetch_var = inner_scope->FindVar(interpreter::kFetchVarName);
    if (fetch_var && need_fetch) {
      auto fetch_list =
          std::move(*fetch_var->GetMutable<framework::FetchList>());
#ifdef PADDLE_WITH_CUDA
      if (platform::IsCUDAGraphCapturing()) {
        PADDLE_ENFORCE_EQ(fetch_list.empty(),
                          true,
                          platform::errors::InvalidArgument(
                              "Cannot fetch data when using CUDA Graph."));
      }
#endif
      return fetch_list;
    } else {
      return {};
    }
  }
}

int NewIRInterpreter::GetIdByName(const std::string& name) const {
  auto it = var_name_2_id_.find(name);
  if (it != var_name_2_id_.end()) {
    return it->second;
  }
  return -1;
}

void NewIRInterpreter::SetCopyProgram(std::shared_ptr<ProgramDesc> prog) {
  copy_program_ = prog;
}

void NewIRInterpreter::SetSkipGcVars(
    const std::set<std::string>& skip_gc_vars) {
  PADDLE_ENFORCE_EQ(
      execution_config_.skip_gc_vars.empty(),
      true,
      platform::errors::PreconditionNotMet(
          "execution_config_.skip_gc_vars can only be initialized once, now "
          "execution_config_.skip_gc_vars is "
          "not empty, do not call SetSkipGcVars method repeatedly."));
  execution_config_.skip_gc_vars = skip_gc_vars;
}

void NewIRInterpreter::SetJitInputVars(
    const std::set<std::string>& jit_input_vars) {
  PADDLE_ENFORCE_EQ(
      execution_config_.jit_input_vars.empty(),
      true,
      platform::errors::PreconditionNotMet(
          "execution_config_.jit_input_vars can only be initialized once, now "
          "execution_config_.jit_input_vars is "
          "not empty, do not call SetJitInputVars method repeatedly."));
  execution_config_.jit_input_vars = jit_input_vars;
}

const std::set<std::string>& NewIRInterpreter::JitInputVars() const {
  return execution_config_.jit_input_vars;
}

const VariableScope* NewIRInterpreter::GetVariableScope() const {
  return &var_scope_;
}

void NewIRInterpreter::reset_scope(Scope* new_scope) {
  var_scope_.SetScope(new_scope);
  auto& var_list = var_scope_.MutableVarList();
  for (size_t i = 0; i < var_list.size(); i++) {
    const auto& var_name = var_scope_.GetNameById(i);
    var_list[i] = new_scope->FindVar(var_name);
  }
  // The index should be assured valid, cause the InterpreterCore may not be
  // fully built, but was still cached and used. For example, see unit test
  // `test_assert.py`, it may exit before `NewIRInterpreter::Convert`,
  // but still was cached and used by later tests.
  for (size_t i = 0; i < std::min(refs_.size(), var_list.size()); i++) {
    refs_[i]->ResetVariable(var_list[i]);
  }

  for (size_t i = 0; i < vec_instruction_.size(); i++) {
    BuildAndCacheInstructionCtx(&vec_instruction_[i]);
  }
}

const Scope* NewIRInterpreter::local_scope() const { return local_scope_; }

std::string NewIRInterpreter::GetNameById(int id) const {
  // NOTE(zhiqiu): do not use vec_meta_info_[id].vardesc_->Name() since
  // vec_meta_info_[id] may be nullptr,
  // typically when the target variable is not existed in the original program
  // desc, but created by interpretercore.
  // For example, created and used by d2h_copy or h2d_copy operator.
  auto it = std::find_if(var_name_2_id_.begin(),
                         var_name_2_id_.end(),
                         [id](const auto& pair) { return pair.second == id; });
  if (it != var_name_2_id_.end()) {
    return it->first;
  }
  return "";
}

void NewIRInterpreter::ShareWorkQueueFrom(InterpreterBaseImpl* src) {
  async_work_queue_ = reinterpret_cast<NewIRInterpreter*>(src)->GetWorkQueue();
  VLOG(8) << "Share AsyncWorkQueue from InterpreterCore(" << src
          << ") to InterpreterCore(" << this << ")";
}

void NewIRInterpreter::ShareBuildResultsFrom(const InterpreterBaseImpl& src) {
  PADDLE_THROW(platform::errors::Unimplemented(
      "ShareBuildResultsFrom is not implemented in NewIRInterpreter."));
}

// op dependences
const interpreter::DependencyBuilder& NewIRInterpreter::GetDependencyBuilder()
    const {
  PADDLE_THROW(platform::errors::Unimplemented(
      "GetDependencyBuilder is not implemented in NewIRInterpreter."));
}

std::shared_ptr<std::vector<size_t>> NewIRInterpreter::GetDependencyCount()
    const {
  PADDLE_THROW(platform::errors::Unimplemented(
      "GetDependencyCount is not implemented in NewIRInterpreter."));
}

const interpreter::StreamAnalyzer& NewIRInterpreter::GetStreamAnalyzer() const {
  PADDLE_THROW(platform::errors::Unimplemented(
      "GetStreamAnalyzer is not implemented in NewIRInterpreter."));
}

bool NewIRInterpreter::IsSharedResultsBuild() const {
  PADDLE_THROW(platform::errors::Unimplemented(
      "IsSharedResultsBuild is not implemented in NewIRInterpreter."));
}

bool NewIRInterpreter::BuildInplaceCheckVarIsOnlyInput(
    const std::vector<std::vector<size_t>>& input_var2op, size_t var_index) {
  if (!var_scope_.VarDesc(var_index)) {
    return input_var2op.at(var_index).size() == 1;
  } else {
    int is_input_cnt = 0;
    for (auto inst_id : input_var2op.at(var_index)) {
      OpInOutInfo info;
      info.Build(vec_instruction_.at(inst_id).OpBase());
      if (info.IsInArgBufferNeeded(var_scope_.VarDesc(var_index)->Name())) {
        is_input_cnt++;
      }
    }
    return is_input_cnt == 1;
  }
}

std::shared_ptr<interpreter::AsyncWorkQueue> NewIRInterpreter::GetWorkQueue() {
  if (async_work_queue_ == nullptr) {
    async_work_queue_ = std::make_shared<interpreter::AsyncWorkQueue>(
        execution_config_.host_num_threads,
        execution_config_.device_num_threads,
        nullptr);
  }
  return async_work_queue_;
}

void NewIRInterpreter::BuildAndCacheInstructionCtx(Instruction* instr_node) {
  Scope* inner_scope = InnerScope();
  VariableValueMap ins_map;
  for (auto& var_name_item : instr_node->Inputs()) {
    std::vector<Variable*> input_vars;

    input_vars.reserve(var_name_item.second.size());
    for (auto& id : var_name_item.second) {
      input_vars.emplace_back(inner_scope->FindVar(var_scope_.GetNameById(id)));
    }
    ins_map.emplace(var_name_item.first, std::move(input_vars));
  }

  VariableValueMap outs_map;
  for (auto& var_name_item : instr_node->Outputs()) {
    std::vector<Variable*> out_vars;

    out_vars.reserve(var_name_item.second.size());
    for (auto& id : var_name_item.second) {
      out_vars.emplace_back(inner_scope->FindVar(var_scope_.GetNameById(id)));
    }
    outs_map.emplace(var_name_item.first, std::move(out_vars));
  }

  // set runtime_ctx and infershape_ctx_
  if (instr_node->OpBase()->Type() == "cinn_launch" ||
      instr_node->OpBase()->Type() == "cinn_instruction_run") {  // OP use scope
                                                                 // in kernel
    Scope* inner_scope = InnerScope();
    instr_node->ResetContextWithScope(ins_map, outs_map, *inner_scope);
  } else {
    instr_node->ResetContext(ins_map, outs_map);
  }
}

void NewIRInterpreter::BuildInplace() {
  // NOTE(Ruibiao): coalesce_tensor_op outputs a FusedOutput phi::DenseTensor
  // and a list of Output Tensors which are sliced from the FusedOutput. These
  // outputs sholud not be the outvar of the in-place var-pair since memory
  // reuse between FusedOutput and Output Tensors is assumed. For the following
  // example:
  // fused_var, var1, var2, var3 = coalesce_tensor(var1, var2, var3)
  // var1 = sum(var4, var5)
  // ...
  //
  // After running coalesce_tensor_op, var1 is assumed to share the buffer
  // slices from fused_var. However, if sum_op is in-place, then var1 would
  // re-share the buffer with var4 instead of fused_var.
  std::set<std::string> skip_inplace_outvars;
  for (Instruction& instr : vec_instruction_) {
    OperatorBase* op = instr.OpBase();
    if (op->Type() == kCoalesceTensor) {
      const std::vector<std::string>& outputs =
          op->OutputVars(/*has_intermediate=*/false);
      skip_inplace_outvars.insert(outputs.begin(), outputs.end());
    }
  }

  Scope* local_scope = InnerScope();
  std::vector<std::vector<size_t>> input_var2op(var_scope_.VarSize());
  for (Instruction& instr : vec_instruction_) {
    for (auto& item : instr.Inputs()) {
      for (int var_id : item.second) {
        if (var_id != kEmptyVarIndex) {
          input_var2op.at(var_id).push_back(instr.Id());
        }
      }
    }
  }

  for (size_t i = 0; i < vec_instruction_.size(); ++i) {
    auto& instr = vec_instruction_[i];
    auto* op_base = instr.OpBase();
    if (!op_base->Info().infer_inplace_) {
      continue;
    }

    auto in_to_outs = op_base->Info().infer_inplace_(
        platform::is_gpu_place(instr.DeviceContext().GetPlace()));

    auto& inputs = instr.Inputs();
    auto& outputs = instr.Outputs();
    for (auto& pair : in_to_outs) {
      auto iter = inputs.find(pair.first);
      if (iter != inputs.end() && !iter->second.empty()) {
        auto in_var_desc = var_scope_.VarDesc(iter->second[0]);
        if (in_var_desc && in_var_desc->Persistable()) {
          continue;
        }
        if (var_scope_.GetVarSikpInplace(iter->second[0])) {
          continue;
        }
        if (BuildInplaceCheckVarIsOnlyInput(input_var2op, iter->second[0])) {
          auto iterout = outputs.find(pair.second);
          if (iterout != outputs.end() && !iterout->second.empty()) {
            const std::string& invar_name =
                var_scope_.GetNameById(iter->second[0]);
            const std::string& outvar_name =
                var_scope_.GetNameById(iterout->second[0]);
            auto invar = local_scope->FindVar(invar_name);
            auto outvar = local_scope->FindVar(outvar_name);

            if (invar && outvar && invar->IsType<phi::DenseTensor>() &&
                outvar->IsType<phi::DenseTensor>() &&
                skip_inplace_outvars.find(outvar_name) ==
                    skip_inplace_outvars.end()) {
              instr.AddInplace(invar, outvar);
              VLOG(3) << "inplace " << op_base->Type() << " " << invar_name
                      << " -> " << outvar_name;
            }
          }
        }
      }
    }
  }
}

void NewIRInterpreter::PrepareForCUDAGraphCapture() {
  if (!FLAGS_new_executor_use_cuda_graph) return;
#ifdef PADDLE_WITH_CUDA
  PADDLE_ENFORCE_EQ(
      platform::IsCUDAGraphCapturing(),
      false,
      platform::errors::PermissionDenied("CUDA Graph is not allowed to capture "
                                         "before prepare."));
  PADDLE_ENFORCE_EQ(platform::is_gpu_place(place_),
                    true,
                    platform::errors::InvalidArgument(
                        "CUDA Graph is only supported on NVIDIA GPU device."));
  // If set true, will call `cudaStreamSynchronize(nccl_stream)`after allreduce.
  // which may cause error in cuda graph. This behavior is consistent with PE.
  PADDLE_ENFORCE_EQ(FLAGS_sync_nccl_allreduce,
                    false,
                    platform::errors::InvalidArgument(
                        "FLAGS_sync_nccl_allreduce must be False to support "
                        "CUDA Graph capturing."));

  // All output vars of coalesce_tensor op should be persistable.
  // If fused output var of coalesce_tensor is gc, it will cause accuracy
  // problem. The specific reasons need to be analyzed.
//   for (auto& op_desc : block_.AllOps()) {
//     if (op_desc->Type() == kCoalesceTensor) {
//       for (auto& out_var_name : op_desc->OutputArgumentNames()) {
//         // The fused var needs to be set to persistable, not just added to
//         // skip_gc_vars.
//         // In the case where the feed fetch var is changed,
//         StandaloneExecutor
//         // will be newly constructed. If the fused var is not persistable,
//         // these vars will be recreated and initialized, resulting in
//         // precision problems.
//         auto* out_var = op_desc->Block()->FindVarRecursive(out_var_name);
//         if (out_var) {
//           out_var->SetPersistable(true);
//           VLOG(4) << "Mark Var(" << out_var_name << ") as Persistable.";
//         }
//       }
//     }
//   }
#else
  PADDLE_THROW(platform::errors::Unimplemented(
      "CUDA Graph is only supported on NVIDIA GPU device."));
#endif
}

void NewIRInterpreter::CheckCUDAGraphBeforeRun(
    const std::vector<std::string>& feed_names) {
#ifdef PADDLE_WITH_CUDA
  if (platform::IsCUDAGraphCapturing()) {
    PADDLE_ENFORCE_EQ(
        feed_names.empty(),
        true,
        platform::errors::InvalidArgument(
            "Feeding data is not permitted when capturing CUDA Graph."));
    PADDLE_ENFORCE_EQ(
        FLAGS_new_executor_use_cuda_graph,
        true,
        platform::errors::InvalidArgument(
            "You must turn on FLAGS_new_executor_use_cuda_graph to True "
            "to enable CUDA Graph capturing."));
    PADDLE_ENFORCE_EQ(
        place_,
        platform::CUDAGraphCapturingPlace(),
        platform::errors::InvalidArgument("The place to capture CUDAGraph is "
                                          "not the same as the place to run."));
  }
#endif
}

void NewIRInterpreter::BuildOperatorDependences() {
  // analysis the dependences between ops, add next_instr_list to each instr,
  // and set the dependecy_count_
  size_t instr_num = vec_instruction_.size();
  dependecy_count_ = std::vector<size_t>(instr_num, 0);
  auto downstream_map = dependency_builder_.Build(vec_instruction_);

  for (size_t instr_id = 0; instr_id < instr_num; ++instr_id) {
    Instruction& cur_instr = vec_instruction_[instr_id];
    const std::set<size_t>& next_instr_ids = downstream_map[instr_id];

    if (FLAGS_new_executor_serial_run) {
      for (size_t next_instr_id : next_instr_ids) {
        cur_instr.AddNextInstrInSameThread(next_instr_id);
      }
    } else {
      if (cur_instr.KernelType() == OpFuncType::kGpuAsync) {
        for (size_t next_instr_id : next_instr_ids) {
          if (vec_instruction_[next_instr_id].KernelType() ==
              OpFuncType::kGpuAsync) {
            cur_instr.AddNextInstrInSameThread(next_instr_id);
          } else {
            cur_instr.AddNextInstrInDifferentThread(next_instr_id);
          }
        }
      } else {
        bool has_instr_in_same_thread = false;
        for (size_t next_instr_id : next_instr_ids) {
          if (!has_instr_in_same_thread &&
              vec_instruction_[next_instr_id].KernelType() !=
                  OpFuncType::kGpuAsync) {
            cur_instr.AddNextInstrInSameThread(next_instr_id);
            has_instr_in_same_thread = true;
          } else {
            cur_instr.AddNextInstrInDifferentThread(next_instr_id);
          }
        }
      }
    }

    for (size_t next_instr_id : next_instr_ids) {
      ++dependecy_count_[next_instr_id];
    }
  }
}

// At the end of each step, the holder of phi::DenseTensor in LoDTensorArray is
// null. Clear these Tensors and leave LoDTensorArray empty, otherwise an
// exception will occur in the next step
void NewIRInterpreter::ClearLoDTensorArrayInLocalScope() {
  auto vars = local_scope_->LocalVars();
  for (auto var : vars) {
    if (var->IsType<LoDTensorArray>()) {
      auto* lod_tensor_arr = var->GetMutable<LoDTensorArray>();
      lod_tensor_arr->clear();
    }
  }
}

void NewIRInterpreter::Convert(
    std::vector<paddle::framework::OpFuncNode>* op_func_nodes) {
  auto& vec_meta_info = var_scope_.MutableVecMetaInfo();
  auto nodes = *op_func_nodes;
  auto op_nums = nodes.size();
  vec_instruction_.clear();
  vec_instruction_.reserve(op_nums);
  for (size_t op_idx = 0; op_idx < op_nums; ++op_idx) {
    auto& op_func_node = nodes[op_idx];
    auto* dev_ctx_ = stream_analyzer_.ParseDeviceContext(op_func_node);
    vec_instruction_.emplace_back(op_idx, std::move(op_func_node), *dev_ctx_);
#ifdef PADDLE_WITH_CUDA
    if (FLAGS_new_executor_use_cuda_graph) {
      auto& op = op_func_node.operator_base_;
      auto& op_type = op->Type();
      if (op_type == interpreter::kMemcpyD2H ||
          op_type == interpreter::kMemcpyH2D) {
        PADDLE_THROW(paddle::platform::errors::Fatal(
            "Cuda memory copy d2h/h2d is not allowed while using cuda graph."));
      }
      PADDLE_ENFORCE_EQ(typeid(*dev_ctx_) == typeid(phi::GPUContext),
                        true,
                        platform::errors::InvalidArgument(
                            "Device context of op %s must be [%s] while using "
                            "cuda graph, but got [%s].",
                            op_type,
                            typeid(phi::GPUContext).name(),
                            typeid(*dev_ctx_).name()));
      // cuda graph needs to record all stream
      phi::backends::gpu::CUDAGraphContextManager::Instance()
          .RecordCapturingDeviceContext(dev_ctx_);
    }
#endif
  }

  BuildOperatorDependences();

  // NOTE(Ruibiao): For cross-step stream synchronization, an event may be
  // recorded in the first step and waited in the second step. So, in the first
  // step, the WaitEvent may be called without RecordEvent. Considering that
  // before the first call to RecordEvent, an Event represents an empty set of
  // work and WaitEvent always return succeed immediately, we omit the
  // prelude-record for the first step here.
  stream_analyzer_.ConstructEvents(&vec_instruction_);

  // add event for the input var of jit program, since there are async copied
  // from gpu_pinned place to gpu place on compute stream.
  for (size_t i = 0; i < dependecy_count_.size(); ++i) {
    if (dependecy_count_[i] == 0) {
      auto& inst = vec_instruction_[i];
      if (inst.OpBaseValid() &&
          inst.OpBase()->Type() == interpreter::kMemcpyD2H &&
          platform::is_gpu_place(place_)) {
        for (auto& item : inst.Inputs()) {
          for (auto var_id : item.second) {
            auto name = var_scope_.GetNameById(var_id);
            if (JitInputVars().count(name)) {
              auto device_event = std::make_shared<platform::DeviceEvent>(
                  place_, platform::GenerateDeviceEventFlag());
              VLOG(4) << "Add input event for input: " << name << " of "
                      << inst.OpBase()->Type();
              inst.AddEventToWait(
                  i, device_event, stream_analyzer_.GetWaiterType(inst));
            }
          }
        }
      }
    }
  }

  // calculate last_live_ops_
  //   for (size_t op_idx = 0; op_idx < op_nums; ++op_idx) {
  //     Instruction& instr = vec_instruction_[op_idx];
  //     OpInOutInfo info;
  //     info.Build(instr.OpBase());

  //     std::set<size_t> gc_check_vars;

  //     const std::map<std::string, std::vector<int>>& ins = instr.Inputs();
  //     const std::map<std::string, std::vector<int>>& outs = instr.Outputs();
  //     std::multimap<std::string, std::vector<int>> ins_and_outs{ins.begin(),
  //                                                               ins.end()};
  //     ins_and_outs.insert(outs.begin(), outs.end());

  //     for (auto& item : ins_and_outs) {
  //       for (auto id : item.second) {
  //         if (id == kEmptyVarIndex) {
  //           continue;
  //         }
  //         auto* var_desc = var_scope_.VarDesc(id);
  //         // skip no_need_buffer input vars
  //         if (var_desc && ins.count(item.first) &&
  //             !info.IsInArgBufferNeeded(var_desc->Name())) {
  //           continue;
  //         }
  //         // skip when this var is not in block and not a data_transferred
  //         var,
  //         // which means this var is managed by other block
  //         const auto& var_name = var_scope_.GetNameById(id);
  //         bool not_owned = !block_.HasVar(var_name);
  //         const auto& transferred_vars = var_scope_.DataTransferAddedVars();
  //         bool not_transferred =
  //             std::all_of(transferred_vars.begin(),
  //                         transferred_vars.end(),
  //                         [&](const std::pair<std::string, int>& elem) {
  //                           return elem.first != var_name;
  //                         });
  //         if (not_owned && not_transferred) {
  //           VLOG(10) << "[gc_check_inputs] skip gc: " << var_name;
  //           continue;
  //         }
  //         gc_check_vars.insert(id);
  //       }
  //     }

  //     for (auto var_id : gc_check_vars) {
  //       Scope* inner_scope =
  //           HasLocalScope() ? local_scope_ : var_scope_.GetMutableScope();
  //       paddle::framework::Variable* var =
  //           inner_scope->FindVar(var_scope_.GetNameById(var_id));
  //       if (var->IsType<phi::DenseTensor>() ||
  //       var->IsType<phi::SelectedRows>() ||
  //           var->IsType<LoDTensorArray>()) {
  //         last_live_ops_[var_id].insert(op_idx);
  //       } else {
  //         VLOG(4) << "not clear " << var_scope_.GetNameById(var_id) << "
  //         after "
  //                 << instr.OpBase()->Type() << " because its type is "
  //                 << framework::ToTypeName(var->Type());
  //       }
  //     }
  //   }

  // clear the last_live_ops list for all vars in skip_gc_vars
  for (const std::string& skip_gc_var : execution_config_.skip_gc_vars) {
    int var_id = var_scope_.GetIdByName(skip_gc_var);
    if (var_id != -1) {
      last_live_ops_[var_id].clear();
      VLOG(8) << "Skip gc for var: " << skip_gc_var;
    }
  }

  // shrink, find the downstream op that has no other op in the
  // downstream list happens before it
  // For example,
  // b = op1(a)
  // c = op2(a, b)
  // in this case, a is the input of op1 and op2, we only need to check
  // a after op2, because op2 always uses a after op1.
  for (size_t i = 0; i < last_live_ops_.size(); ++i) {
    std::set<size_t> minumum_last_live_ops;
    for (size_t item : last_live_ops_[i]) {
      bool not_before_any = true;
      // find the op that is not executed before any
      for (size_t other_item : last_live_ops_[i]) {
        if (dependency_builder_.OpHappensBefore(item, other_item)) {
          VLOG(8) << "happens_before: " << item << "->" << other_item
                  << ", so skip " << item;
          not_before_any = false;
          break;
        }
      }
      if (not_before_any) {
        VLOG(8) << "last live op of var " << i << " "
                << var_scope_.GetNameById(i) << " : " << item << " "
                << vec_instruction_[item].OpBase()->Type();
        minumum_last_live_ops.insert(item);
        vec_instruction_[item].AddGCCheckVar(i);
      }
    }
    last_live_ops_[i] = minumum_last_live_ops;
    vec_meta_info[i].var_ref_count_ = last_live_ops_[i].size();
  }

  //   for (size_t i = 0; i < vec_instruction_.size(); ++i) {
  //     BuildAndCacheInstructionCtx(&vec_instruction_[i]);
  //   }

  // bool inplaced = false;
  // for (const Instruction& inst : vec_instruction_) {
  //   if (inst.OpBase()->Type() == "share_buffer" ||
  //       inst.OpBase()->Type() == "share_data") {
  //     VLOG(4) << "Already inplaced, skip inplace now.";
  //     inplaced = true;
  //   }
  // }

  //   if (FLAGS_new_executor_use_inplace && !inplaced) {
  //     BuildInplace();
  //   }

  for (auto& dep : dependecy_count_) {
    deps_.emplace_back(std::make_shared<interpreter::OpDepInfo>(dep));
  }
  for (size_t i = 0; i < vec_meta_info.size(); ++i) {
    refs_.emplace_back(std::make_shared<interpreter::VarRefInfo>(
        vec_meta_info[i].var_ref_count_, var_scope_.VarRef(i)));
  }

  AnalyseExecuteOrderForTrace(dependency_builder_.OpDownstreamMap(),
                              instruction_scheduling_priority_less);
}

void NewIRInterpreter::BuildSkipShareLoDInfo() {
  for (size_t i = 0; i < vec_instruction_.size(); ++i) {
    bool can_skip_lod = true;
    for (auto& input : vec_instruction_[i].InnerRuntimeContext()->inputs) {
      for (auto& var : input.second) {
        if (var->IsType<phi::DenseTensor>()) {
          if (!var->Get<phi::DenseTensor>().lod().empty()) {
            can_skip_lod = false;
            break;
          }
        } else {
          can_skip_lod = false;
          break;
        }
      }
    }
    if (can_skip_lod) {
      VLOG(8) << "skip share lod for: " << vec_instruction_[i].OpBase()->Type()
              << " (" << i << ")";
    }
    vec_instruction_[i].InnerInferShapeContext()->SetSkipLoD(can_skip_lod);
  }
}

void NewIRInterpreter::RunOperator(const Instruction& instr_node) {
  auto* op = instr_node.OpBase();
  auto place = instr_node.DeviceContext().GetPlace();
  Scope* local_scope = InnerScope();
  VLOG(4) << "Start run " << place << " " << op->DebugStringEx(local_scope);

  auto op_with_kernel = dynamic_cast<const framework::OperatorWithKernel*>(op);
  {
    // If it is OperatorBase, InferShape do nothing.
    if (op_with_kernel != nullptr) {
      platform::RecordEvent infershape_event(
          "infer_shape",
          platform::TracerEventType::OperatorInner,
          1,
          platform::EventRole::kInnerOp);

      // see OperatorWithKernel::RunImpl in operator.cc for why
      if (!(op_with_kernel->HasAttr(kAllKernelsMustComputeRuntimeShape) &&
            op_with_kernel->Attr<bool>(kAllKernelsMustComputeRuntimeShape))) {
        op_with_kernel->Info().infer_shape_(
            instr_node.InnerInferShapeContext().get());
      }
      infershape_event.End();
      platform::RecordOpInfoSupplement(op->Type(),
                                       op->Attrs(),
                                       *(instr_node.InnerInferShapeContext()),
                                       *(instr_node.InnerRuntimeContext()),
                                       op->Id());
    }
  }
  if (op_with_kernel != nullptr && FLAGS_new_executor_use_inplace) {
    // TODO(xiongkun03) Does operator base support inplace ?
    for (auto& pair : instr_node.InplaceInfo()) {
      const auto& in = paddle::framework::details::GetTensorFromVar(pair.first);
      auto* out =
          paddle::framework::details::GetMutableTensorFromVar(pair.second);
      if (in.dims() == out->dims()) {
        out->ShareBufferWith(in);
      }
    }
  }

  {
    platform::RecordEvent compute_event(
        "compute",
        platform::TracerEventType::OperatorInner,
        1,
        platform::EventRole::kInnerOp);
    if (op_with_kernel == nullptr) {  // operator base
      instr_node.OpBase()->Run(*local_scope, place_);
    } else {
      phi::Kernel* kernel = instr_node.PhiKernel();
      if (kernel && kernel->IsValid()) {  // phi kernel
        if (kernel->GetKernelRegisteredType() ==
            phi::KernelRegisteredType::FUNCTION) {
          VLOG(4) << "Run function kernel: " << op->Type();
          VLOG(4) << instr_node.InnerRuntimeContext().get() << " "
                  << &instr_node.DeviceContext();
          phi::KernelContext phi_kernel_context;
          op_with_kernel->BuildPhiKernelContext(
              *instr_node.InnerRuntimeContext().get(),
              const_cast<platform::DeviceContext*>(&instr_node.DeviceContext()),
              &phi_kernel_context);

          (*kernel)(&phi_kernel_context);
        } else {
          VLOG(4) << "Run structure kernel: " << op->Type();
          (*kernel)(instr_node.InnerExecutionContext().get());
        }
      } else {  // fluid kernel
        instr_node.KernelFunc()(*instr_node.InnerExecutionContext().get());
      }
    }
  }

  VLOG(4) << "End run " << place << " " << op->DebugStringEx(local_scope);

  if (!instr_node.InplaceBackMap().empty()) {
    platform::RecordEvent inplaceback_event(
        "InplaceVarsBack", platform::TracerEventType::UserDefined, 10);
    auto& m = instr_node.InplaceBackMap();
    // NOTE(zhiqiu): same logic as TransferInplaceVarsBack() in operator.cc
    for (auto& p : m) {
      auto* transformed_tensor = GetMutableLoDTensorOrSelectedRowsValueFromVar(
          var_scope_.VarRef(p.first));
      auto* original_tensor = GetMutableLoDTensorOrSelectedRowsValueFromVar(
          var_scope_.VarRef(p.second));
      original_tensor->ShareDataWith(*transformed_tensor);
      VLOG(4) << "Transfer inplace variable back form "
              << var_scope_.GetNameById(p.first) << " to "
              << var_scope_.GetNameById(p.second);
    }
  }

  /*For profiling/benchmark only*/
  if (FLAGS_benchmark) {
    instr_node.DeviceContext().Wait();
#if defined(PADDLE_WITH_CUDA) || defined(PADDLE_WITH_HIP)
    PADDLE_ENFORCE_GPU_SUCCESS(platform::GpuGetLastError());
    VLOG(4) << "Operator(" << op->Type()
            << "): context wait and get last error";
#endif
  }

  for (auto& hook : hookfuncs_) {
    hook(op, local_scope);
  }

  // for debug nan/inf
  if (op_with_kernel != nullptr && FLAGS_check_nan_inf) {
    VLOG(4) << "Check nan/inf";
    try {
      framework::details::CheckOpHasNanOrInf(
          *op,
          *local_scope,
          place);  // TODO(xiongkun03) change it to inner scope.
    } catch (...) {
      const std::vector<std::string>* callstack = nullptr;
      auto attrs = op->Attrs();
      auto iter =
          attrs.find(OpProtoAndCheckerMaker::OpCreationCallstackAttrName());
      if (iter != attrs.end()) {
        callstack = &PADDLE_GET_CONST(std::vector<std::string>, iter->second);
        if (callstack->empty()) callstack = nullptr;
      }
      std::ostringstream sout;
      if (callstack) {
        if (FLAGS_call_stack_level > 1) {
          sout << "\n\n  Compile Traceback (most recent call last):";
        } else {
          sout << "In user code:\n";
        }
        for (auto& line : *callstack) {
          sout << "\n  " << line;
        }
      }
      std::cout << sout.str() << std::endl;
      std::rethrow_exception(std::current_exception());
    }
  }
}

void NewIRInterpreter::RunInstruction(const Instruction& instr_node) {
  OperatorBase* op = nullptr;
  if (instr_node.OpBaseValid()) {
    op = instr_node.OpBase();
    platform::RecordEvent instruction_event(
        op->Type(), platform::TracerEventType::Operator, 1);
  }

  SetDeviceId(instr_node.DeviceContext().GetPlace());

  try {
    instr_node.WaitEvent(place_);

    if (instr_node.PreDefineContext()) {
      VLOG(5) << "run new ir selected kernel";
      auto op_func_node = const_cast<OpFuncNode*>((instr_node.OpFunc()));
      VLOG(5) << "begin to run op " << op_func_node->phi_op_name_;
      if (op_func_node->infer_meta_interface_) {
        op_func_node->infer_meta_interface_->infer_meta_(
            &(op_func_node->infer_meta_context_));
      }
      VLOG(5) << "after run infer meta";
      if (op_func_node->fluid_op) {
        // run fluid op
        ExecutionContext exe_ctx(*(op_func_node->operator_base_.get()),
                                 *scope_,
                                 *(op_func_node->dev_ctx_),
                                 *(op_func_node->runtime_ctx_.get()));
        (*(op_func_node->phi_kernel_))(&exe_ctx);

      } else {
        (*(op_func_node->phi_kernel_))(&(op_func_node->kernel_context_));
      }
      VLOG(5) << "after run kernel";
    } else if (!instr_node.IsArtificial()) {
      RunOperator(instr_node);
      CheckGC(instr_node);
      interpreter::LogDeviceMemoryStats(place_);
    }

    instr_node.RecordEvent(place_);
  } catch (platform::EnforceNotMet& ex) {
    LOG(WARNING) << instr_node.OpFunc()->phi_op_name_
                 << " raises an EnforceNotMet exception "
                 << platform::demangle(typeid(ex).name()) << ", " << ex.what();
    exception_holder_.Catch(std::make_exception_ptr(std::move(ex)));
  } catch (platform::EOFException&) {
    exception_holder_.Catch(std::current_exception());
  } catch (std::exception& ex) {
    LOG(WARNING) << instr_node.OpFunc()->phi_op_name_ << " raises an exception "
                 << platform::demangle(typeid(ex).name()) << ", " << ex.what();
    exception_holder_.Catch(std::current_exception());
  } catch (...) {
    LOG(WARNING) << instr_node.OpFunc()->phi_op_name_
                 << " raises an unknown exception";
    exception_holder_.Catch(std::current_exception());
  }
}

std::string NewIRInterpreter::GetDepsString() const {
  std::stringstream ss;
  auto downstream_map = dependency_builder_.OpDownstreamMap();
  ss << "Note: when static_dep is 1, it is ok that the dynamic_dep will not "
        "be decreased to 0."
     << std::endl;
  ss << "unfinished_op_number_:" << unfinished_op_number_ << std::endl;
  for (size_t i = 0; i < deps_.size(); ++i) {
    ss << "op:" << i << ", type: " << vec_instruction_[i].OpBase()->Type()
       << ", static_dep:" << deps_[i]->StaticDep()
       << ", dynamic_dep:" << deps_[i]->DynamicDep() << ", downstream op: ";
    for (auto id : downstream_map[i]) {
      ss << id << ", ";
    }
    ss << std::endl;
  }
  return ss.str();
}

void NewIRInterpreter::ExecuteInstructionList(
    const std::vector<Instruction>& vec_instr) {
  unfinished_op_number_ = vec_instr.size();
  if (unfinished_op_number_ == 0) {
    VLOG(4) << "No op to run, return";
    return;
  }

  exception_holder_.Clear();

  for (size_t i = 0; i < dependecy_count_.size(); ++i) {
    if (dependecy_count_[i] == 0) {
      // NOTE(zhiqiu): hot fix for jit input var
      RecordMemcpyD2H(vec_instr.at(i));
      if (FLAGS_new_executor_serial_run) {
        RunInstructionAsync(i);
      } else {
        async_work_queue_->AddTask(vec_instr.at(i).KernelType(),
                                   [this, i] { RunInstructionAsync(i); });
      }
    }
  }

  // For debug hang in main_thread_blocker_.WaitEvent(),
  // launch async task to log deps every
  // FLAGS_executor_log_deps_every_microseconds, then cancel the std::async when
  // main_thread_blocker_.WaitEvent() executed. Why not use std::async instead
  // of workqueue? To make sure that the logging thread itself will not affect
  // the workqueue
  //  used in interpretercore.

  std::future<int> logged_times;
  std::atomic_bool cancel_log = ATOMIC_VAR_INIT(false);
  if (FLAGS_executor_log_deps_every_microseconds) {
    logged_times = std::async(
        std::launch::async,
        [this](const std::atomic_bool& cancel) {
          int times = 0;
          while (!cancel) {
            std::this_thread::sleep_for(std::chrono::microseconds(
                FLAGS_executor_log_deps_every_microseconds));
            // check again, since cancel may be changed during sleep
            if (cancel) {
              break;
            }
            VLOG(6) << "deps:\n" << GetDepsString();
            times++;
          }
          return times;
        },
        std::ref(cancel_log));
  }

  auto event_name = main_thread_blocker_.WaitEvent();
  VLOG(1) << "main_thread_blocker_(" << &main_thread_blocker_
          << ") got event_name: " << event_name;

  cancel_log = true;
  if (logged_times.valid()) {
    VLOG(1) << "Logged deps for " << logged_times.get() << " times";
  }

  if (UNLIKELY(exception_holder_.IsCaught())) {
    VLOG(1) << "Exception caught " << exception_holder_.Type();
    // Graceful exit when the executor encountered a fatal error.
    // EOF is not a fatal error.
    if (exception_holder_.Type() != "EOF") {
      async_work_queue_->Cancel();
      async_work_queue_.reset();
    }
    VLOG(4) << "Cancel ok";
    PADDLE_ENFORCE_EQ(
        main_thread_blocker_.Clear(),
        0,
        platform::errors::PreconditionNotMet(
            "main_thread_blocker_.Clear() return -1, clear failed"));
    VLOG(4) << "clear ok";
    exception_holder_.ReThrow();
  }
}

void NewIRInterpreter::RunNextInstructions(const Instruction& instr,
                                           SchedulingQueue* reserved_next_ops) {
  platform::RecordEvent record(
      "RunNextInstructions", platform::TracerEventType::UserDefined, 10);

  auto IsReady = [this](size_t next_id) {
    VLOG(4) << "op_id: " << next_id
            << ", remain deps: " << deps_[next_id]->DynamicDep();
    return deps_[next_id]->CheckAndDecrease();
  };

  for (size_t next_instr_id : instr.NextInstrsInDifferenceThread()) {
    if (IsReady(next_instr_id)) {
      async_work_queue_->AddTask(
          vec_instruction_[next_instr_id].KernelType(),
          [this, next_instr_id]() { RunInstructionAsync(next_instr_id); });
    }
  }

  for (size_t next_instr_id : instr.NextInstrsInSameThread()) {
    if (IsReady(next_instr_id)) {
      reserved_next_ops->push(next_instr_id);
    }
  }
}

void NewIRInterpreter::RunInstructionAsync(size_t instr_id) {
  // NOTE(Ruibiao): Due to the uncertain order in multi-threading asynchronous
  // scheduling, the priority order involved cross-thread scheduling is not
  // guaranteed. Only Ops scheduled by the same AddTask call have the guarantee
  // of priority order.
  SchedulingQueue ready_ops(instruction_scheduling_priority_less);
  ready_ops.push(instr_id);
  while (!ready_ops.empty()) {
    instr_id = ready_ops.top();
    ready_ops.pop();
    auto& instr_node = vec_instruction_.at(instr_id);

    RunInstruction(instr_node);

    if (UNLIKELY(exception_holder_.IsCaught())) {
      VLOG(4) << "Exception caught";
      if (exception_notifier_ != nullptr) {
        exception_notifier_->NotifyEvent();
      }
      return;
    }

    VLOG(4) << "unfinished_op_number_: " << unfinished_op_number_;
    if (UNLIKELY(unfinished_op_number_.fetch_sub(
                     1, std::memory_order_relaxed) == 1)) {
      if (completion_notifier_ != nullptr) {
        completion_notifier_->NotifyEvent();
      }
    }

    RunNextInstructions(instr_node, &ready_ops);
  }
}

void NewIRInterpreter::RecordStreamForGC(const Instruction& instr) {
#if !defined(PADDLE_WITH_CUDA) && !defined(PADDLE_WITH_HIP)
  PADDLE_THROW(platform::errors::Unimplemented(
      "RecordStreamForGC is only implemented when compiled with GPU."));
#else
  if (!IsInterpretercoreFastGCEnabled() ||
      instr.KernelType() != OpFuncType::kGpuAsync) {
    return;
  }
  if (instr.DeviceContext().GetPlace().GetType() ==
      phi::AllocationType::CUSTOM) {
    return;
  }
  platform::RecordEvent record(
      "RecordStreamForGC", platform::TracerEventType::UserDefined, 10);

  gpuStream_t stream =
      reinterpret_cast<const phi::GPUContext&>(instr.DeviceContext()).stream();
  auto TensorRecordStream = [&stream](phi::DenseTensor& tensor) {
    auto allocation = tensor.Holder();
    if (allocation == nullptr) {
      return;
    }

    const platform::Place& place = allocation->place();
    if (platform::is_gpu_place(place)) {
      memory::RecordStream(allocation, stream);
    } else if (platform::is_cuda_pinned_place(place)) {
      // TODO(Ruibiao): Here should do something to make sure that the tensor
      // is not freed until the H2D copies done. However, simplely launch a
      // CUDA runtime callback to the H2D stream may lead a high performance
      // overhead. As all the cases we meet in H2D are copies from CPUPlace at
      // present, we just log a WARNING here. A better design is required.
      LOG(WARNING) << "Copy data from a CUDAPinned tensor in an asynchronous "
                      "manner may lead a data inconsistent";
    } else {
      // memory copies involve CPUPlace are always synchronous, so just do
      // nothing here
    }
  };

  /* NOTE(Ruibiao)：Cross-stream tensor synchronization is required only when
   * all the following conditions are satisfied:
   * 1. The tensor will be GC after running the instruction, i.e., in
   * instr.GCCheckVars.
   * 2. The stream which initializes this tensor is different from the stream
   * which the instruction run in.
   * 3. The tensor is the instruction's input, cause we assume that
   * instruction will initialize all output tensors with its running stream.
   * 4. In the OP function of this instruction, the tensor is an input of a
   * async CUDA kernel.
   *
   * Here we only process the first condition, because:
   * 1. Since the RecordStream function will directly return when the recored
   * stream is equal to the owning stream, recording a stream same as which
   * initialized this tensor has less time overhead. Conversely, it may take
   * more time if we try to extract those cross-stream input vars from
   * instr.GCCheckVars.
   * 2. Now the instruction has no idea of which vars involving async running
   * in OP function, and thus we can not recognize condition 4. It should be
   * supported later.
   */
  for (int var_id : instr.GCCheckVars()) {
    VLOG(4) << "GC sync " << var_scope_.GetNameById(var_id) << " "
            << var_scope_.VarDesc(var_id);

    // persistable var will be ignore while GC
    if (var_scope_.VarDesc(var_id) &&
        var_scope_.VarDesc(var_id)->Persistable()) {
      continue;
    }

    paddle::framework::Variable* var = var_scope_.VarRef(var_id);
    if (var == nullptr) {
      continue;
    }

    if (var->IsType<phi::DenseTensor>()) {
      TensorRecordStream(*(var->GetMutable<phi::DenseTensor>()));
    } else if (var->IsType<
                   operators::reader::
                       OrderedMultiDeviceLoDTensorBlockingQueueHolder>()) {
      // do nothing
    } else if (var->IsType<phi::SelectedRows>()) {
      TensorRecordStream(
          *(var->GetMutable<phi::SelectedRows>()->mutable_value()));
    } else if (var->IsType<LoDTensorArray>()) {
      auto* tensor_arr = var->GetMutable<LoDTensorArray>();
      for (auto& tensor : *tensor_arr) {
        TensorRecordStream(tensor);
      }
    } else if (var->IsType<std::vector<Scope*>>()) {
      // do nothing
    } else {
      PADDLE_THROW(platform::errors::Unimplemented(
          "The variable(%s) is not supported in eager deletion.",
          framework::ToTypeName(var->Type())));
    }
  }
#endif
}

void NewIRInterpreter::CheckGC(const Instruction& instr) {
  platform::RecordEvent record(
      "CheckGC", platform::TracerEventType::UserDefined, 10);
#if defined(PADDLE_WITH_CUDA) || defined(PADDLE_WITH_HIP)
  RecordStreamForGC(instr);
#endif
  auto& var_scope = var_scope_;

  for (auto var_id : instr.GCCheckVars()) {
    VLOG(4) << "GC:" << var_scope_.GetNameById(var_id) << ", id:" << var_id
            << ", ref:" << refs_[var_id]->DynamicRef();
    bool is_ready = refs_[var_id]->CheckAndDecrease();
    // ignore all persistable var while GC
    if (var_scope.VarDesc(var_id) && var_scope.VarDesc(var_id)->Persistable()) {
      continue;
    }
    if (is_ready) {
      VLOG(6) << "Async delete variable with name : "
              << var_scope.GetNameById(var_id);
      gc_->Add(refs_[var_id]->Var(), instr);
    }
  }
}

void NewIRInterpreter::Prepare(
    const std::vector<std::string>& feed_names,
    const std::vector<phi::DenseTensor>& feed_tensors,
    bool prepare_feed) {
  PADDLE_ENFORCE_EQ(feed_names.size(),
                    feed_tensors.size(),
                    platform::errors::PreconditionNotMet(
                        "Required feed_names.size() == feed_tensors.size(), "
                        "but received %d != %d",
                        feed_names.size(),
                        feed_tensors.size()));
  auto FeedInput = [&] {
    VLOG(4) << "Feed inputs";
    for (size_t i = 0; i < feed_names.size(); ++i) {
      auto* feed_var = local_scope_->FindVar(feed_names[i]);
      PADDLE_ENFORCE_NOT_NULL(
          feed_var,
          platform::errors::NotFound("Variable %s should not be nullptr.",
                                     feed_names[i]));

      auto feed_tensor = feed_var->GetMutable<phi::DenseTensor>();
      feed_tensor->ShareDataWith(feed_tensors[i]);
      feed_tensor->set_lod(feed_tensors[i].lod());
    }
  };
  // TODO(dev): Support this
  //   if (!is_build_) {
  //     paddle::framework::interpreter::BuildVariableScope(
  //         block_, execution_config_, &var_scope_);
  //     FeedInput();
  //     std::vector<paddle::framework::OpFuncNode> op_func_nodes;
  //     paddle::framework::interpreter::BuildOpFuncList(
  //         place_,
  //         block_,
  //         execution_config_.skip_gc_vars,
  //         &op_func_nodes,
  //         &var_scope_,
  //         execution_config_,
  //         HasLocalScope(),
  //         static_build_);
  //     SetFeedVarsInplaceSkip(feed_names);
  //     // convert vec func_list to graph
  //     Convert(&op_func_nodes);
  //     UpdateSyncOpNum();
  //     if (static_build_) {
  //       VLOG(4) << "RUN impl";
  //       RunImpl();
  //     }
  //     BuildSkipShareLoDInfo();
  //     is_build_ = true;
  //   }
  // NOTE: Because feed_tensor will be GC after
  // paddle::framework::BuildOpFuncList, so we should
  // call FeedInput again.
  if (prepare_feed) {
    FeedInput();
  }
}

void NewIRInterpreter::SetFeedVarsInplaceSkip(
    const std::vector<std::string>& feed_names) {
  for (auto& feed_name : feed_names) {
    var_scope_.SetVarSikpInplace(feed_name, true);
  }
}

bool NewIRInterpreter::HasLocalScope() const { return local_scope_ != nullptr; }

Scope* NewIRInterpreter::InnerScope() {
  return local_scope_ != nullptr ? local_scope_ : scope_;
}

// Note(zhangbo):
// (1) What is "Trace"?
// The OP execute scheduling rule adopted by Interpretercore by default is a
// multi-threaded scheduling mode(see ExecuteInstructionList). By maintaining a
// high-performance thread pool, the OP's execute scheduling is distributed to
// the sub threads maintained by the thread pool, but the main thread does not
// have any tasks. In Trace mode, the executor will execute directly in the main
// thread according to the pre provided OP sequence(trace_execute_order_),
// instead of being distributed to the thread pool.
// (2) When we use "Trace"?
// In dygraph to static, This scheduling causes that the execution of the
// forward and backward OPs and the execution of the dygraph optimizer cannot be
// executed in the same thread. Executing thread switch may cause cpu cache
// miss. When a model is all KQueueAsync type OPs, all OPs will be distributed
// to the DeviceThread for execution, and the multithreading scheduling will not
// have any benefits. Therefore, in the dynamic to static, when the number of
// KQueueAsync Ops is 0, we choose Trace mode.
void NewIRInterpreter::TraceInstructionList(
    const std::vector<Instruction>& vec_instr) {
  unfinished_op_number_ = vec_instr.size();
  if (unfinished_op_number_ == 0) {
    VLOG(4) << "No op to run, return";
    return;
  }

  exception_holder_.Clear();

  for (size_t i = 0; i < dependecy_count_.size(); ++i) {
    if (dependecy_count_[i] == 0) {
      // NOTE(zhiqiu): hot fix for jit input var
      RecordMemcpyD2H(vec_instr.at(i));
    }
  }

  // TODO(phlrain) use orignal order for now, use better dependecy
  for (size_t instr_id = 0; instr_id < vec_instruction_.size(); ++instr_id) {
    /// auto instr_id = trace_execute_order_[idx];
    auto& instr_node = vec_instruction_.at(instr_id);

    RunInstruction(instr_node);

    if (UNLIKELY(exception_holder_.IsCaught())) {
      VLOG(4) << "Exception caught";
      break;
    }
  }

  if (UNLIKELY(exception_holder_.IsCaught())) {
    VLOG(1) << "Exception caught " << exception_holder_.Type();
    PADDLE_ENFORCE_EQ(
        main_thread_blocker_.Clear(),
        0,
        platform::errors::PreconditionNotMet(
            "main_thread_blocker_.Clear() return -1, clear failed"));
    VLOG(4) << "clear ok";
    exception_holder_.ReThrow();
  }
}

void NewIRInterpreter::RecordMemcpyD2H(const Instruction& instr_node) {
  // NOTE(zhiqiu): hot fix for jit input var
  if (instr_node.OpBaseValid() &&
      instr_node.OpBase()->Type() == interpreter::kMemcpyD2H) {
    platform::DeviceContextPool& pool = platform::DeviceContextPool::Instance();
    auto* default_dev_ctx = pool.Get(place_);
    for (auto& event : instr_node.EventsToWait()) {
      platform::RecordEvent record(
          "RecordStreamEvent", platform::TracerEventType::UserDefined, 10);
      VLOG(3) << "Record event on default stream in jit_input_var at op: "
              << instr_node.OpBase()->Type();
      event.event_->Record(default_dev_ctx);
    }
  }
}

void NewIRInterpreter::UpdateSyncOpNum() {
  int64_t sync_op_num = 0;
  for (size_t i = 0; i < vec_instruction_.size(); ++i) {
    if (vec_instruction_[i].KernelType() == OpFuncType::kCpuSync ||
        vec_instruction_[i].KernelType() == OpFuncType::kGpuSync) {
      sync_op_num = sync_op_num + 1;
    }
  }
  sync_op_num_ = sync_op_num;
  VLOG(4) << "Update sync op num, sync op num is: " << sync_op_num_;
}

// Note(zhangbo):
// When there is a KQueueSync type OP in the model, breadth traversal is better
// than depth traversal. For example: OP(O) ->(direct_run)-> OP(A)
// ->(sync_run)-> OP(B) OP(O) ->(direct_run)-> OP(C) ->(direct_run)-> OP(D) If B
// is run before C, B may always block to wait for A to finish executing, but in
// fact, C can be executed first during this time.
void NewIRInterpreter::AnalyseExecuteOrderForTrace(
    std::map<size_t, std::set<size_t>> op_downstream_map,
    InstructionSchedulingPriorityLess compare) {
  VLOG(4) << "Analyze the execution order of Trace scheduling mode.";
  interpreter::ResetAtomicGuard guard(&deps_, &refs_);
  VLOG(4) << "1";
  auto IsReady = [this](size_t next_id) {
    VLOG(4) << "op_id: " << next_id
            << ", remain deps: " << deps_[next_id]->DynamicDep();
    return deps_[next_id]->CheckAndDecrease();
  };

  std::vector<size_t> trace_order;
  SchedulingQueue ready_ops(compare);

  for (size_t instr_id = 0; instr_id < dependecy_count_.size(); ++instr_id) {
    if (dependecy_count_[instr_id] == 0) {
      ready_ops.push(instr_id);
    }
  }

  while (!ready_ops.empty()) {
    size_t now_id = ready_ops.top();
    ready_ops.pop();
    trace_order.push_back(now_id);

    auto next_op_set = op_downstream_map[now_id];

    for (size_t next_op_id : next_op_set) {
      if (IsReady(next_op_id)) {
        ready_ops.push(next_op_id);
      }
    }
  }

  PADDLE_ENFORCE_EQ(
      trace_order.size(),
      dependecy_count_.size(),
      platform::errors::PreconditionNotMet(
          "trace_order size should be equal to dependecy_count_."));

  trace_execute_order_ = trace_order;

  std::stringstream ss;
  ss << "trace order: ";
  for (size_t idx = 0; idx < trace_execute_order_.size(); idx++) {
    ss << trace_execute_order_[idx] << " -> ";
  }
  ss << "end\n";
  VLOG(6) << ss.str();
}

/// ======================== ///
///        For new ir        ///
/// ======================== ///

void NewIRInterpreter::BuildInstruction() {
  VLOG(6) << "Build Instructions for new ir ... ";
  vec_instruction_base_.clear();
  size_t op_idx = 0;
  for (auto it = ir_program_->block()->begin();
       it != ir_program_->block()->end();
       ++it) {
    VLOG(6) << "Build Instruction for op: " << op_idx;
    if ((*it)->dialect()->name() == "pd_kernel") {
      auto op_name = (*it)
                         ->attributes()
                         .at("op_name")
                         .dyn_cast<::ir::StrAttribute>()
                         .AsString();
      if (op_name == "builtin.combine" || op_name == "pd.feed" ||
          op_name == "builtin.set_parameter" ||
          op_name == "builtin.get_parameter" || op_name == "builtin.slice" ||
          op_name == "pd.feed_with_place" || op_name == "pd.shaddow_output") {
        VLOG(6) << "skip process " << op_name;
        continue;
      }
      vec_instruction_base_.emplace_back(
          std::make_unique<PhiKernelInstruction>(op_idx++,
                                                 place_,
                                                 (*it),
                                                 scope_,
                                                 local_scope_,
                                                 value_2_var_name_,
                                                 var_name_2_id_,
                                                 variable_2_var_name_));
    } else {
      PADDLE_THROW(platform::errors::Unimplemented(
          "Now only support pd_kernel dialect."));
    }
  }
}

std::string NewIRInterpreter::DebugValueInfo() {
  std::stringstream os;
  os << "value info of interpretercore " << this << "\n"
     << "value -> var_name -> id -> variable*"
     << "\n";
  for (auto kv : value_2_var_name_) {
    PADDLE_ENFORCE((bool)kv.first,
                   platform::errors::PreconditionNotMet(
                       "vlaue(%s) should not be nullptr", kv.second));
    PADDLE_ENFORCE(var_name_2_id_.count(kv.second) > 0,
                   platform::errors::PreconditionNotMet(
                       "var(%s) should exist in var_name_2_id_", kv.second));
    auto* var = InnerScope()->FindVar(kv.second);
    PADDLE_ENFORCE(var != nullptr,
                   platform::errors::PreconditionNotMet(
                       "var(%s) should exist in var_name_2_id_", kv.second));
    os << kv.first.impl() << " -> " << kv.second << " -> "
       << var_name_2_id_.at(kv.second) << " -> " << var << "\n";
  }
  return os.str();
}

void NewIRInterpreter::BuildInstructionDependences() {
  // analysis the dependences between instructions, add next_instr_list to each
  // instr, and set the dependecy_count_
  size_t instr_num = vec_instruction_base_.size();
  dependecy_count_ = std::vector<size_t>(instr_num, 0);

  std::vector<paddle::framework::InstructionBase*> instructions_ptr;
  for (auto& instr : vec_instruction_base_) {
    instructions_ptr.push_back(instr.get());
  }
  auto downstream_map = ir_dependency_builder_.Build(instructions_ptr);

  for (size_t instr_id = 0; instr_id < instr_num; ++instr_id) {
    InstructionBase* cur_instr = vec_instruction_base_[instr_id].get();
    const std::set<size_t>& next_instr_ids = downstream_map[instr_id];

    if (FLAGS_new_executor_serial_run) {
      for (size_t next_instr_id : next_instr_ids) {
        cur_instr->AddNextInstrInSameThread(next_instr_id);
      }
    } else {
      if (cur_instr->KernelType() == OpFuncType::kGpuAsync) {
        for (size_t next_instr_id : next_instr_ids) {
          if (vec_instruction_base_[next_instr_id]->KernelType() ==
              OpFuncType::kGpuAsync) {
            cur_instr->AddNextInstrInSameThread(next_instr_id);
          } else {
            cur_instr->AddNextInstrInDifferentThread(next_instr_id);
          }
        }
      } else {
        bool has_instr_in_same_thread = false;
        for (size_t next_instr_id : next_instr_ids) {
          if (!has_instr_in_same_thread &&
              vec_instruction_base_[next_instr_id]->KernelType() !=
                  OpFuncType::kGpuAsync) {
            cur_instr->AddNextInstrInSameThread(next_instr_id);
            has_instr_in_same_thread = true;
          } else {
            cur_instr->AddNextInstrInDifferentThread(next_instr_id);
          }
        }
      }
    }

    for (size_t next_instr_id : next_instr_ids) {
      ++dependecy_count_[next_instr_id];
    }
  }
}

void NewIRInterpreter::RecordMemcpyD2H(InstructionBase* instr_node) {
  // NOTE(zhiqiu): hot fix for jit input var
  if (instr_node->Name() == "pd.memcpy_d2h") {
    platform::DeviceContextPool& pool = platform::DeviceContextPool::Instance();
    auto* default_dev_ctx = pool.Get(place_);
    for (auto& event : instr_node->EventsToWait()) {
      platform::RecordEvent record(
          "RecordStreamEvent", platform::TracerEventType::UserDefined, 10);
      VLOG(3) << "Record event on default stream in jit_input_var at op: "
              << instr_node->Name();
      event.event_->Record(default_dev_ctx);
    }
  }
}

void NewIRInterpreter::RecordStreamForGC(InstructionBase* instr) {
#if !defined(PADDLE_WITH_CUDA) && !defined(PADDLE_WITH_HIP)
  PADDLE_THROW(platform::errors::Unimplemented(
      "RecordStreamForGC is only implemented when compiled with GPU."));
#else
  if (!IsInterpretercoreFastGCEnabled() ||
      instr->KernelType() != OpFuncType::kGpuAsync) {
    return;
  }
  if (instr->DeviceContext().GetPlace().GetType() ==
      phi::AllocationType::CUSTOM) {
    return;
  }
  platform::RecordEvent record(
      "RecordStreamForGC", platform::TracerEventType::UserDefined, 10);

  gpuStream_t stream =
      reinterpret_cast<const phi::GPUContext&>(instr->DeviceContext()).stream();
  auto TensorRecordStream = [&stream](phi::DenseTensor& tensor) {
    auto allocation = tensor.Holder();
    if (allocation == nullptr) {
      return;
    }

    const platform::Place& place = allocation->place();
    if (platform::is_gpu_place(place)) {
      memory::RecordStream(allocation, stream);
    } else if (platform::is_cuda_pinned_place(place)) {
      // TODO(Ruibiao): Here should do something to make sure that the tensor
      // is not freed until the H2D copies done. However, simplely launch a
      // CUDA runtime callback to the H2D stream may lead a high performance
      // overhead. As all the cases we meet in H2D are copies from CPUPlace at
      // present, we just log a WARNING here. A better design is required.
      LOG(WARNING) << "Copy data from a CUDAPinned tensor in an asynchronous "
                      "manner may lead a data inconsistent";
    } else {
      // memory copies involve CPUPlace are always synchronous, so just do
      // nothing here
    }
  };

  /* NOTE(Ruibiao)：Cross-stream tensor synchronization is required only when
   * all the following conditions are satisfied:
   * 1. The tensor will be GC after running the instruction, i.e., in
   * instr.GCCheckVars.
   * 2. The stream which initializes this tensor is different from the stream
   * which the instruction run in.
   * 3. The tensor is the instruction's input, cause we assume that
   * instruction will initialize all output tensors with its running stream.
   * 4. In the OP function of this instruction, the tensor is an input of a
   * async CUDA kernel.
   *
   * Here we only process the first condition, because:
   * 1. Since the RecordStream function will directly return when the recored
   * stream is equal to the owning stream, recording a stream same as which
   * initialized this tensor has less time overhead. Conversely, it may take
   * more time if we try to extract those cross-stream input vars from
   * instr.GCCheckVars.
   * 2. Now the instruction has no idea of which vars involving async running
   * in OP function, and thus we can not recognize condition 4. It should be
   * supported later.
   */
  for (int var_id : instr->GCCheckVars()) {
    VLOG(4) << "GC sync " << GetNameById(var_id);

    // persistable var will be ignore while GC
    ::ir::Value value = GetValueByName(GetNameById(var_id));
    bool is_parameter = false;
    if (value) {
      for (auto item : parameter_values_) {
        if (item == value) {
          is_parameter = true;
          break;
        }
      }
    }
    if (is_parameter) {
      VLOG(4) << "value " << value.impl() << " is a parameter, skip gc";
      continue;
    }

    paddle::framework::Variable* var = variable_list_[var_id];
    if (var == nullptr) {
      continue;
    }

    if (var->IsType<phi::DenseTensor>()) {
      TensorRecordStream(*(var->GetMutable<phi::DenseTensor>()));
    } else if (var->IsType<
                   operators::reader::
                       OrderedMultiDeviceLoDTensorBlockingQueueHolder>()) {
      // do nothing
    } else if (var->IsType<phi::SelectedRows>()) {
      TensorRecordStream(
          *(var->GetMutable<phi::SelectedRows>()->mutable_value()));
    } else if (var->IsType<LoDTensorArray>()) {
      auto* tensor_arr = var->GetMutable<LoDTensorArray>();
      for (auto& tensor : *tensor_arr) {
        TensorRecordStream(tensor);
      }
    } else if (var->IsType<std::vector<Scope*>>()) {
      // do nothing
    } else {
      PADDLE_THROW(platform::errors::Unimplemented(
          "The variable(%s) is not supported in eager deletion.",
          framework::ToTypeName(var->Type())));
    }
  }
#endif
}

void NewIRInterpreter::CheckGC(InstructionBase* instr) {
  platform::RecordEvent record(
      "CheckGC", platform::TracerEventType::UserDefined, 10);

#if defined(PADDLE_WITH_CUDA) || defined(PADDLE_WITH_HIP)
  RecordStreamForGC(instr);
#endif

  for (auto var_id : instr->GCCheckVars()) {
    VLOG(4) << "GC:" << GetNameById(var_id) << ", id:" << var_id
            << ", ref:" << refs_[var_id]->DynamicRef();
    bool is_ready = refs_[var_id]->CheckAndDecrease();
    // ignore all persistable var while GCphi
    ::ir::Value value = GetValueByName(GetNameById(var_id));
    bool is_parameter = false;
    if (value) {
      for (auto item : parameter_values_) {
        if (item == value) {
          is_parameter = true;
          break;
        }
      }
    }
    if (is_parameter) {
      VLOG(4) << "value " << value.impl() << " is a parameter, skip gc";
      continue;
    }

    if (is_ready) {
      VLOG(6) << "Async delete variable with name : " << GetNameById(var_id);
      gc_->Add(refs_[var_id]->Var(), instr);
    }
  }
}

void NewIRInterpreter::CalculateLastLiveOps() {
  // calculate last_live_ops_
  for (size_t op_idx = 0; op_idx < vec_instruction_base_.size(); ++op_idx) {
    InstructionBase* instr = vec_instruction_base_[op_idx].get();
    std::set<size_t> gc_check_vars;

    const std::unordered_map<::ir::Value, std::vector<int>>& ins =
        instr->Inputs();
    const std::unordered_map<::ir::Value, std::vector<int>>& outs =
        instr->Outputs();
    std::unordered_multimap<::ir::Value, std::vector<int>> ins_and_outs{
        ins.begin(), ins.end()};

    if (instr->Name() != "pd.fetch") {
      ins_and_outs.insert(outs.begin(), outs.end());
    }

    for (auto& item : ins_and_outs) {
      for (auto var_id : item.second) {
        // skip no_need_buffer input vars
        if (ins.count(item.first) && instr->NoNeedBuffer().count(item.first)) {
          continue;
        }
        gc_check_vars.insert(var_id);
      }
    }

    for (auto var_id : gc_check_vars) {
      Scope* inner_scope = InnerScope();
      paddle::framework::Variable* var =
          inner_scope->FindVar(GetNameById(var_id));
      if (var->IsType<phi::DenseTensor>() || var->IsType<phi::SelectedRows>() ||
          var->IsType<LoDTensorArray>()) {
        last_live_ops_[var_id].insert(op_idx);
      } else {
        VLOG(4) << "not clear " << GetNameById(var_id) << " after "
                << instr->Name() << " because its type is "
                << framework::ToTypeName(var->Type());
      }
    }
  }
  // clear the last_live_ops list for all vars in skip_gc_vars
  for (const std::string& skip_gc_var : execution_config_.skip_gc_vars) {
    int var_id = GetIdByName(skip_gc_var);
    if (var_id != -1) {
      last_live_ops_[var_id].clear();
      VLOG(8) << "Skip gc for var: " << skip_gc_var;
    }
  }
  VLOG(4) << "calculate last_live_ops_";

  // shrink, find the downstream op that has no other op in the
  // downstream list happens before it
  // For example,
  // b = op1(a)
  // c = op2(a, b)
  // in this case, a is the input of op1 and op2, we only need to check
  // a after op2, because op2 always uses a after op1.
  var_ref_count_.resize(variable_list_.size());
  VLOG(4) << "last_live_ops_.size() : " << last_live_ops_.size();
  for (auto kv : last_live_ops_) {
    for (auto val : kv.second) {
      VLOG(4) << "var: " << kv.first << " -> op: " << val;
    }
  }
  VLOG(4) << "var_ref_count_.size() : " << var_ref_count_.size();
  for (size_t i = 0; i < last_live_ops_.size(); ++i) {
    std::set<size_t> minumum_last_live_ops;
    for (auto val : last_live_ops_[i]) {
      VLOG(4) << "last_live_ops_: " << val;
    }
    for (size_t item : last_live_ops_[i]) {
      bool not_before_any = true;
      // find the op that is not executed before any
      for (size_t other_item : last_live_ops_[i]) {
        if (ir_dependency_builder_.OpHappensBefore(item, other_item)) {
          VLOG(6) << "happens_before: " << item << "->" << other_item
                  << ", so skip " << item;
          not_before_any = false;
          break;
        }
      }
      if (not_before_any) {
        VLOG(6) << "last live op of var " << i << " " << GetNameById(i) << " : "
                << item << " " << vec_instruction_base_[item]->Name();
        minumum_last_live_ops.insert(item);
        vec_instruction_base_[item]->AddGCCheckVar(i);
      }
    }
    last_live_ops_[i] = minumum_last_live_ops;
    var_ref_count_[i] = last_live_ops_[i].size();
  }
  VLOG(4) << "calculate last_live_ops_ 2";

  for (auto& dep : dependecy_count_) {
    deps_.emplace_back(std::make_shared<interpreter::OpDepInfo>(dep));
  }
  for (size_t i = 0; i < variable_list_.size(); ++i) {
    refs_.emplace_back(std::make_shared<interpreter::VarRefInfo>(
        var_ref_count_[i], variable_list_[i]));
  }
  VLOG(4) << "calculate last_live_ops_ 3";
}

void NewIRInterpreter::ConstructEventForJitInput() {
  for (size_t i = 0; i < dependecy_count_.size(); ++i) {
    if (dependecy_count_[i] == 0) {
      InstructionBase* inst = vec_instruction_base_[i].get();
      if (inst->Name() == "pd.memcpy_d2h" && platform::is_gpu_place(place_)) {
        for (auto& item : inst->Inputs()) {
          for (auto var_id : item.second) {
            auto name = GetNameById(var_id);
            if (JitInputVars().count(name)) {
              auto device_event = std::make_shared<platform::DeviceEvent>(
                  place_, platform::GenerateDeviceEventFlag());
              VLOG(4) << "Add input event for input: " << name << " of "
                      << inst->Name();
              inst->AddEventToWait(
                  i, device_event, ir_stream_analyzer_.GetWaiterType(inst));
            }
          }
        }
      }
    }
  }
}

FetchList NewIRInterpreter::BetaRun(const std::vector<std::string>& feed_names,
                                    bool need_fetch) {
  SetDeviceId(place_);
  CheckCUDAGraphBeforeRun(feed_names);

#ifdef PADDLE_WITH_MKLDNN
  platform::AttachPointerHashToMKLDNNKey(this, place_);
#endif

  if (!is_build_) {
    LOG_FIRST_N(INFO, 1) << "New Executor is BetaRunning.";
    // Build
    std::stringstream ss;
    ss << this;
    ::ir::BuildScope(*ir_program_->block(),
                     InnerScope(),
                     ss.str(),
                     &value_2_var_name_,
                     &variable_2_var_name_,
                     &var_name_2_id_,
                     &variable_list_,
                     &parameter_values_);
    VLOG(4) << "Done BuildScope";
    VLOG(4) << DebugValueInfo();

    BuildInstruction();
    VLOG(4) << "Done BuildInstruction";

    PreAnalysis();
    VLOG(4) << "Done PreAnalysis";

    // Run
    if (FLAGS_enable_new_ir_in_executor_loop_run) {
      LOG_FIRST_N(INFO, 1) << "New ir interpreter is running in BetaRun mode "
                              "with for_loop version.";
      LoopRunImpl();
    } else {
      LOG_FIRST_N(INFO, 1) << "New ir interpreter is running in BetaRun mode "
                              "with trace version.";
      TraceRunImpl();
    }
    is_build_ = true;
  } else {
    if (FLAGS_enable_new_ir_in_executor_loop_run) {
      LoopRunImpl();
    } else {
      TraceRunImpl();
    }
  }

  if (HasLocalScope()) {
    ClearLoDTensorArrayInLocalScope();
  }

  // return Fetch Tensors
  Scope* inner_scope = InnerScope();
  if (FLAGS_enable_new_ir_in_executor) {
    framework::FetchList fetch_res;

    if (need_fetch) {
      for (auto& var_name : fetch_var_names_) {
        auto* var = inner_scope->FindVar(var_name);
        VLOG(0) << "fetch " << var_name << "[" << var << "]";
        fetch_res.push_back(var->Get<phi::DenseTensor>());
      }
    }
    VLOG(4) << "get fetch list size: " << fetch_res.size();
    return fetch_res;
  } else {
    auto* fetch_var = inner_scope->FindVar(interpreter::kFetchVarName);
    if (fetch_var && need_fetch) {
      auto fetch_list =
          std::move(*fetch_var->GetMutable<framework::FetchList>());
#ifdef PADDLE_WITH_CUDA
      if (platform::IsCUDAGraphCapturing()) {
        PADDLE_ENFORCE_EQ(fetch_list.empty(),
                          true,
                          platform::errors::InvalidArgument(
                              "Cannot fetch data when using CUDA Graph."));
      }
#endif
      return fetch_list;
    } else {
      return {};
    }
  }
}

void NewIRInterpreter::LoopRunImpl() {
  // lazy initialization of gc, do not create gc is the program only run once
  if (!gc_) {
    gc_ = CreateInterpreterCoreGarbageCollector(place_, vec_instruction_base_);
  }

  interpreter::ResetAtomicGuard guard(&deps_, &refs_);
  VLOG(4) << "Loop Instruction List";

  LoopRunInstructionList(vec_instruction_base_);
  VLOG(4) << "Done LoopRunImpl";
}

void NewIRInterpreter::TraceRunImpl() {
  // lazy initialization of gc, do not create gc is the program only run once
  if (!gc_) {
    gc_ = CreateInterpreterCoreGarbageCollector(place_, vec_instruction_base_);
  }

  interpreter::ResetAtomicGuard guard(&deps_, &refs_);
  VLOG(4) << "Tracing Instruction List";

  TraceRunInstructionList(vec_instruction_base_);
  VLOG(4) << "Done TraceRunImpl";
}

void NewIRInterpreter::LoopRunInstructionList(
    const std::vector<std::unique_ptr<InstructionBase>>& vec_instr) {
  unfinished_op_number_ = vec_instr.size();
  if (unfinished_op_number_ == 0) {
    VLOG(4) << "No op to run, return";
    return;
  }

  exception_holder_.Clear();

  for (size_t i = 0; i < dependecy_count_.size(); ++i) {
    if (dependecy_count_[i] == 0) {
      // NOTE(zhiqiu): hot fix for jit input var
      RecordMemcpyD2H(vec_instr.at(i).get());
    }
  }

  for (size_t idx = 0; idx < vec_instr.size(); idx++) {
    InstructionBase* instr_node = vec_instr[idx].get();

    VLOG(6) << "Run InstructionBase " << idx;
    RunInstructionBase(instr_node);

    if (UNLIKELY(exception_holder_.IsCaught())) {
      VLOG(4) << "Exception caught";
      break;
    }
  }

  if (UNLIKELY(exception_holder_.IsCaught())) {
    VLOG(1) << "Exception caught " << exception_holder_.Type();
    PADDLE_ENFORCE_EQ(
        main_thread_blocker_.Clear(),
        0,
        platform::errors::PreconditionNotMet(
            "main_thread_blocker_.Clear() return -1, clear failed"));
    VLOG(4) << "clear ok";
    exception_holder_.ReThrow();
  }
  VLOG(4) << "Done LoopRunInstructionList";
}

void NewIRInterpreter::TraceRunInstructionList(
    const std::vector<std::unique_ptr<InstructionBase>>& vec_instr) {
  unfinished_op_number_ = vec_instr.size();
  if (unfinished_op_number_ == 0) {
    VLOG(4) << "No op to run, return";
    return;
  }

  exception_holder_.Clear();

  for (size_t i = 0; i < dependecy_count_.size(); ++i) {
    if (dependecy_count_[i] == 0) {
      // NOTE(zhiqiu): hot fix for jit input var
      RecordMemcpyD2H(vec_instr.at(i).get());
    }
  }

  for (size_t idx = 0; idx < trace_execute_order_.size(); idx++) {
    auto instr_id = trace_execute_order_[idx];
    InstructionBase* instr_node = vec_instruction_base_.at(instr_id).get();

    VLOG(6) << "Run InstructionBase " << instr_id;
    RunInstructionBase(instr_node);

    if (UNLIKELY(exception_holder_.IsCaught())) {
      VLOG(4) << "Exception caught";
      break;
    }
  }

  if (UNLIKELY(exception_holder_.IsCaught())) {
    VLOG(1) << "Exception caught " << exception_holder_.Type();
    PADDLE_ENFORCE_EQ(
        main_thread_blocker_.Clear(),
        0,
        platform::errors::PreconditionNotMet(
            "main_thread_blocker_.Clear() return -1, clear failed"));
    VLOG(4) << "clear ok";
    exception_holder_.ReThrow();
  }
  VLOG(4) << "Done TraceRunInstructionList";
}

void NewIRInterpreter::RunInstructionBase(InstructionBase* instr_node) {
  platform::RecordEvent instruction_event(
      instr_node->Name(), platform::TracerEventType::Operator, 1);

  SetDeviceId(instr_node->DeviceContext().GetPlace());

  try {
    instr_node->WaitEvent(place_);

    VLOG(5) << "begin to run op " << instr_node->Name();
    if (!instr_node->IsArtificial()) {
      instr_node->Run();
      VLOG(4) << "done instruction node run";
      CheckGC(instr_node);
      VLOG(4) << "done CheckGC";
      interpreter::LogDeviceMemoryStats(place_);
    }
    VLOG(5) << "after run kernel";
    instr_node->RecordEvent(place_);
  } catch (platform::EnforceNotMet& ex) {
    LOG(WARNING) << instr_node->Name() << " raises an EnforceNotMet exception "
                 << platform::demangle(typeid(ex).name()) << ", " << ex.what();
    exception_holder_.Catch(std::make_exception_ptr(std::move(ex)));
  } catch (platform::EOFException&) {
    exception_holder_.Catch(std::current_exception());
  } catch (std::exception& ex) {
    LOG(WARNING) << instr_node->Name() << " raises an exception "
                 << platform::demangle(typeid(ex).name()) << ", " << ex.what();
    exception_holder_.Catch(std::current_exception());
  } catch (...) {
    LOG(WARNING) << instr_node->Name() << " raises an unknown exception";
    exception_holder_.Catch(std::current_exception());
  }
}

void NewIRInterpreter::PreAnalysis() {
  BuildInstructionDependences();
  VLOG(4) << "Done BuildInstructionDependences";

  ir_stream_analyzer_.ConstructEvents(vec_instruction_base_);
  VLOG(4) << "Done ConstructEvents";

  // add event for the input var of jit program, since there are async copied
  // from gpu_pinned place to gpu place on compute stream.
  ConstructEventForJitInput();
  VLOG(4) << "AddEventToWait for JitInputVars";

  CalculateLastLiveOps();
  VLOG(4) << "Done CalculateLastLiveOps";

  AnalyseExecuteOrderForTrace(ir_dependency_builder_.OpDownstreamMap(),
                              ir_instruction_scheduling_priority_less);
  VLOG(4) << "Done AnalyseExecuteOrderForTrace";
}

<<<<<<< HEAD
void NewIRInterpreter::SetScopePrefix(const std::string& prefix) {
  scope_prefix_ = prefix;
}
const std::string& NewIRInterpreter::GetScopePrefix() const {
  return scope_prefix_;
=======
::ir::Value NewIRInterpreter::GetValueByName(const std::string& var_name) {
  for (auto kv : value_2_var_name_) {
    if (kv.second == var_name) {
      return kv.first;
    }
  }
  return nullptr;
>>>>>>> 63b7fc80
}

}  // namespace framework
}  // namespace paddle<|MERGE_RESOLUTION|>--- conflicted
+++ resolved
@@ -214,14 +214,8 @@
 #endif
 
   if (!is_build_) {
-<<<<<<< HEAD
     LOG_FIRST_N(INFO, 1) << "New Executor is Running.";
     std::cerr << "scope prefix " << scope_prefix_ << std::endl;
-=======
-    LOG_FIRST_N(INFO, 1) << "New ir interpreter is running in OldRun mode.";
-    std::stringstream ss;
-    ss << this;
->>>>>>> 63b7fc80
     ::ir::BuildScope(*ir_program_->block(),
                      InnerScope(),
                      scope_prefix_,
@@ -259,27 +253,17 @@
 
   // return Fetch Tensors
   Scope* inner_scope = InnerScope();
-<<<<<<< HEAD
-=======
-
->>>>>>> 63b7fc80
   if (FLAGS_enable_new_ir_in_executor) {
     framework::FetchList fetch_res;
 
     if (need_fetch) {
       for (auto& var_name : fetch_var_names_) {
         auto* var = inner_scope->FindVar(var_name);
-<<<<<<< HEAD
-        fetch_res.push_back(var->Get<phi::DenseTensor>());
-      }
-    }
-=======
         VLOG(0) << "fetch " << var_name << "[" << var << "]";
         fetch_res.push_back(var->Get<phi::DenseTensor>());
       }
     }
     VLOG(4) << "get fetch list size: " << fetch_res.size();
->>>>>>> 63b7fc80
     return fetch_res;
   } else {
     auto* fetch_var = inner_scope->FindVar(interpreter::kFetchVarName);
@@ -2277,13 +2261,13 @@
   VLOG(4) << "Done AnalyseExecuteOrderForTrace";
 }
 
-<<<<<<< HEAD
 void NewIRInterpreter::SetScopePrefix(const std::string& prefix) {
   scope_prefix_ = prefix;
 }
 const std::string& NewIRInterpreter::GetScopePrefix() const {
   return scope_prefix_;
-=======
+}
+
 ::ir::Value NewIRInterpreter::GetValueByName(const std::string& var_name) {
   for (auto kv : value_2_var_name_) {
     if (kv.second == var_name) {
@@ -2291,7 +2275,6 @@
     }
   }
   return nullptr;
->>>>>>> 63b7fc80
 }
 
 }  // namespace framework
