--- conflicted
+++ resolved
@@ -1555,12 +1555,9 @@
 
       if (op_name == "pd.fused_softmax_mask_upper_triangle" ||
           op_name == "pd.fused_softmax_mask_upper_triangle_grad" ||
-<<<<<<< HEAD
           op_name == "pd.fused_bn_add_activation_" ||
-          op_name == "pd.fused_bn_add_activation_grad") {
-=======
+          op_name == "pd.fused_bn_add_activation_grad" ||
           op_name == "pd.load_combine") {
->>>>>>> 353f0b69
         vec_instruction_base_.emplace_back(
             std::make_unique<LegacyKernelInstruction>(op_idx++,
                                                       place_,
