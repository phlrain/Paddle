--- conflicted
+++ resolved
@@ -54,11 +54,8 @@
       var_scope_(scope),
       scope_(scope),
       ir_program_(std::move(ir_prog)),
-<<<<<<< HEAD
+      ir_stream_analyzer_(place),
       fetch_var_names_(fetch_var_names) {
-=======
-      ir_stream_analyzer_(place) {
->>>>>>> 345de9a5
   VLOG(4) << "NewIRInterpreter(): " << this << " on " << place_;
   static_build_ = FLAGS_new_executor_static_build &&
                   !FLAGS_new_executor_use_cuda_graph &&
