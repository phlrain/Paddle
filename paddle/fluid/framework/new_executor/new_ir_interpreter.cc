// Copyright (c) 2023 PaddlePaddle Authors. All Rights Reserved.
//
// Licensed under the Apache License, Version 2.0 (the "License");
// you may not use this file except in compliance with the License.
// You may obtain a copy of the License at
//
//     http://www.apache.org/licenses/LICENSE-2.0
//
// Unless required by applicable law or agreed to in writing, software
// distributed under the License is distributed on an "AS IS" BASIS,
// WITHOUT WARRANTIES OR CONDITIONS OF ANY KIND, either express or implied.
// See the License for the specific language governing permissions and
// limitations under the License.

#include "paddle/fluid/framework/new_executor/new_ir_interpreter.h"

#include <unordered_set>

#include "gflags/gflags.h"

#include "paddle/fluid/framework/details/nan_inf_utils.h"
#include "paddle/fluid/framework/details/share_tensor_buffer_functor.h"
#include "paddle/fluid/framework/new_executor/interpreter/interpreter_util.h"
#include "paddle/fluid/framework/new_executor/interpreter/static_build.h"
#include "paddle/fluid/framework/operator.h"
#include "paddle/fluid/platform/device/gpu/gpu_info.h"
#include "paddle/fluid/platform/os_info.h"
#include "paddle/fluid/platform/profiler/event_tracing.h"
#include "paddle/fluid/platform/profiler/supplement_tracing.h"
#include "paddle/phi/common/place.h"
#include "paddle/phi/core/kernel_context.h"
#ifdef PADDLE_WITH_MKLDNN
#include "paddle/fluid/platform/mkldnn_helper.h"
#endif
#include "paddle/fluid/platform/cuda_graph_with_memory_pool.h"
#include "paddle/fluid/platform/flags.h"
#include "paddle/phi/backends/device_manager.h"

#include "paddle/fluid/framework/new_executor/instruction/legacy_kernel_instruction.h"
#include "paddle/fluid/framework/new_executor/instruction/phi_kernel_instruction.h"
#include "paddle/fluid/ir/phi_kernel_adaptor/phi_kernel_util.h"
#include "paddle/ir/core/builtin_attribute.h"

PHI_DECLARE_bool(enable_new_ir_in_executor);

PHI_DECLARE_bool(enable_new_ir_in_executor_beta_run);

PHI_DECLARE_bool(enable_new_ir_in_executor_loop_run);

namespace paddle {
namespace framework {

NewIRInterpreter::NewIRInterpreter(
    const platform::Place& place,
    const std::vector<std::string>& fetch_var_names,
    std::unique_ptr<::ir::Program> ir_prog,
    framework::Scope* scope,
    const ExecutionConfig& execution_config)
    : place_(place),
      stream_analyzer_(place),
      execution_config_(execution_config),
      var_scope_(scope),
      scope_(scope),
      ir_program_(std::move(ir_prog)),
      ir_stream_analyzer_(place),
      fetch_var_names_(fetch_var_names) {
  VLOG(4) << "NewIRInterpreter(): " << this << " on " << place_;
  static_build_ = FLAGS_new_executor_static_build &&
                  !FLAGS_new_executor_use_cuda_graph &&
                  !execution_config.used_for_control_flow_op;
  //    &&interpreter::BlockCanBeStaticBuilt(block);
  static_build_ = true;

  exception_notifier_ = main_thread_blocker_.RegisterEvent(kExceptionCaught);
  completion_notifier_ = main_thread_blocker_.RegisterEvent(kTaskCompletion);

  if (!FLAGS_new_executor_use_local_scope) {
    execution_config_.create_local_scope = false;
  }
  if (execution_config_.create_local_scope) {
    auto local_scope = &scope_->NewScope();
    local_scope_ = local_scope;
    VLOG(6) << "new ir interpretercore scope: " << scope_ << "\t"
            << "; local scope: " << local_scope_;
  }
  // TODO(zhangbo): delete var_scope
  var_scope_.SetLocalScope(local_scope_);

  execution_config_.AnalyzeThreadPoolConfig(place,
                                            ir_program_->block()->size());
  execution_config_.Log(/*log_level=*/8);

  instruction_scheduling_priority_less = [this](size_t lhs, size_t rhs) {
    SchedulingPriority lhs_scheduling_priority =
        vec_instruction_[lhs].GetSchedulingPriority();
    SchedulingPriority rhs_scheduling_priority =
        vec_instruction_[rhs].GetSchedulingPriority();
    if (lhs_scheduling_priority == rhs_scheduling_priority) {
      return lhs < rhs;
    }
    return lhs_scheduling_priority > rhs_scheduling_priority;
  };

  ir_instruction_scheduling_priority_less = [this](size_t lhs, size_t rhs) {
    SchedulingPriority lhs_scheduling_priority =
        vec_instruction_base_[lhs]->GetSchedulingPriority();
    SchedulingPriority rhs_scheduling_priority =
        vec_instruction_base_[rhs]->GetSchedulingPriority();
    if (lhs_scheduling_priority == rhs_scheduling_priority) {
      return lhs < rhs;
    }
    return lhs_scheduling_priority > rhs_scheduling_priority;
  };

  PrepareForCUDAGraphCapture();

  std::stringstream ss;
  ss << this;
  scope_prefix_ = ss.str();
}

NewIRInterpreter::~NewIRInterpreter() {
  // cancle gc's thread
  gc_.reset(nullptr);
  async_work_queue_.reset();
  VLOG(4) << "~NewIRInterpreter(): " << this << " on " << place_;
#ifdef PADDLE_WITH_MKLDNN
  // Clear mkl-dnn cache,
  // this is needed to have mkl-dnn unit tests working
  platform::ClearMKLDNNCache(place_, this);
#endif
}

void NewIRInterpreter::RunImpl() {
  // lazy initialization of gc, do not create gc is the program only run once
  if (!gc_) {
    gc_ = CreateInterpreterCoreGarbageCollector(place_, vec_instruction_);
  }

  interpreter::ResetAtomicGuard guard(&deps_, &refs_);

  //   if ((execution_config_.used_for_jit || execution_config_.used_for_cinn)
  //   &&
  //       (sync_op_num_ == 0)) {
  VLOG(4) << "Tracing Instruction List";

  TraceInstructionList(vec_instruction_);

  //   } else {
  //     VLOG(4) << "Non-tracing";
  //     // For the program that only run once, it is no need to
  //     // create work_queue, so the async_work_queue_ is created
  //     // until the second step run.
  //     async_work_queue_ = GetWorkQueue();
  //     ExecuteInstructionList(vec_instruction_);
  //   }
  // #ifdef PADDLE_WITH_CUSTOM_DEVICE
  //   if (platform::is_custom_place(place_)) {
  //     platform::DeviceContextPool::Instance().Get(place_)->Wait();
  //   }
  // #endif
}

FetchList NewIRInterpreter::Run(
    const std::vector<std::string>& feed_names,
    const std::vector<phi::DenseTensor>& feed_tensors) {
  SetDeviceId(place_);
  CheckCUDAGraphBeforeRun(feed_names);

#ifdef PADDLE_WITH_MKLDNN
  platform::AttachPointerHashToMKLDNNKey(this, place_);
#endif

  bool is_build = is_build_;
  Prepare(feed_names, feed_tensors, is_build);

  if (is_build) {
    RunImpl();
  }

  if (HasLocalScope()) {
    ClearLoDTensorArrayInLocalScope();
  }

  // return Fetch Tensors
  auto* fetch_var = local_scope_->FindVar(interpreter::kFetchVarName);
  if (fetch_var) {
    auto fetch_list = std::move(*fetch_var->GetMutable<framework::FetchList>());
#ifdef PADDLE_WITH_CUDA
    if (platform::IsCUDAGraphCapturing()) {
      PADDLE_ENFORCE_EQ(fetch_list.empty(),
                        true,
                        platform::errors::InvalidArgument(
                            "Cannot fetch data when using CUDA Graph."));
    }
#endif
    return fetch_list;
  } else {
    return {};
  }
}

FetchList NewIRInterpreter::Run(const std::vector<std::string>& feed_names,
                                bool need_fetch) {
  if (FLAGS_enable_new_ir_in_executor_beta_run) {
    LOG_FIRST_N(INFO, 1) << "New ir interpreter is running in BetaRun mode.";
    return BetaRun(feed_names, need_fetch);
  }

  SetDeviceId(place_);
  CheckCUDAGraphBeforeRun(feed_names);

#ifdef PADDLE_WITH_MKLDNN
  platform::AttachPointerHashToMKLDNNKey(this, place_);
#endif

  if (!is_build_) {
<<<<<<< HEAD
    LOG_FIRST_N(INFO, 1) << "New Executor is Running.";
    std::cerr << "scope prefix " << scope_prefix_ << std::endl;
=======
    LOG_FIRST_N(INFO, 1) << "New ir interpreter is running in OldRun mode.";
    std::stringstream ss;
    ss << this;
>>>>>>> dd0681e3
    ::ir::BuildScope(*ir_program_->block(),
                     InnerScope(),
                     scope_prefix_,
                     &value_2_var_name_,
                     &variable_2_var_name_,
                     &var_name_2_id_,
                     &variable_list_,
                     &parameter_values_);
    VLOG(4) << DebugValueInfo();

    std::vector<paddle::framework::OpFuncNode> op_func_nodes;
    interpreter::BuildOpFuncList(place_,
                                 ir_program_->block(),
                                 &op_func_nodes,
                                 scope_,
                                 local_scope_,
                                 value_2_var_name_,
                                 execution_config_);
    // SetFeedVarsInplaceSkip(feed_names);
    // convert vec func_list to graph
    Convert(&op_func_nodes);
    UpdateSyncOpNum();
    if (static_build_) {
      VLOG(4) << "RUN impl";
      RunImpl();
    }
    is_build_ = true;
  } else {
    RunImpl();
  }

  if (HasLocalScope()) {
    ClearLoDTensorArrayInLocalScope();
  }

  // return Fetch Tensors
  Scope* inner_scope = InnerScope();
<<<<<<< HEAD
=======

>>>>>>> dd0681e3
  if (FLAGS_enable_new_ir_in_executor) {
    framework::FetchList fetch_res;

    if (need_fetch) {
      for (auto& var_name : fetch_var_names_) {
        auto* var = inner_scope->FindVar(var_name);
<<<<<<< HEAD
        fetch_res.push_back(var->Get<phi::DenseTensor>());
      }
    }
=======
        VLOG(0) << "fetch " << var_name << "[" << var << "]";
        fetch_res.push_back(var->Get<phi::DenseTensor>());
      }
    }
    VLOG(4) << "get fetch list size: " << fetch_res.size();
>>>>>>> dd0681e3
    return fetch_res;
  } else {
    auto* fetch_var = inner_scope->FindVar(interpreter::kFetchVarName);
    if (fetch_var && need_fetch) {
      auto fetch_list =
          std::move(*fetch_var->GetMutable<framework::FetchList>());
#ifdef PADDLE_WITH_CUDA
      if (platform::IsCUDAGraphCapturing()) {
        PADDLE_ENFORCE_EQ(fetch_list.empty(),
                          true,
                          platform::errors::InvalidArgument(
                              "Cannot fetch data when using CUDA Graph."));
      }
#endif
      return fetch_list;
    } else {
      return {};
    }
  }
}

int NewIRInterpreter::GetIdByName(const std::string& name) const {
  auto it = var_name_2_id_.find(name);
  if (it != var_name_2_id_.end()) {
    return it->second;
  }
  return -1;
}

void NewIRInterpreter::SetCopyProgram(std::shared_ptr<ProgramDesc> prog) {
  copy_program_ = prog;
}

void NewIRInterpreter::SetSkipGcVars(
    const std::set<std::string>& skip_gc_vars) {
  PADDLE_ENFORCE_EQ(
      execution_config_.skip_gc_vars.empty(),
      true,
      platform::errors::PreconditionNotMet(
          "execution_config_.skip_gc_vars can only be initialized once, now "
          "execution_config_.skip_gc_vars is "
          "not empty, do not call SetSkipGcVars method repeatedly."));
  execution_config_.skip_gc_vars = skip_gc_vars;
}

void NewIRInterpreter::SetJitInputVars(
    const std::set<std::string>& jit_input_vars) {
  PADDLE_ENFORCE_EQ(
      execution_config_.jit_input_vars.empty(),
      true,
      platform::errors::PreconditionNotMet(
          "execution_config_.jit_input_vars can only be initialized once, now "
          "execution_config_.jit_input_vars is "
          "not empty, do not call SetJitInputVars method repeatedly."));
  execution_config_.jit_input_vars = jit_input_vars;
}

const std::set<std::string>& NewIRInterpreter::JitInputVars() const {
  return execution_config_.jit_input_vars;
}

const VariableScope* NewIRInterpreter::GetVariableScope() const {
  return &var_scope_;
}

void NewIRInterpreter::reset_scope(Scope* new_scope) {
  var_scope_.SetScope(new_scope);
  auto& var_list = var_scope_.MutableVarList();
  for (size_t i = 0; i < var_list.size(); i++) {
    const auto& var_name = var_scope_.GetNameById(i);
    var_list[i] = new_scope->FindVar(var_name);
  }
  // The index should be assured valid, cause the InterpreterCore may not be
  // fully built, but was still cached and used. For example, see unit test
  // `test_assert.py`, it may exit before `NewIRInterpreter::Convert`,
  // but still was cached and used by later tests.
  for (size_t i = 0; i < std::min(refs_.size(), var_list.size()); i++) {
    refs_[i]->ResetVariable(var_list[i]);
  }

  for (auto& ins : vec_instruction_) {
    BuildAndCacheInstructionCtx(&ins);
  }
}

const Scope* NewIRInterpreter::local_scope() const { return local_scope_; }

std::string NewIRInterpreter::GetNameById(int id) const {
  // NOTE(zhiqiu): do not use vec_meta_info_[id].vardesc_->Name() since
  // vec_meta_info_[id] may be nullptr,
  // typically when the target variable is not existed in the original program
  // desc, but created by interpretercore.
  // For example, created and used by d2h_copy or h2d_copy operator.
  auto it = std::find_if(var_name_2_id_.begin(),
                         var_name_2_id_.end(),
                         [id](const auto& pair) { return pair.second == id; });
  if (it != var_name_2_id_.end()) {
    return it->first;
  }
  return "";
}

void NewIRInterpreter::ShareWorkQueueFrom(InterpreterBaseImpl* src) {
  async_work_queue_ = reinterpret_cast<NewIRInterpreter*>(src)->GetWorkQueue();
  VLOG(8) << "Share AsyncWorkQueue from InterpreterCore(" << src
          << ") to InterpreterCore(" << this << ")";
}

void NewIRInterpreter::ShareBuildResultsFrom(const InterpreterBaseImpl& src) {
  PADDLE_THROW(platform::errors::Unimplemented(
      "ShareBuildResultsFrom is not implemented in NewIRInterpreter."));
}

// op dependences
const interpreter::DependencyBuilder& NewIRInterpreter::GetDependencyBuilder()
    const {
  PADDLE_THROW(platform::errors::Unimplemented(
      "GetDependencyBuilder is not implemented in NewIRInterpreter."));
}

std::shared_ptr<std::vector<size_t>> NewIRInterpreter::GetDependencyCount()
    const {
  PADDLE_THROW(platform::errors::Unimplemented(
      "GetDependencyCount is not implemented in NewIRInterpreter."));
}

const interpreter::StreamAnalyzer& NewIRInterpreter::GetStreamAnalyzer() const {
  PADDLE_THROW(platform::errors::Unimplemented(
      "GetStreamAnalyzer is not implemented in NewIRInterpreter."));
}

bool NewIRInterpreter::IsSharedResultsBuild() const {
  PADDLE_THROW(platform::errors::Unimplemented(
      "IsSharedResultsBuild is not implemented in NewIRInterpreter."));
}

bool NewIRInterpreter::BuildInplaceCheckVarIsOnlyInput(
    const std::vector<std::vector<size_t>>& input_var2op, size_t var_index) {
  if (!var_scope_.VarDesc(var_index)) {
    return input_var2op.at(var_index).size() == 1;
  } else {
    int is_input_cnt = 0;
    for (auto inst_id : input_var2op.at(var_index)) {
      OpInOutInfo info;
      info.Build(vec_instruction_.at(inst_id).OpBase());
      if (info.IsInArgBufferNeeded(var_scope_.VarDesc(var_index)->Name())) {
        is_input_cnt++;
      }
    }
    return is_input_cnt == 1;
  }
}

std::shared_ptr<interpreter::AsyncWorkQueue> NewIRInterpreter::GetWorkQueue() {
  if (async_work_queue_ == nullptr) {
    async_work_queue_ = std::make_shared<interpreter::AsyncWorkQueue>(
        execution_config_.host_num_threads,
        execution_config_.device_num_threads,
        nullptr);
  }
  return async_work_queue_;
}

void NewIRInterpreter::BuildAndCacheInstructionCtx(Instruction* instr_node) {
  Scope* inner_scope = InnerScope();
  VariableValueMap ins_map;
  for (auto& var_name_item : instr_node->Inputs()) {
    std::vector<Variable*> input_vars;

    input_vars.reserve(var_name_item.second.size());
    for (auto& id : var_name_item.second) {
      input_vars.emplace_back(inner_scope->FindVar(var_scope_.GetNameById(id)));
    }
    ins_map.emplace(var_name_item.first, std::move(input_vars));
  }

  VariableValueMap outs_map;
  for (auto& var_name_item : instr_node->Outputs()) {
    std::vector<Variable*> out_vars;

    out_vars.reserve(var_name_item.second.size());
    for (auto& id : var_name_item.second) {
      out_vars.emplace_back(inner_scope->FindVar(var_scope_.GetNameById(id)));
    }
    outs_map.emplace(var_name_item.first, std::move(out_vars));
  }

  // set runtime_ctx and infershape_ctx_
  if (instr_node->OpBase()->Type() == "cinn_launch" ||
      instr_node->OpBase()->Type() == "cinn_instruction_run") {  // OP use scope
                                                                 // in kernel
    Scope* inner_scope = InnerScope();
    instr_node->ResetContextWithScope(ins_map, outs_map, *inner_scope);
  } else {
    instr_node->ResetContext(ins_map, outs_map);
  }
}

void NewIRInterpreter::BuildInplace() {
  // NOTE(Ruibiao): coalesce_tensor_op outputs a FusedOutput phi::DenseTensor
  // and a list of Output Tensors which are sliced from the FusedOutput. These
  // outputs sholud not be the outvar of the in-place var-pair since memory
  // reuse between FusedOutput and Output Tensors is assumed. For the following
  // example:
  // fused_var, var1, var2, var3 = coalesce_tensor(var1, var2, var3)
  // var1 = sum(var4, var5)
  // ...
  //
  // After running coalesce_tensor_op, var1 is assumed to share the buffer
  // slices from fused_var. However, if sum_op is in-place, then var1 would
  // re-share the buffer with var4 instead of fused_var.
  std::set<std::string> skip_inplace_outvars;
  for (Instruction& instr : vec_instruction_) {
    OperatorBase* op = instr.OpBase();
    if (op->Type() == kCoalesceTensor) {
      const std::vector<std::string>& outputs =
          op->OutputVars(/*has_intermediate=*/false);
      skip_inplace_outvars.insert(outputs.begin(), outputs.end());
    }
  }

  Scope* local_scope = InnerScope();
  std::vector<std::vector<size_t>> input_var2op(var_scope_.VarSize());
  for (Instruction& instr : vec_instruction_) {
    for (auto& item : instr.Inputs()) {
      for (int var_id : item.second) {
        if (var_id != kEmptyVarIndex) {
          input_var2op.at(var_id).push_back(instr.Id());
        }
      }
    }
  }

  for (auto& instr : vec_instruction_) {
    auto* op_base = instr.OpBase();
    if (!op_base->Info().infer_inplace_) {
      continue;
    }

    auto in_to_outs = op_base->Info().infer_inplace_(
        platform::is_gpu_place(instr.DeviceContext().GetPlace()));

    auto& inputs = instr.Inputs();
    auto& outputs = instr.Outputs();
    for (auto& pair : in_to_outs) {
      auto iter = inputs.find(pair.first);
      if (iter != inputs.end() && !iter->second.empty()) {
        auto in_var_desc = var_scope_.VarDesc(iter->second[0]);
        if (in_var_desc && in_var_desc->Persistable()) {
          continue;
        }
        if (var_scope_.GetVarSikpInplace(iter->second[0])) {
          continue;
        }
        if (BuildInplaceCheckVarIsOnlyInput(input_var2op, iter->second[0])) {
          auto iterout = outputs.find(pair.second);
          if (iterout != outputs.end() && !iterout->second.empty()) {
            const std::string& invar_name =
                var_scope_.GetNameById(iter->second[0]);
            const std::string& outvar_name =
                var_scope_.GetNameById(iterout->second[0]);
            auto invar = local_scope->FindVar(invar_name);
            auto outvar = local_scope->FindVar(outvar_name);

            if (invar && outvar && invar->IsType<phi::DenseTensor>() &&
                outvar->IsType<phi::DenseTensor>() &&
                skip_inplace_outvars.find(outvar_name) ==
                    skip_inplace_outvars.end()) {
              instr.AddInplace(invar, outvar);
              VLOG(3) << "inplace " << op_base->Type() << " " << invar_name
                      << " -> " << outvar_name;
            }
          }
        }
      }
    }
  }
}

void NewIRInterpreter::PrepareForCUDAGraphCapture() {
  if (!FLAGS_new_executor_use_cuda_graph) return;
#ifdef PADDLE_WITH_CUDA
  PADDLE_ENFORCE_EQ(
      platform::IsCUDAGraphCapturing(),
      false,
      platform::errors::PermissionDenied("CUDA Graph is not allowed to capture "
                                         "before prepare."));
  PADDLE_ENFORCE_EQ(platform::is_gpu_place(place_),
                    true,
                    platform::errors::InvalidArgument(
                        "CUDA Graph is only supported on NVIDIA GPU device."));
  // If set true, will call `cudaStreamSynchronize(nccl_stream)`after allreduce.
  // which may cause error in cuda graph. This behavior is consistent with PE.
  PADDLE_ENFORCE_EQ(FLAGS_sync_nccl_allreduce,
                    false,
                    platform::errors::InvalidArgument(
                        "FLAGS_sync_nccl_allreduce must be False to support "
                        "CUDA Graph capturing."));

  // All output vars of coalesce_tensor op should be persistable.
  // If fused output var of coalesce_tensor is gc, it will cause accuracy
  // problem. The specific reasons need to be analyzed.
//   for (auto& op_desc : block_.AllOps()) {
//     if (op_desc->Type() == kCoalesceTensor) {
//       for (auto& out_var_name : op_desc->OutputArgumentNames()) {
//         // The fused var needs to be set to persistable, not just added to
//         // skip_gc_vars.
//         // In the case where the feed fetch var is changed,
//         StandaloneExecutor
//         // will be newly constructed. If the fused var is not persistable,
//         // these vars will be recreated and initialized, resulting in
//         // precision problems.
//         auto* out_var = op_desc->Block()->FindVarRecursive(out_var_name);
//         if (out_var) {
//           out_var->SetPersistable(true);
//           VLOG(4) << "Mark Var(" << out_var_name << ") as Persistable.";
//         }
//       }
//     }
//   }
#else
  PADDLE_THROW(platform::errors::Unimplemented(
      "CUDA Graph is only supported on NVIDIA GPU device."));
#endif
}

void NewIRInterpreter::CheckCUDAGraphBeforeRun(
    const std::vector<std::string>& feed_names) {
#ifdef PADDLE_WITH_CUDA
  if (platform::IsCUDAGraphCapturing()) {
    PADDLE_ENFORCE_EQ(
        feed_names.empty(),
        true,
        platform::errors::InvalidArgument(
            "Feeding data is not permitted when capturing CUDA Graph."));
    PADDLE_ENFORCE_EQ(
        FLAGS_new_executor_use_cuda_graph,
        true,
        platform::errors::InvalidArgument(
            "You must turn on FLAGS_new_executor_use_cuda_graph to True "
            "to enable CUDA Graph capturing."));
    PADDLE_ENFORCE_EQ(
        place_,
        platform::CUDAGraphCapturingPlace(),
        platform::errors::InvalidArgument("The place to capture CUDAGraph is "
                                          "not the same as the place to run."));
  }
#endif
}

void NewIRInterpreter::BuildOperatorDependences() {
  // analysis the dependences between ops, add next_instr_list to each instr,
  // and set the dependecy_count_
  size_t instr_num = vec_instruction_.size();
  dependecy_count_ = std::vector<size_t>(instr_num, 0);
  auto downstream_map = dependency_builder_.Build(vec_instruction_);

  for (size_t instr_id = 0; instr_id < instr_num; ++instr_id) {
    Instruction& cur_instr = vec_instruction_[instr_id];
    const std::set<size_t>& next_instr_ids = downstream_map[instr_id];

    if (FLAGS_new_executor_serial_run) {
      for (size_t next_instr_id : next_instr_ids) {
        cur_instr.AddNextInstrInSameThread(next_instr_id);
      }
    } else {
      if (cur_instr.KernelType() == OpFuncType::kGpuAsync) {
        for (size_t next_instr_id : next_instr_ids) {
          if (vec_instruction_[next_instr_id].KernelType() ==
              OpFuncType::kGpuAsync) {
            cur_instr.AddNextInstrInSameThread(next_instr_id);
          } else {
            cur_instr.AddNextInstrInDifferentThread(next_instr_id);
          }
        }
      } else {
        bool has_instr_in_same_thread = false;
        for (size_t next_instr_id : next_instr_ids) {
          if (!has_instr_in_same_thread &&
              vec_instruction_[next_instr_id].KernelType() !=
                  OpFuncType::kGpuAsync) {
            cur_instr.AddNextInstrInSameThread(next_instr_id);
            has_instr_in_same_thread = true;
          } else {
            cur_instr.AddNextInstrInDifferentThread(next_instr_id);
          }
        }
      }
    }

    for (size_t next_instr_id : next_instr_ids) {
      ++dependecy_count_[next_instr_id];
    }
  }
}

// At the end of each step, the holder of phi::DenseTensor in LoDTensorArray is
// null. Clear these Tensors and leave LoDTensorArray empty, otherwise an
// exception will occur in the next step
void NewIRInterpreter::ClearLoDTensorArrayInLocalScope() {
  auto vars = local_scope_->LocalVars();
  for (auto var : vars) {
    if (var->IsType<LoDTensorArray>()) {
      auto* lod_tensor_arr = var->GetMutable<LoDTensorArray>();
      lod_tensor_arr->clear();
    }
  }
}

void NewIRInterpreter::Convert(
    std::vector<paddle::framework::OpFuncNode>* op_func_nodes) {
  auto& vec_meta_info = var_scope_.MutableVecMetaInfo();
  auto nodes = *op_func_nodes;
  auto op_nums = nodes.size();
  vec_instruction_.clear();
  vec_instruction_.reserve(op_nums);
  for (size_t op_idx = 0; op_idx < op_nums; ++op_idx) {
    auto& op_func_node = nodes[op_idx];
    auto* dev_ctx_ = stream_analyzer_.ParseDeviceContext(op_func_node);
    vec_instruction_.emplace_back(op_idx, std::move(op_func_node), *dev_ctx_);
#ifdef PADDLE_WITH_CUDA
    if (FLAGS_new_executor_use_cuda_graph) {
      auto& op = op_func_node.operator_base_;
      auto& op_type = op->Type();
      if (op_type == interpreter::kMemcpyD2H ||
          op_type == interpreter::kMemcpyH2D) {
        PADDLE_THROW(paddle::platform::errors::Fatal(
            "Cuda memory copy d2h/h2d is not allowed while using cuda graph."));
      }
      PADDLE_ENFORCE_EQ(typeid(*dev_ctx_) == typeid(phi::GPUContext),
                        true,
                        platform::errors::InvalidArgument(
                            "Device context of op %s must be [%s] while using "
                            "cuda graph, but got [%s].",
                            op_type,
                            typeid(phi::GPUContext).name(),
                            typeid(*dev_ctx_).name()));
      // cuda graph needs to record all stream
      phi::backends::gpu::CUDAGraphContextManager::Instance()
          .RecordCapturingDeviceContext(dev_ctx_);
    }
#endif
  }

  BuildOperatorDependences();

  // NOTE(Ruibiao): For cross-step stream synchronization, an event may be
  // recorded in the first step and waited in the second step. So, in the first
  // step, the WaitEvent may be called without RecordEvent. Considering that
  // before the first call to RecordEvent, an Event represents an empty set of
  // work and WaitEvent always return succeed immediately, we omit the
  // prelude-record for the first step here.
  stream_analyzer_.ConstructEvents(&vec_instruction_);

  // add event for the input var of jit program, since there are async copied
  // from gpu_pinned place to gpu place on compute stream.
  for (size_t i = 0; i < dependecy_count_.size(); ++i) {
    if (dependecy_count_[i] == 0) {
      auto& inst = vec_instruction_[i];
      if (inst.OpBaseValid() &&
          inst.OpBase()->Type() == interpreter::kMemcpyD2H &&
          platform::is_gpu_place(place_)) {
        for (auto& item : inst.Inputs()) {
          for (auto var_id : item.second) {
            auto name = var_scope_.GetNameById(var_id);
            if (JitInputVars().count(name)) {
              auto device_event = std::make_shared<platform::DeviceEvent>(
                  place_, platform::GenerateDeviceEventFlag());
              VLOG(4) << "Add input event for input: " << name << " of "
                      << inst.OpBase()->Type();
              inst.AddEventToWait(
                  i, device_event, stream_analyzer_.GetWaiterType(inst));
            }
          }
        }
      }
    }
  }

  // calculate last_live_ops_
  //   for (size_t op_idx = 0; op_idx < op_nums; ++op_idx) {
  //     Instruction& instr = vec_instruction_[op_idx];
  //     OpInOutInfo info;
  //     info.Build(instr.OpBase());

  //     std::set<size_t> gc_check_vars;

  //     const std::map<std::string, std::vector<int>>& ins = instr.Inputs();
  //     const std::map<std::string, std::vector<int>>& outs = instr.Outputs();
  //     std::multimap<std::string, std::vector<int>> ins_and_outs{ins.begin(),
  //                                                               ins.end()};
  //     ins_and_outs.insert(outs.begin(), outs.end());

  //     for (auto& item : ins_and_outs) {
  //       for (auto id : item.second) {
  //         if (id == kEmptyVarIndex) {
  //           continue;
  //         }
  //         auto* var_desc = var_scope_.VarDesc(id);
  //         // skip no_need_buffer input vars
  //         if (var_desc && ins.count(item.first) &&
  //             !info.IsInArgBufferNeeded(var_desc->Name())) {
  //           continue;
  //         }
  //         // skip when this var is not in block and not a data_transferred
  //         var,
  //         // which means this var is managed by other block
  //         const auto& var_name = var_scope_.GetNameById(id);
  //         bool not_owned = !block_.HasVar(var_name);
  //         const auto& transferred_vars = var_scope_.DataTransferAddedVars();
  //         bool not_transferred =
  //             std::all_of(transferred_vars.begin(),
  //                         transferred_vars.end(),
  //                         [&](const std::pair<std::string, int>& elem) {
  //                           return elem.first != var_name;
  //                         });
  //         if (not_owned && not_transferred) {
  //           VLOG(10) << "[gc_check_inputs] skip gc: " << var_name;
  //           continue;
  //         }
  //         gc_check_vars.insert(id);
  //       }
  //     }

  //     for (auto var_id : gc_check_vars) {
  //       Scope* inner_scope =
  //           HasLocalScope() ? local_scope_ : var_scope_.GetMutableScope();
  //       paddle::framework::Variable* var =
  //           inner_scope->FindVar(var_scope_.GetNameById(var_id));
  //       if (var->IsType<phi::DenseTensor>() ||
  //       var->IsType<phi::SelectedRows>() ||
  //           var->IsType<LoDTensorArray>()) {
  //         last_live_ops_[var_id].insert(op_idx);
  //       } else {
  //         VLOG(4) << "not clear " << var_scope_.GetNameById(var_id) << "
  //         after "
  //                 << instr.OpBase()->Type() << " because its type is "
  //                 << framework::ToTypeName(var->Type());
  //       }
  //     }
  //   }

  // clear the last_live_ops list for all vars in skip_gc_vars
  for (const std::string& skip_gc_var : execution_config_.skip_gc_vars) {
    int var_id = var_scope_.GetIdByName(skip_gc_var);
    if (var_id != -1) {
      last_live_ops_[var_id].clear();
      VLOG(8) << "Skip gc for var: " << skip_gc_var;
    }
  }

  // shrink, find the downstream op that has no other op in the
  // downstream list happens before it
  // For example,
  // b = op1(a)
  // c = op2(a, b)
  // in this case, a is the input of op1 and op2, we only need to check
  // a after op2, because op2 always uses a after op1.
  for (size_t i = 0; i < last_live_ops_.size(); ++i) {
    std::set<size_t> minumum_last_live_ops;
    for (size_t item : last_live_ops_[i]) {
      bool not_before_any = true;
      // find the op that is not executed before any
      for (size_t other_item : last_live_ops_[i]) {
        if (dependency_builder_.OpHappensBefore(item, other_item)) {
          VLOG(8) << "happens_before: " << item << "->" << other_item
                  << ", so skip " << item;
          not_before_any = false;
          break;
        }
      }
      if (not_before_any) {
        VLOG(8) << "last live op of var " << i << " "
                << var_scope_.GetNameById(i) << " : " << item << " "
                << vec_instruction_[item].OpBase()->Type();
        minumum_last_live_ops.insert(item);
        vec_instruction_[item].AddGCCheckVar(i);
      }
    }
    last_live_ops_[i] = minumum_last_live_ops;
    vec_meta_info[i].var_ref_count_ = last_live_ops_[i].size();
  }

  //   for (size_t i = 0; i < vec_instruction_.size(); ++i) {
  //     BuildAndCacheInstructionCtx(&vec_instruction_[i]);
  //   }

  // bool inplaced = false;
  // for (const Instruction& inst : vec_instruction_) {
  //   if (inst.OpBase()->Type() == "share_buffer" ||
  //       inst.OpBase()->Type() == "share_data") {
  //     VLOG(4) << "Already inplaced, skip inplace now.";
  //     inplaced = true;
  //   }
  // }

  //   if (FLAGS_new_executor_use_inplace && !inplaced) {
  //     BuildInplace();
  //   }

  for (auto& dep : dependecy_count_) {
    deps_.emplace_back(std::make_shared<interpreter::OpDepInfo>(dep));
  }
  for (size_t i = 0; i < vec_meta_info.size(); ++i) {
    refs_.emplace_back(std::make_shared<interpreter::VarRefInfo>(
        vec_meta_info[i].var_ref_count_, var_scope_.VarRef(i)));
  }

  AnalyseExecuteOrderForTrace(dependency_builder_.OpDownstreamMap(),
                              instruction_scheduling_priority_less);
}

void NewIRInterpreter::BuildSkipShareLoDInfo() {
  for (size_t i = 0; i < vec_instruction_.size(); ++i) {
    bool can_skip_lod = true;
    for (auto& input : vec_instruction_[i].InnerRuntimeContext()->inputs) {
      for (auto& var : input.second) {
        if (var->IsType<phi::DenseTensor>()) {
          if (!var->Get<phi::DenseTensor>().lod().empty()) {
            can_skip_lod = false;
            break;
          }
        } else {
          can_skip_lod = false;
          break;
        }
      }
    }
    if (can_skip_lod) {
      VLOG(8) << "skip share lod for: " << vec_instruction_[i].OpBase()->Type()
              << " (" << i << ")";
    }
    vec_instruction_[i].InnerInferShapeContext()->SetSkipLoD(can_skip_lod);
  }
}

void NewIRInterpreter::RunOperator(const Instruction& instr_node) {
  auto* op = instr_node.OpBase();
  auto place = instr_node.DeviceContext().GetPlace();
  Scope* local_scope = InnerScope();
  VLOG(4) << "Start run " << place << " " << op->DebugStringEx(local_scope);

  auto op_with_kernel = dynamic_cast<const framework::OperatorWithKernel*>(op);
  {
    // If it is OperatorBase, InferShape do nothing.
    if (op_with_kernel != nullptr) {
      platform::RecordEvent infershape_event(
          "infer_shape",
          platform::TracerEventType::OperatorInner,
          1,
          platform::EventRole::kInnerOp);

      // see OperatorWithKernel::RunImpl in operator.cc for why
      if (!(op_with_kernel->HasAttr(kAllKernelsMustComputeRuntimeShape) &&
            op_with_kernel->Attr<bool>(kAllKernelsMustComputeRuntimeShape))) {
        op_with_kernel->Info().infer_shape_(
            instr_node.InnerInferShapeContext().get());
      }
      infershape_event.End();
      platform::RecordOpInfoSupplement(op->Type(),
                                       op->Attrs(),
                                       *(instr_node.InnerInferShapeContext()),
                                       *(instr_node.InnerRuntimeContext()),
                                       op->Id());
    }
  }
  if (op_with_kernel != nullptr && FLAGS_new_executor_use_inplace) {
    // TODO(xiongkun03) Does operator base support inplace ?
    for (auto& pair : instr_node.InplaceInfo()) {
      const auto& in = paddle::framework::details::GetTensorFromVar(pair.first);
      auto* out =
          paddle::framework::details::GetMutableTensorFromVar(pair.second);
      if (in.dims() == out->dims()) {
        out->ShareBufferWith(in);
      }
    }
  }

  {
    platform::RecordEvent compute_event(
        "compute",
        platform::TracerEventType::OperatorInner,
        1,
        platform::EventRole::kInnerOp);
    if (op_with_kernel == nullptr) {  // operator base
      instr_node.OpBase()->Run(*local_scope, place_);
    } else {
      phi::Kernel* kernel = instr_node.PhiKernel();
      if (kernel && kernel->IsValid()) {  // phi kernel
        if (kernel->GetKernelRegisteredType() ==
            phi::KernelRegisteredType::FUNCTION) {
          VLOG(4) << "Run function kernel: " << op->Type();
          VLOG(4) << instr_node.InnerRuntimeContext().get() << " "
                  << &instr_node.DeviceContext();
          phi::KernelContext phi_kernel_context;
          op_with_kernel->BuildPhiKernelContext(
              *instr_node.InnerRuntimeContext().get(),
              const_cast<platform::DeviceContext*>(&instr_node.DeviceContext()),
              &phi_kernel_context);

          (*kernel)(&phi_kernel_context);
        } else {
          VLOG(4) << "Run structure kernel: " << op->Type();
          (*kernel)(instr_node.InnerExecutionContext().get());
        }
      } else {  // fluid kernel
        instr_node.KernelFunc()(*instr_node.InnerExecutionContext().get());
      }
    }
  }

  VLOG(4) << "End run " << place << " " << op->DebugStringEx(local_scope);

  if (!instr_node.InplaceBackMap().empty()) {
    platform::RecordEvent inplaceback_event(
        "InplaceVarsBack", platform::TracerEventType::UserDefined, 10);
    auto& m = instr_node.InplaceBackMap();
    // NOTE(zhiqiu): same logic as TransferInplaceVarsBack() in operator.cc
    for (auto& p : m) {
      auto* transformed_tensor = GetMutableLoDTensorOrSelectedRowsValueFromVar(
          var_scope_.VarRef(p.first));
      auto* original_tensor = GetMutableLoDTensorOrSelectedRowsValueFromVar(
          var_scope_.VarRef(p.second));
      original_tensor->ShareDataWith(*transformed_tensor);
      VLOG(4) << "Transfer inplace variable back form "
              << var_scope_.GetNameById(p.first) << " to "
              << var_scope_.GetNameById(p.second);
    }
  }

  /*For profiling/benchmark only*/
  if (FLAGS_benchmark) {
    instr_node.DeviceContext().Wait();
#if defined(PADDLE_WITH_CUDA) || defined(PADDLE_WITH_HIP)
    PADDLE_ENFORCE_GPU_SUCCESS(platform::GpuGetLastError());
    VLOG(4) << "Operator(" << op->Type()
            << "): context wait and get last error";
#endif
  }

  for (auto& hook : hookfuncs_) {
    hook(op, local_scope);
  }

  // for debug nan/inf
  if (op_with_kernel != nullptr && FLAGS_check_nan_inf) {
    VLOG(4) << "Check nan/inf";
    try {
      framework::details::CheckOpHasNanOrInf(
          *op,
          *local_scope,
          place);  // TODO(xiongkun03) change it to inner scope.
    } catch (...) {
      const std::vector<std::string>* callstack = nullptr;
      auto attrs = op->Attrs();
      auto iter =
          attrs.find(OpProtoAndCheckerMaker::OpCreationCallstackAttrName());
      if (iter != attrs.end()) {
        callstack = &PADDLE_GET_CONST(std::vector<std::string>, iter->second);
        if (callstack->empty()) callstack = nullptr;
      }
      std::ostringstream sout;
      if (callstack) {
        if (FLAGS_call_stack_level > 1) {
          sout << "\n\n  Compile Traceback (most recent call last):";
        } else {
          sout << "In user code:\n";
        }
        for (auto& line : *callstack) {
          sout << "\n  " << line;
        }
      }
      std::cout << sout.str() << std::endl;
      std::rethrow_exception(std::current_exception());
    }
  }
}

void NewIRInterpreter::RunInstruction(const Instruction& instr_node) {
  OperatorBase* op = nullptr;
  if (instr_node.OpBaseValid()) {
    op = instr_node.OpBase();
    platform::RecordEvent instruction_event(
        op->Type(), platform::TracerEventType::Operator, 1);
  }

  SetDeviceId(instr_node.DeviceContext().GetPlace());

  try {
    instr_node.WaitEvent(place_);

    if (instr_node.PreDefineContext()) {
      VLOG(5) << "run new ir selected kernel";
      auto op_func_node = const_cast<OpFuncNode*>((instr_node.OpFunc()));
      VLOG(5) << "begin to run op " << op_func_node->phi_op_name_;
      if (op_func_node->infer_meta_interface_) {
        op_func_node->infer_meta_interface_->infer_meta_(
            &(op_func_node->infer_meta_context_));
      }
      VLOG(5) << "after run infer meta";
      if (op_func_node->fluid_op) {
        // run fluid op
        ExecutionContext exe_ctx(*(op_func_node->operator_base_.get()),
                                 *scope_,
                                 *(op_func_node->dev_ctx_),
                                 *(op_func_node->runtime_ctx_.get()));
        (*(op_func_node->phi_kernel_))(&exe_ctx);

      } else {
        (*(op_func_node->phi_kernel_))(&(op_func_node->kernel_context_));
      }
      VLOG(5) << "after run kernel";
    } else if (!instr_node.IsArtificial()) {
      RunOperator(instr_node);
      CheckGC(instr_node);
      interpreter::LogDeviceMemoryStats(place_);
    }

    instr_node.RecordEvent(place_);
  } catch (platform::EnforceNotMet& ex) {
    LOG(WARNING) << instr_node.OpFunc()->phi_op_name_
                 << " raises an EnforceNotMet exception "
                 << platform::demangle(typeid(ex).name()) << ", " << ex.what();
    exception_holder_.Catch(std::make_exception_ptr(std::move(ex)));
  } catch (platform::EOFException&) {
    exception_holder_.Catch(std::current_exception());
  } catch (std::exception& ex) {
    LOG(WARNING) << instr_node.OpFunc()->phi_op_name_ << " raises an exception "
                 << platform::demangle(typeid(ex).name()) << ", " << ex.what();
    exception_holder_.Catch(std::current_exception());
  } catch (...) {
    LOG(WARNING) << instr_node.OpFunc()->phi_op_name_
                 << " raises an unknown exception";
    exception_holder_.Catch(std::current_exception());
  }
}

std::string NewIRInterpreter::GetDepsString() const {
  std::stringstream ss;
  auto downstream_map = dependency_builder_.OpDownstreamMap();
  ss << "Note: when static_dep is 1, it is ok that the dynamic_dep will not "
        "be decreased to 0."
     << std::endl;
  ss << "unfinished_op_number_:" << unfinished_op_number_ << std::endl;
  for (size_t i = 0; i < deps_.size(); ++i) {
    ss << "op:" << i << ", type: " << vec_instruction_[i].OpBase()->Type()
       << ", static_dep:" << deps_[i]->StaticDep()
       << ", dynamic_dep:" << deps_[i]->DynamicDep() << ", downstream op: ";
    for (auto id : downstream_map[i]) {
      ss << id << ", ";
    }
    ss << std::endl;
  }
  return ss.str();
}

void NewIRInterpreter::ExecuteInstructionList(
    const std::vector<Instruction>& vec_instr) {
  unfinished_op_number_ = vec_instr.size();
  if (unfinished_op_number_ == 0) {
    VLOG(4) << "No op to run, return";
    return;
  }

  exception_holder_.Clear();

  for (size_t i = 0; i < dependecy_count_.size(); ++i) {
    if (dependecy_count_[i] == 0) {
      // NOTE(zhiqiu): hot fix for jit input var
      RecordMemcpyD2H(vec_instr.at(i));
      if (FLAGS_new_executor_serial_run) {
        RunInstructionAsync(i);
      } else {
        async_work_queue_->AddTask(vec_instr.at(i).KernelType(),
                                   [this, i] { RunInstructionAsync(i); });
      }
    }
  }

  // For debug hang in main_thread_blocker_.WaitEvent(),
  // launch async task to log deps every
  // FLAGS_executor_log_deps_every_microseconds, then cancel the std::async when
  // main_thread_blocker_.WaitEvent() executed. Why not use std::async instead
  // of workqueue? To make sure that the logging thread itself will not affect
  // the workqueue
  //  used in interpretercore.

  std::future<int> logged_times;
  std::atomic_bool cancel_log = ATOMIC_VAR_INIT(false);
  if (FLAGS_executor_log_deps_every_microseconds) {
    logged_times = std::async(
        std::launch::async,
        [this](const std::atomic_bool& cancel) {
          int times = 0;
          while (!cancel) {
            std::this_thread::sleep_for(std::chrono::microseconds(
                FLAGS_executor_log_deps_every_microseconds));
            // check again, since cancel may be changed during sleep
            if (cancel) {
              break;
            }
            VLOG(6) << "deps:\n" << GetDepsString();
            times++;
          }
          return times;
        },
        std::ref(cancel_log));
  }

  auto event_name = main_thread_blocker_.WaitEvent();
  VLOG(1) << "main_thread_blocker_(" << &main_thread_blocker_
          << ") got event_name: " << event_name;

  cancel_log = true;
  if (logged_times.valid()) {
    VLOG(1) << "Logged deps for " << logged_times.get() << " times";
  }

  if (UNLIKELY(exception_holder_.IsCaught())) {
    VLOG(1) << "Exception caught " << exception_holder_.Type();
    // Graceful exit when the executor encountered a fatal error.
    // EOF is not a fatal error.
    if (exception_holder_.Type() != "EOF") {
      async_work_queue_->Cancel();
      async_work_queue_.reset();
    }
    VLOG(4) << "Cancel ok";
    PADDLE_ENFORCE_EQ(
        main_thread_blocker_.Clear(),
        0,
        platform::errors::PreconditionNotMet(
            "main_thread_blocker_.Clear() return -1, clear failed"));
    VLOG(4) << "clear ok";
    exception_holder_.ReThrow();
  }
}

void NewIRInterpreter::RunNextInstructions(const Instruction& instr,
                                           SchedulingQueue* reserved_next_ops) {
  platform::RecordEvent record(
      "RunNextInstructions", platform::TracerEventType::UserDefined, 10);

  auto IsReady = [this](size_t next_id) {
    VLOG(4) << "op_id: " << next_id
            << ", remain deps: " << deps_[next_id]->DynamicDep();
    return deps_[next_id]->CheckAndDecrease();
  };

  for (size_t next_instr_id : instr.NextInstrsInDifferenceThread()) {
    if (IsReady(next_instr_id)) {
      async_work_queue_->AddTask(
          vec_instruction_[next_instr_id].KernelType(),
          [this, next_instr_id]() { RunInstructionAsync(next_instr_id); });
    }
  }

  for (size_t next_instr_id : instr.NextInstrsInSameThread()) {
    if (IsReady(next_instr_id)) {
      reserved_next_ops->push(next_instr_id);
    }
  }
}

void NewIRInterpreter::RunInstructionAsync(size_t instr_id) {
  // NOTE(Ruibiao): Due to the uncertain order in multi-threading asynchronous
  // scheduling, the priority order involved cross-thread scheduling is not
  // guaranteed. Only Ops scheduled by the same AddTask call have the guarantee
  // of priority order.
  SchedulingQueue ready_ops(instruction_scheduling_priority_less);
  ready_ops.push(instr_id);
  while (!ready_ops.empty()) {
    instr_id = ready_ops.top();
    ready_ops.pop();
    auto& instr_node = vec_instruction_.at(instr_id);

    RunInstruction(instr_node);

    if (UNLIKELY(exception_holder_.IsCaught())) {
      VLOG(4) << "Exception caught";
      if (exception_notifier_ != nullptr) {
        exception_notifier_->NotifyEvent();
      }
      return;
    }

    VLOG(4) << "unfinished_op_number_: " << unfinished_op_number_;
    if (UNLIKELY(unfinished_op_number_.fetch_sub(
                     1, std::memory_order_relaxed) == 1)) {
      if (completion_notifier_ != nullptr) {
        completion_notifier_->NotifyEvent();
      }
    }

    RunNextInstructions(instr_node, &ready_ops);
  }
}

void NewIRInterpreter::RecordStreamForGC(const Instruction& instr) {
#if !defined(PADDLE_WITH_CUDA) && !defined(PADDLE_WITH_HIP)
  PADDLE_THROW(platform::errors::Unimplemented(
      "RecordStreamForGC is only implemented when compiled with GPU."));
#else
  if (!IsInterpretercoreFastGCEnabled() ||
      instr.KernelType() != OpFuncType::kGpuAsync) {
    return;
  }
  if (instr.DeviceContext().GetPlace().GetType() ==
      phi::AllocationType::CUSTOM) {
    return;
  }
  platform::RecordEvent record(
      "RecordStreamForGC", platform::TracerEventType::UserDefined, 10);

  gpuStream_t stream =
      reinterpret_cast<const phi::GPUContext&>(instr.DeviceContext()).stream();
  auto TensorRecordStream = [&stream](phi::DenseTensor& tensor) {
    auto allocation = tensor.Holder();
    if (allocation == nullptr) {
      return;
    }

    const platform::Place& place = allocation->place();
    if (platform::is_gpu_place(place)) {
      memory::RecordStream(allocation, stream);
    } else if (platform::is_cuda_pinned_place(place)) {
      // TODO(Ruibiao): Here should do something to make sure that the tensor
      // is not freed until the H2D copies done. However, simplely launch a
      // CUDA runtime callback to the H2D stream may lead a high performance
      // overhead. As all the cases we meet in H2D are copies from CPUPlace at
      // present, we just log a WARNING here. A better design is required.
      LOG(WARNING) << "Copy data from a CUDAPinned tensor in an asynchronous "
                      "manner may lead a data inconsistent";
    } else {
      // memory copies involve CPUPlace are always synchronous, so just do
      // nothing here
    }
  };

  /* NOTE(Ruibiao)：Cross-stream tensor synchronization is required only when
   * all the following conditions are satisfied:
   * 1. The tensor will be GC after running the instruction, i.e., in
   * instr.GCCheckVars.
   * 2. The stream which initializes this tensor is different from the stream
   * which the instruction run in.
   * 3. The tensor is the instruction's input, cause we assume that
   * instruction will initialize all output tensors with its running stream.
   * 4. In the OP function of this instruction, the tensor is an input of a
   * async CUDA kernel.
   *
   * Here we only process the first condition, because:
   * 1. Since the RecordStream function will directly return when the recored
   * stream is equal to the owning stream, recording a stream same as which
   * initialized this tensor has less time overhead. Conversely, it may take
   * more time if we try to extract those cross-stream input vars from
   * instr.GCCheckVars.
   * 2. Now the instruction has no idea of which vars involving async running
   * in OP function, and thus we can not recognize condition 4. It should be
   * supported later.
   */
  for (int var_id : instr.GCCheckVars()) {
    VLOG(4) << "GC sync " << var_scope_.GetNameById(var_id) << " "
            << var_scope_.VarDesc(var_id);

    // persistable var will be ignore while GC
    if (var_scope_.VarDesc(var_id) &&
        var_scope_.VarDesc(var_id)->Persistable()) {
      continue;
    }

    paddle::framework::Variable* var = var_scope_.VarRef(var_id);
    if (var == nullptr) {
      continue;
    }

    if (var->IsType<phi::DenseTensor>()) {
      TensorRecordStream(*(var->GetMutable<phi::DenseTensor>()));
    } else if (var->IsType<
                   operators::reader::
                       OrderedMultiDeviceLoDTensorBlockingQueueHolder>()) {
      // do nothing
    } else if (var->IsType<phi::SelectedRows>()) {
      TensorRecordStream(
          *(var->GetMutable<phi::SelectedRows>()->mutable_value()));
    } else if (var->IsType<LoDTensorArray>()) {
      auto* tensor_arr = var->GetMutable<LoDTensorArray>();
      for (auto& tensor : *tensor_arr) {
        TensorRecordStream(tensor);
      }
    } else if (var->IsType<std::vector<Scope*>>()) {
      // do nothing
    } else {
      PADDLE_THROW(platform::errors::Unimplemented(
          "The variable(%s) is not supported in eager deletion.",
          framework::ToTypeName(var->Type())));
    }
  }
#endif
}

void NewIRInterpreter::CheckGC(const Instruction& instr) {
  platform::RecordEvent record(
      "CheckGC", platform::TracerEventType::UserDefined, 10);
#if defined(PADDLE_WITH_CUDA) || defined(PADDLE_WITH_HIP)
  RecordStreamForGC(instr);
#endif
  auto& var_scope = var_scope_;

  for (auto var_id : instr.GCCheckVars()) {
    VLOG(4) << "GC:" << var_scope_.GetNameById(var_id) << ", id:" << var_id
            << ", ref:" << refs_[var_id]->DynamicRef();
    bool is_ready = refs_[var_id]->CheckAndDecrease();
    // ignore all persistable var while GC
    if (var_scope.VarDesc(var_id) && var_scope.VarDesc(var_id)->Persistable()) {
      continue;
    }
    if (is_ready) {
      VLOG(6) << "Async delete variable with name : "
              << var_scope.GetNameById(var_id);
      gc_->Add(refs_[var_id]->Var(), instr);
    }
  }
}

void NewIRInterpreter::Prepare(
    const std::vector<std::string>& feed_names,
    const std::vector<phi::DenseTensor>& feed_tensors,
    bool prepare_feed) {
  PADDLE_ENFORCE_EQ(feed_names.size(),
                    feed_tensors.size(),
                    platform::errors::PreconditionNotMet(
                        "Required feed_names.size() == feed_tensors.size(), "
                        "but received %d != %d",
                        feed_names.size(),
                        feed_tensors.size()));
  auto FeedInput = [&] {
    VLOG(4) << "Feed inputs";
    for (size_t i = 0; i < feed_names.size(); ++i) {
      auto* feed_var = local_scope_->FindVar(feed_names[i]);
      PADDLE_ENFORCE_NOT_NULL(
          feed_var,
          platform::errors::NotFound("Variable %s should not be nullptr.",
                                     feed_names[i]));

      auto feed_tensor = feed_var->GetMutable<phi::DenseTensor>();
      feed_tensor->ShareDataWith(feed_tensors[i]);
      feed_tensor->set_lod(feed_tensors[i].lod());
    }
  };
  // TODO(dev): Support this
  //   if (!is_build_) {
  //     paddle::framework::interpreter::BuildVariableScope(
  //         block_, execution_config_, &var_scope_);
  //     FeedInput();
  //     std::vector<paddle::framework::OpFuncNode> op_func_nodes;
  //     paddle::framework::interpreter::BuildOpFuncList(
  //         place_,
  //         block_,
  //         execution_config_.skip_gc_vars,
  //         &op_func_nodes,
  //         &var_scope_,
  //         execution_config_,
  //         HasLocalScope(),
  //         static_build_);
  //     SetFeedVarsInplaceSkip(feed_names);
  //     // convert vec func_list to graph
  //     Convert(&op_func_nodes);
  //     UpdateSyncOpNum();
  //     if (static_build_) {
  //       VLOG(4) << "RUN impl";
  //       RunImpl();
  //     }
  //     BuildSkipShareLoDInfo();
  //     is_build_ = true;
  //   }
  // NOTE: Because feed_tensor will be GC after
  // paddle::framework::BuildOpFuncList, so we should
  // call FeedInput again.
  if (prepare_feed) {
    FeedInput();
  }
}

void NewIRInterpreter::SetFeedVarsInplaceSkip(
    const std::vector<std::string>& feed_names) {
  for (auto& feed_name : feed_names) {
    var_scope_.SetVarSikpInplace(feed_name, true);
  }
}

bool NewIRInterpreter::HasLocalScope() const { return local_scope_ != nullptr; }

Scope* NewIRInterpreter::InnerScope() {
  return local_scope_ != nullptr ? local_scope_ : scope_;
}

// Note(zhangbo):
// (1) What is "Trace"?
// The OP execute scheduling rule adopted by Interpretercore by default is a
// multi-threaded scheduling mode(see ExecuteInstructionList). By maintaining a
// high-performance thread pool, the OP's execute scheduling is distributed to
// the sub threads maintained by the thread pool, but the main thread does not
// have any tasks. In Trace mode, the executor will execute directly in the main
// thread according to the pre provided OP sequence(trace_execute_order_),
// instead of being distributed to the thread pool.
// (2) When we use "Trace"?
// In dygraph to static, This scheduling causes that the execution of the
// forward and backward OPs and the execution of the dygraph optimizer cannot be
// executed in the same thread. Executing thread switch may cause cpu cache
// miss. When a model is all KQueueAsync type OPs, all OPs will be distributed
// to the DeviceThread for execution, and the multithreading scheduling will not
// have any benefits. Therefore, in the dynamic to static, when the number of
// KQueueAsync Ops is 0, we choose Trace mode.
void NewIRInterpreter::TraceInstructionList(
    const std::vector<Instruction>& vec_instr) {
  unfinished_op_number_ = vec_instr.size();
  if (unfinished_op_number_ == 0) {
    VLOG(4) << "No op to run, return";
    return;
  }

  exception_holder_.Clear();

  for (size_t i = 0; i < dependecy_count_.size(); ++i) {
    if (dependecy_count_[i] == 0) {
      // NOTE(zhiqiu): hot fix for jit input var
      RecordMemcpyD2H(vec_instr.at(i));
    }
  }

  // TODO(phlrain) use orignal order for now, use better dependecy
  for (auto& instr_node : vec_instruction_) {
    /// auto instr_id = trace_execute_order_[idx];

    RunInstruction(instr_node);

    if (UNLIKELY(exception_holder_.IsCaught())) {
      VLOG(4) << "Exception caught";
      break;
    }
  }

  if (UNLIKELY(exception_holder_.IsCaught())) {
    VLOG(1) << "Exception caught " << exception_holder_.Type();
    PADDLE_ENFORCE_EQ(
        main_thread_blocker_.Clear(),
        0,
        platform::errors::PreconditionNotMet(
            "main_thread_blocker_.Clear() return -1, clear failed"));
    VLOG(4) << "clear ok";
    exception_holder_.ReThrow();
  }
}

void NewIRInterpreter::RecordMemcpyD2H(const Instruction& instr_node) {
  // NOTE(zhiqiu): hot fix for jit input var
  if (instr_node.OpBaseValid() &&
      instr_node.OpBase()->Type() == interpreter::kMemcpyD2H) {
    platform::DeviceContextPool& pool = platform::DeviceContextPool::Instance();
    auto* default_dev_ctx = pool.Get(place_);
    for (auto& event : instr_node.EventsToWait()) {
      platform::RecordEvent record(
          "RecordStreamEvent", platform::TracerEventType::UserDefined, 10);
      VLOG(3) << "Record event on default stream in jit_input_var at op: "
              << instr_node.OpBase()->Type();
      event.event_->Record(default_dev_ctx);
    }
  }
}

void NewIRInterpreter::UpdateSyncOpNum() {
  int64_t sync_op_num = 0;
  for (auto& ins : vec_instruction_) {
    if (ins.KernelType() == OpFuncType::kCpuSync ||
        ins.KernelType() == OpFuncType::kGpuSync) {
      sync_op_num = sync_op_num + 1;
    }
  }
  sync_op_num_ = sync_op_num;
  VLOG(4) << "Update sync op num, sync op num is: " << sync_op_num_;
}

// Note(zhangbo):
// When there is a KQueueSync type OP in the model, breadth traversal is better
// than depth traversal. For example: OP(O) ->(direct_run)-> OP(A)
// ->(sync_run)-> OP(B) OP(O) ->(direct_run)-> OP(C) ->(direct_run)-> OP(D) If B
// is run before C, B may always block to wait for A to finish executing, but in
// fact, C can be executed first during this time.
void NewIRInterpreter::AnalyseExecuteOrderForTrace(
    std::map<size_t, std::set<size_t>> op_downstream_map,
    InstructionSchedulingPriorityLess compare) {
  VLOG(4) << "Analyze the execution order of Trace scheduling mode.";
  interpreter::ResetAtomicGuard guard(&deps_, &refs_);
  VLOG(4) << "1";
  auto IsReady = [this](size_t next_id) {
    VLOG(4) << "op_id: " << next_id
            << ", remain deps: " << deps_[next_id]->DynamicDep();
    return deps_[next_id]->CheckAndDecrease();
  };

  std::vector<size_t> trace_order;
  SchedulingQueue ready_ops(compare);

  for (size_t instr_id = 0; instr_id < dependecy_count_.size(); ++instr_id) {
    if (dependecy_count_[instr_id] == 0) {
      ready_ops.push(instr_id);
    }
  }

  while (!ready_ops.empty()) {
    size_t now_id = ready_ops.top();
    ready_ops.pop();
    trace_order.push_back(now_id);

    auto next_op_set = op_downstream_map[now_id];

    for (size_t next_op_id : next_op_set) {
      if (IsReady(next_op_id)) {
        ready_ops.push(next_op_id);
      }
    }
  }

  PADDLE_ENFORCE_EQ(
      trace_order.size(),
      dependecy_count_.size(),
      platform::errors::PreconditionNotMet(
          "trace_order size should be equal to dependecy_count_."));

  trace_execute_order_ = trace_order;

  std::stringstream ss;
  ss << "trace order: ";
  for (size_t idx = 0; idx < trace_execute_order_.size(); idx++) {
    ss << trace_execute_order_[idx] << " -> ";
  }
  ss << "end\n";
  VLOG(6) << ss.str();
}

/// ======================== ///
///        For new ir        ///
/// ======================== ///

void NewIRInterpreter::BuildInstruction() {
  VLOG(6) << "Build Instructions for new ir ... ";
  vec_instruction_base_.clear();
  size_t op_idx = 0;
  for (auto& op : *ir_program_->block()) {
    VLOG(6) << "Build Instruction for op: " << op_idx;
    if (op->dialect()->name() == "pd_kernel") {
      auto op_name = op->attributes()
                         .at("op_name")
                         .dyn_cast<::ir::StrAttribute>()
                         .AsString();
<<<<<<< HEAD
      if (op_name == "builtin.combine" || op_name == "builtin.slice" ||
          op_name == "pd.feed" || op_name == "builtin.set_parameter" ||
          op_name == "builtin.get_parameter") {
        VLOG(6) << "skip process " << op_name;
        continue;
      }

      if (op_name == "pd.fused_softmax_mask_upper_triangle" ||
          op_name == "pd.fused_softmax_mask_upper_triangle_grad") {
        std::cerr << "emplace lagcy kernel " << op_name << std::endl;
        vec_instruction_base_.emplace_back(
            std::make_unique<LegacyKernelInstruction>(op_idx++,
                                                      place_,
                                                      (*it),
                                                      scope_,
                                                      local_scope_,
                                                      value_2_var_name_,
                                                      var_name_2_id_,
                                                      variable_2_var_name_));
      } else {
        vec_instruction_base_.emplace_back(
            std::make_unique<PhiKernelInstruction>(op_idx++,
                                                   place_,
                                                   (*it),
                                                   scope_,
                                                   local_scope_,
                                                   value_2_var_name_,
                                                   var_name_2_id_,
                                                   variable_2_var_name_));
      }
=======
      if (op_name == "builtin.combine" || op_name == "pd.feed" ||
          op_name == "builtin.set_parameter" ||
          op_name == "builtin.get_parameter" || op_name == "builtin.slice" ||
          op_name == "pd.feed_with_place" || op_name == "pd.shaddow_output") {
        VLOG(6) << "skip process " << op_name;
        continue;
      }
      vec_instruction_base_.emplace_back(
          std::make_unique<PhiKernelInstruction>(op_idx++,
                                                 place_,
                                                 op,
                                                 scope_,
                                                 local_scope_,
                                                 value_2_var_name_,
                                                 var_name_2_id_,
                                                 variable_2_var_name_));
>>>>>>> dd0681e3
    } else {
      PADDLE_THROW(platform::errors::Unimplemented(
          "Now only support pd_kernel dialect."));
    }
  }
}

std::string NewIRInterpreter::DebugValueInfo() {
  std::stringstream os;
  os << "value info of interpretercore " << this << "\n"
     << "value -> var_name -> id -> variable*"
     << "\n";
  for (auto kv : value_2_var_name_) {
    PADDLE_ENFORCE((bool)kv.first,
                   platform::errors::PreconditionNotMet(
                       "vlaue(%s) should not be nullptr", kv.second));
    PADDLE_ENFORCE(var_name_2_id_.count(kv.second) > 0,
                   platform::errors::PreconditionNotMet(
                       "var(%s) should exist in var_name_2_id_", kv.second));
    auto* var = InnerScope()->FindVar(kv.second);
    PADDLE_ENFORCE(var != nullptr,
                   platform::errors::PreconditionNotMet(
                       "var(%s) should exist in var_name_2_id_", kv.second));
    os << kv.first.impl() << " -> " << kv.second << " -> "
       << var_name_2_id_.at(kv.second) << " -> " << var << "\n";
  }
  return os.str();
}

void NewIRInterpreter::BuildInstructionDependences() {
  // analysis the dependences between instructions, add next_instr_list to each
  // instr, and set the dependecy_count_
  size_t instr_num = vec_instruction_base_.size();
  dependecy_count_ = std::vector<size_t>(instr_num, 0);

  std::vector<paddle::framework::InstructionBase*> instructions_ptr;
  for (auto& instr : vec_instruction_base_) {
    instructions_ptr.push_back(instr.get());
  }
  auto downstream_map = ir_dependency_builder_.Build(instructions_ptr);

  for (size_t instr_id = 0; instr_id < instr_num; ++instr_id) {
    InstructionBase* cur_instr = vec_instruction_base_[instr_id].get();
    const std::set<size_t>& next_instr_ids = downstream_map[instr_id];

    if (FLAGS_new_executor_serial_run) {
      for (size_t next_instr_id : next_instr_ids) {
        cur_instr->AddNextInstrInSameThread(next_instr_id);
      }
    } else {
      if (cur_instr->KernelType() == OpFuncType::kGpuAsync) {
        for (size_t next_instr_id : next_instr_ids) {
          if (vec_instruction_base_[next_instr_id]->KernelType() ==
              OpFuncType::kGpuAsync) {
            cur_instr->AddNextInstrInSameThread(next_instr_id);
          } else {
            cur_instr->AddNextInstrInDifferentThread(next_instr_id);
          }
        }
      } else {
        bool has_instr_in_same_thread = false;
        for (size_t next_instr_id : next_instr_ids) {
          if (!has_instr_in_same_thread &&
              vec_instruction_base_[next_instr_id]->KernelType() !=
                  OpFuncType::kGpuAsync) {
            cur_instr->AddNextInstrInSameThread(next_instr_id);
            has_instr_in_same_thread = true;
          } else {
            cur_instr->AddNextInstrInDifferentThread(next_instr_id);
          }
        }
      }
    }

    for (size_t next_instr_id : next_instr_ids) {
      ++dependecy_count_[next_instr_id];
    }
  }
}

void NewIRInterpreter::RecordMemcpyD2H(InstructionBase* instr_node) {
  // NOTE(zhiqiu): hot fix for jit input var
  if (instr_node->Name() == "pd.memcpy_d2h") {
    platform::DeviceContextPool& pool = platform::DeviceContextPool::Instance();
    auto* default_dev_ctx = pool.Get(place_);
    for (auto& event : instr_node->EventsToWait()) {
      platform::RecordEvent record(
          "RecordStreamEvent", platform::TracerEventType::UserDefined, 10);
      VLOG(3) << "Record event on default stream in jit_input_var at op: "
              << instr_node->Name();
      event.event_->Record(default_dev_ctx);
    }
  }
}

void NewIRInterpreter::RecordStreamForGC(InstructionBase* instr) {
#if !defined(PADDLE_WITH_CUDA) && !defined(PADDLE_WITH_HIP)
  PADDLE_THROW(platform::errors::Unimplemented(
      "RecordStreamForGC is only implemented when compiled with GPU."));
#else
  if (!IsInterpretercoreFastGCEnabled() ||
      instr->KernelType() != OpFuncType::kGpuAsync) {
    return;
  }
  if (instr->DeviceContext().GetPlace().GetType() ==
      phi::AllocationType::CUSTOM) {
    return;
  }
  platform::RecordEvent record(
      "RecordStreamForGC", platform::TracerEventType::UserDefined, 10);

  gpuStream_t stream =
      reinterpret_cast<const phi::GPUContext&>(instr->DeviceContext()).stream();
  auto TensorRecordStream = [&stream](phi::DenseTensor& tensor) {
    auto allocation = tensor.Holder();
    if (allocation == nullptr) {
      return;
    }

    const platform::Place& place = allocation->place();
    if (platform::is_gpu_place(place)) {
      memory::RecordStream(allocation, stream);
    } else if (platform::is_cuda_pinned_place(place)) {
      // TODO(Ruibiao): Here should do something to make sure that the tensor
      // is not freed until the H2D copies done. However, simplely launch a
      // CUDA runtime callback to the H2D stream may lead a high performance
      // overhead. As all the cases we meet in H2D are copies from CPUPlace at
      // present, we just log a WARNING here. A better design is required.
      LOG(WARNING) << "Copy data from a CUDAPinned tensor in an asynchronous "
                      "manner may lead a data inconsistent";
    } else {
      // memory copies involve CPUPlace are always synchronous, so just do
      // nothing here
    }
  };

  /* NOTE(Ruibiao)：Cross-stream tensor synchronization is required only when
   * all the following conditions are satisfied:
   * 1. The tensor will be GC after running the instruction, i.e., in
   * instr.GCCheckVars.
   * 2. The stream which initializes this tensor is different from the stream
   * which the instruction run in.
   * 3. The tensor is the instruction's input, cause we assume that
   * instruction will initialize all output tensors with its running stream.
   * 4. In the OP function of this instruction, the tensor is an input of a
   * async CUDA kernel.
   *
   * Here we only process the first condition, because:
   * 1. Since the RecordStream function will directly return when the recored
   * stream is equal to the owning stream, recording a stream same as which
   * initialized this tensor has less time overhead. Conversely, it may take
   * more time if we try to extract those cross-stream input vars from
   * instr.GCCheckVars.
   * 2. Now the instruction has no idea of which vars involving async running
   * in OP function, and thus we can not recognize condition 4. It should be
   * supported later.
   */
  for (int var_id : instr->GCCheckVars()) {
    VLOG(4) << "GC sync " << GetNameById(var_id);

    // persistable var will be ignore while GC
    ::ir::Value value = GetValueByName(GetNameById(var_id));
    bool is_parameter = false;
    if (value) {
      for (auto item : parameter_values_) {
        if (item == value) {
          is_parameter = true;
          break;
        }
      }
    }
    if (is_parameter) {
      VLOG(4) << "value " << value.impl() << " is a parameter, skip gc";
      continue;
    }

    paddle::framework::Variable* var = variable_list_[var_id];
    if (var == nullptr) {
      continue;
    }

    if (var->IsType<phi::DenseTensor>()) {
      TensorRecordStream(*(var->GetMutable<phi::DenseTensor>()));
    } else if (var->IsType<
                   operators::reader::
                       OrderedMultiDeviceLoDTensorBlockingQueueHolder>()) {
      // do nothing
    } else if (var->IsType<phi::SelectedRows>()) {
      TensorRecordStream(
          *(var->GetMutable<phi::SelectedRows>()->mutable_value()));
    } else if (var->IsType<LoDTensorArray>()) {
      auto* tensor_arr = var->GetMutable<LoDTensorArray>();
      for (auto& tensor : *tensor_arr) {
        TensorRecordStream(tensor);
      }
    } else if (var->IsType<std::vector<Scope*>>()) {
      // do nothing
    } else {
      PADDLE_THROW(platform::errors::Unimplemented(
          "The variable(%s) is not supported in eager deletion.",
          framework::ToTypeName(var->Type())));
    }
  }
#endif
}

void NewIRInterpreter::CheckGC(InstructionBase* instr) {
  platform::RecordEvent record(
      "CheckGC", platform::TracerEventType::UserDefined, 10);

#if defined(PADDLE_WITH_CUDA) || defined(PADDLE_WITH_HIP)
  RecordStreamForGC(instr);
#endif

  for (auto var_id : instr->GCCheckVars()) {
    VLOG(4) << "GC:" << GetNameById(var_id) << ", id:" << var_id
            << ", ref:" << refs_[var_id]->DynamicRef();
    bool is_ready = refs_[var_id]->CheckAndDecrease();
    // ignore all persistable var while GCphi
    ::ir::Value value = GetValueByName(GetNameById(var_id));
    bool is_parameter = false;
    if (value) {
      for (auto item : parameter_values_) {
        if (item == value) {
          is_parameter = true;
          break;
        }
      }
    }
    if (is_parameter) {
      VLOG(4) << "value " << value.impl() << " is a parameter, skip gc";
      continue;
    }

    if (is_ready) {
      VLOG(6) << "Async delete variable with name : " << GetNameById(var_id);
      gc_->Add(refs_[var_id]->Var(), instr);
    }
  }
}

void NewIRInterpreter::CalculateLastLiveOps() {
  // calculate last_live_ops_
  for (size_t op_idx = 0; op_idx < vec_instruction_base_.size(); ++op_idx) {
    InstructionBase* instr = vec_instruction_base_[op_idx].get();
    std::set<size_t> gc_check_vars;

    const std::unordered_map<::ir::Value, std::vector<int>>& ins =
        instr->Inputs();
    const std::unordered_map<::ir::Value, std::vector<int>>& outs =
        instr->Outputs();
    std::unordered_multimap<::ir::Value, std::vector<int>> ins_and_outs{
        ins.begin(), ins.end()};

    if (instr->Name() != "pd.fetch") {
      ins_and_outs.insert(outs.begin(), outs.end());
    }

    for (auto& item : ins_and_outs) {
      for (auto var_id : item.second) {
        // skip no_need_buffer input vars
        if (ins.count(item.first) && instr->NoNeedBuffer().count(item.first)) {
          continue;
        }
        gc_check_vars.insert(var_id);
      }
    }

    for (auto var_id : gc_check_vars) {
      Scope* inner_scope = InnerScope();
      paddle::framework::Variable* var =
          inner_scope->FindVar(GetNameById(var_id));
      if (var->IsType<phi::DenseTensor>() || var->IsType<phi::SelectedRows>() ||
          var->IsType<LoDTensorArray>()) {
        last_live_ops_[var_id].insert(op_idx);
      } else {
        VLOG(4) << "not clear " << GetNameById(var_id) << " after "
                << instr->Name() << " because its type is "
                << framework::ToTypeName(var->Type());
      }
    }
  }
  // clear the last_live_ops list for all vars in skip_gc_vars
  for (const std::string& skip_gc_var : execution_config_.skip_gc_vars) {
    int var_id = GetIdByName(skip_gc_var);
    if (var_id != -1) {
      last_live_ops_[var_id].clear();
      VLOG(8) << "Skip gc for var: " << skip_gc_var;
    }
  }
  VLOG(4) << "calculate last_live_ops_";

  // shrink, find the downstream op that has no other op in the
  // downstream list happens before it
  // For example,
  // b = op1(a)
  // c = op2(a, b)
  // in this case, a is the input of op1 and op2, we only need to check
  // a after op2, because op2 always uses a after op1.
  var_ref_count_.resize(variable_list_.size());
  VLOG(4) << "last_live_ops_.size() : " << last_live_ops_.size();
  for (auto kv : last_live_ops_) {
    for (auto val : kv.second) {
      VLOG(4) << "var: " << kv.first << " -> op: " << val;
    }
  }
  VLOG(4) << "var_ref_count_.size() : " << var_ref_count_.size();
  for (size_t i = 0; i < last_live_ops_.size(); ++i) {
    std::set<size_t> minumum_last_live_ops;
    for (auto val : last_live_ops_[i]) {
      VLOG(4) << "last_live_ops_: " << val;
    }
    for (size_t item : last_live_ops_[i]) {
      bool not_before_any = true;
      // find the op that is not executed before any
      for (size_t other_item : last_live_ops_[i]) {
        if (ir_dependency_builder_.OpHappensBefore(item, other_item)) {
          VLOG(6) << "happens_before: " << item << "->" << other_item
                  << ", so skip " << item;
          not_before_any = false;
          break;
        }
      }
      if (not_before_any) {
        VLOG(6) << "last live op of var " << i << " " << GetNameById(i) << " : "
                << item << " " << vec_instruction_base_[item]->Name();
        minumum_last_live_ops.insert(item);
        vec_instruction_base_[item]->AddGCCheckVar(i);
      }
    }
    last_live_ops_[i] = minumum_last_live_ops;
    var_ref_count_[i] = last_live_ops_[i].size();
  }
  VLOG(4) << "calculate last_live_ops_ 2";

  for (auto& dep : dependecy_count_) {
    deps_.emplace_back(std::make_shared<interpreter::OpDepInfo>(dep));
  }
  for (size_t i = 0; i < variable_list_.size(); ++i) {
    refs_.emplace_back(std::make_shared<interpreter::VarRefInfo>(
        var_ref_count_[i], variable_list_[i]));
  }
  VLOG(4) << "calculate last_live_ops_ 3";
}

void NewIRInterpreter::ConstructEventForJitInput() {
  for (size_t i = 0; i < dependecy_count_.size(); ++i) {
    if (dependecy_count_[i] == 0) {
      InstructionBase* inst = vec_instruction_base_[i].get();
      if (inst->Name() == "pd.memcpy_d2h" && platform::is_gpu_place(place_)) {
        for (auto& item : inst->Inputs()) {
          for (auto var_id : item.second) {
            auto name = GetNameById(var_id);
            if (JitInputVars().count(name)) {
              auto device_event = std::make_shared<platform::DeviceEvent>(
                  place_, platform::GenerateDeviceEventFlag());
              VLOG(4) << "Add input event for input: " << name << " of "
                      << inst->Name();
              inst->AddEventToWait(
                  i, device_event, ir_stream_analyzer_.GetWaiterType(inst));
            }
          }
        }
      }
    }
  }
}

FetchList NewIRInterpreter::BetaRun(const std::vector<std::string>& feed_names,
                                    bool need_fetch) {
  SetDeviceId(place_);
  CheckCUDAGraphBeforeRun(feed_names);

#ifdef PADDLE_WITH_MKLDNN
  platform::AttachPointerHashToMKLDNNKey(this, place_);
#endif

  if (!is_build_) {
    LOG_FIRST_N(INFO, 1) << "New Executor is BetaRunning.";
    // Build
    std::stringstream ss;
    ss << this;
    ::ir::BuildScope(*ir_program_->block(),
                     InnerScope(),
                     ss.str(),
                     &value_2_var_name_,
                     &variable_2_var_name_,
                     &var_name_2_id_,
                     &variable_list_,
                     &parameter_values_);
    VLOG(4) << "Done BuildScope";
    VLOG(4) << DebugValueInfo();

    BuildInstruction();
    VLOG(4) << "Done BuildInstruction";

    PreAnalysis();
    VLOG(4) << "Done PreAnalysis";

    // Run
    if (FLAGS_enable_new_ir_in_executor_loop_run) {
      LOG_FIRST_N(INFO, 1) << "New ir interpreter is running in BetaRun mode "
                              "with for_loop version.";
      LoopRunImpl();
    } else {
      LOG_FIRST_N(INFO, 1) << "New ir interpreter is running in BetaRun mode "
                              "with trace version.";
      TraceRunImpl();
    }
    is_build_ = true;
  } else {
    if (FLAGS_enable_new_ir_in_executor_loop_run) {
      LoopRunImpl();
    } else {
      TraceRunImpl();
    }
  }

  if (HasLocalScope()) {
    ClearLoDTensorArrayInLocalScope();
  }

  // return Fetch Tensors
  Scope* inner_scope = InnerScope();
  if (FLAGS_enable_new_ir_in_executor) {
    framework::FetchList fetch_res;

    if (need_fetch) {
      for (auto& var_name : fetch_var_names_) {
        auto* var = inner_scope->FindVar(var_name);
        VLOG(0) << "fetch " << var_name << "[" << var << "]";
        fetch_res.push_back(var->Get<phi::DenseTensor>());
      }
    }
    VLOG(4) << "get fetch list size: " << fetch_res.size();
    return fetch_res;
  } else {
    auto* fetch_var = inner_scope->FindVar(interpreter::kFetchVarName);
    if (fetch_var && need_fetch) {
      auto fetch_list =
          std::move(*fetch_var->GetMutable<framework::FetchList>());
#ifdef PADDLE_WITH_CUDA
      if (platform::IsCUDAGraphCapturing()) {
        PADDLE_ENFORCE_EQ(fetch_list.empty(),
                          true,
                          platform::errors::InvalidArgument(
                              "Cannot fetch data when using CUDA Graph."));
      }
#endif
      return fetch_list;
    } else {
      return {};
    }
  }
}

void NewIRInterpreter::LoopRunImpl() {
  // lazy initialization of gc, do not create gc is the program only run once
  if (!gc_) {
    gc_ = CreateInterpreterCoreGarbageCollector(place_, vec_instruction_base_);
  }

  interpreter::ResetAtomicGuard guard(&deps_, &refs_);
  VLOG(4) << "Loop Instruction List";

  LoopRunInstructionList(vec_instruction_base_);
  VLOG(4) << "Done LoopRunImpl";
}

void NewIRInterpreter::TraceRunImpl() {
  // lazy initialization of gc, do not create gc is the program only run once
  if (!gc_) {
    gc_ = CreateInterpreterCoreGarbageCollector(place_, vec_instruction_base_);
  }

  interpreter::ResetAtomicGuard guard(&deps_, &refs_);
  VLOG(4) << "Tracing Instruction List";

  TraceRunInstructionList(vec_instruction_base_);
  VLOG(4) << "Done TraceRunImpl";
}

void NewIRInterpreter::LoopRunInstructionList(
    const std::vector<std::unique_ptr<InstructionBase>>& vec_instr) {
  unfinished_op_number_ = vec_instr.size();
  if (unfinished_op_number_ == 0) {
    VLOG(4) << "No op to run, return";
    return;
  }

  exception_holder_.Clear();

  for (size_t i = 0; i < dependecy_count_.size(); ++i) {
    if (dependecy_count_[i] == 0) {
      // NOTE(zhiqiu): hot fix for jit input var
      RecordMemcpyD2H(vec_instr.at(i).get());
    }
  }

  for (size_t idx = 0; idx < vec_instr.size(); idx++) {
    InstructionBase* instr_node = vec_instr[idx].get();

    VLOG(6) << "Run InstructionBase " << idx;
    RunInstructionBase(instr_node);

    if (UNLIKELY(exception_holder_.IsCaught())) {
      VLOG(4) << "Exception caught";
      break;
    }
  }

  if (UNLIKELY(exception_holder_.IsCaught())) {
    VLOG(1) << "Exception caught " << exception_holder_.Type();
    PADDLE_ENFORCE_EQ(
        main_thread_blocker_.Clear(),
        0,
        platform::errors::PreconditionNotMet(
            "main_thread_blocker_.Clear() return -1, clear failed"));
    VLOG(4) << "clear ok";
    exception_holder_.ReThrow();
  }
  VLOG(4) << "Done LoopRunInstructionList";
}

void NewIRInterpreter::TraceRunInstructionList(
    const std::vector<std::unique_ptr<InstructionBase>>& vec_instr) {
  unfinished_op_number_ = vec_instr.size();
  if (unfinished_op_number_ == 0) {
    VLOG(4) << "No op to run, return";
    return;
  }

  exception_holder_.Clear();

  for (size_t i = 0; i < dependecy_count_.size(); ++i) {
    if (dependecy_count_[i] == 0) {
      // NOTE(zhiqiu): hot fix for jit input var
      RecordMemcpyD2H(vec_instr.at(i).get());
    }
  }

  for (size_t idx = 0; idx < trace_execute_order_.size(); idx++) {
    auto instr_id = trace_execute_order_[idx];
    InstructionBase* instr_node = vec_instruction_base_.at(instr_id).get();

    VLOG(6) << "Run InstructionBase " << instr_id;
    RunInstructionBase(instr_node);

    if (UNLIKELY(exception_holder_.IsCaught())) {
      VLOG(4) << "Exception caught";
      break;
    }
  }

  if (UNLIKELY(exception_holder_.IsCaught())) {
    VLOG(1) << "Exception caught " << exception_holder_.Type();
    PADDLE_ENFORCE_EQ(
        main_thread_blocker_.Clear(),
        0,
        platform::errors::PreconditionNotMet(
            "main_thread_blocker_.Clear() return -1, clear failed"));
    VLOG(4) << "clear ok";
    exception_holder_.ReThrow();
  }
  VLOG(4) << "Done TraceRunInstructionList";
}

void NewIRInterpreter::RunInstructionBase(InstructionBase* instr_node) {
  platform::RecordEvent instruction_event(
      instr_node->Name(), platform::TracerEventType::Operator, 1);

  SetDeviceId(instr_node->DeviceContext().GetPlace());

  try {
    instr_node->WaitEvent(place_);

    VLOG(5) << "begin to run op " << instr_node->Name();
    if (!instr_node->IsArtificial()) {
      instr_node->Run();
      VLOG(4) << "done instruction node run";
      CheckGC(instr_node);
      VLOG(4) << "done CheckGC";
      interpreter::LogDeviceMemoryStats(place_);
    }
    VLOG(5) << "after run kernel";
    instr_node->RecordEvent(place_);
  } catch (platform::EnforceNotMet& ex) {
    LOG(WARNING) << instr_node->Name() << " raises an EnforceNotMet exception "
                 << platform::demangle(typeid(ex).name()) << ", " << ex.what();
    exception_holder_.Catch(std::make_exception_ptr(std::move(ex)));
  } catch (platform::EOFException&) {
    exception_holder_.Catch(std::current_exception());
  } catch (std::exception& ex) {
    LOG(WARNING) << instr_node->Name() << " raises an exception "
                 << platform::demangle(typeid(ex).name()) << ", " << ex.what();
    exception_holder_.Catch(std::current_exception());
  } catch (...) {
    LOG(WARNING) << instr_node->Name() << " raises an unknown exception";
    exception_holder_.Catch(std::current_exception());
  }
}

void NewIRInterpreter::PreAnalysis() {
  BuildInstructionDependences();
  VLOG(4) << "Done BuildInstructionDependences";

  ir_stream_analyzer_.ConstructEvents(vec_instruction_base_);
  VLOG(4) << "Done ConstructEvents";

  // add event for the input var of jit program, since there are async copied
  // from gpu_pinned place to gpu place on compute stream.
  ConstructEventForJitInput();
  VLOG(4) << "AddEventToWait for JitInputVars";

  CalculateLastLiveOps();
  VLOG(4) << "Done CalculateLastLiveOps";

  AnalyseExecuteOrderForTrace(ir_dependency_builder_.OpDownstreamMap(),
                              ir_instruction_scheduling_priority_less);
  VLOG(4) << "Done AnalyseExecuteOrderForTrace";
}

<<<<<<< HEAD
void NewIRInterpreter::SetScopePrefix(const std::string& prefix) {
  scope_prefix_ = prefix;
}
const std::string& NewIRInterpreter::GetScopePrefix() const {
  return scope_prefix_;
=======
::ir::Value NewIRInterpreter::GetValueByName(const std::string& var_name) {
  for (auto kv : value_2_var_name_) {
    if (kv.second == var_name) {
      return kv.first;
    }
  }
  return nullptr;
>>>>>>> dd0681e3
}

}  // namespace framework
}  // namespace paddle<|MERGE_RESOLUTION|>--- conflicted
+++ resolved
@@ -215,17 +215,12 @@
 #endif
 
   if (!is_build_) {
-<<<<<<< HEAD
-    LOG_FIRST_N(INFO, 1) << "New Executor is Running.";
-    std::cerr << "scope prefix " << scope_prefix_ << std::endl;
-=======
     LOG_FIRST_N(INFO, 1) << "New ir interpreter is running in OldRun mode.";
     std::stringstream ss;
     ss << this;
->>>>>>> dd0681e3
     ::ir::BuildScope(*ir_program_->block(),
                      InnerScope(),
-                     scope_prefix_,
+                     ss.str(),
                      &value_2_var_name_,
                      &variable_2_var_name_,
                      &var_name_2_id_,
@@ -260,27 +255,17 @@
 
   // return Fetch Tensors
   Scope* inner_scope = InnerScope();
-<<<<<<< HEAD
-=======
-
->>>>>>> dd0681e3
   if (FLAGS_enable_new_ir_in_executor) {
     framework::FetchList fetch_res;
 
     if (need_fetch) {
       for (auto& var_name : fetch_var_names_) {
         auto* var = inner_scope->FindVar(var_name);
-<<<<<<< HEAD
-        fetch_res.push_back(var->Get<phi::DenseTensor>());
-      }
-    }
-=======
         VLOG(0) << "fetch " << var_name << "[" << var << "]";
         fetch_res.push_back(var->Get<phi::DenseTensor>());
       }
     }
     VLOG(4) << "get fetch list size: " << fetch_res.size();
->>>>>>> dd0681e3
     return fetch_res;
   } else {
     auto* fetch_var = inner_scope->FindVar(interpreter::kFetchVarName);
@@ -1635,7 +1620,6 @@
                          .at("op_name")
                          .dyn_cast<::ir::StrAttribute>()
                          .AsString();
-<<<<<<< HEAD
       if (op_name == "builtin.combine" || op_name == "builtin.slice" ||
           op_name == "pd.feed" || op_name == "builtin.set_parameter" ||
           op_name == "builtin.get_parameter") {
@@ -1666,24 +1650,6 @@
                                                    var_name_2_id_,
                                                    variable_2_var_name_));
       }
-=======
-      if (op_name == "builtin.combine" || op_name == "pd.feed" ||
-          op_name == "builtin.set_parameter" ||
-          op_name == "builtin.get_parameter" || op_name == "builtin.slice" ||
-          op_name == "pd.feed_with_place" || op_name == "pd.shaddow_output") {
-        VLOG(6) << "skip process " << op_name;
-        continue;
-      }
-      vec_instruction_base_.emplace_back(
-          std::make_unique<PhiKernelInstruction>(op_idx++,
-                                                 place_,
-                                                 op,
-                                                 scope_,
-                                                 local_scope_,
-                                                 value_2_var_name_,
-                                                 var_name_2_id_,
-                                                 variable_2_var_name_));
->>>>>>> dd0681e3
     } else {
       PADDLE_THROW(platform::errors::Unimplemented(
           "Now only support pd_kernel dialect."));
@@ -2306,13 +2272,6 @@
   VLOG(4) << "Done AnalyseExecuteOrderForTrace";
 }
 
-<<<<<<< HEAD
-void NewIRInterpreter::SetScopePrefix(const std::string& prefix) {
-  scope_prefix_ = prefix;
-}
-const std::string& NewIRInterpreter::GetScopePrefix() const {
-  return scope_prefix_;
-=======
 ::ir::Value NewIRInterpreter::GetValueByName(const std::string& var_name) {
   for (auto kv : value_2_var_name_) {
     if (kv.second == var_name) {
@@ -2320,7 +2279,6 @@
     }
   }
   return nullptr;
->>>>>>> dd0681e3
 }
 
 }  // namespace framework
