//   Copyright (c) 2018 PaddlePaddle Authors. All Rights Reserved.
//
// Licensed under the Apache License, Version 2.0 (the "License");
// you may not use this file except in compliance with the License.
// You may obtain a copy of the License at
//
//     http://www.apache.org/licenses/LICENSE-2.0
//
// Unless required by applicable law or agreed to in writing, software
// distributed under the License is distributed on an "AS IS" BASIS,
// WITHOUT WARRANTIES OR CONDITIONS OF ANY KIND, either express or implied.
// See the License for the specific language governing permissions and
// limitations under the License.
#include <algorithm>
#include <fstream>
#include <string>
#include <utility>
#include <vector>

#include "paddle/fluid/framework/details/all_reduce_op_handle.h"
#include "paddle/fluid/framework/details/broadcast_op_handle.h"
#include "paddle/fluid/framework/details/computation_op_handle.h"
#include "paddle/fluid/framework/details/data_balance_op_handle.h"
#include "paddle/fluid/framework/details/fused_broadcast_op_handle.h"
#include "paddle/fluid/framework/details/multi_devices_graph_pass.h"
#include "paddle/fluid/framework/details/reduce_op_handle.h"
#include "paddle/fluid/framework/details/rpc_op_handle.h"
#include "paddle/fluid/framework/details/scale_loss_grad_op_handle.h"
#include "paddle/fluid/framework/ir/graph_helper.h"
#include "paddle/fluid/framework/ir/node.h"
#include "paddle/fluid/framework/op_info.h"
#include "paddle/fluid/framework/scope.h"

namespace paddle {
namespace framework {
namespace details {

namespace {
// TODO(panyx0718): Clean this up as well.
// all operators. NOTE that even we use a vector here, the operators is
// unordered.
typedef std::vector<OpHandleBase *> GraphOps;
const char kGraphOps[] = "ops";

void PolishGraphToSupportDataHazards(ir::Graph *graph) {
  for (auto &var_map : graph->Get<GraphVars>(kGraphVars)) {
    for (auto &name_pair : var_map) {
      if (name_pair.second.size() <= 1) {
        continue;
      }
      auto it_new = name_pair.second.rbegin();
      auto it_old = name_pair.second.rbegin();
      ++it_old;
      for (; it_old != name_pair.second.rend(); it_new = it_old, ++it_old) {
        OpHandleBase *write_op = (*it_new)->GeneratedOp();
        const auto &read_ops = (*it_old)->PendingOps();

        for (auto *read_op : read_ops) {
          // Manually add a dependency var from read_op to write_op;
          if (read_op == write_op) {
            // Read Write is the same op.
            continue;
          }
          bool has_dep = false;
          for (auto *r_out : read_op->Outputs()) {
            for (auto *w_in : write_op->Inputs()) {
              if (r_out->Node() == w_in->Node()) {
                has_dep = true;
                break;
              }
            }
          }
          if (has_dep) continue;

          auto *dep_var = new DummyVarHandle(graph->CreateControlDepVar());
          read_op->AddOutput(dep_var);
          write_op->AddInput(dep_var);
          graph->Get<GraphDepVars>(kGraphDepVars).emplace(dep_var);
        }
      }
    }
  }
}

VarHandle *CreateOrGetLatestVarHandle(ir::Graph *graph, ir::Node *node,
                                      const platform::Place &place,
                                      size_t place_offset) {
  auto &var_holders = graph->Get<GraphVars>(kGraphVars)[place_offset];
  auto &var_holder = var_holders[node->Name()];
  VarHandle *var = nullptr;
  if (var_holder.empty()) {
    if (node->Var()) {
      var = new VarHandle(graph->CreateVarNode(node->Var()), 0, place_offset,
                          node->Name(), place);
    } else {
      var = new VarHandle(
          graph->CreateEmptyNode(node->Name(), ir::Node::Type::kVariable), 0,
          place_offset, node->Name(), place);
    }
    var_holder.emplace_back(var);
  } else {
    var = *var_holder.rbegin();
  }
  return var;
}

void CreateOpOutput(ir::Graph *graph, OpHandleBase *op_handle,
                    ir::Node *new_node, const platform::Place &place,
                    size_t place_offset) {
  auto &vars =
      graph->Get<GraphVars>(kGraphVars)[place_offset][new_node->Name()];
  size_t version = vars.size();
  auto var =
      new VarHandle(new_node, version, place_offset, new_node->Name(), place);
  vars.emplace_back(var);
  op_handle->AddOutput(var);
}

void AddOutputToLeafOps(ir::Graph *graph) {
  for (auto &op : graph->Get<GraphOps>(kGraphOps)) {
    if (!op->Outputs().empty()) {
      continue;
    }
    auto *dummy_leaf = new DummyVarHandle(graph->CreateControlDepVar());
    graph->Get<GraphDepVars>(kGraphDepVars).emplace(dummy_leaf);
    op->AddOutput(dummy_leaf);
  }
}
}  // namespace

static const char kLossVarName[] = "loss_var_name";
static const char kPlaces[] = "places";
static const char kLocalScopes[] = "local_scopes";
static const char kStrategy[] = "strategy";
static const char kNumParallelDevices[] = "num_parallel_devices";

void MultiDevSSAGraphBuilder::Init() const {
  all_vars_.clear();
  balance_vars_.clear();

  loss_var_name_ = Get<const std::string>(kLossVarName);
  places_ = Get<const std::vector<platform::Place>>(kPlaces);
  local_scopes_ = Get<const std::vector<Scope *>>(kLocalScopes);
  strategy_ = Get<const BuildStrategy>(kStrategy);
#if defined(PADDLE_WITH_CUDA) && !defined(_WIN32)
  nccl_ctxs_ = &Get<platform::NCCLContextMap>("nccl_ctxs");
#endif

  balance_vars_.resize(places_.size(), 0);
  if (strategy_.enable_data_balance_ && places_.size() == 1) {
    LOG(WARNING) << "It is no need to enable data balance when there is only "
                    "one place. enable_data_balance is set to False.";
    strategy_.enable_data_balance_ = false;
  }
}

void MultiDevSSAGraphBuilder::CreateOpHandleIOs(ir::Graph *result,
                                                ir::Node *node,
                                                size_t place_id) const {
  auto p = places_[place_id];
  auto *op_handle = result->Get<GraphOps>(kGraphOps).back();
  op_handle->SetDeviceContext(p,
                              platform::DeviceContextPool::Instance().Get(p));

  for (ir::Node *input : node->inputs) {
    VarHandle *var = CreateOrGetLatestVarHandle(result, input, p, place_id);
    op_handle->AddInput(var);
  }

  for (ir::Node *output : node->outputs) {
    ir::Node *new_node = nullptr;
    if (output->Var()) {
      new_node = result->CreateVarNode(output->Var());
    } else {
      new_node =
          result->CreateEmptyNode(output->Name(), ir::Node::Type::kVariable);
    }
    CreateOpOutput(result, op_handle, new_node, p, place_id);
  }
}

std::vector<std::string> MultiDevSSAGraphBuilder::FindDistTrainSendVars(
    const std::vector<ir::Node *> &nodes) const {
  std::vector<std::string> send_vars;
  // since parameters are all in block 0,
  // it's enough to only scan send ops in block 0
  for (auto &node : nodes) {
    OpDesc *op = node->Op();
    // TODO(Yancey1989): use a graceful method to find send op,
    // instead of the the hard code string
    if (op->Type() == "send") {
      auto op_vars = op->InputArgumentNames();
      send_vars.reserve(send_vars.size() +
                        std::distance(op_vars.begin(), op_vars.end()));
      send_vars.insert(send_vars.end(), op_vars.begin(), op_vars.end());
    }
  }
  return send_vars;
}

std::vector<std::string> MultiDevSSAGraphBuilder::FindDistTrainRecvVars(
    const std::vector<ir::Node *> &nodes) const {
  std::vector<std::string> recv_vars;
  for (auto &node : nodes) {
    OpDesc *op = node->Op();
    // TODO(Yancey1989): use a graceful method to find recv op,
    // instead of the hard code string
    if (op->Type() == "recv") {
      auto op_vars = op->OutputArgumentNames();
      recv_vars.reserve(recv_vars.size() +
                        std::distance(op_vars.begin(), op_vars.end()));
      recv_vars.insert(recv_vars.end(), op_vars.begin(), op_vars.end());
    }
  }
  return recv_vars;
}

size_t MultiDevSSAGraphBuilder::GetAppropriateDeviceID(
    const std::vector<std::string> &var_names) const {
  int64_t numel_sum = 0;
  for (auto var_name : var_names) {
    if (all_vars_.find(var_name) == all_vars_.end()) continue;
    auto var_desc = all_vars_.at(var_name);
    PADDLE_ENFORCE_NOT_NULL(var_desc);
    auto dim = framework::make_ddim(var_desc->GetShape());
    int64_t numel = framework::product(dim);
    PADDLE_ENFORCE_GT(numel, 0);
    numel_sum += numel;
  }

  auto smallest =
      std::min_element(std::begin(balance_vars_), std::end(balance_vars_));
  size_t dev_id =
      static_cast<size_t>(std::distance(std::begin(balance_vars_), smallest));
  balance_vars_[dev_id] += numel_sum;
  return dev_id;
}

// Topology sort the graph nodes from inputs to outputs.
// Since SSAGraphBuilder depends on forward/backward nodes to assign devices
// to parameter/gradients before optimizer ops, topo sort is insufficient. (
// some optimizer ops might not depend on any nodes), we manually move all
// optimizer nodes after last backward nodes.
// However, the assumption by SSAGraphBuilder should be relaxed in the future.
std::vector<ir::Node *> SortOpsAndDelayOptimizeOp(const ir::Graph &graph) {
  std::vector<ir::Node *> ret = ir::TopologySortOperations(graph);
  size_t last_backward = 0;
  for (size_t i = 0; i < ret.size(); ++i) {
    if (boost::get<int>(
            ret[i]->Op()->GetAttr(OpProtoAndCheckerMaker::OpRoleAttrName())) ==
        static_cast<int>(OpRole::kBackward)) {
      last_backward = i;
    }
  }

  std::vector<ir::Node *> optimize_ops;
  std::vector<ir::Node *> sorted_ret;
  for (size_t i = 0; i < ret.size(); ++i) {
    if (i < last_backward) {
      if (static_cast<bool>(boost::get<int>(ret[i]->Op()->GetAttr(
                                OpProtoAndCheckerMaker::OpRoleAttrName())) &
                            static_cast<int>(OpRole::kOptimize))) {
        optimize_ops.push_back(ret[i]);
      } else {
        sorted_ret.push_back(ret[i]);
      }
    } else if (i == last_backward) {
      sorted_ret.push_back(ret[i]);
      // Verify that no operations before optimize ops depends on optimize ops.
      std::unordered_set<ir::Node *> optimize_set(optimize_ops.begin(),
                                                  optimize_ops.end());
      for (ir::Node *n : sorted_ret) {
        for (ir::Node *in : n->inputs) {
          for (ir::Node *pre_n : in->inputs) {
            PADDLE_ENFORCE(optimize_set.find(pre_n) == optimize_set.end(),
                           "optimize operations cannot be depended by forward "
                           "or backward node %s -> %s",
                           pre_n->Name(), n->Name());
          }
        }
      }
      sorted_ret.insert(sorted_ret.end(), optimize_ops.begin(),
                        optimize_ops.end());
    } else {
      sorted_ret.push_back(ret[i]);
    }
  }
  return sorted_ret;
}

std::unique_ptr<ir::Graph> MultiDevSSAGraphBuilder::ApplyImpl(
    std::unique_ptr<ir::Graph> graph) const {
  Init();
  // Give the topology sort order and rebuild the graph structure.
  std::vector<ir::Node *> sorted_ops = SortOpsAndDelayOptimizeOp(*graph);
  auto nodes = graph->ReleaseNodes();
  ir::Graph &result = *graph;

  size_t num_parallel_devices = Get<size_t>(kNumParallelDevices);

  for (auto &node : nodes) {
    if (node->IsVar() && node->Var()) {
      all_vars_.emplace(node->Name(), node->Var());
    }
  }
  std::unordered_set<std::string> og_has_been_broadcast;

  // We cannot invoke resize. It is a bug of GCC 4.8
  result.Set(kGraphVars, new GraphVars(places_.size()));
  result.Set(kGraphDepVars, new GraphDepVars);
  result.Set(kGraphOps, new GraphOps);

  // find send/recv vars so that we can place the distributed training
  // related op in the place 0
  auto send_vars = FindDistTrainSendVars(sorted_ops);
  auto recv_vars = FindDistTrainRecvVars(sorted_ops);

  std::vector<std::unordered_set<std::string>> bcast_var_name_set;
  bcast_var_name_set.resize(places_.size());

  size_t cur_device_id = 0;
  bool is_forwarding = true;
  bool is_dist_train = false;

  std::unordered_map<std::string, int> sharded_var_device;

  for (ir::Node *node : sorted_ops) {
    if (boost::get<int>(
            node->Op()->GetAttr(OpProtoAndCheckerMaker::OpRoleAttrName())) ==
        static_cast<int>(OpRole::kRPC)) {
      int op_dev_id = CreateRPCOp(&result, node, &sharded_var_device);
      PADDLE_ENFORCE(op_dev_id != -1,
                     "Can not schedule the RPC operator to the right place.");
      if (node->Op()->Type() == "recv") {
        auto recv_vars_attr =
            boost::get<std::vector<std::string>>(node->Op()->GetNullableAttr(
                OpProtoAndCheckerMaker::OpRoleVarAttrName()));
        PADDLE_ENFORCE(recv_vars_attr.size() == 2UL);  // [parameter, gradient]
        if (recv_vars_attr[0].find(".block") == std::string::npos) {
          bcast_var_name_set[op_dev_id].emplace(recv_vars_attr[0]);
        }
      }
      is_dist_train = true;
    } else if (boost::get<int>(node->Op()->GetAttr(
                   OpProtoAndCheckerMaker::OpRoleAttrName())) ==
               static_cast<int>(OpRole::kDist)) {
      int op_dev_id = CreateDistTrainOp(&result, node, &sharded_var_device);
      if (node->Op()->Type() == "concat") {
        auto origin_param_name = node->Op()->OutputArgumentNames()[0];
        bcast_var_name_set[op_dev_id].emplace(origin_param_name);
      }
    } else if (IsScaleLossOp(node)) {
      // user can customize loss@grad if not use_default_grad_scale_
      if (strategy_.gradient_scale_ !=
          BuildStrategy::GradientScaleStrategy::kCustomized) {
        // TODO(paddle-dev): Why is there no input for this op_handle?
        auto loss_grad_name = node->Op()->OutputArgumentNames()[0];
        auto out_dtype = all_vars_.at(loss_grad_name)->GetDataType();
        CreateScaleLossGradOp(&result, loss_grad_name, node->outputs[0],
                              out_dtype);
      }
      // This assumes the backward generating code will ensure IsScaleLossOp
      // is true only for the op that scale the final scalar loss.
      // It also assumes backward op will always follow the forward op in
      // the block.
      is_forwarding = false;
    } else {
      int op_dev_id = GetOpDeviceID(result, node, sharded_var_device);
      if (op_dev_id != -1) {  // This op only runs on one specific device.
        CreateComputationalOp(&result, node, op_dev_id);
        for (ir::Node *n : node->outputs) {
          sharded_var_device.emplace(n->Name(), op_dev_id);
        }
      } else {
        // This op runs on all devices, and its output may have parameter's
        // gradients.
        // TODO(paddle-dev): Why is so special about "read" op?
        if (node->Op()->Type() == "read" && strategy_.enable_data_balance_) {
          node->Op()->SetAttr("throw_eof_exp", false);
          CreateComputationalOps(&result, node, places_.size());
          const auto &data_var_names = node->Op()->Output("Out");
          InsertDataBalanceOp(&result, data_var_names);
        } else {
          CreateComputationalOps(&result, node, places_.size());
        }

        if (!is_forwarding && num_parallel_devices > 1) {
          // Currently, we assume that once gradient is generated, it can be
          // broadcast, and each gradient is only broadcast once.
          if (static_cast<bool>(boost::get<int>(node->Op()->GetAttr(
                                    OpProtoAndCheckerMaker::OpRoleAttrName())) &
                                static_cast<int>(OpRole::kBackward))) {
            try {
              auto backward_vars = boost::get<std::vector<std::string>>(
                  node->Op()->GetNullableAttr(
                      OpProtoAndCheckerMaker::OpRoleVarAttrName()));

              PADDLE_ENFORCE_EQ(backward_vars.size() % 2, 0);

              for (size_t i = 0; i < backward_vars.size(); i += 2) {
                auto &p_name = backward_vars[i];
                auto &g_name = backward_vars[i + 1];
                VLOG(10) << "Bcast " << g_name << " for parameter " << p_name;

                switch (strategy_.reduce_) {
                  case BuildStrategy::ReduceStrategy::kReduce:
                    cur_device_id = GetAppropriateDeviceID({g_name});
                    CreateReduceOp(&result, g_name, cur_device_id);
                    sharded_var_device.emplace(g_name, cur_device_id);
                    if (!is_dist_train) {
                      bcast_var_name_set[cur_device_id].emplace(p_name);
                    }
                    break;
                  case BuildStrategy::ReduceStrategy::kAllReduce:
                    if (IsSparseGradient(g_name)) {
                      CreateReduceOp(&result, g_name, 0);
                      CreateBroadcastOp(&result, g_name, 0);
                    } else {
                      InsertAllReduceOp(&result, g_name);
                    }
                    break;
                  default:
                    LOG(FATAL) << "Unknown reduce strategy ";
                    break;
                }
              }
            } catch (boost::bad_get e) {
            }
          }
        }
      }
    }
  }
  bool use_gpu = false;
#if defined(PADDLE_WITH_CUDA) && !defined(_WIN32)
  use_gpu = nccl_ctxs_ != nullptr;
#endif

  // Insert broadcast operators principle:
  // 1. Broadcast optimized parameters in Reduce strategy;
  // 2. No need broadcast optimized parameters in AllReduce strategy because of
  //    the optimization sub-graph would be run on every GPU;
  // 3. Allways broadcast received parameters in Distribute Training.
  if ((use_gpu &&
       strategy_.reduce_ == BuildStrategy::ReduceStrategy::kReduce) ||
      is_dist_train) {
    if (strategy_.fuse_broadcast_op_) {
      CreateFusedBroadcastOp(&result, bcast_var_name_set);
    } else {
      for (size_t dev_id = 0; dev_id < bcast_var_name_set.size(); ++dev_id) {
        auto &to_bcast_set = bcast_var_name_set[dev_id];
        for (auto &bcast_name : to_bcast_set) {
          CreateBroadcastOp(&result, bcast_name, dev_id);
        }
      }
    }
  }
  /*
  Dependency graph has been constructed. However, there are still data
  hazards need to be handled.
 */
  PolishGraphToSupportDataHazards(&result);

  /*
   * Only variables should be the leaves of graph.
   */
  AddOutputToLeafOps(&result);
  result.Erase<GraphOps>(kGraphOps);
  return graph;
}

bool MultiDevSSAGraphBuilder::IsSparseGradient(const std::string &og) const {
  PADDLE_ENFORCE(all_vars_.count(og) != 0);
  if (all_vars_.at(og)->GetType() == proto::VarType::SELECTED_ROWS) {
    return true;
  }
  return false;
}

void MultiDevSSAGraphBuilder::SetCommunicationContext(
    OpHandleBase *op_handle, const platform::Place &p) const {
#if defined(PADDLE_WITH_CUDA) && !defined(_WIN32)
  if (nccl_ctxs_ == nullptr) {
    op_handle->SetDeviceContext(p,
                                platform::DeviceContextPool::Instance().Get(p));
  }
#else
  op_handle->SetDeviceContext(p,
                              platform::DeviceContextPool::Instance().Get(p));
#endif
}

void MultiDevSSAGraphBuilder::CreateBroadcastOp(ir::Graph *result,
                                                const std::string &p_name,
                                                size_t src_dev_id) const {
#if defined(PADDLE_WITH_CUDA) && !defined(_WIN32)
  auto *op_handle = new BroadcastOpHandle(
      result->CreateEmptyNode("broadcast", ir::Node::Type::kOperation),
      local_scopes_, places_, nccl_ctxs_);
#else
  auto *op_handle = new BroadcastOpHandle(
      result->CreateEmptyNode("broadcast", ir::Node::Type::kOperation),
      local_scopes_, places_);
#endif
  result->Get<GraphOps>(kGraphOps).emplace_back(op_handle);

  auto *in =
      result->Get<GraphVars>(kGraphVars).at(src_dev_id).at(p_name).back();
  op_handle->AddInput(in);

  for (size_t i = 0; i < places_.size(); ++i) {
    auto &p = places_[i];
    SetCommunicationContext(op_handle, p);
    auto &vars = result->Get<GraphVars>(kGraphVars).at(i).at(p_name);
    auto *out_var = new VarHandle(
        result->CreateEmptyNode(p_name, ir::Node::Type::kVariable), vars.size(),
        i, p_name, p);
    vars.emplace_back(out_var);
    op_handle->AddOutput(out_var);
  }
}

void MultiDevSSAGraphBuilder::CreateFusedBroadcastOp(
    ir::Graph *result,
    const std::vector<std::unordered_set<std::string>> &bcast_varnames) const {
#if defined(PADDLE_WITH_CUDA) && !defined(_WIN32)
  auto *op_handle = new FusedBroadcastOpHandle(
      result->CreateEmptyNode("fused_broadcast", ir::Node::Type::kOperation),
      local_scopes_, places_, nccl_ctxs_);
#else
  auto *op_handle = new FusedBroadcastOpHandle(
      result->CreateEmptyNode("fused_broadcast", ir::Node::Type::kOperation),
      local_scopes_, places_);
#endif
  result->Get<GraphOps>(kGraphOps).emplace_back(op_handle);

  for (size_t i = 0; i < places_.size(); ++i) {
    auto &p = places_[i];
    SetCommunicationContext(op_handle, p);
  }

  for (size_t dev_id = 0; dev_id < bcast_varnames.size(); ++dev_id) {
    for (auto &p_name : bcast_varnames[dev_id]) {
      auto *in =
          result->Get<GraphVars>(kGraphVars).at(dev_id).at(p_name).back();
      op_handle->AddInput(in);
      for (size_t out_dev_id = 0; out_dev_id < places_.size(); ++out_dev_id) {
        auto &p = places_[out_dev_id];
        auto &vars =
            result->Get<GraphVars>(kGraphVars).at(out_dev_id).at(p_name);
        auto *out_var = new VarHandle(
            result->CreateEmptyNode(p_name, ir::Node::Type::kVariable),
            vars.size(), out_dev_id, p_name, p);
        vars.emplace_back(out_var);
        op_handle->AddOutput(out_var);
      }
    }
  }
}

void MultiDevSSAGraphBuilder::CreateComputationalOp(ir::Graph *result,
                                                    ir::Node *node,
                                                    int dev_id) const {
  result->Get<GraphOps>(kGraphOps).emplace_back(
      new ComputationOpHandle(result->CreateOpNode(node->Op()),
                              local_scopes_[dev_id], places_[dev_id], dev_id));
  CreateOpHandleIOs(result, node, dev_id);
}

void MultiDevSSAGraphBuilder::InsertAllReduceOp(ir::Graph *result,
                                                const std::string &og) const {
#if defined(PADDLE_WITH_CUDA) && !defined(_WIN32)
  result->Get<GraphOps>(kGraphOps).emplace_back(new AllReduceOpHandle(
      result->CreateEmptyNode("allreduce", ir::Node::Type::kOperation),
      local_scopes_, places_, nccl_ctxs_));
#else
  result->Get<GraphOps>(kGraphOps).emplace_back(new AllReduceOpHandle(
      result->CreateEmptyNode("allreduce", ir::Node::Type::kOperation),
      local_scopes_, places_));
#endif
  auto *op_handle = result->Get<GraphOps>(kGraphOps).back();

  for (size_t i = 0; i < places_.size(); ++i) {
    auto &p = places_[i];
    SetCommunicationContext(op_handle, p);
    auto &vars = result->Get<GraphVars>(kGraphVars)[i][og];
    PADDLE_ENFORCE(!vars.empty());
    auto &prev_grad = vars.back();
    op_handle->AddInput(prev_grad);

    auto var =
        new VarHandle(result->CreateEmptyNode(og, ir::Node::Type::kVariable),
                      vars.size(), i, og, p);
    vars.emplace_back(var);
    op_handle->AddOutput(var);
  }
}

void MultiDevSSAGraphBuilder::InsertDataBalanceOp(
    ir::Graph *result, const std::vector<std::string> &datas) const {
#if defined(PADDLE_WITH_CUDA) && !defined(_WIN32)
  result->Get<GraphOps>(kGraphOps).emplace_back(new DataBalanceOpHandle(
      result->CreateEmptyNode("data_balance", ir::Node::Type::kOperation),
      local_scopes_, places_, nccl_ctxs_));
#else
  result->Get<GraphOps>(kGraphOps).emplace_back(new DataBalanceOpHandle(
      result->CreateEmptyNode("data_balance", ir::Node::Type::kOperation),
      local_scopes_, places_));
#endif
  auto *op_handle = result->Get<GraphOps>(kGraphOps).back();
  for (size_t i = 0; i < places_.size(); ++i) {
    auto &p = places_[i];
    SetCommunicationContext(op_handle, p);
    for (const std::string &d_name : datas) {
      auto &vars = result->Get<GraphVars>(kGraphVars)[i][d_name];
      PADDLE_ENFORCE(!vars.empty());
      op_handle->AddInput(vars.back());
      auto var = new VarHandle(
          result->CreateEmptyNode(d_name, ir::Node::Type::kVariable),
          vars.size(), i, d_name, p);
      vars.emplace_back(var);
      op_handle->AddOutput(var);
    }
  }
}

int MultiDevSSAGraphBuilder::GetOpDeviceID(
    const ir::Graph &graph, ir::Node *node,
    const std::unordered_map<std::string, int> &sharded_var_device) const {
  if (strategy_.reduce_ != BuildStrategy::ReduceStrategy::kReduce) {
    return -1;
  }
  int op_role = boost::get<int>(
      node->Op()->GetAttr(framework::OpProtoAndCheckerMaker::OpRoleAttrName()));
  if (op_role != static_cast<int>(framework::OpRole::kOptimize)) {
    return -1;
  }
  auto param_grad = boost::get<std::vector<std::string>>(
      node->Op()->GetAttr(OpProtoAndCheckerMaker::OpRoleVarAttrName()));

  PADDLE_ENFORCE_EQ(param_grad.size(), 2U);
  int dev_id = GetVarDeviceID(graph, param_grad[1], sharded_var_device);
  PADDLE_ENFORCE_NE(dev_id, -1, "dev_id should not be -1.[%s, %s, %s]",
                    node->Op()->Type(), param_grad[0], param_grad[1]);
  return dev_id;
}

int MultiDevSSAGraphBuilder::GetVarDeviceID(
    const ir::Graph &graph, const std::string &varname,
    const std::unordered_map<std::string, int> &sharded_var_device) const {
  auto got = sharded_var_device.find(varname);
  if (got == sharded_var_device.end()) {
    auto pos = varname.find(framework::kNewGradSuffix);
    if (pos != std::string::npos) {
      got = sharded_var_device.find(varname.substr(0, pos));
    }
  }
  return got == sharded_var_device.end() ? -1 : got->second;
}

void MultiDevSSAGraphBuilder::CreateScaleLossGradOp(
    ir::Graph *result, const std::string &loss_grad_name,
<<<<<<< HEAD
    ir::Node *out_var_node) const {
  size_t num_parallel_devices = Get<size_t>("num_parallel_devices");
=======
    ir::Node *out_var_node, proto::VarType::Type dtype) const {
>>>>>>> dc8eca82
  for (size_t i = 0; i < places_.size(); ++i) {
    // Insert ScaleCost OpHandle
    auto *dev_ctx = platform::DeviceContextPool::Instance().Get(places_[i]);
    auto *op_handle = new ScaleLossGradOpHandle(
        result->CreateEmptyNode("scale_loss_grad", ir::Node::Type::kOperation),
<<<<<<< HEAD
        num_parallel_devices, local_scopes_[i], places_[i], dev_ctx);
=======
        local_scopes_.size(), local_scopes_[i], places_[i], dev_ctx, dtype);
>>>>>>> dc8eca82
    result->Get<GraphOps>(kGraphOps).emplace_back(op_handle);

    // FIXME: Currently ScaleLossGradOp only use device_count as scale
    // factor. So it does not depend on any other operators.
    // VarHandle *loss = GetVarHandle(loss_var_name, place);
    // loss->pending_ops_.emplace_back(op_handle);
    // op_handle->inputs_.emplace_back(loss);

    CreateOpOutput(result, op_handle,
                   result->CreateVarNode(out_var_node->Var()), places_[i], i);
  }
}

void MultiDevSSAGraphBuilder::CreateComputationalOps(ir::Graph *result,
                                                     ir::Node *node,
                                                     size_t num_places) const {
  for (size_t scope_idx = 0; scope_idx < num_places; ++scope_idx) {
    auto p = places_[scope_idx];
    auto s = local_scopes_[scope_idx];
    result->Get<GraphOps>(kGraphOps).emplace_back(new ComputationOpHandle(
        result->CreateOpNode(node->Op()), s, p, scope_idx));
    CreateOpHandleIOs(result, node, scope_idx);
  }
}

VarHandle *MultiDevSSAGraphBuilder::CreateReduceOp(ir::Graph *result,
                                                   const std::string &og,
                                                   int dst_dev_id) const {
#if defined(PADDLE_WITH_CUDA) && !defined(_WIN32)
  result->Get<GraphOps>(kGraphOps).emplace_back(new ReduceOpHandle(
      result->CreateEmptyNode("reduce", ir::Node::Type::kOperation),
      local_scopes_, places_, nccl_ctxs_));
#else
  result->Get<GraphOps>(kGraphOps).emplace_back(new ReduceOpHandle(
      result->CreateEmptyNode("reduce", ir::Node::Type::kOperation),
      local_scopes_, places_));
#endif
  auto *op_handle = result->Get<GraphOps>(kGraphOps).back();

  for (size_t i = 0; i < places_.size(); ++i) {
    auto &p = places_[i];
    SetCommunicationContext(op_handle, p);
    auto &vars = result->Get<GraphVars>(kGraphVars)[i][og];
    PADDLE_ENFORCE(!vars.empty());
    auto &prev_grad = vars.back();
    op_handle->AddInput(prev_grad);
  }
  auto &vars = result->Get<GraphVars>(kGraphVars)[dst_dev_id][og];
  auto var =
      new VarHandle(result->CreateEmptyNode(og, ir::Node::Type::kVariable),
                    vars.size(), dst_dev_id, og, places_[dst_dev_id]);
  vars.emplace_back(var);
  op_handle->AddOutput(var);
  return var;
}

int MultiDevSSAGraphBuilder::CreateDistTrainOp(
    ir::Graph *result, ir::Node *node,
    std::unordered_map<std::string, int> *sharded_var_device) const {
  int op_dev_id = -1;
  std::vector<std::string> input_var_names;
  std::vector<std::string> output_var_names;
  for (ir::Node *input : node->inputs) {
    input_var_names.push_back(input->Name());
  }
  for (ir::Node *output : node->outputs) {
    output_var_names.push_back(output->Name());
  }

  if (node->Op()->Type() == "split_byref" ||
      node->Op()->Type() == "split_selected_rows" ||
      node->Op()->Type() == "split_ids") {
    // TODO(paddle-dev): getting the first var is not safe.
    op_dev_id =
        GetVarDeviceID(*result, input_var_names[0], *sharded_var_device);
    if (strategy_.reduce_ == BuildStrategy::ReduceStrategy::kAllReduce) {
      op_dev_id = GetAppropriateDeviceID(input_var_names);
      for (auto &varname : input_var_names) {
        sharded_var_device->emplace(varname, op_dev_id);
      }
    }
    for (auto &varname : output_var_names) {
      sharded_var_device->emplace(varname, op_dev_id);
    }
  } else if (node->Op()->Type() == "concat") {
    op_dev_id =
        GetVarDeviceID(*result, input_var_names[0], *sharded_var_device);
    for (auto &varname : output_var_names) {
      sharded_var_device->emplace(varname, op_dev_id);
    }
  } else {
    LOG(ERROR) << "got unexpected dist op: " << node->Op()->Type();
    PADDLE_THROW(
        "the distribute training related op should be in [split_byref, "
        "concat].");
  }

  PADDLE_ENFORCE(op_dev_id != -1,
                 "can not find right place for distributed op: %s",
                 node->Op()->Type());

  CreateComputationalOp(result, node, op_dev_id);
  return op_dev_id;
}

void SetOpInputsAllPlaces(ir::Graph *result, ir::Node *node, int num_places) {
  auto *op_handle = result->Get<GraphOps>(kGraphOps).back();
  for (ir::Node *input : node->inputs) {
    VarHandle *var = nullptr;
    for (int place_offset = 0; place_offset < num_places; ++place_offset) {
      auto &var_holders = result->Get<GraphVars>(kGraphVars)[place_offset];
      auto &var_holder = var_holders[input->Name()];
      if (!var_holder.empty()) {
        var = *var_holder.rbegin();
        op_handle->AddInput(var);
      }
    }
  }
}

// Create RPC related op handles that connects its in ops and out ops.
int MultiDevSSAGraphBuilder::CreateRPCOp(
    ir::Graph *result, ir::Node *node,
    std::unordered_map<std::string, int> *sharded_var_device) const {
  int op_dev_id = -1;
  if (node->Op()->Type() == "send") {
    // TODO(paddle-dev): getting the first var is not safe.
    op_dev_id =
        GetVarDeviceID(*result, node->inputs[0]->Name(), *sharded_var_device);
    PADDLE_ENFORCE(!ir::IsControlDepVar(*node->inputs[0]),
                   "This hack no longer holds, please fix.");
    // the variable name which contains .block means it was splited by
    // split_byref op
    if (strategy_.reduce_ == BuildStrategy::ReduceStrategy::kAllReduce &&
        node->inputs[0]->Name().find(".block") == std::string::npos) {
      std::vector<std::string> input_var_names;
      for (ir::Node *n : node->inputs) {
        input_var_names.push_back(n->Name());
      }
      auto send_param_grad = boost::get<std::vector<std::string>>(
          node->Op()->GetAttr(OpProtoAndCheckerMaker::OpRoleVarAttrName()));
      PADDLE_ENFORCE_EQ(send_param_grad.size(), 2U);
      op_dev_id = GetAppropriateDeviceID({send_param_grad[1]});
      VLOG(10) << "send grad " << input_var_names[0] << " origin "
               << send_param_grad[1] << " place: " << op_dev_id;
      for (auto &varname : input_var_names) {
        sharded_var_device->emplace(varname, op_dev_id);
      }
      sharded_var_device->emplace(send_param_grad[1], op_dev_id);
    }
  } else if (node->Op()->Type() == "recv") {
    std::vector<std::string> output_var_names;
    for (ir::Node *n : node->outputs) {
      output_var_names.push_back(n->Name());
    }
    auto recv_param_grad = boost::get<std::vector<std::string>>(
        node->Op()->GetAttr(OpProtoAndCheckerMaker::OpRoleVarAttrName()));
    if (recv_param_grad.size() == 2U) {
      op_dev_id =
          GetVarDeviceID(*result, recv_param_grad[1], *sharded_var_device);
      VLOG(10) << "recv param " << recv_param_grad[0]
               << " get grad place: " << recv_param_grad[1]
               << " place: " << op_dev_id;
    } else {
      op_dev_id = GetAppropriateDeviceID(output_var_names);
    }
    for (auto &varname : output_var_names) {
      sharded_var_device->emplace(varname, op_dev_id);
    }
  } else {
    // send_barrier, fetch_barrier will run on place 0;
    op_dev_id = 0;
  }

  PADDLE_ENFORCE(op_dev_id != -1, "can not find the right place for rpc op: %s",
                 node->Op()->Type());
  result->Get<GraphOps>(kGraphOps).emplace_back(new RPCOpHandle(
      result->CreateOpNode(node->Op()), *node->Op(), local_scopes_[op_dev_id],
      node->Op()->Type(), places_[op_dev_id]));

  if (node->Op()->Type() == "send") {
    CreateOpHandleIOs(result, node, op_dev_id);
  } else {
    // send_barrier, recv, fetch_barrier's inputs are deps var, get them from
    // all places
    auto p = places_[op_dev_id];
    auto *op_handle = result->Get<GraphOps>(kGraphOps).back();
    op_handle->SetDeviceContext(p,
                                platform::DeviceContextPool::Instance().Get(p));

    SetOpInputsAllPlaces(result, node, places_.size());
    for (ir::Node *output : node->outputs) {
      int outvar_dev_id = op_dev_id;
      if (node->Op()->Type() == "fetch_barrier") {
        outvar_dev_id =
            GetVarDeviceID(*result, output->Name(), *sharded_var_device);
        PADDLE_ENFORCE_NE(outvar_dev_id, -1, "output name %s", output->Name());
      }
      p = places_[outvar_dev_id];
      ir::Node *new_node = nullptr;
      if (output->Var()) {
        new_node = result->CreateVarNode(output->Var());
      } else {
        new_node =
            result->CreateEmptyNode(output->Name(), ir::Node::Type::kVariable);
      }
      CreateOpOutput(result, op_handle, new_node, p, outvar_dev_id);
    }
  }
  return op_dev_id;
}

bool MultiDevSSAGraphBuilder::IsScaleLossOp(ir::Node *node) const {
  return boost::get<int>(
             node->Op()->GetAttr(OpProtoAndCheckerMaker::OpRoleAttrName())) ==
             (static_cast<int>(OpRole::kBackward) |
              static_cast<int>(OpRole::kLoss)) &&
         !loss_var_name_.empty();  // If loss_var is empty. This is test mode
}
}  // namespace details
}  // namespace framework
}  // namespace paddle

REGISTER_PASS(multi_devices_pass,
              paddle::framework::details::MultiDevSSAGraphBuilder)
    .RequirePassAttr(paddle::framework::details::kLossVarName)
    .RequirePassAttr(paddle::framework::details::kPlaces)
    .RequirePassAttr(paddle::framework::details::kLocalScopes)
    .RequirePassAttr(paddle::framework::details::kStrategy)
    .RequirePassAttr(paddle::framework::details::kNumParallelDevices);<|MERGE_RESOLUTION|>--- conflicted
+++ resolved
@@ -660,22 +660,14 @@
 
 void MultiDevSSAGraphBuilder::CreateScaleLossGradOp(
     ir::Graph *result, const std::string &loss_grad_name,
-<<<<<<< HEAD
-    ir::Node *out_var_node) const {
+    ir::Node *out_var_node, proto::VarType::Type dtype) const {
   size_t num_parallel_devices = Get<size_t>("num_parallel_devices");
-=======
-    ir::Node *out_var_node, proto::VarType::Type dtype) const {
->>>>>>> dc8eca82
   for (size_t i = 0; i < places_.size(); ++i) {
     // Insert ScaleCost OpHandle
     auto *dev_ctx = platform::DeviceContextPool::Instance().Get(places_[i]);
     auto *op_handle = new ScaleLossGradOpHandle(
         result->CreateEmptyNode("scale_loss_grad", ir::Node::Type::kOperation),
-<<<<<<< HEAD
-        num_parallel_devices, local_scopes_[i], places_[i], dev_ctx);
-=======
-        local_scopes_.size(), local_scopes_[i], places_[i], dev_ctx, dtype);
->>>>>>> dc8eca82
+        num_parallel_devices, local_scopes_[i], places_[i], dev_ctx, dtype);
     result->Get<GraphOps>(kGraphOps).emplace_back(op_handle);
 
     // FIXME: Currently ScaleLossGradOp only use device_count as scale
