//   Copyright (c) 2018 PaddlePaddle Authors. All Rights Reserved.
//
// Licensed under the Apache License, Version 2.0 (the "License");
// you may not use this file except in compliance with the License.
// You may obtain a copy of the License at
//
//     http://www.apache.org/licenses/LICENSE-2.0
//
// Unless required by applicable law or agreed to in writing, software
// distributed under the License is distributed on an "AS IS" BASIS,
// WITHOUT WARRANTIES OR CONDITIONS OF ANY KIND, either express or implied.
// See the License for the specific language governing permissions and
// limitations under the License.

#include "paddle/fluid/framework/reader.h"
#include <deque>

namespace paddle {
namespace framework {

<<<<<<< HEAD
void ReaderBase::ReadNext(std::vector<LoDTensor> *out) {
  std::lock_guard<std::mutex> lock(mu_);
  PADDLE_ENFORCE_EQ(status_, ReaderStatus::kRunning);
=======
void ReaderBase::InsertDecoratedReader(
    const std::shared_ptr<ReaderBase> &decorated_reader) {
  std::lock_guard<std::mutex> guard(decorated_readers_mtx_);
  decorated_readers_.emplace_back(decorated_reader);
}

std::unordered_set<ReaderBase *> ReaderBase::GetEndPoints() {
  std::unordered_set<ReaderBase *> result;
  std::deque<ReaderBase *> queue;
  queue.emplace_back(this);
  while (!queue.empty()) {  // BFS search
    auto *front = queue.front();
    queue.pop_front();
    if (front->decorated_readers_.empty()) {
      result.emplace(front);
    } else {
      for (auto &reader : front->decorated_readers_) {
        if (auto *reader_ptr = reader.lock().get()) {
          queue.emplace_back(reader_ptr);
        }
      }
    }
  }

  return result;
}

FileReader::FileReader(const std::vector<DDim> &dims) : dims_(dims) {}

void FileReader::ReadNext(std::vector<LoDTensor> *out) {
>>>>>>> 62c1133f
  ReadNextImpl(out);
}

void ReaderBase::Shutdown() {
  std::lock_guard<std::mutex> lock(mu_);
  if (status_ != ReaderStatus::kStopped) {
    ShutdownImpl();
    status_ = ReaderStatus::kStopped;
  }
}

void ReaderBase::Start() {
  std::lock_guard<std::mutex> lock(mu_);
  if (status_ != ReaderStatus::kRunning) {
    StartImpl();
    status_ = ReaderStatus::kRunning;
  }
}

ReaderBase::~ReaderBase() { Shutdown(); }

}  // namespace framework
}  // namespace paddle<|MERGE_RESOLUTION|>--- conflicted
+++ resolved
@@ -18,14 +18,15 @@
 namespace paddle {
 namespace framework {
 
-<<<<<<< HEAD
 void ReaderBase::ReadNext(std::vector<LoDTensor> *out) {
   std::lock_guard<std::mutex> lock(mu_);
   PADDLE_ENFORCE_EQ(status_, ReaderStatus::kRunning);
-=======
+  ReadNextImpl(out);
+}
+
 void ReaderBase::InsertDecoratedReader(
     const std::shared_ptr<ReaderBase> &decorated_reader) {
-  std::lock_guard<std::mutex> guard(decorated_readers_mtx_);
+  std::lock_guard<std::mutex> guard(mu_));
   decorated_readers_.emplace_back(decorated_reader);
 }
 
@@ -50,13 +51,6 @@
   return result;
 }
 
-FileReader::FileReader(const std::vector<DDim> &dims) : dims_(dims) {}
-
-void FileReader::ReadNext(std::vector<LoDTensor> *out) {
->>>>>>> 62c1133f
-  ReadNextImpl(out);
-}
-
 void ReaderBase::Shutdown() {
   std::lock_guard<std::mutex> lock(mu_);
   if (status_ != ReaderStatus::kStopped) {
