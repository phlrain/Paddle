--- conflicted
+++ resolved
@@ -2289,22 +2289,15 @@
         pt_kernel_context->EmplaceBackAttr(data_type);
       } else if (attr_defs[i].type_index ==
                  std::type_index(typeid(std::vector<int64_t>))) {
-<<<<<<< HEAD
-        if (std::type_index(attr_it->second.type()) ==
-            std::type_index(typeid(std::vector<int>))) {
-          // Emplace Back Attr according to the type of Pten_Kernel args.
-          const auto& vector_int_attr =
-              BOOST_GET_CONST(std::vector<int>, attr_it->second);
-=======
         if (std::type_index(attr.type()) ==
             std::type_index(typeid(std::vector<int64_t>))) {
           pt_kernel_context->EmplaceBackAttr(
-              BOOST_GET_CONST(std::vector<int64_t>, attr));
+              BOOST_GET_CONST(std::vector<int64_t>, attr_it->second));
         } else if (std::type_index(attr.type()) ==
                    std::type_index(typeid(std::vector<int>))) {
           // Emplace Back Attr according to the type of Phi_Kernel args.
-          const auto& vector_int_attr = BOOST_GET_CONST(std::vector<int>, attr);
->>>>>>> 857069f3
+          const auto& vector_int_attr =
+              BOOST_GET_CONST(std::vector<int>, attr_it->second);
           const std::vector<int64_t> vector_int64_attr(vector_int_attr.begin(),
                                                        vector_int_attr.end());
           pt_kernel_context->EmplaceBackAttr(vector_int64_attr);
