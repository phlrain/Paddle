--- conflicted
+++ resolved
@@ -879,13 +879,9 @@
           t = &(var->Get<SelectedRows>().value());
         }
         if (t != nullptr) {
-<<<<<<< HEAD
-          int tmp = static_cast<int>(t->type());
-=======
           PADDLE_ENFORCE(t->IsInitialized(), "Input %s is not initialized: %s",
                          ipt_name, DebugString());
-          int tmp = static_cast<int>(ToDataType(t->type()));
->>>>>>> 5384206a
+          int tmp = static_cast<int>(t->type());
           PADDLE_ENFORCE(
               tmp == data_type || data_type == -1,
               "DataType of Paddle Op %s must be the same. Get %s(%d) != %s(%d)",
