--- conflicted
+++ resolved
@@ -1178,37 +1178,8 @@
   proto::VarType::Type dafault_data_type =
       static_cast<proto::VarType::Type>(-1);
   proto::VarType::Type data_type = dafault_data_type;
-<<<<<<< HEAD
   for (auto& input : ctx.Context().inputs) {
-    auto& vars = input.second;
-    for (size_t i = 0; i < vars.size(); ++i) {
-      const Variable* var = vars[i];
-      if (var != nullptr) {
-        const Tensor* t = nullptr;
-        if (var->IsType<Tensor>()) {
-          t = &var->Get<Tensor>();
-        } else if (var->IsType<LoDTensor>()) {
-          t = &var->Get<LoDTensor>();
-        } else if (var->IsType<SelectedRows>()) {
-          t = &(var->Get<SelectedRows>().value());
-        }
-        if (t != nullptr) {
-          PADDLE_ENFORCE(t->IsInitialized(), "Input %s(%lu) is not initialized",
-                         input.first, i);
-          proto::VarType::Type tmp = t->type();
-          PADDLE_ENFORCE(
-              tmp == data_type || data_type == dafault_data_type,
-              "DataType of Paddle Op %s %s must be the same. Get (%s) != (%s)",
-              Type(), input.first, DataTypeToString(data_type),
-              DataTypeToString(tmp));
-          data_type = tmp;
-        }
-      }
-    }
-=======
-  for (auto& input : this->inputs_) {
     ParseInputDataType(ctx, input.first, &data_type);
->>>>>>> 003f369b
   }
   PADDLE_ENFORCE_NE(data_type, dafault_data_type,
                     "DataType should be indicated by input Variable.");
