/* Copyright (c) 2016 PaddlePaddle Authors. All Rights Reserved.

Licensed under the Apache License, Version 2.0 (the "License");
you may not use this file except in compliance with the License.
You may obtain a copy of the License at

    http://www.apache.org/licenses/LICENSE-2.0

Unless required by applicable law or agreed to in writing, software
distributed under the License is distributed on an "AS IS" BASIS,
WITHOUT WARRANTIES OR CONDITIONS OF ANY KIND, either express or implied.
See the License for the specific language governing permissions and
limitations under the License. */

#include <gflags/gflags.h>
#include <glog/logging.h>

#include <algorithm>

#include "paddle/fluid/framework/data_transform.h"
#include "paddle/fluid/framework/executor.h"
#include "paddle/fluid/framework/lod_tensor.h"
#include "paddle/fluid/framework/operator.h"
#include "paddle/fluid/framework/shape_inference.h"
#include "paddle/fluid/framework/transfer_scope_cache.h"
#include "paddle/fluid/framework/var_type.h"
#include "paddle/fluid/platform/profiler.h"

DECLARE_bool(benchmark);
DEFINE_bool(check_nan_inf, false,
            "Checking whether operator produce NAN/INF or not. It will be "
            "extremely slow so please use this flag wisely.");

namespace paddle {
namespace framework {

std::vector<std::tuple<platform::Place, LibraryType>> kKernelPriority = {
    std::make_tuple(platform::CUDAPlace(0), LibraryType::kCUDNN),
    std::make_tuple(platform::CUDAPlace(0), LibraryType::kPlain),
    std::make_tuple(platform::CPUPlace(), LibraryType::kMKLDNN),
    std::make_tuple(platform::CPUPlace(), LibraryType::kPlain),
};

proto::VarType::Type GetDataTypeOfVar(const Variable* var) {
  if (var->IsType<framework::LoDTensor>()) {
    return framework::ToDataType(var->Get<framework::LoDTensor>().type());
  } else if (var->IsType<framework::SelectedRows>()) {
    return framework::ToDataType(
        var->Get<framework::SelectedRows>().value().type());
  } else {
    PADDLE_THROW("Var should be LoDTensor or SelectedRows");
  }
}

static DDim GetDims(const Scope& scope, const std::string& name,
                    bool get_actual_dim = false) {
  Variable* var = scope.FindVar(name);
  if (var == nullptr) {
    return DDim({-1});
  }

  if (var->IsType<LoDTensor>()) {
    const LoDTensor& tensor = var->Get<LoDTensor>();
    if (UNLIKELY(!tensor.IsInitialized())) {
      return DDim({-1});
    }
    return tensor.dims();
  } else if (var->IsType<SelectedRows>()) {
    if (get_actual_dim) {
      return var->Get<SelectedRows>().value().dims();
    } else {
      return var->Get<SelectedRows>().GetCompleteDims();
    }
  } else {
    return DDim({-1});
  }
}

static bool VarInited(const Scope& scope, const std::string& name) {
  Variable* var = scope.FindVar(name);
  if (var == nullptr) return false;
  return var->IsInitialized();
}

static std::string GetDtype(const Scope& scope, const std::string& name) {
  Variable* var = scope.FindVar(name);
  if (var == nullptr) {
    return "";
  }

  if (var->IsType<LoDTensor>()) {
    const LoDTensor& tensor = var->Get<LoDTensor>();
    if (UNLIKELY(!tensor.IsInitialized())) {
      return "";
    }
    return DataTypeToString(ToDataType(tensor.type()));
  } else if (var->IsType<SelectedRows>()) {
    auto tensor = var->Get<SelectedRows>().value();
    if (UNLIKELY(!tensor.IsInitialized())) {
      return "uninited";
    } else {
      return DataTypeToString(ToDataType(tensor.type()));
    }
  } else {
    return "";
  }
}

static int GetRowSize(const Scope& scope, const std::string& name) {
  Variable* var = scope.FindVar(name);
  if (var == nullptr) {
    return -1;
  }

  if (var->IsType<SelectedRows>()) {
    return var->Get<SelectedRows>().rows().size();
  }

  return -1;
}

static LoD GetLoD(const Scope& scope, const std::string& name) {
  Variable* var = scope.FindVar(name);
  auto default_lod = LoD({{}});

  if (var == nullptr) {
    return default_lod;
  }

  if (var->IsType<LoDTensor>()) {
    const LoDTensor& tensor = var->Get<LoDTensor>();
    if (UNLIKELY(!tensor.IsInitialized())) {
      return default_lod;
    }
    return tensor.lod();
  } else {
    return default_lod;
  }
}

void OperatorBase::Run(const Scope& scope, const platform::Place& place) {
  VLOG(4) << place << " " << DebugStringEx(&scope);
  if (platform::is_gpu_place(place)) {
#ifndef PADDLE_WITH_CUDA
    PADDLE_THROW("Cannot run operator on place %s", place);
#else
    auto dev_id = boost::get<platform::CUDAPlace>(place).device;
    platform::SetDeviceId(dev_id);
#endif
  }

  // The profile has a process-wide mutex, results in serious performance issue
  // in concurrency scenerio. Here use an `if` to fix this issue.
  // Please not remove the `if`, ask @Superjomn if there are any concern.
  if (platform::IsProfileEnabled()) {
    platform::DeviceContextPool& pool = platform::DeviceContextPool::Instance();
    platform::RecordEvent record_event(Type(), pool.Get(place));
    RunImpl(scope, place);
<<<<<<< HEAD
  } else  // NOLINT
#endif
  {
=======
  } else {
>>>>>>> 05b7ee7e
    RunImpl(scope, place);
  }
  VLOG(3) << place << " " << DebugStringEx(&scope);
}

bool OperatorBase::HasInputs(const std::string& name) const {
  if (inputs_.find(name) != inputs_.end()) {
    return true;
  } else {
    return false;
  }
}

std::string OperatorBase::Input(const std::string& name) const {
  auto& ins = Inputs(name);
  PADDLE_ENFORCE_LE(ins.size(), 1UL,
                    "Operator %s's input %s should contain only one variable.",
                    type_, name);
  return ins.empty() ? kEmptyVarName : ins[0];
}

const std::vector<std::string>& OperatorBase::Inputs(
    const std::string& name) const {
  auto it = inputs_.find(name);
  PADDLE_ENFORCE(it != inputs_.end(), "Operator %s does not have the input %s.",
                 type_, name);
  return it->second;
}

bool OperatorBase::HasOutputs(const std::string& name) const {
  if (outputs_.find(name) != outputs_.end()) {
    return true;
  } else {
    return false;
  }
}

std::string OperatorBase::Output(const std::string& name) const {
  auto& outs = Outputs(name);
  PADDLE_ENFORCE_LE(outs.size(), 1UL,
                    "Operator %s's output %s should contain only one variable.",
                    type_, name);
  return outs.empty() ? kEmptyVarName : outs[0];
}

const std::vector<std::string>& OperatorBase::Outputs(
    const std::string& name) const {
  auto it = outputs_.find(name);
  PADDLE_ENFORCE(it != outputs_.end(),
                 "Operator %s does not have an output called %s.", type_, name);
  return it->second;
}

std::string OperatorBase::DebugStringEx(const Scope* scope) const {
  std::stringstream ss;
  ss << "Op(" << type_ << "), inputs:{";
  for (auto it = inputs_.begin(); it != inputs_.end();) {
    auto& input = *it;
    ss << input.first << "[";
    for (size_t i = 0; i < input.second.size(); ++i) {
      auto var_name = input.second[i];
      ss << var_name;
      if (scope) {
        if (!VarInited(*scope, var_name)) {
          ss << "[uninited]";
        } else {
          int row_size = GetRowSize(*scope, var_name);
          if (row_size >= 0) {
            ss << "[row_size=" << row_size << "]";
          }
          std::string dtype = GetDtype(*scope, var_name);
          ss << ":" << dtype;
          ss << "[" << GetDims(*scope, var_name, true) << "]";
          ss << "(" << GetLoD(*scope, var_name) << ")";
        }
      }
      if (i != input.second.size() - 1) {
        ss << ", ";
      }
    }
    ss << "]";
    ++it;
    if (it != inputs_.end()) {
      ss << ", ";
    }
  }
  ss << "}, outputs:{";
  for (auto it = outputs_.begin(); it != outputs_.end();) {
    auto& output = *it;
    ss << output.first << "[";
    for (size_t i = 0; i < output.second.size(); ++i) {
      auto var_name = output.second[i];
      ss << var_name;
      if (scope) {
        if (!VarInited(*scope, var_name)) {
          ss << "[uninited]";
        } else {
          int row_size = GetRowSize(*scope, output.second[i]);
          if (row_size >= 0) {
            ss << "[row_size=" << row_size << "]";
          }
          std::string dtype = GetDtype(*scope, output.second[i]);
          ss << ":" << dtype;
          ss << "[" << GetDims(*scope, var_name, true) << "]";
          ss << "(" << GetLoD(*scope, var_name) << ")";
        }
      }
      if (i != output.second.size() - 1) {
        ss << ", ";
      }
    }
    ss << "]";
    ++it;
    if (it != outputs_.end()) {
      ss << ", ";
    }
  }
  ss << "}.";
  return ss.str();
}

OperatorBase::OperatorBase(const std::string& type,
                           const VariableNameMap& inputs,
                           const VariableNameMap& outputs,
                           const AttributeMap& attrs)
    : type_(type), inputs_(inputs), outputs_(outputs), attrs_(attrs) {
  GenerateTemporaryNames();
  CheckAllInputOutputSet();
}

std::vector<std::string> OperatorBase::InputVars() const {
  std::vector<std::string> ret_val;
  for (auto& o : inputs_) {
    ret_val.reserve(ret_val.size() + o.second.size());
    ret_val.insert(ret_val.end(), o.second.begin(), o.second.end());
  }
  return ret_val;
}

std::vector<std::string> OperatorBase::OutputVars(bool has_intermediate) const {
  std::vector<std::string> ret_val;
  if (has_intermediate) {
    // push all outputs into ret_val
    for (auto& o : outputs_) {
      ret_val.reserve(ret_val.size() + o.second.size());
      ret_val.insert(ret_val.end(), o.second.begin(), o.second.end());
    }
    return ret_val;
  }
  auto& info = OpInfoMap::Instance().Get(Type());

  // get all OpProto::Var for outputs
  for (auto& o : info.Proto().outputs()) {
    // ignore all intermediate output
    if (o.intermediate()) continue;
    auto out = outputs_.find(o.name());
    if (out != outputs_.end()) {
      ret_val.reserve(ret_val.size() + out->second.size());
      ret_val.insert(ret_val.end(), out->second.begin(), out->second.end());
    }
  }
  return ret_val;
}

void OperatorBase::CheckAllInputOutputSet() const {
  auto& info_map = OpInfoMap::Instance();
  auto* op_info = info_map.GetNullable(Type());
  if (op_info == nullptr || op_info->proto_ == nullptr) return;

  for (auto& in : op_info->Proto().inputs()) {
    if (!in.dispensable()) {
      PADDLE_ENFORCE(inputs_.find(in.name()) != inputs_.end(),
                     "Operator %s's input, %s, is not set", Type(), in.name());
    }
  }

  for (auto& out : op_info->Proto().outputs()) {
    if (!out.dispensable()) {
      PADDLE_ENFORCE(outputs_.find(out.name()) != outputs_.end(),
                     "Operator %s's output, %s, is not set", Type(),
                     out.name());
    }
  }
}

void OperatorBase::GenerateTemporaryNames() {
  static std::atomic<size_t> gUniqId(0UL);
  for (auto& output : outputs_) {
    for (auto& output_name : output.second) {
      if (output_name == kTempVarName) {
        output_name += type_;
        output_name += "@";
        output_name += std::to_string(gUniqId.fetch_add(1));
      }
    }
  }
}

static bool VarIsTensor(const Variable& var) {
  return var.IsType<LoDTensor>() || var.IsType<SelectedRows>();
}

const Tensor* GetLoDTensorOrSelectedRowsValueFromVar(const Variable& var) {
  if (var.IsType<LoDTensor>()) {
    return static_cast<const Tensor*>(&(var.Get<LoDTensor>()));
  } else if (var.IsType<SelectedRows>()) {
    return &(var.Get<SelectedRows>().value());
  } else {
    PADDLE_THROW("Variable type_id %s, expect LoDTensor/SelectedRows.",
                 var.Type().name());
  }
}

Tensor* GetMutableLoDTensorOrSelectedRowsValueFromVar(Variable* var) {
  if (var->IsType<LoDTensor>()) {
    return var->GetMutable<LoDTensor>();
  } else if (var->IsType<SelectedRows>()) {
    return var->GetMutable<SelectedRows>()->mutable_value();
  } else {
    PADDLE_THROW("Variable type_id %s, expect LoDTensor/SelectedRows.",
                 var->Type().name());
  }
}

bool ExecutionContext::HasInput(const std::string& name) const {
  if (!op_.HasInputs(name)) {
    return false;
  }
  auto& ins = Inputs(name);
  size_t length = ins.size();
  if (length == 0) {
    return false;
  }
  PADDLE_ENFORCE_EQ(length, 1UL,
                    "Input %s should not have more than one inputs", name);
  auto arg = ins[0];
  auto* var = arg == kEmptyVarName ? nullptr : scope_.FindVar(arg);
  return var != nullptr;
}

bool ExecutionContext::HasOutput(const std::string& name) const {
  if (!op_.HasOutputs(name)) {
    return false;
  }
  auto& outs = Outputs(name);
  size_t length = outs.size();
  if (length == 0) {
    return false;
  }
  PADDLE_ENFORCE_EQ(length, 1UL,
                    "Output %s should not have more than one inputs", name);
  auto arg = outs[0];
  auto* var = arg == kEmptyVarName ? nullptr : scope_.FindVar(arg);
  return var != nullptr;
}

template <>
const Tensor* ExecutionContext::Input<Tensor>(const std::string& name) const {
  return Input<LoDTensor>(name);
}

template <>
const std::vector<const Tensor*> ExecutionContext::MultiInput<Tensor>(
    const std::string& name) const {
  auto names = op().Inputs(name);
  std::vector<const Tensor*> res;
  res.reserve(names.size());
  std::transform(names.begin(), names.end(), std::back_inserter(res),
                 [&](const std::string& sub_name) -> const Tensor* {
                   auto var = scope_.FindVar(sub_name);
                   if (var == nullptr) return nullptr;
                   PADDLE_ENFORCE(
                       var->IsType<LoDTensor>(),
                       "%s should be LoDTensor, but the received type is %s",
                       sub_name, var->Type().name());
                   return &(var->Get<LoDTensor>());
                 });
  return res;
}

template <>
Tensor* ExecutionContext::Output<Tensor>(const std::string& name) const {
  return Output<LoDTensor>(name);
}

template <>
std::vector<Tensor*> ExecutionContext::MultiOutput<Tensor>(
    const std::string& name) const {
  auto names = op().Outputs(name);
  std::vector<Tensor*> res;
  res.reserve(names.size());
  std::transform(names.begin(), names.end(), std::back_inserter(res),
                 [&](const std::string& sub_name) -> Tensor* {
                   auto var = scope_.FindVar(sub_name);
                   if (var == nullptr) return nullptr;
                   PADDLE_ENFORCE(
                       var->IsType<LoDTensor>(),
                       "%s should be LoDTensor, but the received type is %s",
                       sub_name, var->Type().name());
                   return var->GetMutable<LoDTensor>();
                 });
  return res;
}

bool OpSupportGPU(const std::string& op_type) {
  auto& all_kernels = OperatorWithKernel::AllOpKernels();
  auto it = all_kernels.find(op_type);
  if (it == all_kernels.end()) {
    // All control operator must support GPU
    return true;
  }
  for (auto& kern_pair : it->second) {
    if (platform::is_gpu_place(kern_pair.first.place_)) {
      return true;
    }
  }
  return false;
}

class RuntimeInferShapeContext : public InferShapeContext {
 public:
  RuntimeInferShapeContext(const OperatorBase& op, const Scope& scope)
      : op_(op), scope_(scope) {}

  bool HasInput(const std::string& name) const override {
    // has only one input
    const auto& ins = op_.Inputs();
    auto it = ins.find(name);
    if (it == ins.end()) {
      return false;
    }
    const auto& in = it->second;
    if (in.size() == 0 || in[0] == kEmptyVarName) {
      return false;
    }
    PADDLE_ENFORCE_EQ(in.size(), 1UL,
                      "Input %s should not have more than one inputs", name);
    return scope_.FindVar(in[0]) != nullptr;
  }

  bool HasOutput(const std::string& name) const override {
    // has only one output
    const auto& outs = op_.Outputs();
    auto it = outs.find(name);
    if (it == outs.end()) {
      return false;
    }
    const auto& out = it->second;
    if (out.size() == 0 || out[0] == kEmptyVarName) {
      return false;
    }
    PADDLE_ENFORCE_EQ(out.size(), 1UL,
                      "Output %s should not have more than one outputs", name);
    return scope_.FindVar(out[0]) != nullptr;
  }

  bool HasInputs(const std::string& name) const override {
    if (!op_.HasInputs(name)) {
      return false;
    }
    auto inputs = op_.Inputs(name);
    if (inputs.empty()) {
      return false;
    }
    for (auto& input : inputs) {
      if (scope_.FindVar(input) == nullptr) {
        return false;
      }
    }
    return true;
  }

  bool HasOutputs(const std::string& name) const override {
    if (!op_.HasOutputs(name)) {
      return false;
    }
    auto outputs = op_.Outputs(name);
    if (outputs.empty()) {
      return false;
    }
    for (auto& output : outputs) {
      if (scope_.FindVar(output) == nullptr) {
        return false;
      }
    }
    return true;
  }

  AttrReader Attrs() const override { return AttrReader(op_.Attrs()); }

  const std::vector<std::string>& Inputs(
      const std::string& name) const override {
    return op_.Inputs(name);
  }

  const std::vector<std::string>& Outputs(
      const std::string& name) const override {
    return op_.Outputs(name);
  }

  void ShareDim(const std::string& in, const std::string& out, size_t i = 0,
                size_t j = 0) override {
    PADDLE_ENFORCE_LT(i, Inputs(in).size());
    PADDLE_ENFORCE_LT(j, Outputs(out).size());
    const std::string& input_n = Inputs(in)[i];
    const std::string& output_n = Outputs(out)[j];

    Variable* in_var = scope_.FindVar(input_n);
    Variable* out_var = scope_.FindVar(output_n);
    PADDLE_ENFORCE(in_var->Type() == out_var->Type(),
                   "The type of %s and %s is not the same.", output_n,
                   GetDim(input_n));

    if (in_var->IsType<framework::SelectedRows>()) {
      auto& in_sele_rows = in_var->Get<framework::SelectedRows>();
      auto out_sele_rows = out_var->GetMutable<framework::SelectedRows>();
      out_sele_rows->mutable_value()->Resize(in_sele_rows.value().dims());
      out_sele_rows->set_rows(in_sele_rows.rows());
      out_sele_rows->set_height(in_sele_rows.height());
    } else if (in_var->IsType<framework::LoDTensor>()) {
      auto& in_lod_tensor = in_var->Get<framework::LoDTensor>();
      auto* out_lod_tensor = out_var->GetMutable<framework::LoDTensor>();
      out_lod_tensor->Resize(in_lod_tensor.dims());
    } else {
      PADDLE_THROW(
          "Currently, the input type of ShareDim only can be LoDTensor "
          "or SelectedRows.");
    }
  }

  void ShareLoD(const std::string& in, const std::string& out, size_t i = 0,
                size_t j = 0) const override {
    const std::vector<std::string>& inputs = Inputs(in);
    const std::vector<std::string>& outputs = Outputs(out);
    PADDLE_ENFORCE_LT(i, inputs.size());
    PADDLE_ENFORCE_LT(j, outputs.size());
    Variable* in_var = scope_.FindVar(inputs.at(i));
    if (!in_var->IsType<LoDTensor>()) return;
    Variable* out_var = scope_.FindVar(outputs.at(j));
    PADDLE_ENFORCE(out_var->IsType<LoDTensor>(),
                   "The %d-th output of Output(%s) must be LoDTensor.", j, out);
    auto in_tensor = in_var->Get<LoDTensor>();
    auto* out_tensor = out_var->GetMutable<LoDTensor>();
    out_tensor->set_lod(in_tensor.lod());

// TODO(dzhwinter) : reuse ShareLoD in most operators.
// Need to call ShareLayout explicitly in sequence related ops.
// Shall we have a better method to shared info between in/out Tensor?
#ifdef PADDLE_WITH_MKLDNN
    // Fix me: ugly workaround below
    // Correct solution:
    //    set_layout() should NOT be called here (i.e. ShareLoD). Instead,
    //    layout of output tensor should be set "manually" in Compute()
    //    of each OPKernel. The reason layout should NOT be shared between
    //    input and output "automatically" (now by InferShape()->ShareLoD())
    //    is that layout transform may occur after InferShape().
    // Workaround:
    //    Skip set_layout() when input layout is kMKLDNN
    //    This is to avoid kMKLDNN is populated wrongly into a non-MKLDNN
    //    OPKernel. In all MKLDNN OPkernel, set_layout(kMKLDNN) should be called
    //    in Compute()
    if (in_tensor.layout() != DataLayout::kMKLDNN)
#endif
      out_tensor->set_layout(in_tensor.layout());
  }

  bool IsRuntime() const override { return true; }

 protected:
  DDim GetDim(const std::string& name) const override {
    Variable* var = scope_.FindVar(name);
    PADDLE_ENFORCE_NOT_NULL(var);
    if (var->IsType<LoDTensor>()) {
      return var->Get<LoDTensor>().dims();
    } else if (var->IsType<SelectedRows>()) {
      return var->Get<SelectedRows>().GetCompleteDims();
    } else {
      PADDLE_THROW(
          "Only LoDTensor/SelectedRows support 'GetDim', but Variable %s's "
          "type_id is %s.",
          name, var->Type().name());
    }
  }

  std::vector<DDim> GetRepeatedDims(const std::string& name) const override {
    PADDLE_THROW("Only compile time support this method");
  }

  void SetDim(const std::string& name, const DDim& dim) override {
    Variable* var = scope_.FindVar(name);
    if (var->IsType<LoDTensor>()) {
      var->GetMutable<LoDTensor>()->Resize(dim);
    } else if (var->IsType<SelectedRows>()) {
      var->GetMutable<SelectedRows>()->set_height(dim[0]);
    } else {
      PADDLE_THROW("Variable %s type_id %s, expect LoDTensor/SelectedRows.",
                   name, var->Type().name());
    }
  }

  void SetRepeatedDims(const std::string& name,
                       const std::vector<DDim>& dims) override {
    PADDLE_THROW("Only compile time support this method");
  }

  proto::VarType::Type GetVarType(const std::string& name) const override {
    auto* var = scope_.FindVar(name);
    return ToVarType(var->Type());
  }

  InferShapeVarPtr GetVarPtr(const std::string& name) override {
    return scope_.FindVar(name);
  }

 private:
  const OperatorBase& op_;
  const Scope& scope_;
};

static void CheckTensorNANOrInf(const std::string& name,
                                const framework::Tensor& tensor) {
  if (tensor.memory_size() == 0) {
    return;
  }
  if (!IsType<float>(tensor.type()) && !IsType<double>(tensor.type())) {
    return;
  }
  PADDLE_ENFORCE(!framework::TensorContainsInf(tensor),
                 "Tensor %s contains Inf", name);
  PADDLE_ENFORCE(!framework::TensorContainsNAN(tensor),
                 "Tensor %s contains NAN", name);
}

void OperatorWithKernel::RunImpl(const Scope& scope,
                                 const platform::Place& place) const {
  RuntimeInferShapeContext infer_shape_ctx(*this, scope);
  this->InferShape(&infer_shape_ctx);
  platform::DeviceContextPool& pool = platform::DeviceContextPool::Instance();
  auto* dev_ctx = pool.Get(place);

  // check if op[type] has kernel registered.
  auto& all_op_kernels = AllOpKernels();
  auto kernels_iter = all_op_kernels.find(type_);
  if (kernels_iter == all_op_kernels.end()) {
    PADDLE_THROW(
        "There are no kernels which are registered in the %s operator.", type_);
  }

  OpKernelMap& kernels = kernels_iter->second;

  // TODO(dzhwinter) : kernel fallback mechanism will be added when all the
  // transform functions are ready.

  // for (auto& candidate : kKernelPriority) {
  //   Do selection
  // }

  auto expected_kernel_key =
      this->GetExpectedKernelType(ExecutionContext(*this, scope, *dev_ctx));
  VLOG(3) << "expected_kernel_key:" << expected_kernel_key;

  auto kernel_iter = kernels.find(expected_kernel_key);
#ifdef PADDLE_WITH_MKLDNN
  // workaround for missing MKLDNN kernel when FLAGS_use_mkldnn env var is set
  if (kernel_iter == kernels.end() &&
      expected_kernel_key.library_type_ == LibraryType::kMKLDNN) {
    VLOG(3) << "missing MKLDNN kernel: fallbacking to PLAIN one";
    expected_kernel_key.library_type_ = LibraryType::kPlain;
    expected_kernel_key.data_layout_ = DataLayout::kAnyLayout;
    kernel_iter = kernels.find(expected_kernel_key);
  }
#endif
  if (kernel_iter == kernels.end()) {
    PADDLE_THROW("op %s does not have kernel for %s", type_,
                 KernelTypeToString(expected_kernel_key));
  }

  // do data transformScope &transfer_scope;
  std::vector<std::string> transfered_inplace_vars;
  auto* transfer_scope =
      TryTransferData(scope, expected_kernel_key, &transfered_inplace_vars);

  // exec scope is the scope that kernel actually executed on.
  const Scope& exec_scope =
      (transfer_scope == nullptr ? scope : *transfer_scope);

  if (!(expected_kernel_key.place_ == dev_ctx->GetPlace())) {
    dev_ctx = pool.Get(expected_kernel_key.place_);
  }

  kernel_iter->second(ExecutionContext(*this, exec_scope, *dev_ctx));

  if (!transfered_inplace_vars.empty()) {
    // there is inplace variable has been transfered.
    TransferInplaceVarsBack(scope, transfered_inplace_vars, *transfer_scope);
  }

  /*For profiling/benchmark only*/
  if (FLAGS_benchmark) {
    dev_ctx->Wait();
  }

  if (FLAGS_check_nan_inf) {
    for (auto& vname : OutputVars(true)) {
      auto* var = exec_scope.FindVar(vname);
      if (var == nullptr) continue;
      if (var->IsType<framework::LoDTensor>()) {
        CheckTensorNANOrInf(vname, var->Get<framework::LoDTensor>());
      } else if (var->IsType<framework::SelectedRows>()) {
        CheckTensorNANOrInf(vname, var->Get<framework::SelectedRows>().value());
      }
    }
  }
}
void OperatorWithKernel::TransferInplaceVarsBack(
    const Scope& scope, const std::vector<std::string>& inplace_vars,
    const Scope& transfer_scope) const {
  for (auto& var_name : inplace_vars) {
    VLOG(3) << "share inplace var " + var_name + " back to it's original scope";
    auto* original_tensor =
        GetMutableLoDTensorOrSelectedRowsValueFromVar(scope.FindVar(var_name));
    auto* var = transfer_scope.FindVar(var_name);
    PADDLE_ENFORCE(var != nullptr, "The var[%s] should not be nullptr",
                   var_name);
    auto* transformed_tensor = GetLoDTensorOrSelectedRowsValueFromVar(*var);
    original_tensor->ShareDataWith(*transformed_tensor);
  }
}

Scope* OperatorWithKernel::TryTransferData(
    const Scope& scope, const OpKernelType& expected_kernel_key,
    std::vector<std::string>* transfered_inplace_vars) const {
  Scope* new_scope = nullptr;
  for (auto& var_name_item : Inputs()) {
    for (auto& var_name : var_name_item.second) {
      auto* var = scope.FindVar(var_name);
      // Only tensor can be tranfer to another device.
      if (var == nullptr || !VarIsTensor(*var)) {
        continue;
      }

      auto* tensor_in = GetLoDTensorOrSelectedRowsValueFromVar(*var);
      if (!tensor_in->IsInitialized()) {
        continue;
      }

      auto kernel_type_for_var = GetKernelTypeForVar(
          var_name_item.first, *tensor_in, expected_kernel_key);

      if (!NeedTransform(kernel_type_for_var, expected_kernel_key)) {
        continue;
      }

      auto out_var_names = OutputVars(true);
      if (std::find(out_var_names.begin(), out_var_names.end(), var_name) !=
          out_var_names.end()) {
        transfered_inplace_vars->emplace_back(var_name);
      }

      VLOG(3) << "Transform Variable " << var_name << " from "
              << kernel_type_for_var << " to " << expected_kernel_key;

      // In the inference scenerio, the scopes will be reused across the
      // batches, so the `new_scope` here will result in GPU memroy explosion
      // over the  running of operators.
      // We use a thread_local cache to fix that issue, the key in the cache is
      // the combination of the `scope` argument, from_kernel_type,
      // target_kernel_type.
      // Have a discussion with @Superjomn or the inference developers if some
      // changes on this logic for this macro might not tested on the other
      // scenerios.
      // If this op is not called by an Executor or ParallelExecutor, it should
      // called by a NaiveExecutor, the NaiveExecutor will cache the scopes and
      // variables, that behavior a lot different.
      if (!run_by_executor_) {
        new_scope = TryCreateTransferScope(kernel_type_for_var,
                                           expected_kernel_key, &scope);
      }
      if (!new_scope) {
        new_scope = &scope.NewScope();
      }

      auto* trans_var = new_scope->Var(var_name);

      Tensor out;
      TransformData(expected_kernel_key, kernel_type_for_var, *tensor_in, &out);
      SetTensorToVariable(*var, out, trans_var);
    }
  }

  return new_scope;
}

proto::VarType::Type OperatorWithKernel::IndicateDataType(
    const ExecutionContext& ctx) const {
  auto& scope = ctx.scope();
  int data_type = -1;
  std::string last_input_name;
  for (auto& input : this->inputs_) {
    for (auto& ipt_name : input.second) {
      auto* var = scope.FindVar(ipt_name);
      if (var != nullptr) {
        const Tensor* t = nullptr;
        if (var->IsType<Tensor>()) {
          t = &var->Get<Tensor>();
        } else if (var->IsType<LoDTensor>()) {
          t = &var->Get<LoDTensor>();
        } else if (var->IsType<SelectedRows>()) {
          t = &(var->Get<SelectedRows>().value());
        }
        if (t != nullptr) {
          int tmp = static_cast<int>(ToDataType(t->type()));
          PADDLE_ENFORCE(
              tmp == data_type || data_type == -1,
              "DataType of Paddle Op %s must be the same. Get %s(%d) != %s(%d)",
              Type(), last_input_name, data_type, ipt_name, tmp);
          data_type = tmp;
          last_input_name = ipt_name;
        }
      }
    }
  }
  PADDLE_ENFORCE(data_type != -1, "DataType should be indicated by input");
  return static_cast<proto::VarType::Type>(data_type);
}

OpKernelType OperatorWithKernel::GetExpectedKernelType(
    const ExecutionContext& ctx) const {
  return OpKernelType(IndicateDataType(ctx), ctx.GetPlace());
}

OpKernelType OperatorWithKernel::GetKernelTypeForVar(
    const std::string& var_name, const Tensor& tensor,
    const OpKernelType& expected_kernel_type) const {
  return OpKernelType(expected_kernel_type.data_type_, tensor.place(),
                      tensor.layout());
}

}  // namespace framework
}  // namespace paddle<|MERGE_RESOLUTION|>--- conflicted
+++ resolved
@@ -156,13 +156,7 @@
     platform::DeviceContextPool& pool = platform::DeviceContextPool::Instance();
     platform::RecordEvent record_event(Type(), pool.Get(place));
     RunImpl(scope, place);
-<<<<<<< HEAD
-  } else  // NOLINT
-#endif
-  {
-=======
   } else {
->>>>>>> 05b7ee7e
     RunImpl(scope, place);
   }
   VLOG(3) << place << " " << DebugStringEx(&scope);
