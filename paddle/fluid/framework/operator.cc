--- conflicted
+++ resolved
@@ -2225,14 +2225,9 @@
                  std::type_index(typeid(std::vector<int64_t>))) {
         if (std::type_index(attr_it->second.type()) ==
             std::type_index(typeid(std::vector<int>))) {
-<<<<<<< HEAD
           // Emplace Back Attr according to the type of Pten_Kernel args.
           const auto& vector_int_attr =
               BOOST_GET_CONST(std::vector<int>, attr_it->second);
-=======
-          // Emplace Back Attr according to the type of Phi_Kernel args.
-          const auto& vector_int_attr = BOOST_GET_CONST(std::vector<int>, attr);
->>>>>>> a0cb3203
           const std::vector<int64_t> vector_int64_attr(vector_int_attr.begin(),
                                                        vector_int_attr.end());
           pt_kernel_context->EmplaceBackAttr(vector_int64_attr);
