// Copyright (c) 2020 PaddlePaddle Authors. All Rights Reserved.
//
// Licensed under the Apache License, Version 2.0 (the "License");
// you may not use this file except in compliance with the License.
// You may obtain a copy of the License at
//
//     http://www.apache.org/licenses/LICENSE-2.0
//
// Unless required by applicable law or agreed to in writing, software
// distributed under the License is distributed on an "AS IS" BASIS,
// WITHOUT WARRANTIES OR CONDITIONS OF ANY KIND, either express or implied.
// See the License for the specific language governing permissions and
// limitations under the License.

#include "paddle/fluid/framework/executor_cache.h"
#include "paddle/fluid/framework/new_executor/interpretercore.h"
#include "paddle/fluid/framework/op_info.h"
#include "paddle/fluid/ir/transforms/pd_op_to_kernel_pass.h"
#include "paddle/fluid/ir_adaptor/translator/translate.h"
#include "paddle/ir/core/program.h"
#include "paddle/ir/core/value.h"

namespace paddle {
namespace framework {
class ProgramDesc;
}  // namespace framework
}  // namespace paddle

namespace paddle {
namespace framework {

namespace details {

static ExecutionStrategy GetExecutionStrategy(const platform::Place &place) {
  framework::ExecutionStrategy execution_strategy;

  auto device_type = platform::Place2DeviceType(place);
  switch (device_type) {
    case platform::DeviceType::CPU: {
      execution_strategy.num_threads_ = 2;
      break;
    }
    case platform::DeviceType::CUDA: {
      // NOTE: According experiments, one thread is faster in
      // most model training.
      execution_strategy.num_threads_ = 1;
      break;
    }
    case platform::DeviceType::XPU: {
      execution_strategy.num_threads_ = 1;
      break;
    }
    case platform::DeviceType::IPU: {
      execution_strategy.num_threads_ = 1;
      break;
    }
    case platform::DeviceType::CUSTOM_DEVICE: {
      execution_strategy.num_threads_ = 1;
      break;
    }
    default:
      PADDLE_THROW(platform::errors::Unavailable("Unsupported Device type %d.",
                                                 device_type));
  }
  execution_strategy.use_device_ = device_type;

  return execution_strategy;
}

void AppendSkipDeletionVars(const std::vector<std::string> &append_vars,
                            std::vector<std::string> *all_vars) {
  for (auto &var : append_vars) {
    all_vars->emplace_back(var);
  }
}

/*
 * NOTE(Aurelius84): In ParallelExecutor, memory optimized pass will be applied.
 * To avoid eagerly deleting last alive variables which are necessary in
 * backward program, we firstly parse these variable names as
 * skip_eager_vars. While executing pe.run skip_eager_vars are used to
 * skip memory optimization.
 *
 * Variables satisfying the following rules are considered as skip_eager_var:
 *
 *   1. it is an output var in run_program_op
 *   2. it is an input var used in backward_op
 */
void ParseSafeEagerDeletionSkipVars(
    const ProgramDesc &program,
    int64_t forward_op_nums,
    const std::vector<std::string> &output_var_names,
    std::vector<std::string> *skip_eager_delete_vars) {
  auto all_ops = program.Block(0).AllOps();
  auto &op_info_map = OpInfoMap::Instance();
  // NOTE: skip `shape` and `fill_constant` op created by
  // fluid.backward.gradients, one forward output will generate one `shape`
  // and `fill_constant`.
  size_t backward_op_start_index =
      forward_op_nums + (output_var_names.size() * 2);

  // step 2: parse the necessary variable of backward op
  std::unordered_set<std::string> op_outputs;
  std::unordered_set<std::string> op_inputs;
  std::unordered_set<std::string> no_need_buffer_ins;

  for (auto i = backward_op_start_index; i < all_ops.size(); ++i) {
    framework::OpDesc *op = all_ops[i];
    // NOTE: skip NoNeedBufferVars of grad_op and GC its memory in advance.
    auto &op_info = op_info_map.Get(op->Type());
    auto &inferer = op_info.NoNeedBufferVarsInferer();
    no_need_buffer_ins.clear();
    if (inferer != nullptr) {
      no_need_buffer_ins =
          inferer(op->Inputs(), op->Outputs(), op->GetAttrMap());
    }
    for (auto &in_names : op->Inputs()) {
      if (no_need_buffer_ins.count(in_names.first) == 0) {
        for (auto &in_name : in_names.second) {
          op_inputs.emplace(in_name);
        }
      } else {
        VLOG(2) << op->Type() << " has no_need_buffer_in: " << in_names.first
                << " , skip it.";
      }
    }

    for (const std::string &out_arg_name : op->OutputArgumentNames()) {
      op_outputs.emplace(out_arg_name);
    }
  }
  // For the grad op input variables, if it is not output of grad_op, it may
  // be output of forward op and we should set the variables as skip_var to
  // prevent it being deleted when grad op is called multiple times.
  for (const std::string &var_name : op_inputs) {
    if (op_outputs.find(var_name) == op_outputs.end()) {
      VLOG(2) << "skip eager var: " << var_name;
      skip_eager_delete_vars->emplace_back(var_name);
    }
  }
  VLOG(3) << "Found skip_eager_delete_vars: " << skip_eager_delete_vars->size();
}

void AppendSkipDeletionVars(const std::vector<std::string> &append_vars,
                            std::set<std::string> *all_vars) {
  for (auto &var : append_vars) {
    all_vars->insert(var);
  }
}

std::set<std::string> ParseSafeEagerDeletionSkipVarsSet(
    const ProgramDesc &backward_program, bool skip_no_need_buffer) {
  std::set<std::string> skip_eager_delete_vars;
  auto backward_ops = backward_program.Block(0).AllOps();
  auto &op_info_map = OpInfoMap::Instance();
  std::unordered_set<std::string> op_outputs;
  std::unordered_set<std::string> op_inputs;
  std::unordered_set<std::string> no_need_buffer_ins;
  for (size_t i = 0; i < backward_ops.size(); ++i) {
    framework::OpDesc *op = backward_ops[i];
    VLOG(4) << "parse op type: " << op->Type();
    if (op->Type() == "share_buffer") {
      VLOG(1) << "skip share_buffer op";
      continue;
    }
    // NOTE: skip NoNeedBufferVars of grad_op and GC its memory in advance.
    auto &op_info = op_info_map.Get(op->Type());
    auto &inferer = op_info.NoNeedBufferVarsInferer();
    no_need_buffer_ins.clear();
    // TODO(Aurelius84): Need remove skip_no_need_buffer after cinn fix this
    // problem.
    if (inferer != nullptr && !skip_no_need_buffer) {
      no_need_buffer_ins =
          inferer(op->Inputs(), op->Outputs(), op->GetAttrMap());
    }
    for (auto &in_names : op->Inputs()) {
      if (no_need_buffer_ins.count(in_names.first) == 0) {
        for (auto &in_name : in_names.second) {
          op_inputs.emplace(in_name);
        }
      } else {
        VLOG(2) << op->Type() << " has no_need_buffer_in: " << in_names.first
                << " , skip it.";
      }
    }
    for (const std::string &out_arg_name : op->OutputArgumentNames()) {
      op_outputs.emplace(out_arg_name);
    }
  }
  for (const std::string &var_name : op_inputs) {
    VLOG(4) << "parse op.input: " << var_name;
    if (op_outputs.find(var_name) == op_outputs.end()) {
      VLOG(1) << "skip eager var: " << var_name;
      skip_eager_delete_vars.insert(var_name);
    }
  }
  VLOG(1) << "Found skip_eager_delete_vars: " << skip_eager_delete_vars.size();
  return skip_eager_delete_vars;
}
}  // namespace details

// C++11 removes the need for manual locking. Concurrent execution shall wait if
// a static local variable is already being initialized.
// https://stackoverflow.com/questions/11711920/how-to-implement-multithread-safe-singleton-in-c11-without-using-mutex
ExecutorInfoCache &ExecutorInfoCache::Instance() {
  static ExecutorInfoCache g_exe_cache_info_map;
  return g_exe_cache_info_map;
}

static PEAndGraphPair CreateExecutorInfo(
    const ProgramDesc &program_desc,
    const platform::Place &place,
    int64_t start_op_index,
    int64_t end_op_index,
    framework::Scope *scope,
    const details::BuildStrategy &build_strategy) {
  auto execution_strategy = details::GetExecutionStrategy(place);
  auto graph = std::make_shared<framework::ir::Graph>(
      program_desc, start_op_index, end_op_index);
  auto parallel_executor = std::make_shared<framework::ParallelExecutor>(
      place, scope, execution_strategy, build_strategy, graph.get());
  parallel_executor->PrepareVariables(scope);
  return std::make_pair(parallel_executor, graph);
}

PEAndGraphPair CreateFixOrderExecutorInfo(const ProgramDesc &program_desc,
                                          const platform::Place &place,
                                          int64_t start_op_index,
                                          int64_t end_op_index,
                                          framework::Scope *scope) {
  details::BuildStrategy build_strategy;
  build_strategy.fix_op_run_order_ = true;
  auto pe_and_graph = CreateExecutorInfo(
      program_desc, place, start_op_index, end_op_index, scope, build_strategy);
  return pe_and_graph;
}

CacheInfo GetExecutorInfoFromCache(const ProgramDesc &program_desc,
                                   const platform::Place &place,
                                   int64_t start_op_index,
                                   int64_t end_op_index,
                                   bool is_grad,
                                   int64_t program_id,
                                   framework::Scope *scope) {
  auto &cached_exe_info = framework::ExecutorInfoCache::Instance();

  if (!cached_exe_info.Has(program_id, is_grad)) {
    // TODO(Aurelius84): Consider to use LRU algorithm to replace this.
    if (cached_exe_info.Size() > 4u /* max_cached_size*/) {
      VLOG(2) << "The cached info size has exceeded max_cached_size: 4, clear "
                 "all cache!";
      cached_exe_info.Finalize();
    }

    VLOG(1) << "create exe_info for " << program_id << " is_grad: " << is_grad;
    auto &build_strategy = cached_exe_info.GetBuildStrategy(program_id);

    // 2. Construct Graph and ParallelExecutor.
    auto pe_and_graph = CreateExecutorInfo(program_desc,
                                           place,
                                           start_op_index,
                                           end_op_index,
                                           scope,
                                           build_strategy);

    // 3. Insert value into cached map.
    auto &cached_value = cached_exe_info.GetMutable(program_id, is_grad);
    cached_value.executor_ = pe_and_graph.first;
    cached_value.graph_ = pe_and_graph.second;
    return std::make_pair(pe_and_graph.first, /*is_new_created=*/true);
  } else {
    VLOG(1) << "get exe_info from cache by: " << program_id
            << " is_grad: " << is_grad;
    auto &cached_value = cached_exe_info.GetMutable(program_id, is_grad);

    auto &parallel_executor = cached_value.executor_;
    // update op_handle scope_map in pe->executor_->Graph
    std::unordered_map<Scope *, Scope *> scope_map = {
        {parallel_executor->GetLocalScopes().front(), scope}};
    parallel_executor->ResetOpHandleScopeMapOfGraphs(scope_map);
    // need to recreate tmp variables in new scope
    parallel_executor->PrepareVariables(scope);

    return std::make_pair(parallel_executor, /*is_new_created=*/false);
  }
}

InterpreterCoreInfoCache &InterpreterCoreInfoCache::Instance() {
  static InterpreterCoreInfoCache g_info_cache;
  return g_info_cache;
}

std::shared_ptr<InterpreterCore> CreateProgramInterpreterCoreInfoToCache(
    const ProgramDesc &program_desc,
    const platform::Place &place,
    bool is_grad,
    int64_t program_id,
    framework::Scope *scope) {
  auto &interpretercore_info_cache =
      framework::InterpreterCoreInfoCache::Instance();
  if (interpretercore_info_cache.Size() > 10u /* max_cached_size*/) {
    VLOG(2) << "The cached info size has exceeded max_cached_size: 4, clear "
               "all cache!";
    interpretercore_info_cache.Finalize();
  }
  interpreter::ExecutionConfig execution_config;
  execution_config.create_local_scope = false;
  execution_config.used_for_jit = true;

  std::shared_ptr<InterpreterCore> core = nullptr;

  core.reset(new InterpreterCore(
      place, program_desc.Block(0), scope, execution_config));

  auto &cached_value =
      interpretercore_info_cache.GetMutable(program_id, is_grad);
  cached_value.core_ = core;
  return core;
}

std::shared_ptr<InterpreterCore> CreateNewIRInterpreterCoreInfoToCache(
    std::unique_ptr<::ir::Program> ir_program,
    const platform::Place &place,
    bool is_grad,
    int64_t program_id,
    framework::Scope *scope) {
  auto &interpretercore_info_cache =
      framework::InterpreterCoreInfoCache::Instance();
  if (interpretercore_info_cache.Size() > 10u /* max_cached_size*/) {
    VLOG(2) << "The cached info size has exceeded max_cached_size: 4, clear "
               "all cache!";
    interpretercore_info_cache.Finalize();
  }
  interpreter::ExecutionConfig execution_config;
  execution_config.create_local_scope = false;
  execution_config.used_for_jit = true;

  std::shared_ptr<InterpreterCore> core = nullptr;

  core.reset(new InterpreterCore(
      place, std::move(ir_program), scope, execution_config));

  auto &cached_value =
      interpretercore_info_cache.GetMutable(program_id, is_grad);
  cached_value.core_ = core;
  return core;
}

std::unique_ptr<::ir::Program> ConstructFowardIrProgram(
    const paddle::framework::BlockDesc *forward_global_block,
    const paddle::framework::BlockDesc *backward_global_block,
    const std::vector<std::string> output_names,
    const std::vector<paddle::Tensor> &x,
    const std::vector<paddle::Tensor> &params) {
  auto ir_ctx = ::ir::IrContext::Instance();
  auto program = std::make_unique<::ir::Program>(ir_ctx);

  std::set<std::string> set_output_names;
  auto local_program =
      paddle::framework::ProgramDesc(*(forward_global_block->Program()));

  for (auto op_desc : local_program.Block(0).AllOps()) {
    for (const auto &n : op_desc->Outputs()) {
      const auto &input_var_names = n.second;
      for (const auto &var_name : input_var_names) {
        set_output_names.insert(var_name);
      }
    }
  }

  // add fetch with place op to program
  for (auto &in_t : x) {
    auto name = in_t.name();
    auto place = in_t.place().GetType();

    auto op_desc = local_program.MutableBlock(0)->PrependOp();
    op_desc->SetType("feed_with_place");
    op_desc->SetAttr("index", 0);
    // TODO(phlrain) : using tensor dtype
    op_desc->SetAttr("dtype", 0);
    op_desc->SetAttr("place", static_cast<int>(place));
    op_desc->SetAttr("name", name);
    op_desc->SetOutput("out", {name});
  }

  for (auto &param : params) {
    auto name = param.name();
    auto place = param.place().GetType();

    auto op_desc = local_program.MutableBlock(0)->PrependOp();
    op_desc->SetType("feed_with_place");
    op_desc->SetAttr("index", 0);
    // TODO(phlrain) : using tensor dtype
    op_desc->SetAttr("dtype", 0);
    op_desc->SetAttr("place", static_cast<int>(place));
    op_desc->SetAttr("name", name);
    op_desc->SetOutput("out", {name});
  }

  std::set<std::string> set_parameter_names;
  for (auto op_desc : backward_global_block->Program()->Block(0).AllOps()) {
    for (const auto &n : op_desc->Inputs()) {
      const auto &input_var_names = n.second;
      for (const auto &var_name : input_var_names) {
        set_parameter_names.insert(var_name);
      }
    }
  }

  for (auto &t : output_names) {
    set_parameter_names.insert(t);
  }

  for (auto &name : set_parameter_names) {
    if (!set_output_names.count(name)) {
      continue;
    }

    auto op_desc = local_program.MutableBlock(0)->AppendOp();
    op_desc->SetType("shaddow_output");
    op_desc->SetAttr("name", name);
    op_desc->SetInput("x", {name});
    op_desc->SetOutput("out", {"@EMPTY@"});
  }

  paddle::translator::ProgramTranslator program_translator(&local_program,
                                                           program.get());

  program_translator.Translate();

  program->Print(std::cerr);
  auto ir_res = paddle::dialect::PdOpLowerToKernelPass(program.get());
  ir_res->Print(std::cerr);
  return ir_res;
}

std::unique_ptr<::ir::Program> ConstructBackwardIrProgram(
    const paddle::framework::BlockDesc *backward_global_block,
    const std::vector<paddle::Tensor> &out_grad,
    const std::vector<paddle::Tensor *> &x_grad,
    const std::vector<paddle::Tensor *> &params_grad,
    const paddle::framework::Scope *scope) {
  auto ir_ctx = ::ir::IrContext::Instance();
  auto program = std::make_unique<::ir::Program>(ir_ctx);

  auto local_program =
      paddle::framework::ProgramDesc(*(backward_global_block->Program()));
  // add feed kernel
  for (auto &out_grad_t : out_grad) {
    auto name = out_grad_t.name();
    auto place = out_grad_t.place().GetType();
    if (name == "@EMPTY@") {
      continue;
    }
    auto op_desc = local_program.MutableBlock(0)->PrependOp();
    op_desc->SetType("feed_with_place");
    op_desc->SetAttr("index", 0);
    // TODO(phlrain) : using tensor dtype
    op_desc->SetAttr("dtype", 0);
    op_desc->SetAttr("place", static_cast<int>(place));
    op_desc->SetAttr("name", name);
    op_desc->SetOutput("out", {name});
  }

  // get feed with data
  std::set<std::string> set_parameter_names;
  for (auto op_desc : backward_global_block->Program()->Block(0).AllOps()) {
    for (const auto &n : op_desc->Inputs()) {
      const auto &input_var_names = n.second;
      for (const auto &var_name : input_var_names) {
        set_parameter_names.insert(var_name);
      }
    }
  }

  for (auto &var_name : set_parameter_names) {
    if (scope->FindVar(var_name)) {
      auto tensor = scope->FindVar(var_name)->Get<phi::DenseTensor>();
<<<<<<< HEAD
      if (!tensor.initialized()) {
        continue;
      }

      auto place = tensor.place().GetType();
=======
      phi::AllocationType place(phi::AllocationType::UNDEFINED);
      if (tensor.initialized()) {
        place = tensor.place().GetType();
      }

>>>>>>> c56e2956
      if (var_name == "@EMPTY@") {
        continue;
      }
      auto op_desc = local_program.MutableBlock(0)->PrependOp();
      op_desc->SetType("feed_with_place");
      op_desc->SetAttr("index", 0);
      // TODO(phlrain) : using tensor dtype
      op_desc->SetAttr("dtype", 0);
      op_desc->SetAttr("place", static_cast<int>(place));
      op_desc->SetAttr("name", var_name);
      op_desc->SetOutput("out", {var_name});
    }
  }

  std::vector<std::string> param_grad_names;
  for (auto &p_g : params_grad) {
    param_grad_names.push_back(p_g->name());
  }

  for (auto &t : x_grad) {
    param_grad_names.push_back(t->name());
  }
  for (auto &name : param_grad_names) {
    if (name == "@EMPTY@") {
      continue;
    }
    auto op_desc = local_program.MutableBlock(0)->AppendOp();
    op_desc->SetType("shaddow_output");
    op_desc->SetAttr("name", name);
    op_desc->SetInput("x", {name});
    op_desc->SetOutput("out", {"@EMPTY@"});
  }

  paddle::translator::ProgramTranslator program_translator(&local_program,
                                                           program.get());
  program_translator.Translate();

  program->Print(std::cerr);
  auto res = paddle::dialect::PdOpLowerToKernelPass(program.get());

  res->Print(std::cerr);
  return res;
}

}  // namespace framework
}  // namespace paddle<|MERGE_RESOLUTION|>--- conflicted
+++ resolved
@@ -476,19 +476,11 @@
   for (auto &var_name : set_parameter_names) {
     if (scope->FindVar(var_name)) {
       auto tensor = scope->FindVar(var_name)->Get<phi::DenseTensor>();
-<<<<<<< HEAD
-      if (!tensor.initialized()) {
-        continue;
-      }
-
-      auto place = tensor.place().GetType();
-=======
       phi::AllocationType place(phi::AllocationType::UNDEFINED);
       if (tensor.initialized()) {
         place = tensor.place().GetType();
       }
 
->>>>>>> c56e2956
       if (var_name == "@EMPTY@") {
         continue;
       }
