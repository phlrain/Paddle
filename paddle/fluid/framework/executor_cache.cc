// Copyright (c) 2020 PaddlePaddle Authors. All Rights Reserved.
//
// Licensed under the Apache License, Version 2.0 (the "License");
// you may not use this file except in compliance with the License.
// You may obtain a copy of the License at
//
//     http://www.apache.org/licenses/LICENSE-2.0
//
// Unless required by applicable law or agreed to in writing, software
// distributed under the License is distributed on an "AS IS" BASIS,
// WITHOUT WARRANTIES OR CONDITIONS OF ANY KIND, either express or implied.
// See the License for the specific language governing permissions and
// limitations under the License.

#include "paddle/fluid/framework/executor_cache.h"
#include "paddle/fluid/framework/new_executor/interpretercore.h"
#include "paddle/fluid/framework/op_info.h"
#include "paddle/fluid/ir/transforms/pd_op_to_kernel_pass.h"
#include "paddle/fluid/ir_adaptor/translator/translate.h"
#include "paddle/ir/core/program.h"
#include "paddle/ir/core/value.h"

namespace paddle {
namespace framework {
class ProgramDesc;
}  // namespace framework
}  // namespace paddle

namespace paddle {
namespace framework {

namespace details {

static ExecutionStrategy GetExecutionStrategy(const platform::Place &place) {
  framework::ExecutionStrategy execution_strategy;

  auto device_type = platform::Place2DeviceType(place);
  switch (device_type) {
    case platform::DeviceType::CPU: {
      execution_strategy.num_threads_ = 2;
      break;
    }
    case platform::DeviceType::CUDA: {
      // NOTE: According experiments, one thread is faster in
      // most model training.
      execution_strategy.num_threads_ = 1;
      break;
    }
    case platform::DeviceType::XPU: {
      execution_strategy.num_threads_ = 1;
      break;
    }
    case platform::DeviceType::IPU: {
      execution_strategy.num_threads_ = 1;
      break;
    }
    case platform::DeviceType::CUSTOM_DEVICE: {
      execution_strategy.num_threads_ = 1;
      break;
    }
    default:
      PADDLE_THROW(platform::errors::Unavailable("Unsupported Device type %d.",
                                                 device_type));
  }
  execution_strategy.use_device_ = device_type;

  return execution_strategy;
}

void AppendSkipDeletionVars(const std::vector<std::string> &append_vars,
                            std::vector<std::string> *all_vars) {
  for (auto &var : append_vars) {
    all_vars->emplace_back(var);
  }
}

/*
 * NOTE(Aurelius84): In ParallelExecutor, memory optimized pass will be applied.
 * To avoid eagerly deleting last alive variables which are necessary in
 * backward program, we firstly parse these variable names as
 * skip_eager_vars. While executing pe.run skip_eager_vars are used to
 * skip memory optimization.
 *
 * Variables satisfying the following rules are considered as skip_eager_var:
 *
 *   1. it is an output var in run_program_op
 *   2. it is an input var used in backward_op
 */
void ParseSafeEagerDeletionSkipVars(
    const ProgramDesc &program,
    int64_t forward_op_nums,
    const std::vector<std::string> &output_var_names,
    std::vector<std::string> *skip_eager_delete_vars) {
  auto all_ops = program.Block(0).AllOps();
  auto &op_info_map = OpInfoMap::Instance();
  // NOTE: skip `shape` and `fill_constant` op created by
  // fluid.backward.gradients, one forward output will generate one `shape`
  // and `fill_constant`.
  size_t backward_op_start_index =
      forward_op_nums + (output_var_names.size() * 2);

  // step 2: parse the necessary variable of backward op
  std::unordered_set<std::string> op_outputs;
  std::unordered_set<std::string> op_inputs;
  std::unordered_set<std::string> no_need_buffer_ins;

  for (auto i = backward_op_start_index; i < all_ops.size(); ++i) {
    framework::OpDesc *op = all_ops[i];
    // NOTE: skip NoNeedBufferVars of grad_op and GC its memory in advance.
    auto &op_info = op_info_map.Get(op->Type());
    auto &inferer = op_info.NoNeedBufferVarsInferer();
    no_need_buffer_ins.clear();
    if (inferer != nullptr) {
      no_need_buffer_ins =
          inferer(op->Inputs(), op->Outputs(), op->GetAttrMap());
    }
    for (auto &in_names : op->Inputs()) {
      if (no_need_buffer_ins.count(in_names.first) == 0) {
        for (auto &in_name : in_names.second) {
          op_inputs.emplace(in_name);
        }
      } else {
        VLOG(2) << op->Type() << " has no_need_buffer_in: " << in_names.first
                << " , skip it.";
      }
    }

    for (const std::string &out_arg_name : op->OutputArgumentNames()) {
      op_outputs.emplace(out_arg_name);
    }
  }
  // For the grad op input variables, if it is not output of grad_op, it may
  // be output of forward op and we should set the variables as skip_var to
  // prevent it being deleted when grad op is called multiple times.
  for (const std::string &var_name : op_inputs) {
    if (op_outputs.find(var_name) == op_outputs.end()) {
      VLOG(2) << "skip eager var: " << var_name;
      skip_eager_delete_vars->emplace_back(var_name);
    }
  }
  VLOG(3) << "Found skip_eager_delete_vars: " << skip_eager_delete_vars->size();
}

void AppendSkipDeletionVars(const std::vector<std::string> &append_vars,
                            std::set<std::string> *all_vars) {
  for (auto &var : append_vars) {
    all_vars->insert(var);
  }
}

std::set<std::string> ParseSafeEagerDeletionSkipVarsSet(
    const ProgramDesc &backward_program, bool skip_no_need_buffer) {
  std::set<std::string> skip_eager_delete_vars;
  auto backward_ops = backward_program.Block(0).AllOps();
  auto &op_info_map = OpInfoMap::Instance();
  std::unordered_set<std::string> op_outputs;
  std::unordered_set<std::string> op_inputs;
  std::unordered_set<std::string> no_need_buffer_ins;
  for (size_t i = 0; i < backward_ops.size(); ++i) {
    framework::OpDesc *op = backward_ops[i];
    VLOG(4) << "parse op type: " << op->Type();
    if (op->Type() == "share_buffer") {
      VLOG(1) << "skip share_buffer op";
      continue;
    }
    // NOTE: skip NoNeedBufferVars of grad_op and GC its memory in advance.
    auto &op_info = op_info_map.Get(op->Type());
    auto &inferer = op_info.NoNeedBufferVarsInferer();
    no_need_buffer_ins.clear();
    // TODO(Aurelius84): Need remove skip_no_need_buffer after cinn fix this
    // problem.
    if (inferer != nullptr && !skip_no_need_buffer) {
      no_need_buffer_ins =
          inferer(op->Inputs(), op->Outputs(), op->GetAttrMap());
    }
    for (auto &in_names : op->Inputs()) {
      if (no_need_buffer_ins.count(in_names.first) == 0) {
        for (auto &in_name : in_names.second) {
          op_inputs.emplace(in_name);
        }
      } else {
        VLOG(2) << op->Type() << " has no_need_buffer_in: " << in_names.first
                << " , skip it.";
      }
    }
    for (const std::string &out_arg_name : op->OutputArgumentNames()) {
      op_outputs.emplace(out_arg_name);
    }
  }
  for (const std::string &var_name : op_inputs) {
    VLOG(4) << "parse op.input: " << var_name;
    if (op_outputs.find(var_name) == op_outputs.end()) {
      VLOG(1) << "skip eager var: " << var_name;
      skip_eager_delete_vars.insert(var_name);
    }
  }
  VLOG(1) << "Found skip_eager_delete_vars: " << skip_eager_delete_vars.size();
  return skip_eager_delete_vars;
}
}  // namespace details

// C++11 removes the need for manual locking. Concurrent execution shall wait if
// a static local variable is already being initialized.
// https://stackoverflow.com/questions/11711920/how-to-implement-multithread-safe-singleton-in-c11-without-using-mutex
ExecutorInfoCache &ExecutorInfoCache::Instance() {
  static ExecutorInfoCache g_exe_cache_info_map;
  return g_exe_cache_info_map;
}

static PEAndGraphPair CreateExecutorInfo(
    const ProgramDesc &program_desc,
    const platform::Place &place,
    int64_t start_op_index,
    int64_t end_op_index,
    framework::Scope *scope,
    const details::BuildStrategy &build_strategy) {
  auto execution_strategy = details::GetExecutionStrategy(place);
  auto graph = std::make_shared<framework::ir::Graph>(
      program_desc, start_op_index, end_op_index);
  auto parallel_executor = std::make_shared<framework::ParallelExecutor>(
      place, scope, execution_strategy, build_strategy, graph.get());
  parallel_executor->PrepareVariables(scope);
  return std::make_pair(parallel_executor, graph);
}

PEAndGraphPair CreateFixOrderExecutorInfo(const ProgramDesc &program_desc,
                                          const platform::Place &place,
                                          int64_t start_op_index,
                                          int64_t end_op_index,
                                          framework::Scope *scope) {
  details::BuildStrategy build_strategy;
  build_strategy.fix_op_run_order_ = true;
  auto pe_and_graph = CreateExecutorInfo(
      program_desc, place, start_op_index, end_op_index, scope, build_strategy);
  return pe_and_graph;
}

CacheInfo GetExecutorInfoFromCache(const ProgramDesc &program_desc,
                                   const platform::Place &place,
                                   int64_t start_op_index,
                                   int64_t end_op_index,
                                   bool is_grad,
                                   int64_t program_id,
                                   framework::Scope *scope) {
  auto &cached_exe_info = framework::ExecutorInfoCache::Instance();

  if (!cached_exe_info.Has(program_id, is_grad)) {
    // TODO(Aurelius84): Consider to use LRU algorithm to replace this.
    if (cached_exe_info.Size() > 4u /* max_cached_size*/) {
      VLOG(2) << "The cached info size has exceeded max_cached_size: 4, clear "
                 "all cache!";
      cached_exe_info.Finalize();
    }

    VLOG(1) << "create exe_info for " << program_id << " is_grad: " << is_grad;
    auto &build_strategy = cached_exe_info.GetBuildStrategy(program_id);

    // 2. Construct Graph and ParallelExecutor.
    auto pe_and_graph = CreateExecutorInfo(program_desc,
                                           place,
                                           start_op_index,
                                           end_op_index,
                                           scope,
                                           build_strategy);

    // 3. Insert value into cached map.
    auto &cached_value = cached_exe_info.GetMutable(program_id, is_grad);
    cached_value.executor_ = pe_and_graph.first;
    cached_value.graph_ = pe_and_graph.second;
    return std::make_pair(pe_and_graph.first, /*is_new_created=*/true);
  } else {
    VLOG(1) << "get exe_info from cache by: " << program_id
            << " is_grad: " << is_grad;
    auto &cached_value = cached_exe_info.GetMutable(program_id, is_grad);

    auto &parallel_executor = cached_value.executor_;
    // update op_handle scope_map in pe->executor_->Graph
    std::unordered_map<Scope *, Scope *> scope_map = {
        {parallel_executor->GetLocalScopes().front(), scope}};
    parallel_executor->ResetOpHandleScopeMapOfGraphs(scope_map);
    // need to recreate tmp variables in new scope
    parallel_executor->PrepareVariables(scope);

    return std::make_pair(parallel_executor, /*is_new_created=*/false);
  }
}

InterpreterCoreInfoCache &InterpreterCoreInfoCache::Instance() {
  static InterpreterCoreInfoCache g_info_cache;
  return g_info_cache;
}

std::shared_ptr<InterpreterCore> CreateProgramInterpreterCoreInfoToCache(
    const ProgramDesc &program_desc,
    const platform::Place &place,
    bool is_grad,
    int64_t program_id,
    framework::Scope *scope) {
  auto &interpretercore_info_cache =
      framework::InterpreterCoreInfoCache::Instance();
  if (interpretercore_info_cache.Size() > 10u /* max_cached_size*/) {
    VLOG(2) << "The cached info size has exceeded max_cached_size: 4, clear "
               "all cache!";
    interpretercore_info_cache.Finalize();
  }
  interpreter::ExecutionConfig execution_config;
  execution_config.create_local_scope = false;
  execution_config.used_for_jit = true;

  std::shared_ptr<InterpreterCore> core = nullptr;

  core.reset(new InterpreterCore(
      place, program_desc.Block(0), scope, execution_config));

<<<<<<< HEAD
=======
  auto &cached_value =
      interpretercore_info_cache.GetMutable(program_id, is_grad);
  cached_value.core_ = core;
  return core;
}

std::shared_ptr<InterpreterCore> CreateNewIRInterpreterCoreInfoToCache(
    std::unique_ptr<::ir::Program> ir_program,
    const platform::Place &place,
    bool is_grad,
    int64_t program_id,
    framework::Scope *scope) {
  auto &interpretercore_info_cache =
      framework::InterpreterCoreInfoCache::Instance();
  if (interpretercore_info_cache.Size() > 10u /* max_cached_size*/) {
    VLOG(2) << "The cached info size has exceeded max_cached_size: 4, clear "
               "all cache!";
    interpretercore_info_cache.Finalize();
  }
  interpreter::ExecutionConfig execution_config;
  execution_config.create_local_scope = false;
  execution_config.used_for_jit = true;

  std::shared_ptr<InterpreterCore> core = nullptr;

  core.reset(new InterpreterCore(
      place, std::move(ir_program), scope, execution_config));

>>>>>>> 51ebcf68
  auto &cached_value =
      interpretercore_info_cache.GetMutable(program_id, is_grad);
  cached_value.core_ = core;
  return core;
}

<<<<<<< HEAD
std::shared_ptr<InterpreterCore> CreateNewIRInterpreterCoreInfoToCache(
    std::unique_ptr<::ir::Program> ir_program,
    const platform::Place &place,
    bool is_grad,
    int64_t program_id,
    framework::Scope *scope) {
  auto &interpretercore_info_cache =
      framework::InterpreterCoreInfoCache::Instance();
  if (interpretercore_info_cache.Size() > 10u /* max_cached_size*/) {
    VLOG(2) << "The cached info size has exceeded max_cached_size: 4, clear "
               "all cache!";
    interpretercore_info_cache.Finalize();
  }
  interpreter::ExecutionConfig execution_config;
  execution_config.create_local_scope = false;
  execution_config.used_for_jit = true;

  std::shared_ptr<InterpreterCore> core = nullptr;

  core.reset(new InterpreterCore(
      place, std::move(ir_program), scope, execution_config));

  auto &cached_value =
      interpretercore_info_cache.GetMutable(program_id, is_grad);
  cached_value.core_ = core;
  return core;
}

=======
>>>>>>> 51ebcf68
std::unique_ptr<::ir::Program> ConstructFowardIrProgram(
    const paddle::framework::BlockDesc *forward_global_block,
    const paddle::framework::BlockDesc *backward_global_block,
    const std::vector<std::string> output_names,
<<<<<<< HEAD
    const std::vector<paddle::Tensor> &x,
    const std::vector<paddle::Tensor> &params) {
=======
    const std::vector<paddle::Tensor> &x) {
>>>>>>> 51ebcf68
  auto ir_ctx = ::ir::IrContext::Instance();
  auto program = std::make_unique<::ir::Program>(ir_ctx);

  std::set<std::string> set_output_names;
  auto local_program =
      paddle::framework::ProgramDesc(*(forward_global_block->Program()));

  for (auto op_desc : local_program.Block(0).AllOps()) {
    for (const auto &n : op_desc->Outputs()) {
      const auto &input_var_names = n.second;
      for (const auto &var_name : input_var_names) {
        set_output_names.insert(var_name);
      }
    }
  }

  // add fetch with place op to program
  for (auto &in_t : x) {
    auto name = in_t.name();
    auto place = in_t.place().GetType();

    auto op_desc = local_program.MutableBlock(0)->PrependOp();
    op_desc->SetType("feed_with_place");
    op_desc->SetAttr("index", 0);
    // TODO(phlrain) : using tensor dtype
    op_desc->SetAttr("dtype", 0);
    op_desc->SetAttr("place", static_cast<int>(place));
    op_desc->SetAttr("name", name);
    op_desc->SetOutput("out", {name});
  }

<<<<<<< HEAD
  for (auto &param : params) {
    auto name = param.name();
    auto place = param.place().GetType();

    auto op_desc = local_program.MutableBlock(0)->PrependOp();
    op_desc->SetType("feed_with_place");
    op_desc->SetAttr("index", 0);
    // TODO(phlrain) : using tensor dtype
    op_desc->SetAttr("dtype", 0);
    op_desc->SetAttr("place", static_cast<int>(place));
    op_desc->SetAttr("name", name);
    op_desc->SetOutput("out", {name});
  }

=======
>>>>>>> 51ebcf68
  std::set<std::string> set_parameter_names;
  for (auto op_desc : backward_global_block->Program()->Block(0).AllOps()) {
    for (const auto &n : op_desc->Inputs()) {
      const auto &input_var_names = n.second;
      for (const auto &var_name : input_var_names) {
        set_parameter_names.insert(var_name);
      }
    }
  }

  for (auto &t : output_names) {
    set_parameter_names.insert(t);
  }

  for (auto &name : set_parameter_names) {
    if (!set_output_names.count(name)) {
      continue;
    }

    auto op_desc = local_program.MutableBlock(0)->AppendOp();
    op_desc->SetType("shaddow_output");
    op_desc->SetAttr("name", name);
    op_desc->SetInput("x", {name});
    op_desc->SetOutput("out", {"@EMPTY@"});
  }

  paddle::translator::ProgramTranslator program_translator(&local_program,
                                                           program.get());

  program_translator.Translate();

<<<<<<< HEAD
  program->Print(std::cerr);
  auto ir_res = paddle::dialect::PdOpLowerToKernelPass(program.get());
  ir_res->Print(std::cerr);
=======
  auto ir_res = paddle::dialect::PdOpLowerToKernelPass(program.get());

>>>>>>> 51ebcf68
  return ir_res;
}

std::unique_ptr<::ir::Program> ConstructBackwardIrProgram(
    const paddle::framework::BlockDesc *backward_global_block,
    const std::vector<paddle::Tensor> &out_grad,
    const std::vector<paddle::Tensor *> &x_grad,
    const std::vector<paddle::Tensor *> &params_grad) {
  auto ir_ctx = ::ir::IrContext::Instance();
  auto program = std::make_unique<::ir::Program>(ir_ctx);

  auto local_program =
      paddle::framework::ProgramDesc(*(backward_global_block->Program()));
  // add feed kernel
  for (auto &out_grad_t : out_grad) {
    auto name = out_grad_t.name();
    auto place = out_grad_t.place().GetType();
    if (name == "@EMPTY@") {
      continue;
    }
    auto op_desc = local_program.MutableBlock(0)->PrependOp();
    op_desc->SetType("feed_with_place");
    op_desc->SetAttr("index", 0);
    // TODO(phlrain) : using tensor dtype
    op_desc->SetAttr("dtype", 0);
    op_desc->SetAttr("place", static_cast<int>(place));
    op_desc->SetAttr("name", name);
    op_desc->SetOutput("out", {name});
  }

  std::vector<std::string> param_grad_names;
  for (auto &p_g : params_grad) {
    param_grad_names.push_back(p_g->name());
  }

  for (auto &t : x_grad) {
    param_grad_names.push_back(t->name());
  }
  for (auto &name : param_grad_names) {
    if (name == "@EMPTY@") {
      continue;
    }
    auto op_desc = local_program.MutableBlock(0)->AppendOp();
    op_desc->SetType("shaddow_output");
    op_desc->SetAttr("name", name);
    op_desc->SetInput("x", {name});
    op_desc->SetOutput("out", {"@EMPTY@"});
  }

  paddle::translator::ProgramTranslator program_translator(&local_program,
                                                           program.get());
  program_translator.Translate();

<<<<<<< HEAD
  program->Print(std::cerr);
  auto res = paddle::dialect::PdOpLowerToKernelPass(program.get());

  res->Print(std::cerr);
=======
  auto res = paddle::dialect::PdOpLowerToKernelPass(program.get());

>>>>>>> 51ebcf68
  return res;
}

}  // namespace framework
}  // namespace paddle<|MERGE_RESOLUTION|>--- conflicted
+++ resolved
@@ -312,8 +312,6 @@
   core.reset(new InterpreterCore(
       place, program_desc.Block(0), scope, execution_config));
 
-<<<<<<< HEAD
-=======
   auto &cached_value =
       interpretercore_info_cache.GetMutable(program_id, is_grad);
   cached_value.core_ = core;
@@ -342,54 +340,18 @@
   core.reset(new InterpreterCore(
       place, std::move(ir_program), scope, execution_config));
 
->>>>>>> 51ebcf68
   auto &cached_value =
       interpretercore_info_cache.GetMutable(program_id, is_grad);
   cached_value.core_ = core;
   return core;
 }
 
-<<<<<<< HEAD
-std::shared_ptr<InterpreterCore> CreateNewIRInterpreterCoreInfoToCache(
-    std::unique_ptr<::ir::Program> ir_program,
-    const platform::Place &place,
-    bool is_grad,
-    int64_t program_id,
-    framework::Scope *scope) {
-  auto &interpretercore_info_cache =
-      framework::InterpreterCoreInfoCache::Instance();
-  if (interpretercore_info_cache.Size() > 10u /* max_cached_size*/) {
-    VLOG(2) << "The cached info size has exceeded max_cached_size: 4, clear "
-               "all cache!";
-    interpretercore_info_cache.Finalize();
-  }
-  interpreter::ExecutionConfig execution_config;
-  execution_config.create_local_scope = false;
-  execution_config.used_for_jit = true;
-
-  std::shared_ptr<InterpreterCore> core = nullptr;
-
-  core.reset(new InterpreterCore(
-      place, std::move(ir_program), scope, execution_config));
-
-  auto &cached_value =
-      interpretercore_info_cache.GetMutable(program_id, is_grad);
-  cached_value.core_ = core;
-  return core;
-}
-
-=======
->>>>>>> 51ebcf68
 std::unique_ptr<::ir::Program> ConstructFowardIrProgram(
     const paddle::framework::BlockDesc *forward_global_block,
     const paddle::framework::BlockDesc *backward_global_block,
     const std::vector<std::string> output_names,
-<<<<<<< HEAD
     const std::vector<paddle::Tensor> &x,
     const std::vector<paddle::Tensor> &params) {
-=======
-    const std::vector<paddle::Tensor> &x) {
->>>>>>> 51ebcf68
   auto ir_ctx = ::ir::IrContext::Instance();
   auto program = std::make_unique<::ir::Program>(ir_ctx);
 
@@ -421,7 +383,6 @@
     op_desc->SetOutput("out", {name});
   }
 
-<<<<<<< HEAD
   for (auto &param : params) {
     auto name = param.name();
     auto place = param.place().GetType();
@@ -436,8 +397,6 @@
     op_desc->SetOutput("out", {name});
   }
 
-=======
->>>>>>> 51ebcf68
   std::set<std::string> set_parameter_names;
   for (auto op_desc : backward_global_block->Program()->Block(0).AllOps()) {
     for (const auto &n : op_desc->Inputs()) {
@@ -469,14 +428,8 @@
 
   program_translator.Translate();
 
-<<<<<<< HEAD
-  program->Print(std::cerr);
   auto ir_res = paddle::dialect::PdOpLowerToKernelPass(program.get());
-  ir_res->Print(std::cerr);
-=======
-  auto ir_res = paddle::dialect::PdOpLowerToKernelPass(program.get());
-
->>>>>>> 51ebcf68
+
   return ir_res;
 }
 
@@ -530,15 +483,8 @@
                                                            program.get());
   program_translator.Translate();
 
-<<<<<<< HEAD
-  program->Print(std::cerr);
   auto res = paddle::dialect::PdOpLowerToKernelPass(program.get());
 
-  res->Print(std::cerr);
-=======
-  auto res = paddle::dialect::PdOpLowerToKernelPass(program.get());
-
->>>>>>> 51ebcf68
   return res;
 }
 
