--- conflicted
+++ resolved
@@ -388,11 +388,7 @@
   }
 
   for (auto &param : params) {
-<<<<<<< HEAD
     auto &name = param.name();
-=======
-    auto name = param.name();
->>>>>>> ccb74531
     auto place = param.place().GetType();
 
     auto op_desc = local_program.MutableBlock(0)->PrependOp();
