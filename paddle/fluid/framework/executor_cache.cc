--- conflicted
+++ resolved
@@ -388,11 +388,7 @@
   }
 
   for (auto &param : params) {
-<<<<<<< HEAD
-    auto name = param.name();
-=======
     auto &name = param.name();
->>>>>>> 9f988b67
     auto place = param.place().GetType();
 
     auto op_desc = local_program.MutableBlock(0)->PrependOp();
@@ -487,39 +483,6 @@
     }
   }
 
-  // get feed with data
-  std::set<std::string> set_parameter_names;
-  for (auto op_desc : backward_global_block->Program()->Block(0).AllOps()) {
-    for (const auto &n : op_desc->Inputs()) {
-      const auto &input_var_names = n.second;
-      for (const auto &var_name : input_var_names) {
-        set_parameter_names.insert(var_name);
-      }
-    }
-  }
-
-  for (auto &var_name : set_parameter_names) {
-    if (scope->FindVar(var_name)) {
-      auto tensor = scope->FindVar(var_name)->Get<phi::DenseTensor>();
-      phi::AllocationType place(phi::AllocationType::UNDEFINED);
-      if (tensor.initialized()) {
-        place = tensor.place().GetType();
-      }
-
-      if (var_name == "@EMPTY@") {
-        continue;
-      }
-      auto op_desc = local_program.MutableBlock(0)->PrependOp();
-      op_desc->SetType("feed_with_place");
-      op_desc->SetAttr("index", 0);
-      // TODO(phlrain) : using tensor dtype
-      op_desc->SetAttr("dtype", 0);
-      op_desc->SetAttr("place", static_cast<int>(place));
-      op_desc->SetAttr("name", var_name);
-      op_desc->SetOutput("out", {var_name});
-    }
-  }
-
   std::vector<std::string> param_grad_names;
   for (auto &p_g : params_grad) {
     param_grad_names.push_back(p_g->name());
