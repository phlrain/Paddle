--- conflicted
+++ resolved
@@ -307,6 +307,17 @@
     return it->second;
   }
 
+  virtual std::vector<std::string> InNameList() const {
+    std::vector<std::string> vec_temp;
+    vec_temp.reserve(ctx_.inputs.size());
+
+    for (auto& input : ctx_.inputs) {
+      vec_temp.emplace(input.first);
+    }
+
+    return vec_temp;
+  }
+
   template <typename T>
   const T* Input(const std::string& name) const {
     auto* var = InputVar(name);
@@ -399,13 +410,9 @@
     return *boost::get<std::shared_ptr<T>>((*kernel_configs_)[idx]);
   }
 
-<<<<<<< HEAD
   const RuntimeContext Context() const { return ctx_; }
 
   std::string DebugString() const { return op_.DebugString(); }
-=======
-  const RuntimeContext& Context() const { return ctx_; }
->>>>>>> 7b4cb655
 
  private:
   const OperatorBase& op_;
