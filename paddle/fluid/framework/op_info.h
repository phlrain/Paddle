--- conflicted
+++ resolved
@@ -82,7 +82,6 @@
   // some op has no grad_op_maker, add check before use GradOpMaker()
   bool HasGradOpMaker() const { return grad_op_maker_ != nullptr; }
 
-<<<<<<< HEAD
   const DygraphGradOpMakerFN& DygraphGradOpMaker() const {
     // Normally, proto_ should not be null, except some special operators, such
     // as LeaklyReluDoubleGrad op.
@@ -101,12 +100,7 @@
     return dygraph_grad_op_maker_ != nullptr ? true : false;
   }
 
-  bool HasInferInplace() const {
-    return infer_inplace_ != nullptr ? true : false;
-  }
-=======
   bool HasInferInplace() const { return infer_inplace_ != nullptr; }
->>>>>>> 5fc2cfba
 
   const OpAttrChecker* Checker() const { return checker_; }
 
