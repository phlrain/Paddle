// Copyright (c) 2023 PaddlePaddle Authors. All Rights Reserved.
//
// Licensed under the Apache License, Version 2.0 (the "License");
// you may not use this file except in compliance with the License.
// You may obtain a copy of the License at
//
//     http://www.apache.org/licenses/LICENSE-2.0
//
// Unless required by applicable law or agreed to in writing, software
// distributed under the License is distributed on an "AS IS" BASIS,
// WITHOUT WARRANTIES OR CONDITIONS OF ANY KIND, either express or implied.
// See the License for the specific language governing permissions and
// limitations under the License.

#pragma once

#include "paddle/fluid/dialect/pd_type_storage.h"
#include "paddle/fluid/framework/convert_utils.h"
#include "paddle/fluid/framework/data_type.h"
#include "paddle/ir/core/builtin_type.h"
#include "paddle/phi/core/dense_tensor.h"

namespace paddle {
namespace dialect {
// TODO(zhangbo): The builtin type needs to cover all data types of
// phi::DataType.
inline phi::DataType TransToPhiDataType(ir::Type dtype) {
  if (dtype.isa<ir::Float16Type>()) {
    return phi::DataType::FLOAT16;
  } else if (dtype.isa<ir::Float32Type>()) {
    return phi::DataType::FLOAT32;
  } else if (dtype.isa<ir::Float64Type>()) {
    return phi::DataType::FLOAT64;
  } else if (dtype.isa<ir::Int16Type>()) {
    return phi::DataType::INT16;
  } else if (dtype.isa<ir::Int32Type>()) {
    return phi::DataType::INT32;
  } else if (dtype.isa<ir::Int64Type>()) {
    return phi::DataType::INT64;
  } else {
    PADDLE_THROW(phi::errors::Unimplemented(
        "Unsupported ir data type when casting it into "
        "phi data type."));
  }
}

inline ir::Type TransToIrDataType(phi::DataType dtype,
                                  ir::IrContext *ctx = nullptr) {
  if (ctx == nullptr) {
    ctx = ir::IrContext::Instance();
  }
  switch (dtype) {
    case phi::DataType::FLOAT16:
      return ir::Float16Type::get(ctx);
    case phi::DataType::FLOAT32:
      return ir::Float32Type::get(ctx);
    case phi::DataType::FLOAT64:
      return ir::Float64Type::get(ctx);
    case phi::DataType::INT16:
      return ir::Int16Type::get(ctx);
    case phi::DataType::INT32:
      return ir::Int32Type::get(ctx);
    case phi::DataType::INT64:
      return ir::Int64Type::get(ctx);
    default:
      PADDLE_THROW(phi::errors::Unimplemented(
          "Unsupported phi data type `%s` when casting it into "
          "ir data type.",
          dtype));
  }
}

inline phi::DataLayout TransToPhiDataLayout(
    DenseTensorTypeStorage::DataLayout data_layout) {
  switch (data_layout) {
    case DenseTensorTypeStorage::DataLayout::NHWC:
      return phi::DataLayout::NHWC;
    case DenseTensorTypeStorage::DataLayout::NCHW:
      return phi::DataLayout::NCHW;
    case DenseTensorTypeStorage::DataLayout::NCDHW:
      return phi::DataLayout::NCDHW;
    case DenseTensorTypeStorage::DataLayout::NDHWC:
      return phi::DataLayout::NDHWC;
    case DenseTensorTypeStorage::DataLayout::ONEDNN:
      return phi::DataLayout::ONEDNN;
    case DenseTensorTypeStorage::DataLayout::SPARSE_COO:
      return phi::DataLayout::SPARSE_COO;
    case DenseTensorTypeStorage::DataLayout::SPARSE_CSR:
      return phi::DataLayout::SPARSE_CSR;
    case DenseTensorTypeStorage::DataLayout::PSTRING_UNION:
      return phi::DataLayout::PSTRING_UNION;
    case DenseTensorTypeStorage::DataLayout::NUM_DATA_LAYOUTS:
      return phi::DataLayout::NUM_DATA_LAYOUTS;
    case DenseTensorTypeStorage::DataLayout::ALL_LAYOUT:
      return phi::DataLayout::ALL_LAYOUT;
    default:
      PADDLE_THROW(phi::errors::Unimplemented(
          "Unsupported ir data layout `%s` when casting it into "
          "phi data type.",
          static_cast<int>(data_layout)));
  }
}

inline DenseTensorTypeStorage::DataLayout TransToIrDataLayout(
    phi::DataLayout data_layout) {
  switch (data_layout) {
    case phi::DataLayout::NHWC:
      return DenseTensorTypeStorage::DataLayout::NHWC;
    case phi::DataLayout::NCHW:
      return DenseTensorTypeStorage::DataLayout::NCHW;
    case phi::DataLayout::NCDHW:
      return DenseTensorTypeStorage::DataLayout::NCDHW;
    case phi::DataLayout::NDHWC:
      return DenseTensorTypeStorage::DataLayout::NDHWC;
    case phi::DataLayout::ONEDNN:
      return DenseTensorTypeStorage::DataLayout::ONEDNN;
    case phi::DataLayout::SPARSE_COO:
      return DenseTensorTypeStorage::DataLayout::SPARSE_COO;
    case phi::DataLayout::SPARSE_CSR:
      return DenseTensorTypeStorage::DataLayout::SPARSE_CSR;
    case phi::DataLayout::PSTRING_UNION:
      return DenseTensorTypeStorage::DataLayout::PSTRING_UNION;
    case phi::DataLayout::NUM_DATA_LAYOUTS:
      return DenseTensorTypeStorage::DataLayout::NUM_DATA_LAYOUTS;
    case phi::DataLayout::ALL_LAYOUT:
      return DenseTensorTypeStorage::DataLayout::ALL_LAYOUT;
    default:
      PADDLE_THROW(phi::errors::Unimplemented(
          "Unsupported phi data layout `%s` when casting it into "
          "ir data type.",
          static_cast<int>(data_layout)));
  }
}

struct OpInputInfo {
<<<<<<< HEAD
  std::string name_ = "";
  std::string typename_ = "";
  bool optional_ = false;
  bool no_need_buffer_ = false;
=======
  std::string name;
  std::string type_name;
  bool optional = false;
  bool no_need_buffer = false;
>>>>>>> d06b9ba4
  OpInputInfo(std::string name,
              std::string type_name,
              bool optional,
              bool no_need_buffer)
<<<<<<< HEAD
      : name_(name),
        typename_(type_name),
        optional_(optional),
        no_need_buffer_(no_need_buffer) {}
};

struct OpOutputInfo {
  std::string name_ = "";
  std::string typename_ = "";
  bool optional_ = false;
  bool intermediate_ = false;
=======
      : name(name),
        type_name(type_name),
        optional(optional),
        no_need_buffer(no_need_buffer) {}
};

struct OpOutputInfo {
  std::string name;
  std::string type_name;
  bool optional = false;
  bool intermediate = false;
>>>>>>> d06b9ba4
  OpOutputInfo(std::string name,
               std::string type_name,
               bool optional,
               bool intermediate)
<<<<<<< HEAD
      : name_(name),
        typename_(type_name),
        optional_(optional),
        intermediate_(intermediate) {}
};

struct OpAttributeInfo {
  std::string name_ = "";
  std::string typename_ = "";
  std::string data_type_ = "";
  OpAttributeInfo(std::string name,
                  std::string type_name,
                  std::string data_type)
      : name_(name), typename_(type_name), data_type_(data_type) {}
=======
      : name(name),
        type_name(type_name),
        optional(optional),
        intermediate(intermediate) {}
};

struct OpAttributeInfo {
  std::string name;
  std::string type_name;
  std::string data_type;
  OpAttributeInfo(std::string name,
                  std::string type_name,
                  std::string data_type)
      : name(name), type_name(type_name), data_type(data_type) {}
>>>>>>> d06b9ba4
};

}  // namespace dialect
}  // namespace paddle<|MERGE_RESOLUTION|>--- conflicted
+++ resolved
@@ -133,34 +133,14 @@
 }
 
 struct OpInputInfo {
-<<<<<<< HEAD
-  std::string name_ = "";
-  std::string typename_ = "";
-  bool optional_ = false;
-  bool no_need_buffer_ = false;
-=======
   std::string name;
   std::string type_name;
   bool optional = false;
   bool no_need_buffer = false;
->>>>>>> d06b9ba4
   OpInputInfo(std::string name,
               std::string type_name,
               bool optional,
               bool no_need_buffer)
-<<<<<<< HEAD
-      : name_(name),
-        typename_(type_name),
-        optional_(optional),
-        no_need_buffer_(no_need_buffer) {}
-};
-
-struct OpOutputInfo {
-  std::string name_ = "";
-  std::string typename_ = "";
-  bool optional_ = false;
-  bool intermediate_ = false;
-=======
       : name(name),
         type_name(type_name),
         optional(optional),
@@ -172,27 +152,10 @@
   std::string type_name;
   bool optional = false;
   bool intermediate = false;
->>>>>>> d06b9ba4
   OpOutputInfo(std::string name,
                std::string type_name,
                bool optional,
                bool intermediate)
-<<<<<<< HEAD
-      : name_(name),
-        typename_(type_name),
-        optional_(optional),
-        intermediate_(intermediate) {}
-};
-
-struct OpAttributeInfo {
-  std::string name_ = "";
-  std::string typename_ = "";
-  std::string data_type_ = "";
-  OpAttributeInfo(std::string name,
-                  std::string type_name,
-                  std::string data_type)
-      : name_(name), typename_(type_name), data_type_(data_type) {}
-=======
       : name(name),
         type_name(type_name),
         optional(optional),
@@ -207,7 +170,6 @@
                   std::string type_name,
                   std::string data_type)
       : name(name), type_name(type_name), data_type(data_type) {}
->>>>>>> d06b9ba4
 };
 
 }  // namespace dialect
