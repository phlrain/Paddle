# Copyright (c) 2023 PaddlePaddle Authors. All Rights Reserved.
#
# Licensed under the Apache License, Version 2.0 (the "License");
# you may not use this file except in compliance with the License.
# You may obtain a copy of the License at
#
#     http://www.apache.org/licenses/LICENSE-2.0
#
# Unless required by applicable law or agreed to in writing, software
# distributed under the License is distributed on an "AS IS" BASIS,
# WITHOUT WARRANTIES OR CONDITIONS OF ANY KIND, either express or implied.
# See the License for the specific language governing permissions and
# limitations under the License.

import argparse
import os

import yaml

# =====================================
# String Template for h file code gen
# =====================================
NAMESPACE_GARD_TEMPLATE = """namespace {namespace} {{
{input}
}} // namespace {namespace}"""

H_FILE_TEMPLATE = """#ifdef GET_OP_LIST
#undef GET_OP_LIST
{op_declare}
#else

#include <vector>

<<<<<<< HEAD
#include "paddle/ir/op_base.h"
=======
#include "paddle/ir/core/op_base.h"
>>>>>>> d06b9ba4
#include "paddle/fluid/dialect/utils.h"
#include "paddle/fluid/dialect/pd_interface.h"

#include "paddle/fluid/interface/infershape.h"
#include "paddle/fluid/framework/infershape_utils.h"
#include "paddle/phi/core/infermeta_utils.h"

{input}
#endif
"""

GET_OP_LIST_TEMPALTE = """{}
"""

OP_DECLARE_TEMPLATE = """
class {op_name} : public ir::Op<{op_name}{interfaces}{traits}> {{
 public:
  using Op::Op;
  static const char *name() {{ return "{dialect_op_name}"; }}
  {attribute_declare}
  static constexpr uint32_t attributes_num = {attribute_num};
  static OpInfoTuple GetOpInfo();
  static void verify(const std::vector<ir::OpResult> &inputs, const std::vector<ir::Type> &outputs, const ir::AttributeMap &attributes);
{get_inputs_and_outputs}
{exclusive_interface}
}};
"""
op_0_attribute_declare_str = (
    "static constexpr const char **attributes_name = nullptr;"
)
op_n_attribute_declare_str = (
    "static const char *attributes_name[{attribute_num}];"
)

OP_GET_INPUT_TEMPLATE = """  ir::OpOperand {input_name}() {{ return operation()->GetOperandByIndex({input_index}); }}
"""
OP_GET_OUTPUT_TEMPLATE = """  ir::OpResult {output_name}() {{ return operation()->GetResultByIndex({output_index}); }}
"""

# =====================================
# String Template for cc file code gen
# =====================================
CC_FILE_TEMPLATE = """#include "{h_file}"
#include "paddle/fluid/dialect/pd_type.h"
#include "paddle/fluid/dialect/pd_attribute.h"
#include "paddle/ir/core/builtin_attribute.h"
#include "paddle/ir/core/builtin_type.h"
#include "paddle/ir/core/ir_context.h"
#include "paddle/phi/core/enforce.h"

#include "paddle/phi/infermeta/unary.h"
#include "paddle/phi/infermeta/nullary.h"
#include "paddle/phi/infermeta/binary.h"
#include "paddle/phi/infermeta/ternary.h"
#include "paddle/phi/infermeta/multiary.h"
#include "paddle/phi/infermeta/backward.h"
#include "paddle/phi/core/infermeta_utils.h"

<<<<<<< HEAD

=======
>>>>>>> d06b9ba4
{input}
"""

OP_N_ATTRIBUTE_DEFINED_TEMPLATE = """
const char *{op_name}::attributes_name[{attribute_num}] = {{ {attribute_names} }};
"""

# get op input info
OP_INFO_TEMPLATE = """
OpInfoTuple {op_name}::GetOpInfo() {{
    std::vector<paddle::dialect::OpInputInfo> inputs = {{ {inputs} }};
    std::vector<paddle::dialect::OpAttributeInfo> attributes = {{ {attributes} }};
    std::vector<paddle::dialect::OpOutputInfo> outputs = {{ {outputs} }};
    return std::make_tuple(inputs, attributes, outputs);
}}
"""

OP_INPUT_INFO_TEMPLATE = """
std::vector<paddle::dialect::OpInputInfo> {op_name}::inputs_info() {{
  return {{ {impl} }};
}}
"""
CONSTRUCT_INPUT_INFO_TEMPLATE = (
    """OpInputInfo("{name}", "{typename}", {optional}, {no_need_buffer})"""
)

# get op output info
OP_OUTPUT_INFO_TEMPLATE = """
std::vector<paddle::dialect::OpOutputInfo> {op_name}::outputs_info() {{
  return {{ {impl} }};
}}
"""
CONSTRUCT_OUTPUT_INFO_TEMPLATE = (
    """OpOutputInfo("{name}", "{typename}", {optional}, {intermediate})"""
)

# get op attribute info
OP_ATTRIBUTE_INFO_TEMPLATE = """
std::vector<paddle::dialect::OpAttributeInfo> {op_name}::attributes_info() {{
  return {{ {impl} }};
}}
"""
CONSTRUCT_ATTRIBUTE_INFO_TEMPLATE = (
    """OpAttributeInfo("{name}", "{typename}", "{data_type}")"""
)

# verify
OP_VERIFY_TEMPLATE = """
void {op_name}::verify(const std::vector<ir::OpResult> &inputs, const std::vector<ir::Type> &outputs, const ir::AttributeMap &attributes) {{
  VLOG(4) << "Verifying inputs, outputs and attributes for: {op_name}.";

  // Verify inputs type:
  PADDLE_ENFORCE_EQ(inputs.size(), {inputs_size},
                    phi::errors::PreconditionNotMet("The size %d of inputs must be equal to {inputs_size}.", inputs.size()));
  {inputs_type_check}
  // Verify outputs type:
  PADDLE_ENFORCE_EQ(outputs.size(), {outputs_size},
                    phi::errors::PreconditionNotMet("The size %d of outputs must be equal to {outputs_size}.", outputs.size()));
  {outputs_type_check}
  // Verify if attributes contain attribute name in attributes_name:
  {attributes_check}
}}
"""

INPUT_TYPE_CHECK_TEMPLATE = """PADDLE_ENFORCE_EQ(inputs[{index}].type().isa<{standard}>(), true,
                    phi::errors::PreconditionNotMet("Type validation failed for the {index}th input."));
  """
INPUT_VECTORTYPE_CHECK_TEMPLATE = """if (inputs[{index}].type().isa<ir::VectorType>()) {{
    for (size_t i = 0; i < inputs[{index}].type().dyn_cast<ir::VectorType>().size(); i++) {{
      PADDLE_ENFORCE_EQ(inputs[{index}].type().dyn_cast<ir::VectorType>()[i].isa<{standard}>(), true,
                        phi::errors::PreconditionNotMet("Type validation failed for the {index}th input."));
    }}
  }} else {{
    PADDLE_ENFORCE_EQ(inputs[{index}].type().isa<{standard}>(), true,
                      phi::errors::PreconditionNotMet("Type validation failed for the {index}th input."));
  }}
  """
INPUT_OPTIONAL_TYPE_CHECK_TEMPLATE = """if (inputs[{index}]) {{
    PADDLE_ENFORCE_EQ(inputs[{index}].type().isa<{standard}>(), true,
                      phi::errors::PreconditionNotMet("Type validation failed for the {index}th input."));
  }}
  """
INPUT_OPTIONAL_VECTORTYPE_CHECK_TEMPLATE = """if (inputs[{index}]) {{
    if (inputs[{index}].type().isa<ir::VectorType>()) {{
      for (size_t i = 0; i < inputs[{index}].type().dyn_cast<ir::VectorType>().size(); i++) {{
        PADDLE_ENFORCE_EQ(inputs[{index}].type().dyn_cast<ir::VectorType>()[i].isa<{standard}>(), true,
                          phi::errors::PreconditionNotMet("Type validation failed for the {index}th input."));
      }}
    }} else {{
      PADDLE_ENFORCE_EQ(inputs[{index}].type().isa<{standard}>(), true,
                        phi::errors::PreconditionNotMet("Type validation failed for the {index}th input."));
    }}
  }}
  """

OUTPUT_TYPE_CHECK_TEMPLATE = """PADDLE_ENFORCE_EQ(outputs[{index}].isa<{standard}>(), true,
                    phi::errors::PreconditionNotMet("Type validation failed for the {index}th output."));
  """
OUTPUT_VECTORTYPE_CHECK_TEMPLATE = """if (outputs[{index}].isa<ir::VectorType>()) {{
    for (size_t i = 0; i < outputs[{index}].dyn_cast<ir::VectorType>().size(); i++) {{
      PADDLE_ENFORCE_EQ(outputs[{index}].dyn_cast<ir::VectorType>()[i].isa<{standard}>(), true,
                        phi::errors::PreconditionNotMet("Type validation failed for the {index}th output."));
    }}
  }} else {{
    PADDLE_ENFORCE_EQ(outputs[{index}].isa<{standard}>(), true,
                      phi::errors::PreconditionNotMet("Type validation failed for the {index}th output."));
  }}
  """
OUTPUT_OPTIONAL_TYPE_CHECK_TEMPLATE = """if (outputs[{index}]) {{
    PADDLE_ENFORCE_EQ(outputs[{index}].isa<{standard}>(), true,
                      phi::errors::PreconditionNotMet("Type validation failed for the {index}th output."));
  }}
  """
OUTPUT_OPTIONAL_VECTORTYPE_CHECK_TEMPLATE = """if (outputs[{index}]) {{
    if (outputs[{index}].isa<ir::VectorType>()) {{
      for (size_t i = 0; i < outputs[{index}].dyn_cast<ir::VectorType>().size(); i++) {{
        PADDLE_ENFORCE_EQ(outputs[{index}].dyn_cast<ir::VectorType>()[i].isa<{standard}>(), true,
                          phi::errors::PreconditionNotMet("Type validation failed for the {index}th output."));
      }}
    }} else {{
      PADDLE_ENFORCE_EQ(outputs[{index}].isa<{standard}>(), true,
                        phi::errors::PreconditionNotMet("Type validation failed for the {index}th output."));
    }}
  }}
  """

ATTRIBUTE_CHECK_TEMPLATE = """PADDLE_ENFORCE_EQ(attributes.count("{attribute_name}")>0, true,
                    phi::errors::PreconditionNotMet("The AttributeMap miss mandatory attributes of: {attribute_name}."));
  PADDLE_ENFORCE_EQ(attributes.at("{attribute_name}").isa<{standard}>(), true,
                    phi::errors::PreconditionNotMet("Type of attribute: {attribute_name} is not right."));
  """
ATTRIBUTE_VECTOR_CHECK_TEMPLATE = """PADDLE_ENFORCE_EQ(attributes.count("{attribute_name}")>0, true,
                    phi::errors::PreconditionNotMet("The AttributeMap miss mandatory attributes of: {attribute_name}."));
  PADDLE_ENFORCE_EQ(attributes.at("{attribute_name}").isa<ir::ArrayAttribute>(), true,
                    phi::errors::PreconditionNotMet("Type of attribute: {attribute_name} is not right."));
  for (size_t i = 0; i < attributes.at("{attribute_name}").dyn_cast<ir::ArrayAttribute>().size(); i++) {{
    PADDLE_ENFORCE_EQ(attributes.at("{attribute_name}").dyn_cast<ir::ArrayAttribute>()[i].isa<{standard}>(), true,
                      phi::errors::PreconditionNotMet("Type of attribute: {attribute_name} is not right."));
  }}
  """
OP_INFER_SHAPE_TEMPLATE = """
void {op_name}::InferShape( phi::InferMetaContext *infer_meta ) {{
  auto fn = PD_INFER_META(phi::{infer_meta_func});
  fn(infer_meta);
}}
"""

OP_INFER_SHAPE_TEMPLATE = """
void {op_name}::InferShape( phi::InferMetaContext *infer_meta ) {{
  auto fn = PD_INFER_META(phi::{infer_meta_func});
  fn(infer_meta);
}}
"""


def to_phi_and_fluid_op_name(op_item):
    # Templat: - op : phi_name (fluid_name)
    names = op_item.split('(')
    if len(names) == 1:
        phi_fluid_name = names[0].strip()
        return phi_fluid_name, phi_fluid_name
    else:
        phi_name = names[0].strip()
        fluid_name = names[1].split(')')[0].strip()
        return phi_name, fluid_name


def to_phi_and_fluid_op_name(op_item):
    # Templat: - op : phi_name (fluid_name)
    names = op_item.split('(')
    if len(names) == 1:
        phi_fluid_name = names[0].strip()
        return phi_fluid_name, phi_fluid_name
    else:
        phi_name = names[0].strip()
        fluid_name = names[1].split(')')[0].strip()
        return phi_name, fluid_name


# =====================================
# Parse Op Compat From Yaml
# =====================================
<<<<<<< HEAD
# Parse Op Compat From Yaml
# =====================================
=======
>>>>>>> d06b9ba4
class OpCompatParser:
    def __init__(self, ops_compat_yaml_file):
        self.ops_compat_yaml_file = ops_compat_yaml_file
        with open(self.ops_compat_yaml_file, "r") as f:
            self.ops_compat = yaml.safe_load(f)

    def get_compat(self, op_name):
        for compat in self.ops_compat:
            phi_name, fluid_name = to_phi_and_fluid_op_name(compat['op'])
            if op_name == phi_name:
                return compat
        return None


# =====================================
# Parse Op Information From Yaml
# =====================================
class OpInfoParser:
    def __init__(self, op_yaml_item, op_compat_item):
        self.op_yaml_item = op_yaml_item
        self.op_compat_item = op_compat_item
        self.op_phi_name = self.parse_op_phi_name()
        # parse inputs
        self.input_name_list = self.parse_input_name_list()
        self.input_type_list = self.parse_input_type_list()
        self.input_optional_list = self.parse_input_optional_list()
        self.input_no_need_buffer_list = self.parse_input_no_need_buffer_list()
        self.cross_check(
            self.input_name_list, self.input_type_list, self.input_optional_list
        )
        # parse outputs
        self.output_name_list = self.parse_output_name_list()
        self.output_type_list = self.parse_output_type_list()
        self.output_optional_list = self.parse_output_optional_list()
        self.output_intermediate_list = self.parse_output_intermediate_list()
        self.cross_check(
            self.output_name_list,
            self.output_type_list,
            self.output_optional_list,
        )
        # parse attributes
        self.attribute_name_list = self.parse_attribute_name_list()
        self.attribute_type_list = self.parse_attribute_type_list()
        self.attribute_data_type_list = self.parse_attribute_data_type_list()
        self.cross_check(self.attribute_name_list, self.attribute_type_list)

        if 'infer_meta' in self.op_yaml_item:
            self.infer_shape_func = self.op_yaml_item['infer_meta']["func"]
        else:
            self.infer_shape_func = None

    def cross_check(self, name_list, type_list, optional_list=None):
        assert len(name_list) == len(
            type_list
        ), "name list size != type list size."
        if optional_list is not None:
            assert len(type_list) == len(
                optional_list
            ), "type list size != optional list size."

    def parse_input_name_list(self):
        name_list = []
        for input_info in self.op_yaml_item['inputs']:
            name_list.append(input_info['name'])
        return name_list

    def parse_input_type_list(self):
        input_types_map = {
            'Tensor': 'paddle::dialect::DenseTensorType',
            'Tensor[]': 'ir::VectorType<paddle::dialect::DenseTensorType>',
        }
        type_list = []
        for input_info in self.op_yaml_item['inputs']:
            assert (
                input_info['typename'] in input_types_map
            ), f"{self.op_phi_name} : Input type error: the input type only support Tensor and Tensor[], but now is {input_info['typename']}."
            type_list.append(input_types_map[input_info['typename']])
        return type_list

    def parse_input_optional_list(self):
        optional_list = []
        for input_info in self.op_yaml_item['inputs']:
            if input_info['optional']:
                optional_list.append("true")
            else:
                optional_list.append("false")
        return optional_list

    def parse_input_no_need_buffer_list(self):
        no_need_buffer_list = []
        for input_info in self.op_yaml_item['inputs']:
            if input_info['no_need_buffer']:
                no_need_buffer_list.append("true")
            else:
                no_need_buffer_list.append("false")
        return no_need_buffer_list

    def parse_output_name_list(self):
        name_list = []
        for output_info in self.op_yaml_item['outputs']:
            name_list.append(output_info['name'])
        return name_list

    def parse_output_type_list(self):
        output_type_map = {
            'Tensor': 'paddle::dialect::DenseTensorType',
            'Tensor[]': 'ir::VectorType<paddle::dialect::DenseTensorType>',
        }
        type_list = []
        for output_info in self.op_yaml_item['outputs']:
            assert (
                output_info['typename'] in output_type_map
            ), f"{self.op_phi_name} : Output type error: the output type only support Tensor and Tensor[], but now is {output_info['typename']}."
            type_list.append(output_type_map[output_info['typename']])
        return type_list

    def parse_output_optional_list(self):
        optional_list = []
        for output_info in self.op_yaml_item['outputs']:
            if 'optional' in output_info:
                if output_info['optional']:
                    optional_list.append("true")
                else:
                    optional_list.append("false")
            else:
                optional_list.append("false")
        return optional_list

    def parse_output_intermediate_list(self):
        intermediate_list = []
        for output_info in self.op_yaml_item['outputs']:
            if 'intermediate' in output_info:
                if output_info['intermediate']:
                    intermediate_list.append("true")
                else:
                    intermediate_list.append("false")
            else:
                intermediate_list.append("false")
        return intermediate_list

    def parse_attribute_name_list(self):
        name_list = []
        for attribute_info in self.op_yaml_item['attrs']:
            name_list.append(attribute_info['name'])
        return name_list

    def parse_attribute_type_list(self):
        attr_types_map = {
            'IntArray': 'paddle::dialect::IntArrayAttribute',
            'Scalar': 'paddle::dialect::ScalarAttribute',
            'Scalar(int)': 'paddle::dialect::ScalarAttribute',
            'Scalar(int64_t)': 'paddle::dialect::ScalarAttribute',
            'Scalar(float)': 'paddle::dialect::ScalarAttribute',
            'Scalar(dobule)': 'paddle::dialect::ScalarAttribute',
            'Scalar[]': 'ir::ArrayAttribute<paddle::dialect::ScalarAttribute>',
            'int': 'ir::Int32_tAttribute',
            'int32_t': 'ir::Int32_tAttribute',
            'int64_t': 'ir::Int64_tAttribute',
            'long': 'ir::LongAttribute',
            'size_t': 'ir::Size_tAttribute',
            'float': 'ir::FloatAttribute',
            'float[]': 'ir::ArrayAttribute<ir::FloatAttribute>',
            'double': 'ir::DoubleAttribute',
            'bool': 'ir::BoolAttribute',
            'bool[]': 'ir::ArrayAttribute<ir::BoolAttribute>',
            'str': 'ir::StrAttribute',
            'str[]': 'ir::ArrayAttribute<ir::StrAttribute>',
            'Place': 'paddle::dialect::PlaceAttribute',
            'DataLayout': 'paddle::dialect::DataLayoutAttribute',
            'DataType': 'paddle::dialect::DataTypeAttribute',
            'int64_t[]': 'ir::ArrayAttribute<ir::Int64_tAttribute>',
            'int[]': 'ir::ArrayAttribute<ir::Int32_tAttribute>',
        }
        type_list = []
        for attribute_info in self.op_yaml_item['attrs']:
            assert (
                attribute_info['typename'] in attr_types_map
            ), f"{self.op_phi_name} : Attr type error."
            type_list.append(attr_types_map[attribute_info['typename']])
        return type_list

    def parse_attribute_data_type_list(self):
        data_type_list = []
        for attribute_info in self.op_yaml_item['attrs']:
            if 'data_type' in attribute_info:
                data_type_list.append(attribute_info['data_type'])
            else:
                data_type_list.append("")
        return data_type_list

    def parse_op_phi_name(self):
        if self.parse_op_inplace_info() is None:
            return [self.op_yaml_item['name']]
        else:
            if self.op_yaml_item['name'][-1] == "_":
                return [self.op_yaml_item['name']]
            else:
                return [
                    self.op_yaml_item['name'],
                    self.op_yaml_item['name'] + "_",
                ]

    def parse_op_inplace_info(self):
        if 'inplace' in self.op_yaml_item:
            return self.op_yaml_item['inplace']
        return None


def to_pascal_case(s):
    words = s.split("_")
    if s[-1] == "_":
        return "".join([word.capitalize() for word in words]) + "_"
    else:
        return "".join([word.capitalize() for word in words]) + ""


# =====================================
# Generate Op Definition Files
# =====================================
def OpGenerator(
    op_yaml_files,
    op_compat_yaml_file,
    namespaces,
    dialect_name,
    op_def_h_file,
    op_def_cc_file,
):
    # (1) Prepare: Delete existing old files: pd_op.h.tmp, pd_op.cc.tmp
    if os.path.exists(op_def_h_file):
        os.remove(op_def_h_file)
    if os.path.exists(op_def_cc_file):
        os.remove(op_def_cc_file)

    # (2) Prepare: Get all op item in all op_yaml_files
    op_compat_parser = OpCompatParser(op_compat_yaml_file)

    op_yaml_items = []
    for yaml_file in op_yaml_files:
        with open(yaml_file, "r") as f:
            ops = yaml.safe_load(f)
            op_yaml_items = op_yaml_items + ops
    op_info_items = []
    for op in op_yaml_items:
        op_info_items.append(
            OpInfoParser(op, op_compat_parser.get_compat(op['name']))
        )

    # (3) CodeGen: Traverse op_info_items and generate
    ops_name_list = []  # all op class name store in this list
    ops_declare_list = []  # all op class declare store in this list
    ops_defined_list = []  # all op class defined store in this list
    ops_infer_shape_list = []  # all op class infer_shape define
    for op_info in op_info_items:
        # get op info
        op_input_name_list = op_info.input_name_list
        op_input_type_list = op_info.input_type_list
        op_input_optional_list = op_info.input_optional_list
        op_input_no_need_buffer_list = op_info.input_no_need_buffer_list
        op_output_name_list = op_info.output_name_list
        op_output_type_list = op_info.output_type_list
        op_output_optional_list = op_info.output_optional_list
        op_output_intermediate_list = op_info.output_intermediate_list
        op_attribute_name_list = op_info.attribute_name_list
        op_attribute_type_list = op_info.attribute_type_list
        op_attribute_data_type_list = op_info.attribute_data_type_list
        op_interfaces = ["GetOpInfoInterface"]
        op_traits = []

        exclusive_interface_str = ""
        if op_info.infer_shape_func:
            op_interfaces += ["InferShapeInterface"]
            exclusive_interface_str += (
                "  static void InferShape( phi::InferMetaContext *infer_meta );"
            )

        # If op has inplace info, we will generate inplace op and non-inplace op.
        for op_name in op_info.op_phi_name:
            op_class_name = to_pascal_case(op_name) + "Op"
            op_dialect_name = dialect_name + "." + op_name

            # gen interface/trait str
            op_interfaces_str = ""
            if len(op_interfaces) > 0:
                op_interfaces_str = "," + ",".join(op_interfaces)
<<<<<<< HEAD

=======
>>>>>>> d06b9ba4
            op_traits_str = ""
            if len(op_traits) > 0:
                op_traits_str = "," + ",".join(op_traits)

            op_get_inputs_outputs_str = ""
            for idx in range(len(op_input_name_list)):
                op_get_inputs_outputs_str += OP_GET_INPUT_TEMPLATE.format(
                    input_name=op_input_name_list[idx],
                    input_index=idx,
                )
            for idx in range(len(op_output_name_list)):
                op_get_inputs_outputs_str += OP_GET_OUTPUT_TEMPLATE.format(
                    output_name=op_output_name_list[idx],
                    output_index=idx,
                )

            # gen op_declare_str/op_defined_str
            if len(op_attribute_name_list) == 0:
                op_declare_str = OP_DECLARE_TEMPLATE.format(
                    op_name=op_class_name,
                    dialect_op_name=op_dialect_name,
                    interfaces=op_interfaces_str,
                    traits=op_traits_str,
                    attribute_declare=op_0_attribute_declare_str,
                    attribute_num=0,
                    get_inputs_and_outputs=op_get_inputs_outputs_str,
                    exclusive_interface=exclusive_interface_str,
                )
                op_defined_str = ""
            else:
                op_declare_str = OP_DECLARE_TEMPLATE.format(
                    op_name=op_class_name,
                    dialect_op_name=op_dialect_name,
                    interfaces=op_interfaces_str,
                    traits=op_traits_str,
                    attribute_declare=op_n_attribute_declare_str.format(
                        attribute_num=len(op_attribute_name_list)
                    ),
                    attribute_num=len(op_attribute_name_list),
                    get_inputs_and_outputs=op_get_inputs_outputs_str,
                    exclusive_interface=exclusive_interface_str,
                )
                attribute_names_str = (
                    '"' + '", "'.join(op_attribute_name_list) + '"'
                )
                op_defined_str = OP_N_ATTRIBUTE_DEFINED_TEMPLATE.format(
                    op_name=op_class_name,
                    attribute_num=len(op_attribute_name_list),
                    attribute_names=attribute_names_str,
                )

            # generate get op info funciton: inputs
            inputs_info_str = ""
            if len(op_input_name_list) > 0:
                input_info_list = []
                for idx in range(len(op_input_name_list)):
                    input_info_list.append(
                        CONSTRUCT_INPUT_INFO_TEMPLATE.format(
                            name=op_input_name_list[idx],
                            typename=op_input_type_list[idx],
                            optional=op_input_optional_list[idx],
                            no_need_buffer=op_input_no_need_buffer_list[idx],
                        )
                    )
                inputs_info_str = ", ".join(input_info_list)

            # generate get op info funciton: outputs
            outputs_info_str = ""
            if len(op_output_name_list) > 0:
                output_info_list = []
                for idx in range(len(op_output_name_list)):
                    output_info_list.append(
                        CONSTRUCT_OUTPUT_INFO_TEMPLATE.format(
                            name=op_output_name_list[idx],
                            typename=op_output_type_list[idx],
                            optional=op_output_optional_list[idx],
                            intermediate=op_output_intermediate_list[idx],
                        )
                    )
                outputs_info_str = ", ".join(output_info_list)

            # generate get op info funciton: attributes
            attribute_info_str = ""
            if len(op_attribute_name_list) > 0:
                attribute_info_list = []
                for idx in range(len(op_attribute_name_list)):
                    attribute_info_list.append(
                        CONSTRUCT_ATTRIBUTE_INFO_TEMPLATE.format(
                            name=op_attribute_name_list[idx],
                            typename=op_attribute_type_list[idx],
                            data_type=op_attribute_data_type_list[idx],
                        )
                    )
                attribute_info_str = ", ".join(attribute_info_list)

            op_info_func_str = OP_INFO_TEMPLATE.format(
                op_name=op_class_name,
                inputs=inputs_info_str,
                attributes=attribute_info_str,
                outputs=outputs_info_str,
            )

            # generate op verify function: inputs_type_check_str
            if len(op_input_type_list) == 0:
                inputs_type_check_str = (
                    "// Inputs num is 0, not need to check inputs type."
                )
            else:
                inputs_type_check_str = ""
            for idx in range(len(op_input_type_list)):
                input_type = op_input_type_list[idx]
                is_optional = op_input_optional_list[idx]
                is_vector = False
                if input_type.startswith("ir::VectorType<"):
                    is_vector = True
                    input_type = input_type[15:-1]
                check_str = ""
                if is_optional == "true":
                    if is_vector:
                        check_str = (
                            INPUT_OPTIONAL_VECTORTYPE_CHECK_TEMPLATE.format(
                                index=idx, standard=input_type
                            )
                        )
                    else:
                        check_str = INPUT_OPTIONAL_TYPE_CHECK_TEMPLATE.format(
                            index=idx, standard=input_type
                        )
                else:
                    if is_vector:
                        check_str = INPUT_VECTORTYPE_CHECK_TEMPLATE.format(
                            index=idx, standard=input_type
                        )
                    else:
                        check_str = INPUT_TYPE_CHECK_TEMPLATE.format(
                            index=idx, standard=input_type
                        )
                inputs_type_check_str += check_str

            # generate op verify function: outputs_type_check_str
            if len(op_output_type_list) == 0:
                outputs_type_check_str = (
                    "// Outputs num is 0, not need to check outputs type."
                )
            else:
                outputs_type_check_str = ""
            for idx in range(len(op_output_type_list)):
                output_type = op_output_type_list[idx]
                is_optional = op_output_optional_list[idx]
                is_vector = False
                if output_type.startswith("ir::VectorType<"):
                    is_vector = True
                    output_type = output_type[15:-1]
                check_str = ""
                if is_optional == "true":
                    if is_vector:
                        check_str = (
                            OUTPUT_OPTIONAL_VECTORTYPE_CHECK_TEMPLATE.format(
                                index=idx, standard=output_type
                            )
                        )
                    else:
                        check_str = OUTPUT_OPTIONAL_TYPE_CHECK_TEMPLATE.format(
                            index=idx, standard=output_type
                        )
                else:
                    if is_vector:
                        check_str = OUTPUT_VECTORTYPE_CHECK_TEMPLATE.format(
                            index=idx, standard=output_type
                        )
                    else:
                        check_str = OUTPUT_TYPE_CHECK_TEMPLATE.format(
                            index=idx, standard=output_type
                        )
                outputs_type_check_str += check_str

            # generate op verify function: attributes_check_str
            if len(op_attribute_name_list) == 0:
                attributes_check_str = (
                    "// Attributes num is 0, not need to check attributes type."
                )
            else:
                attributes_check_str = ""
            for idx in range(len(op_attribute_name_list)):
                attribute_name = op_attribute_name_list[idx]
                attribute_type = op_attribute_type_list[idx]
                if attribute_type.startswith("ir::ArrayAttribute<"):
                    attribute_type = attribute_type[19:-1]
                    attributes_check_str += (
                        ATTRIBUTE_VECTOR_CHECK_TEMPLATE.format(
                            attribute_name=attribute_name,
                            standard=attribute_type,
                        )
                    )
                else:
                    attributes_check_str += ATTRIBUTE_CHECK_TEMPLATE.format(
                        attribute_name=attribute_name, standard=attribute_type
                    )

            # generate op verify function
            op_verify_str = OP_VERIFY_TEMPLATE.format(
                op_name=op_class_name,
                inputs_size=len(op_input_type_list),
                outputs_size=len(op_output_type_list),
                inputs_type_check=inputs_type_check_str,
                outputs_type_check=outputs_type_check_str,
                attributes_check=attributes_check_str,
            )

            op_infer_shape_str = ""
            if op_info.infer_shape_func:
                op_infer_shape_str = OP_INFER_SHAPE_TEMPLATE.format(
                    op_name=op_class_name,
                    infer_meta_func=op_info.infer_shape_func,
                )
<<<<<<< HEAD
=======

>>>>>>> d06b9ba4
            ops_name_list.append(op_class_name)
            ops_declare_list.append(op_declare_str)
            ops_defined_list.append(op_defined_str)
            ops_defined_list.append(op_info_func_str)
            ops_defined_list.append(op_verify_str)
            ops_defined_list.append(op_infer_shape_str)

    # (4) Generate head file str
    op_namespaces_prev = ""
    for name in namespaces:
        op_namespaces_prev += name + "::"
    ops_name_with_namespace_list = []
    for name in ops_name_list:
        ops_name_with_namespace_list.append(op_namespaces_prev + name)
    op_list_str = GET_OP_LIST_TEMPALTE.format(
        ", ".join(ops_name_with_namespace_list)
    )  # Add GET_OP_LIST
    head_file_str = ""
    head_file_str += "".join(ops_declare_list)  # Add op class
    for name in reversed(namespaces):
        head_file_str = NAMESPACE_GARD_TEMPLATE.format(
            namespace=name, input=head_file_str
        )  # Add namespaces
    head_file_str = H_FILE_TEMPLATE.format(
        op_declare=op_list_str, input=head_file_str
    )  # Add head

    # (5) Generate source file str
    source_file_str = "".join(ops_defined_list)  # Add op define
    for name in reversed(namespaces):
        source_file_str = NAMESPACE_GARD_TEMPLATE.format(
            namespace=name, input=source_file_str
        )  # Add namespaces
    source_file_str = CC_FILE_TEMPLATE.format(
        h_file=op_def_h_file, input=source_file_str
    )  # Add head

    # (5) Generate pd_op.h.tmp, pd_op.cc.tmp
    with open(op_def_h_file, 'a') as f:
        f.write(head_file_str)
    with open(op_def_cc_file, 'a') as f:
        f.write(source_file_str)


# =====================================
# Script parameter parsing
# =====================================
def ParseArguments():
    parser = argparse.ArgumentParser(
        description='Generate Dialect OP Definition Files By Yaml'
    )
    parser.add_argument('--op_yaml_files', type=str)
    parser.add_argument('--op_compat_yaml_file', type=str)
    parser.add_argument('--namespaces', type=str)
    parser.add_argument('--dialect_name', type=str)
    parser.add_argument('--op_def_h_file', type=str)
    parser.add_argument('--op_def_cc_file', type=str)
    return parser.parse_args()


# =====================================
# Main
# =====================================
if __name__ == "__main__":
    # parse arguments
    args = ParseArguments()
    op_yaml_files = args.op_yaml_files.split(",")
    op_compat_yaml_file = args.op_compat_yaml_file
    namespaces = []
    if args.namespaces is not None:
        namespaces = args.namespaces.split(",")
    dialect_name = args.dialect_name
    op_def_h_file = args.op_def_h_file
    op_def_cc_file = args.op_def_cc_file

    # auto code generate
    OpGenerator(
        op_yaml_files,
        op_compat_yaml_file,
        namespaces,
        dialect_name,
        op_def_h_file,
        op_def_cc_file,
    )<|MERGE_RESOLUTION|>--- conflicted
+++ resolved
@@ -31,11 +31,7 @@
 
 #include <vector>
 
-<<<<<<< HEAD
-#include "paddle/ir/op_base.h"
-=======
 #include "paddle/ir/core/op_base.h"
->>>>>>> d06b9ba4
 #include "paddle/fluid/dialect/utils.h"
 #include "paddle/fluid/dialect/pd_interface.h"
 
@@ -94,10 +90,7 @@
 #include "paddle/phi/infermeta/backward.h"
 #include "paddle/phi/core/infermeta_utils.h"
 
-<<<<<<< HEAD
-
-=======
->>>>>>> d06b9ba4
+
 {input}
 """
 
@@ -265,26 +258,9 @@
         return phi_name, fluid_name
 
 
-def to_phi_and_fluid_op_name(op_item):
-    # Templat: - op : phi_name (fluid_name)
-    names = op_item.split('(')
-    if len(names) == 1:
-        phi_fluid_name = names[0].strip()
-        return phi_fluid_name, phi_fluid_name
-    else:
-        phi_name = names[0].strip()
-        fluid_name = names[1].split(')')[0].strip()
-        return phi_name, fluid_name
-
-
 # =====================================
 # Parse Op Compat From Yaml
 # =====================================
-<<<<<<< HEAD
-# Parse Op Compat From Yaml
-# =====================================
-=======
->>>>>>> d06b9ba4
 class OpCompatParser:
     def __init__(self, ops_compat_yaml_file):
         self.ops_compat_yaml_file = ops_compat_yaml_file
@@ -569,10 +545,7 @@
             op_interfaces_str = ""
             if len(op_interfaces) > 0:
                 op_interfaces_str = "," + ",".join(op_interfaces)
-<<<<<<< HEAD
-
-=======
->>>>>>> d06b9ba4
+
             op_traits_str = ""
             if len(op_traits) > 0:
                 op_traits_str = "," + ",".join(op_traits)
@@ -788,10 +761,7 @@
                     op_name=op_class_name,
                     infer_meta_func=op_info.infer_shape_func,
                 )
-<<<<<<< HEAD
-=======
-
->>>>>>> d06b9ba4
+
             ops_name_list.append(op_class_name)
             ops_declare_list.append(op_declare_str)
             ops_defined_list.append(op_defined_str)
