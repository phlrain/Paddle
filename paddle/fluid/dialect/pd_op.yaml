--- conflicted
+++ resolved
@@ -11,12 +11,6 @@
   - {typename: Tensor, name: out, optional: false, intermediate: false}
   no_need_buffer: null
   data_transform: null
-<<<<<<< HEAD
-  infer_meta:
-    func: null
-    param: null
-=======
->>>>>>> f1c9c505
   inplace: null
   backward: null
 - name: fetch
@@ -32,11 +26,5 @@
   - {typename: 'Tensor[]', name: out, optional: false, intermediate: false}
   no_need_buffer: null
   data_transform: null
-<<<<<<< HEAD
-  infer_meta:
-    func: null
-    param: null
-=======
->>>>>>> f1c9c505
   inplace: null
   backward: null