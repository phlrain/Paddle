file(GLOB DRR_SRCS "*.cc" "api/*.cc")

set(op_creator_gen_file
    ${PADDLE_SOURCE_DIR}/paddle/fluid/pir/dialect/op_generator/op_creator_drr_gen.py
)
set(op_compat_yaml_file ${PADDLE_SOURCE_DIR}/paddle/phi/api/yaml/op_compat.yaml)
set(op_forward_yaml_file1
    ${PADDLE_SOURCE_DIR}/paddle/fluid/operators/generator/parsed_ops/ops.parsed.yaml
)
set(op_forward_yaml_file2
    ${PADDLE_SOURCE_DIR}/paddle/fluid/operators/generator/parsed_ops/legacy_ops.parsed.yaml
)
set(op_backward_yaml_file1
    ${PADDLE_SOURCE_DIR}/paddle/fluid/operators/generator/parsed_ops/backward_ops.parsed.yaml
)
set(op_backward_yaml_file2
    ${PADDLE_SOURCE_DIR}/paddle/fluid/operators/generator/parsed_ops/legacy_backward_ops.parsed.yaml
)
set(fused_op_forward_yaml_file
    ${PADDLE_SOURCE_DIR}/paddle/fluid/operators/generator/parsed_ops/fused_ops.parsed.yaml
)
set(fused_op_backward_yaml_file
    ${PADDLE_SOURCE_DIR}/paddle/fluid/operators/generator/parsed_ops/fused_backward.parsed.yaml
)

set(cinn_op_yaml_file
    ${PADDLE_SOURCE_DIR}/paddle/cinn/hlir/dialect/generated/ops.parsed.yaml)

set(cinn_op_yaml_source_file
    ${PADDLE_SOURCE_DIR}/paddle/cinn/hlir/dialect/operator/ir/ops.yaml)

set(parsed_op_dir
    ${PADDLE_SOURCE_DIR}/paddle/fluid/pir/dialect/operator/ir/generated)

set(op_yaml_file3 ${parsed_op_dir}/ops.parsed.yaml)
set(op_yaml_file4 ${parsed_op_dir}/ops_backward.parsed.yaml)

set(op_yaml_files
    ${op_forward_yaml_file1},${op_forward_yaml_file2},${op_backward_yaml_file1},${op_backward_yaml_file2},${fused_op_forward_yaml_file},${fused_op_backward_yaml_file},${op_yaml_file3},${op_yaml_file4}
)

set(op_creator_file
    ${PADDLE_BINARY_DIR}/paddle/fluid/pir/drr/ir_op_factory_generated.cc)
set(op_creator_file_tmp ${op_creator_file}.tmp)

set(dialect_name pd_op)

set(cinn_op_creator_file
    ${PADDLE_BINARY_DIR}/paddle/fluid/pir/drr/cinn_op_factory_generated.cc)
set(cinn_op_creator_file_tmp ${cinn_op_creator_file}.tmp)

set(cinn_dialect_name cinn_op)

add_custom_command(
  OUTPUT ${op_creator_file}
  COMMAND
    ${PYTHON_EXECUTABLE} ${op_creator_gen_file} --op_yaml_files ${op_yaml_files}
    --op_compat_yaml_file ${op_compat_yaml_file} --dialect_name ${dialect_name}
    --op_creator_file ${op_creator_file_tmp}
  COMMAND ${CMAKE_COMMAND} -E copy_if_different ${op_creator_file_tmp}
          ${op_creator_file}
  COMMENT "copy_if_different ${op_creator_file}"
  DEPENDS ${op_creator_gen_file}
          ${op_forward_yaml_file1}
          ${op_forward_yaml_file2}
          ${op_backward_yaml_file1}
          ${op_backward_yaml_file2}
          ${op_compat_yaml_file}
          ${op_yaml_file3}
          ${op_yaml_file4}
          pd_op_dialect_op
  VERBATIM)

if(WITH_CINN AND NOT CINN_ONLY)
  add_custom_command(
    OUTPUT ${cinn_op_creator_file}
    COMMAND
      ${PYTHON_EXECUTABLE} ${op_creator_gen_file} --op_yaml_files
      ${cinn_op_yaml_file} --op_compat_yaml_file ${op_compat_yaml_file}
      --dialect_name ${cinn_dialect_name} --op_creator_file
      ${cinn_op_creator_file_tmp}
    COMMAND ${CMAKE_COMMAND} -E copy_if_different ${cinn_op_creator_file_tmp}
            ${cinn_op_creator_file}
    COMMENT "copy_if_different ${cinn_op_creator_file}"
    DEPENDS ${op_creator_gen_file} ${op_compat_yaml_file}
            ${cinn_op_yaml_source_file} pd_op_dialect_op cinn_op_dialect
    VERBATIM)
  set(CINN_SOURCE_FILE ${cinn_op_creator_file})

<<<<<<< HEAD
=======
  set(CINN_DEPS cinn_op_dialect)

>>>>>>> e7ee536e
endif()

cc_library(
  drr
  SRCS ${DRR_SRCS} ${op_creator_file} ${CINN_SOURCE_FILE}
<<<<<<< HEAD
  DEPS pd_op_dialect pir)
=======
  DEPS pd_op_dialect ${CINN_DEPS} pir)
>>>>>>> e7ee536e
<|MERGE_RESOLUTION|>--- conflicted
+++ resolved
@@ -87,18 +87,11 @@
     VERBATIM)
   set(CINN_SOURCE_FILE ${cinn_op_creator_file})
 
-<<<<<<< HEAD
-=======
   set(CINN_DEPS cinn_op_dialect)
 
->>>>>>> e7ee536e
 endif()
 
 cc_library(
   drr
   SRCS ${DRR_SRCS} ${op_creator_file} ${CINN_SOURCE_FILE}
-<<<<<<< HEAD
-  DEPS pd_op_dialect pir)
-=======
-  DEPS pd_op_dialect ${CINN_DEPS} pir)
->>>>>>> e7ee536e
+  DEPS pd_op_dialect ${CINN_DEPS} pir)