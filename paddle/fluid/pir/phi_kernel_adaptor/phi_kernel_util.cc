--- conflicted
+++ resolved
@@ -433,19 +433,8 @@
     auto& true_branch_scope = value_exe_info->GetScope()->NewScope();
     sub_blocks->emplace(true_block, &true_branch_scope);
 
-<<<<<<< HEAD
-    // build true branch scope
-    // BuildScope( *true_block, &true_branch_scope, var_name_prefix,
-    //              value_2_var_name,
-    //              variable_2_var_name,
-    //              var_name_2_id,
-    //              variable_list,
-    //              sub_blocks);
-
-    auto& false_branch_scope = inner_scope->NewScope();
-=======
     auto& false_branch_scope = value_exe_info->GetScope()->NewScope();
->>>>>>> 785623fb
+
     sub_blocks->emplace(false_block, &false_branch_scope);
 
     // BuildScope( *false_block, &false_branch_scope, var_name_prefix,
