// Copyright (c) 2023 PaddlePaddle Authors. All Rights Reserved.
//
// Licensed under the Apache License, Version 2.0 (the "License");
// you may not use this file except in compliance with the License.
// You may obtain a copy of the License at
//
//     http://www.apache.org/licenses/LICENSE-2.0
//
// Unless required by applicable law or agreed to in writing, software
// distributed under the License is distributed on an "AS IS" BASIS,
// WITHOUT WARRANTIES OR CONDITIONS OF ANY KIND, either express or implied.
// See the License for the specific language governing permissions and
// limitations under the License.

#include <glog/logging.h>
#include <sstream>
#include <unordered_set>

#include "paddle/common/errors.h"
#include "paddle/fluid/framework/phi_utils.h"
#include "paddle/fluid/pir/dialect/kernel/ir/kernel_type.h"
#include "paddle/fluid/pir/dialect/operator/ir/manual_op.h"
#include "paddle/fluid/pir/dialect/operator/ir/op_attribute.h"
#include "paddle/fluid/pir/dialect/operator/ir/op_type.h"
#include "paddle/fluid/pir/dialect/operator/ir/pd_op.h"
#include "paddle/fluid/pir/dialect/operator/utils/utils.h"
#include "paddle/phi/core/kernel_factory.h"
#include "paddle/pir/include/core/builtin_type.h"
#include "paddle/utils/string/string_helper.h"

#ifdef PADDLE_WITH_DNNL
#include "paddle/fluid/pir/dialect/operator/ir/onednn_op.h"
#endif

namespace paddle {
namespace dialect {

const std::unordered_set<std::string> LegacyOpList = {
    LoadCombineOp::name(),
    CConcatOp::name(),
    CBroadcast_Op::name(),
    CSyncCalcStream_Op::name(),
    CSyncCommStream_Op::name(),
    FtrlOp::name(),
    FusedElemwiseAddActivationOp::name(),
    FusedElemwiseAddActivationGradOp::name(),
    DpsgdOp::name(),
    SendV2Op::name(),
    RecvV2Op::name(),
    CAllreduceProd_Op::name(),
    CAllreduceSumOp::name(),
    CAllreduceSum_Op::name(),
    CReduceSumOp::name(),
    CReduceSum_Op::name(),
    CAllreduceMax_Op::name(),
    CAllreduceMin_Op::name(),
    CAllgatherOp::name(),
    CSoftmaxWithCrossEntropyOp::name(),
    CSoftmaxWithCrossEntropyGradOp::name(),
    SeedOp::name(),
    ShareDataOp::name(),
    SparseMomentumOp::name(),
    GetTensorFromSelectedRowsOp::name(),
    TdmSamplerOp::name(),
    RowConvOp::name(),
    RowConvGradOp::name(),
    SoftReluOp::name(),
    SoftReluGradOp::name(),
    MatchMatrixTensorOp::name(),
    MatchMatrixTensorGradOp::name(),
    NceOp::name(),
    NceGradOp::name(),
    LrnOp::name(),
    LrnGradOp::name(),
    MovingAverageAbsMaxScaleOp::name(),
    MovingAverageAbsMaxScale_Op::name(),
    QuantizeLinearOp::name(),
    QuantizeLinear_Op::name(),
    DequantizeLinearOp::name(),
    DequantizeLinear_Op::name(),
#ifdef PADDLE_WITH_DNNL
    paddle::onednn::dialect::LrnOp::name(),
    paddle::onednn::dialect::LrnGradOp::name(),
    paddle::onednn::dialect::QuantizeOp::name(),
    paddle::onednn::dialect::RequantizeOp::name(),
    paddle::onednn::dialect::MultiGruOp::name(),
#endif
    CReduceMinOp::name(),
    PushSparseV2Op::name(),
    PartialSendOp::name()};

enum class AttrType {
  UNDEFINED = 0,
  BOOL,
  INT32,
  INT64,

  FLOAT,
  DOUBLE,

  ARRAY,
  INT_ARRAY,

  SCALAR,
  DATA_TYPE,
  DATA_LAYOUT,
  PLACE,

  STRING,

  NUM_ATTR_TYPES,
};

static inline AttrType GetAttributeType(const pir::Attribute& attr) {
  if (attr.isa<pir::BoolAttribute>()) {
    return AttrType::BOOL;
  } else if (attr.isa<pir::FloatAttribute>()) {
    return AttrType::FLOAT;
  } else if (attr.isa<pir::DoubleAttribute>()) {
    return AttrType::DOUBLE;
  } else if (attr.isa<pir::Int32Attribute>()) {
    return AttrType::INT32;
  } else if (attr.isa<pir::Int64Attribute>()) {
    return AttrType::INT64;
  } else if (attr.isa<pir::ArrayAttribute>()) {
    return AttrType::ARRAY;
  } else if (attr.isa<pir::StrAttribute>()) {
    return AttrType::STRING;
  } else if (attr.isa<paddle::dialect::IntArrayAttribute>()) {
    return AttrType::INT_ARRAY;
  } else if (attr.isa<paddle::dialect::DataTypeAttribute>()) {
    return AttrType::DATA_TYPE;
  } else if (attr.isa<paddle::dialect::PlaceAttribute>()) {
    return AttrType::PLACE;
  } else {
    PADDLE_THROW(phi::errors::Unimplemented(
        "Unsupported ir Attribute type when casting it into "
        "AttrType."));
  }
}

static std::unordered_map<
    AttrType,
    std::function<VariantType(const pir::Attribute& attr)>>
    kAttrCastMap = {
        {AttrType::BOOL,
         [](const pir::Attribute& attr) {
           return VariantType{attr.dyn_cast<pir::BoolAttribute>().data()};
         }},
        {AttrType::FLOAT,
         [](const pir::Attribute& attr) {
           return VariantType{attr.dyn_cast<pir::FloatAttribute>().data()};
         }},
        {AttrType::DOUBLE,
         [](const pir::Attribute& attr) {
           return VariantType{attr.dyn_cast<pir::DoubleAttribute>().data()};
         }},
        {AttrType::INT32,
         [](const pir::Attribute& attr) {
           return VariantType{attr.dyn_cast<pir::Int32Attribute>().data()};
         }},
        {AttrType::INT64,
         [](const pir::Attribute& attr) {
           return VariantType{attr.dyn_cast<pir::Int64Attribute>().data()};
         }},
        {AttrType::INT_ARRAY,
         [](const pir::Attribute& attr) {
           return VariantType{
               attr.dyn_cast<paddle::dialect::IntArrayAttribute>()
                   .data()
                   .GetData()};
         }},
        {AttrType::STRING,
         [](const pir::Attribute& attr) {
           return VariantType{attr.dyn_cast<pir::StrAttribute>().AsString()};
         }},
        {AttrType::DATA_TYPE,
         [](const pir::Attribute& attr) {
           return VariantType{
               attr.dyn_cast<paddle::dialect::DataTypeAttribute>().data()};
         }},
        {AttrType::PLACE,
         [](const pir::Attribute& attr) {
           return VariantType{
               attr.dyn_cast<paddle::dialect::PlaceAttribute>().data()};
         }},
        {AttrType::ARRAY,
         [](const pir::Attribute& attr) {
           auto attr_vec = attr.dyn_cast<pir::ArrayAttribute>().AsVector();
           if (attr_vec.empty()) {
             return VariantType{std::vector<int>()};
           }
           AttrType element_type = GetAttributeType(attr_vec[0]);

           if (element_type == AttrType::BOOL) {
             std::vector<bool> vec_bools;
             vec_bools.reserve(attr_vec.size());
             for (auto vec_element : attr_vec) {
               vec_bools.push_back(
                   vec_element.dyn_cast<pir::BoolAttribute>().data());
             }
             return VariantType{vec_bools};
           } else if (element_type == AttrType::INT32) {
             std::vector<int> vec_int32;
             vec_int32.reserve(attr_vec.size());
             for (auto vec_element : attr_vec) {
               vec_int32.push_back(
                   vec_element.dyn_cast<pir::Int32Attribute>().data());
             }
             return VariantType{vec_int32};
           } else if (element_type == AttrType::INT64) {
             std::vector<int64_t> vec_int64;
             vec_int64.reserve(attr_vec.size());
             for (auto vec_element : attr_vec) {
               vec_int64.push_back(
                   vec_element.dyn_cast<pir::Int64Attribute>().data());
             }
             return VariantType{vec_int64};
           } else if (element_type == AttrType::FLOAT) {
             std::vector<float> vec_float;
             vec_float.reserve(attr_vec.size());
             for (auto vec_element : attr_vec) {
               vec_float.push_back(
                   vec_element.dyn_cast<pir::FloatAttribute>().data());
             }
             return VariantType{vec_float};
           } else if (element_type == AttrType::DOUBLE) {
             std::vector<double> vec_double;
             vec_double.reserve(attr_vec.size());
             for (auto vec_element : attr_vec) {
               vec_double.push_back(
                   vec_element.dyn_cast<pir::DoubleAttribute>().data());
             }
             return VariantType{vec_double};
           } else if (element_type == AttrType::STRING) {
             std::vector<std::string> vec_string;
             vec_string.reserve(attr_vec.size());
             for (auto vec_element : attr_vec) {
               vec_string.push_back(
                   vec_element.dyn_cast<pir::StrAttribute>().AsString());
             }
             return VariantType{vec_string};
           } else {
             PADDLE_THROW(phi::errors::Unimplemented(
                 "Unsupported ir Attribute type when casting it into "
                 "vector."));
           }
         }},
};

VariantType GetAttributeData(const pir::Attribute& attr) {
  AttrType attr_type = GetAttributeType(attr);
  return kAttrCastMap[attr_type](attr);
}

paddle::any TransAttrToAny(const pir::Attribute& attr) {
  AttrType attr_type = GetAttributeType(attr);
  return kAttrCastMap[attr_type](attr);
}

bool IsLegacyOp(const std::string& name) { return LegacyOpList.count(name); }

bool IsEmptyValue(const pir::Value& value) {
  return !value.impl() || !value.type();
}

std::vector<int64_t> GetInt64Vector(const pir::Attribute& attr) {
  PADDLE_ENFORCE_EQ(attr.isa<pir::ArrayAttribute>(),
                    true,
                    phi::errors::PreconditionNotMet(
                        "attribute MUST be a pir::ArrayAttribute"));
  auto attr_vec = attr.dyn_cast<pir::ArrayAttribute>().AsVector();

  std::vector<int64_t> vec_int64;
  for (auto vec_element : attr_vec) {
    PADDLE_ENFORCE_EQ(
        vec_element.isa<pir::Int64Attribute>(),
        true,
        phi::errors::PreconditionNotMet("element MUST be a Int64Attribute"));
    vec_int64.push_back(vec_element.dyn_cast<pir::Int64Attribute>().data());
  }

  return vec_int64;
}

std::set<std::string> GetRegisterDataType(const std::string& op_name) {
  std::string non_inplace_op_name;
  if (paddle::string::ends_with(op_name, "_")) {
    non_inplace_op_name = op_name.substr(0, op_name.size() - 1);
  }

  std::set<std::string> data_type;
  auto& phi_kernels = phi::KernelFactory::Instance().kernels();
  for (auto& kernel_pair : phi_kernels) {
    auto fluid_op_name = phi::TransToFluidOpName(kernel_pair.first);
    if (kernel_pair.first != op_name && fluid_op_name != op_name &&
        kernel_pair.first != non_inplace_op_name &&
        fluid_op_name != non_inplace_op_name) {
      continue;
    }
    for (auto& info_pair : kernel_pair.second) {
      data_type.insert(phi::DataTypeToString(info_pair.first.dtype()));
    }
  }

  return data_type;
}

phi::DataType GetValueDataType(const pir::Type& type) {
  if (type.isa<pir::DenseTensorType>()) {
    return dialect::TransToPhiDataType(
        type.dyn_cast<pir::DenseTensorType>().dtype());
  } else if (type.isa<paddle::dialect::SelectedRowsType>()) {
    return dialect::TransToPhiDataType(
        type.dyn_cast<paddle::dialect::SelectedRowsType>().dtype());
  } else if (type.isa<DenseTensorArrayType>()) {
    return dialect::TransToPhiDataType(
        type.dyn_cast<DenseTensorArrayType>().dtype());
  } else if (type.isa<pir::VectorType>()) {
    auto vec_value = type.dyn_cast<pir::VectorType>();
    if (vec_value.size() > 0) {
      return GetValueDataType(vec_value[0]);
    } else {
      return phi::DataType::UNDEFINED;
    }
  } else if (type.isa<paddle::dialect::AllocatedDenseTensorType>()) {
    return dialect::TransToPhiDataType(
        type.dyn_cast<paddle::dialect::AllocatedDenseTensorType>().dtype());
  } else if (type.isa<paddle::dialect::AllocatedSelectedRowsType>()) {
    return dialect::TransToPhiDataType(
        type.dyn_cast<paddle::dialect::AllocatedSelectedRowsType>().dtype());
  } else if (type.isa<paddle::dialect::AllocatedDenseTensorArrayType>()) {
    return dialect::TransToPhiDataType(
        type.dyn_cast<paddle::dialect::AllocatedDenseTensorArrayType>()
            .dtype());
  } else {
    PADDLE_THROW(
        phi::errors::InvalidType("Currently, we can only get dtype for "
                                 "DenseTensorType and SelectedRowsType."));
  }
}

phi::DataType GetValueDataType(const pir::Value& value) {
  if (value.impl() == nullptr) {
    return phi::DataType::UNDEFINED;
  }
  if (value.type().isa<pir::DenseTensorType>()) {
    return dialect::TransToPhiDataType(
        value.type().dyn_cast<pir::DenseTensorType>().dtype());
  } else if (value.type().isa<paddle::dialect::SelectedRowsType>()) {
    return dialect::TransToPhiDataType(
        value.type().dyn_cast<paddle::dialect::SelectedRowsType>().dtype());
  } else if (value.type().isa<DenseTensorArrayType>()) {
    return dialect::TransToPhiDataType(
        value.type().dyn_cast<DenseTensorArrayType>().dtype());
  } else if (value.type().isa<pir::VectorType>()) {
    auto vec_value = value.type().dyn_cast<pir::VectorType>();
    if (vec_value.size() > 0) {
      return GetValueDataType(vec_value[0]);
    } else {
      return phi::DataType::UNDEFINED;
    }
  } else if (value.type().isa<paddle::dialect::AllocatedDenseTensorType>()) {
    return dialect::TransToPhiDataType(
        value.type()
            .dyn_cast<paddle::dialect::AllocatedDenseTensorType>()
            .dtype());
  } else if (value.type().isa<paddle::dialect::AllocatedSelectedRowsType>()) {
    return dialect::TransToPhiDataType(
        value.type()
            .dyn_cast<paddle::dialect::AllocatedSelectedRowsType>()
            .dtype());
  } else if (value.type()
                 .isa<paddle::dialect::AllocatedDenseTensorArrayType>()) {
    return dialect::TransToPhiDataType(
        value.type()
            .dyn_cast<paddle::dialect::AllocatedDenseTensorArrayType>()
            .dtype());
  } else {
    PADDLE_THROW(
        phi::errors::InvalidType("Currently, we can only get dtype for "
                                 "DenseTensorType and SelectedRowsType."));
  }
}

void DoValueCheck(const pir::Value& value,
                  const std::string& input_name,
                  const std::set<std::string>& expected_dtype,
                  const std::string& op_name) {
  std::string value_type = phi::DataTypeToString(GetValueDataType(value));
  if (expected_dtype.find(value_type) == expected_dtype.end()) {
    std::ostringstream joined;
    std::copy(expected_dtype.begin(),
              expected_dtype.end(),
              std::ostream_iterator<std::string>(joined, ", "));
    PADDLE_THROW(phi::errors::InvalidType(
        "Check data type error for op: %s, input: %s, %s.dtype: %s, and "
        "expected_dtype: %s",
        op_name,
        input_name,
        input_name,
        value_type,
        joined.str()));
  }
}

void CheckValueDataType(const pir::Value& value,
                        const std::string& input_name,
                        const std::string& op_name) {
  VLOG(6) << "CheckValueDataType for " << op_name << ", input: " << input_name;
  std::set<std::string> expected_dtype = GetRegisterDataType(op_name);
  DoValueCheck(value, input_name, expected_dtype, op_name);
}

bool IsSameDataTypeForValues(const std::vector<pir::Value>& vector_value) {
  if (vector_value.size() <= 1) {
    return true;
  }
  auto dtype = GetValueDataType(vector_value[0]);
  for (size_t i = 1; i < vector_value.size(); ++i) {
    if (GetValueDataType(vector_value[i]) != dtype) {
      return false;
    }
  }
  return true;
}

void CheckVectorOfValueDataType(const std::vector<pir::Value>& vector_value,
                                const std::string& input_name,
                                const std::string& op_name) {
  VLOG(6) << "CheckVectorOfValueDataType for " << op_name
          << ", input: " << input_name;
  if (vector_value.size() == 0) {
    return;
  }
  if (!IsSameDataTypeForValues(vector_value)) {
    PADDLE_THROW(phi::errors::InvalidType(
        "All the Values in the input must have the same data type."));
  }
  std::set<std::string> expected_dtype = GetRegisterDataType(op_name);
  DoValueCheck(vector_value[0], input_name, expected_dtype, op_name);
}

void CheckDataType(const phi::DataType& dtype,
                   const std::string& dtype_name,
                   const std::string& op_name) {
  VLOG(6) << "CheckDataType for " << op_name << ", input dtype: " << dtype_name;
  std::set<std::string> expected_dtype = GetRegisterDataType(op_name);

  std::string str_dtype = phi::DataTypeToString(dtype);
  if (expected_dtype.find(str_dtype) == expected_dtype.end()) {
    std::ostringstream joined;
    std::copy(expected_dtype.begin(),
              expected_dtype.end(),
              std::ostream_iterator<std::string>(joined, ", "));
    PADDLE_THROW(phi::errors::InvalidType(
        "Check data type error for op: %s, dtype: %s, and "
        "expected_dtype: %s",
        op_name,
        str_dtype,
        joined.str()));
  }
}

void CheckDataTypeOrValue(const phi::DataType& dtype,
                          const std::string& dtype_name,
                          const pir::Value& value,
                          const std::string& value_name,
                          const std::string& op_name) {
  if (dtype == phi::DataType::UNDEFINED) {
    CheckValueDataType(value, value_name, op_name);
  } else {
    CheckDataType(dtype, dtype_name, op_name);
  }
}

<<<<<<< HEAD
std::vector<int64_t> ParseValueShape(const pir::Value& shape_,
                                     bool* is_from_tensor) {
  std::vector<int64_t> vec_shape;
  if (shape_.isa<pir::OpResult>() &&
      shape_.defining_op()->isa<paddle::dialect::FullIntArrayOp>()) {
    vec_shape = paddle::dialect::GetInt64Vector(
        shape_.defining_op()
            ->dyn_cast<paddle::dialect::FullIntArrayOp>()
            .attribute("value"));
  } else if (shape_.isa<pir::OpResult>() &&
             shape_.defining_op()->isa<paddle::dialect::StackOp>()) {
    std::vector<pir::Value> inputs = shape_.defining_op()
                                         ->operand_source(0)
                                         .defining_op()
                                         ->operands_source();
=======
std::vector<int64_t> ParseValueShape(const pir::Value& shape,
                                     bool* is_from_tensor) {
  std::vector<int64_t> vec_shape;
  if (shape.isa<pir::OpResult>() &&
      shape.defining_op()->isa<paddle::dialect::FullIntArrayOp>()) {
    vec_shape = paddle::dialect::GetInt64Vector(
        shape.defining_op()
            ->dyn_cast<paddle::dialect::FullIntArrayOp>()
            .attribute("value"));
  } else if (shape.isa<pir::OpResult>() &&
             shape.defining_op()->isa<paddle::dialect::FullOp>()) {
    auto shape_item = shape.defining_op()
                          ->dyn_cast<paddle::dialect::FullOp>()
                          .attribute("value")
                          .dyn_cast<pir::FloatAttribute>()
                          .data();
    vec_shape = {static_cast<int64_t>(shape_item)};
  } else if (shape.isa<pir::OpResult>() &&
             shape.defining_op()->isa<paddle::dialect::StackOp>()) {
    std::vector<pir::Value> inputs =
        shape.defining_op()->operand_source(0).defining_op()->operands_source();
>>>>>>> 68143607
    for (auto item : inputs) {
      auto tmp = ParseValueShape(item, is_from_tensor);
      vec_shape.insert(vec_shape.end(), tmp.begin(), tmp.end());
    }
<<<<<<< HEAD
  } else if (shape_.type().isa<pir::VectorType>()) {
    size_t shape_size = shape_.type().dyn_cast<pir::VectorType>().size();
    vec_shape = std::vector<int64_t>(shape_size, -1);
    *is_from_tensor = true;
  } else if (shape_.type().isa<paddle::dialect::DenseTensorType>()) {
    common::DDim shape_dim =
        shape_.type().dyn_cast<paddle::dialect::DenseTensorType>().dims();
=======
  } else if (shape.type().isa<pir::VectorType>()) {
    size_t shape_size = shape.type().dyn_cast<pir::VectorType>().size();
    vec_shape = std::vector<int64_t>(shape_size, -1);
    *is_from_tensor = true;
  } else if (shape.type().isa<paddle::dialect::DenseTensorType>()) {
    common::DDim shape_dim =
        shape.type().dyn_cast<paddle::dialect::DenseTensorType>().dims();
>>>>>>> 68143607
    size_t shape_size = common::product(shape_dim);
    if (common::contain_unknown_dim(shape_dim)) {
      shape_size = 1;
    }
    vec_shape = std::vector<int64_t>(shape_size, -1);
    *is_from_tensor = true;
<<<<<<< HEAD
  } else if (shape_.type().isa<paddle::dialect::AllocatedDenseTensorType>()) {
    common::DDim shape_dim =
        shape_.type()
=======
  } else if (shape.type().isa<paddle::dialect::AllocatedDenseTensorType>()) {
    common::DDim shape_dim =
        shape.type()
>>>>>>> 68143607
            .dyn_cast<paddle::dialect::AllocatedDenseTensorType>()
            .dims();
    size_t shape_size = common::product(shape_dim);
    if (common::contain_unknown_dim(shape_dim)) {
      shape_size = 1;
    }
    vec_shape = std::vector<int64_t>(shape_size, -1);
    *is_from_tensor = true;
  } else {
    PADDLE_THROW(
        phi::errors::Unimplemented("Only support VectorType or DenseTensorType "
                                   "or AllocatedDenseTensorType"));
  }
  return vec_shape;
}

}  // namespace dialect
}  // namespace paddle<|MERGE_RESOLUTION|>--- conflicted
+++ resolved
@@ -474,23 +474,6 @@
   }
 }
 
-<<<<<<< HEAD
-std::vector<int64_t> ParseValueShape(const pir::Value& shape_,
-                                     bool* is_from_tensor) {
-  std::vector<int64_t> vec_shape;
-  if (shape_.isa<pir::OpResult>() &&
-      shape_.defining_op()->isa<paddle::dialect::FullIntArrayOp>()) {
-    vec_shape = paddle::dialect::GetInt64Vector(
-        shape_.defining_op()
-            ->dyn_cast<paddle::dialect::FullIntArrayOp>()
-            .attribute("value"));
-  } else if (shape_.isa<pir::OpResult>() &&
-             shape_.defining_op()->isa<paddle::dialect::StackOp>()) {
-    std::vector<pir::Value> inputs = shape_.defining_op()
-                                         ->operand_source(0)
-                                         .defining_op()
-                                         ->operands_source();
-=======
 std::vector<int64_t> ParseValueShape(const pir::Value& shape,
                                      bool* is_from_tensor) {
   std::vector<int64_t> vec_shape;
@@ -512,20 +495,10 @@
              shape.defining_op()->isa<paddle::dialect::StackOp>()) {
     std::vector<pir::Value> inputs =
         shape.defining_op()->operand_source(0).defining_op()->operands_source();
->>>>>>> 68143607
     for (auto item : inputs) {
       auto tmp = ParseValueShape(item, is_from_tensor);
       vec_shape.insert(vec_shape.end(), tmp.begin(), tmp.end());
     }
-<<<<<<< HEAD
-  } else if (shape_.type().isa<pir::VectorType>()) {
-    size_t shape_size = shape_.type().dyn_cast<pir::VectorType>().size();
-    vec_shape = std::vector<int64_t>(shape_size, -1);
-    *is_from_tensor = true;
-  } else if (shape_.type().isa<paddle::dialect::DenseTensorType>()) {
-    common::DDim shape_dim =
-        shape_.type().dyn_cast<paddle::dialect::DenseTensorType>().dims();
-=======
   } else if (shape.type().isa<pir::VectorType>()) {
     size_t shape_size = shape.type().dyn_cast<pir::VectorType>().size();
     vec_shape = std::vector<int64_t>(shape_size, -1);
@@ -533,22 +506,15 @@
   } else if (shape.type().isa<paddle::dialect::DenseTensorType>()) {
     common::DDim shape_dim =
         shape.type().dyn_cast<paddle::dialect::DenseTensorType>().dims();
->>>>>>> 68143607
     size_t shape_size = common::product(shape_dim);
     if (common::contain_unknown_dim(shape_dim)) {
       shape_size = 1;
     }
     vec_shape = std::vector<int64_t>(shape_size, -1);
     *is_from_tensor = true;
-<<<<<<< HEAD
-  } else if (shape_.type().isa<paddle::dialect::AllocatedDenseTensorType>()) {
-    common::DDim shape_dim =
-        shape_.type()
-=======
   } else if (shape.type().isa<paddle::dialect::AllocatedDenseTensorType>()) {
     common::DDim shape_dim =
         shape.type()
->>>>>>> 68143607
             .dyn_cast<paddle::dialect::AllocatedDenseTensorType>()
             .dims();
     size_t shape_size = common::product(shape_dim);
