// Copyright (c) 2023 PaddlePaddle Authors. All Rights Reserved.
//
// Licensed under the Apache License, Version 2.0 (the "License");
// you may not use this file except in compliance with the License.
// You may obtain a copy of the License at
//
//     http://www.apache.org/licenses/LICENSE-2.0
//
// Unless required by applicable law or agreed to in writing, software
// distributed under the License is distributed on an "AS IS" BASIS,
// WITHOUT WARRANTIES OR CONDITIONS OF ANY KIND, either express or implied.
// See the License for the specific language governing permissions and
// limitations under the License.
#ifdef GET_OP_LIST
#undef GET_OP_LIST
paddle::dialect::IfOp, paddle::dialect::WhileOp, paddle::dialect::HasElementsOp,
    paddle::dialect::PyLayerOp, paddle::dialect::AssertOp,
    paddle::dialect::SelectInputOp, paddle::dialect::SelectOutputOp
#else
#include "paddle/fluid/pir/dialect/operator/ir/control_flow_op.h"

#include "paddle/fluid/pir/dialect/kernel/ir/kernel_type.h"
#include "paddle/fluid/pir/dialect/operator/ir/api_builder.h"
#include "paddle/fluid/pir/dialect/operator/ir/op_type.h"
#include "paddle/fluid/pir/dialect/operator/ir/pd_op.h"
#include "paddle/fluid/pir/dialect/operator/utils/utils.h"
#include "paddle/fluid/pir/transforms/shape_optimization_pass.h"
#include "paddle/phi/core/enforce.h"
#include "paddle/pir/include/core/builder.h"
#include "paddle/pir/include/core/builtin_attribute.h"
#include "paddle/pir/include/core/builtin_type.h"
#include "paddle/pir/include/core/ir_printer.h"
#include "paddle/pir/include/core/op_trait.h"
#include "paddle/pir/include/core/operation_utils.h"
#include "paddle/pir/include/core/utils.h"
#include "paddle/pir/include/dialect/control_flow/ir/cf_op.h"
#include "paddle/pir/include/dialect/control_flow/ir/cf_type.h"

using pir::TuplePopOp;
using pir::TuplePushOp;
constexpr char kStopGradientAttrName[] = "stop_gradient";
namespace paddle {
namespace dialect {

void IfOp::Build(pir::Builder &builder,             // NOLINT
                 pir::OperationArgument &argument,  // NOLINT
                 pir::Value cond,
                 std::vector<pir::Type> &&output_types) {
  VLOG(4) << "Start build IfOp";
  argument.AddInput(cond);
  argument.output_types.swap(output_types);
  argument.AddRegion().emplace_back();
  argument.AddRegion().emplace_back();
  cond.set_attribute(kStopGradientAttrName, builder.bool_attr(true));
}

void IfOp::Build(pir::Builder &builder,             // NOLINT
                 pir::OperationArgument &argument,  // NOLINT
                 pir::Value cond,
                 std::unique_ptr<pir::Block> &&true_block,
                 std::unique_ptr<pir::Block> &&false_block) {
  VLOG(4) << "Start build IfOp";
  if (true_block && !true_block->empty() &&
      true_block->back().isa<pir::YieldOp>()) {
    auto &op = true_block->back();

    std::vector<pir::Attribute> outs_stop_gradient;
    for (size_t i = 0; i < op.num_operands(); ++i) {
      argument.AddOutput(op.operand(i).type());
      auto bool_attr = op.operand_source(i).attribute<pir::BoolAttribute>(
          kStopGradientAttrName);
      outs_stop_gradient.push_back(bool_attr ? bool_attr
                                             : builder.bool_attr(false));
    }

    argument.AddAttribute(
        kStopGradientAttrName,
        pir::ArrayAttribute::get(builder.ir_context(), outs_stop_gradient));
  }
  if (false_block && !false_block->empty() &&
      false_block->back().isa<pir::YieldOp>()) {
    auto &op = false_block->back();
    auto size = op.num_operands();
    PADDLE_ENFORCE_EQ(size,
                      argument.output_types.size(),
                      phi::errors::PreconditionNotMet(
                          "The output size of true block and false block must "
                          "be equal. but they are %u and %u, respectively",
                          argument.output_types.size(),
                          size));
    for (size_t i = 0; i < size; ++i) {
      if (op.operand(i).type() != argument.output_types[i]) {
        auto l_type = op.operand(i).type().dyn_cast<pir::DenseTensorType>();
        auto r_type = argument.output_types[i].dyn_cast<pir::DenseTensorType>();
        PADDLE_ENFORCE_EQ(l_type && r_type,
                          true,
                          phi::errors::PreconditionNotMet(
                              "The output[%d] of true_block&false_block must "
                              "be dense tensor type.",
                              i));
        PADDLE_ENFORCE_EQ(l_type.dtype(),
                          r_type.dtype(),
                          phi::errors::PreconditionNotMet(
                              "The dtype in output[%d] of "
                              "true_block&false_block must be equal.",
                              i));
        if (l_type.data_layout() != phi::DataLayout::UNDEFINED &&
            r_type.data_layout() != phi::DataLayout::UNDEFINED) {
          PADDLE_ENFORCE_EQ(
              l_type.data_layout(),
              r_type.data_layout(),
              phi::errors::PreconditionNotMet(
                  "The data_layout in output[%d] of "
                  "true_block (%s) & false_block (%s) must be equal.",
                  i,
                  l_type.data_layout(),
                  r_type.data_layout()));
        }
        PADDLE_ENFORCE_EQ(l_type.lod(),
                          r_type.lod(),
                          phi::errors::PreconditionNotMet(
                              "The lod in output[%d] of true_block&false_block "
                              "must be equal.",
                              i));
        PADDLE_ENFORCE_EQ(l_type.offset(),
                          r_type.offset(),
                          phi::errors::PreconditionNotMet(
                              "The offset in output[%d] of "
                              "true_block&false_block must be equal.",
                              i));
        auto dim = common::ComputeCompatibleDim(l_type.dims(), r_type.dims());
        auto new_type = DenseTensorType::get(builder.ir_context(),
                                             l_type.dtype(),
                                             dim,
                                             l_type.data_layout(),
                                             l_type.lod(),
                                             l_type.offset());
        argument.output_types[i] = new_type;
      }
    }
  } else {
    PADDLE_ENFORCE(argument.output_types.empty(),
                   phi::errors::PreconditionNotMet(
                       "The output size of true block and false block must be "
                       "equal. but they are %u and 0, respectively",
                       argument.output_types.size()));
  }
  argument.AddRegion().push_back(true_block.release());
  argument.AddRegion().push_back(false_block.release());
  argument.AddInput(cond);
  cond.set_attribute(kStopGradientAttrName, builder.bool_attr(true));
}

pir::Block &IfOp::true_block() {
  pir::Region &region = true_region();
  if (region.empty()) region.emplace_back();
  return region.front();
}
pir::Block &IfOp::false_block() {
  pir::Region &region = false_region();
  if (region.empty()) region.emplace_back();
  return region.front();
}

void IfOp::Print(pir::IrPrinter &printer) {
  auto &os = printer.os;
  auto op = operation();
  printer.PrintOpResult(op);
  os << " = pd_op.if";
  printer.PrintOpOperands(op);
  printer.PrintAttributeMap(op);
  os << " -> ";
  printer.PrintOpReturnType(op);
  os << "{\n";
  printer.AddIndentation();
  for (auto &item : true_block()) {
    printer.PrintOperation(&item);
    os << "\n";
  }
  printer.DecreaseIndentation();
  os << printer.indentation() << "} else {\n";
  printer.AddIndentation();
  for (auto &item : false_block()) {
    printer.PrintOperation(&item);
    os << "\n";
  }
  printer.DecreaseIndentation();
  os << printer.indentation() << "}";
}

void IfOp::VerifySig() {
  VLOG(4) << "Start Verifying inputs, outputs and attributes for: IfOp.";
  auto input_size = num_operands();
  PADDLE_ENFORCE_EQ(
      input_size,
      1u,
      phi::errors::PreconditionNotMet(
          "The size %d of inputs must be equal to 1.", input_size));

  if ((*this)->operand_source(0).type().isa<pir::DenseTensorType>()) {
    PADDLE_ENFORCE(
        (*this)
            ->operand_source(0)
            .type()
            .dyn_cast<pir::DenseTensorType>()
            .dtype()
            .isa<pir::BoolType>(),
        phi::errors::PreconditionNotMet(
            "Type validation failed for the 1th input, it should be a "
            "bool DenseTensorType."));
  }

  PADDLE_ENFORCE_EQ((*this)->num_regions(),
                    2u,
                    phi::errors::PreconditionNotMet(
                        "The size %d of regions must be equal to 2.",
                        (*this)->num_regions()));
}

void IfOp::VerifyRegion() {
  VLOG(4) << "Start Verifying sub regions for: IfOp.";
  VLOG(4) << "Start Verifying true branch.";
  PADDLE_ENFORCE_EQ(
      (*this)->region(0).size(),
      1u,
      phi::errors::PreconditionNotMet("The size %d of true_region must be 1.",
                                      (*this)->region(0).size()));
  if ((*this)->num_results() != 0) {
    auto &true_block = (*this)->region(0).front();
    PADDLE_ENFORCE_GT(
        true_block.size(),
        0u,
        phi::errors::PreconditionNotMet(
            "The true block must have at least one op yield op."));
    auto &true_last_op = true_block.back();
    PADDLE_ENFORCE_EQ(true,
                      true_last_op.isa<pir::YieldOp>(),
                      phi::errors::PreconditionNotMet(
                          "The last of true block must be YieldOp"));
    PADDLE_ENFORCE_EQ(true_last_op.num_operands(),
                      (*this)->num_results(),
                      phi::errors::PreconditionNotMet(
                          "The size of last of true block op's input must be "
                          "equal to IfOp's outputs num."));
    VLOG(4) << "Start Verifying false branch.";
    PADDLE_ENFORCE_EQ((*this)->region(1).size(),
                      1u,
                      phi::errors::PreconditionNotMet(
                          "The size %d of false_region must be 1.",
                          (*this)->region(0).size()));
    auto &false_block = (*this)->region(1).front();
    PADDLE_ENFORCE_GT(
        false_block.size(),
        0u,
        phi::errors::PreconditionNotMet(
            "The false block must have at least one op yield op."));
    auto &false_last_op = false_block.back();
    PADDLE_ENFORCE_EQ(true,
                      false_last_op.isa<pir::YieldOp>(),
                      phi::errors::PreconditionNotMet(
                          "The last of false block must be YieldOp"));
    PADDLE_ENFORCE_EQ(false_last_op.num_operands(),
                      (*this)->num_results(),
                      phi::errors::PreconditionNotMet(
                          "The size of last of false block op's input must be "
                          "equal to IfOp's outputs num."));
  }
}

std::vector<std::vector<pir::Value>> IfOp::Vjp(
    pir::Operation *op,
    const std::vector<std::vector<pir::Value>> &inputs_,
    const std::vector<std::vector<pir::Value>> &outputs,
    const std::vector<std::vector<pir::Value>> &out_grads,
    const std::vector<std::vector<bool>> &stop_gradients) {
  PADDLE_ENFORCE_EQ(
      inputs_.size() >= 1u,
      true,
      phi::errors::InvalidArgument("if op's inputs' size should greater_equal "
                                   "to 1, and all the inputs[i] "
                                   "should be 1 size. "
                                   "Now the inputs's size is %d .",
                                   inputs_.size()));

  VLOG(6) << "Prepare inputs for if_grad";
  auto cond_val = inputs_[0][0];
  VLOG(6) << "Prepare attributes for if_grad";

  VLOG(6) << "Prepare outputs for if_grad";

  std::vector<pir::Type> output_types;
  for (size_t i = 1; i < inputs_.size(); ++i) {
    if (!stop_gradients[i - 1][0]) {
      output_types.push_back(inputs_[i][0].type());
    }
  }

  auto if_grad = ApiBuilder::Instance().GetBuilder()->Build<IfOp>(
      cond_val, std::move(output_types));

  std::vector<std::vector<pir::Value>> res{inputs_.size() - 1};
  for (size_t i = 1, j = 0; i < inputs_.size(); ++i) {
    res[i - 1].resize(1);
    if (!stop_gradients[i - 1][0]) {
      res[i - 1][0] = if_grad->result(j++);
    }
  }
  return res;
}

bool IfOp::InferSymbolicShape(pir::ShapeConstraintIRAnalysis *shape_analysis) {
  // infer true block
  pir::InferSymExprForBlock(true_block(), shape_analysis);

  // infer false block
  pir::InferSymExprForBlock(false_block(), shape_analysis);

  auto GetSymExprForBlockResult =
      [shape_analysis](const pir::Operation &op,
                       uint32_t idx) -> const std::vector<symbol::DimExpr> & {
    const auto &shape_or_data =
        shape_analysis->GetShapeOrDataForValue(op.operand_source(idx));
    if (shape_or_data.data().has_value()) {
      return shape_or_data.data().value();
    } else {
      return shape_or_data.shape();
    }
  };

  // TODO(lanxianghit): for llama, `if` op's result num always > 0, but
  // result_num == 0 should be supported in future
  if (num_results() > 0) {
    for (uint32_t rst_idx = 0; rst_idx < num_results(); rst_idx++) {
      const auto &true_dims =
          GetSymExprForBlockResult(true_block().back(), rst_idx);
      const auto &false_dims =
          GetSymExprForBlockResult(false_block().back(), rst_idx);

      // merge shape for true and false block, new symbol will be assigned when
      // the dims is not equal in true and false block, even if the dims are all
      // constant, since we don't know which will be returned in compile time
      // examples:
      // true_block    false_block    return
      // [1, 128]       [1, 256]      [1, S0]
      // [1, S0]        [1, S1]       [1, S2]
      // [1, S0]        [S1, S2]      [S1, S3]
      // [1, S0]        [1, S0]       [1, S0]

      std::vector<symbol::DimExpr> out_dims = true_dims;
      if (false_dims.size() != 0) {
        // now only support results of true and false block have same rank.
        PADDLE_ENFORCE_EQ(true_dims.size(),
                          false_dims.size(),
                          phi::errors::PreconditionNotMet(
                              "The true and false block should have same rank, "
                              "but got true_rank(%d) and false_rank(%d)",
                              true_dims.size(),
                              false_dims.size()));
        for (size_t i = 0; i < true_dims.size(); i++) {
          if (true_dims[i] != false_dims[i]) {
            out_dims[i] = symbol::DimExpr{shape_analysis->GetNextSymName()};
          }
        }
      }

      shape_analysis->SetShapeOrDataForValue(
          result(rst_idx),
          symbol::ShapeOrDataDimExprs{
              symbol::TensorShapeOrDataDimExprs(out_dims)});
    }

    return true;
  } else {
    PADDLE_THROW(
        phi::errors::Unimplemented("IfOp::InferSymbolicShape: now only "
                                   "support num_results() == 1."));
  }
}

void PyLayerOp::Build(pir::Builder &builder,             // NOLINT
                      pir::OperationArgument &argument,  // NOLINT
                      pir::Value combined_inputs,
                      std::vector<pir::Type> &&output_types) {
  argument.AddInput(combined_inputs);
  argument.output_types.swap(output_types);
  argument.AddRegion().emplace_back();
}

void PyLayerOp::Build(pir::Builder &builder,             // NOLINT
                      pir::OperationArgument &argument,  // NOLINT
                      pir::Value combined_inputs,
                      std::unique_ptr<pir::Block> &&fwd_block) {
  VLOG(4) << "Start build PyLayerOp";
  if (fwd_block && !fwd_block->empty() &&
      fwd_block->back().isa<pir::YieldOp>()) {
    auto &op = fwd_block->back();

    std::vector<pir::Attribute> outs_stop_gradient;
    for (size_t i = 0; i < op.num_operands(); ++i) {
      argument.AddOutput(op.operand(i).type());
      auto bool_attr = op.operand_source(i).attribute<pir::BoolAttribute>(
          kStopGradientAttrName);
      outs_stop_gradient.push_back(bool_attr ? bool_attr
                                             : builder.bool_attr(false));
    }

    argument.AddAttribute(
        kStopGradientAttrName,
        pir::ArrayAttribute::get(builder.ir_context(), outs_stop_gradient));
  }

  argument.AddRegion().push_back(fwd_block.release());
  argument.AddInput(combined_inputs);
}

pir::Block &PyLayerOp::forward_block() {
  pir::Region &region = forward_region();
  if (region.empty()) {
    region.emplace_back();
  }

  return region.front();
}

void PyLayerOp::Print(pir::IrPrinter &printer) {
  auto &os = printer.os;
  auto op = operation();
  printer.PrintOpResult(op);
  os << " = pd_op.pylayer";
  printer.PrintOpOperands(op);
  os << " -> ";
  printer.PrintOpReturnType(op);
  os << "{";
  for (auto &item : forward_block()) {
    os << "\n  ";
    printer.PrintOperation(&item);
  }
  os << "\n }";
}

void PyLayerOp::VerifySig() {
  VLOG(4) << "Start Verifying inputs, outputs and attributes for: PyLayerOp.";
  // NOTE(MarioLulab): do nothing.
}

void PyLayerOp::VerifyRegion() {
  VLOG(4) << "Start Verifying sub regions for: PyLayerOp.";
  VLOG(4) << "Start Verifying forward block.";
  PADDLE_ENFORCE_EQ((*this)->region(0).size(),
                    1u,
                    phi::errors::PreconditionNotMet(
                        "The size %d of forward_region must be 1.",
                        (*this)->region(0).size()));
  if ((*this)->num_results() != 0) {
    auto &fwd_last_op = (*this)->region(0).front().back();
    PADDLE_ENFORCE_EQ(true,
                      fwd_last_op.isa<pir::YieldOp>(),
                      phi::errors::PreconditionNotMet(
                          "The last of forward block must be YieldOp"));
    PADDLE_ENFORCE_EQ(
        fwd_last_op.num_operands(),
        (*this)->num_results(),
        phi::errors::PreconditionNotMet(
            "The size of last of forward block op's input must be "
            "equal to PyLayerOp's outputs num."));
  }
}

void PyLayerOp::UpdateOutput() {
  PADDLE_ENFORCE_NOT_NULL(*this,
                          paddle::platform::errors::InvalidArgument(
                              "The pylayer_op in PyLayerOp used to update "
                              "output can't be nullptr"));
  auto block = parent();
  PADDLE_ENFORCE_NOT_NULL(
      block,
      paddle::platform::errors::InvalidArgument(
          "The parent block of pylayer_op which used to update "
          "output can't be nullptr"));
  pir::Block::Iterator iter = **this;
  pir::Builder builder(ir_context(), false);
  auto new_pylayer_op =
      builder.Build<PyLayerOp>(combined_inputs(), forward_region().TakeBack());
  block->Assign(iter, new_pylayer_op);
  PyLayerOp::operator=(new_pylayer_op);
  VerifyRegion();
}

void WhileOp::Build(pir::Builder &builder,             // NOLINT
                    pir::OperationArgument &argument,  // NOLINT
                    pir::Value cond,
                    const std::vector<pir::Value> &inputs,
                    bool construct_body) {
  argument.AddInput(cond);
  argument.AddInputs(inputs);
  std::vector<pir::Attribute> outs_stop_gradient;
  if (construct_body) {
    auto &body = argument.AddRegion().emplace_back();
    for (auto val : inputs) {
      argument.AddOutput(val.type());
      auto arg = body.AddArg(val.type());
      auto bool_attr = val.attribute<pir::BoolAttribute>(kStopGradientAttrName);
      outs_stop_gradient.push_back(bool_attr ? bool_attr
                                             : builder.bool_attr(false));
      arg.set_attribute(kStopGradientAttrName,
                        bool_attr ? bool_attr : builder.bool_attr(false));
    }
  } else {
    argument.AddRegion(nullptr);
    for (auto val : inputs) {
      argument.AddOutput(val.type());
      auto bool_attr = val.attribute<pir::BoolAttribute>(kStopGradientAttrName);
      outs_stop_gradient.push_back(bool_attr ? bool_attr
                                             : builder.bool_attr(false));
    }
  }

  argument.AddAttribute(
      kStopGradientAttrName,
      pir::ArrayAttribute::get(builder.ir_context(), outs_stop_gradient));

  cond.set_attribute(kStopGradientAttrName, builder.bool_attr(true));
}
pir::Block &WhileOp::body() {
  pir::Region &body_region = (*this)->region(0);
  if (body_region.empty()) body_region.emplace_back();
  return body_region.front();
}

pir::Value WhileOp::cond() { return (*this)->operand_source(0); }

void WhileOp::Print(pir::IrPrinter &printer) {
  auto &os = printer.os;
  auto op = operation();
  printer.PrintOpResult(op);
  os << " = \"" << name() << "\"(cond=";
  printer.PrintValue(cond());
  os << ", inputs=";
  auto operands = (*this)->operands_source();
  pir::detail::PrintInterleave(
      operands.begin() + 1,
      operands.end(),
      [&](pir::Value v) { printer.PrintValue(v); },
      [&]() { os << ", "; });
  os << ") { \n";
  os << printer.indentation() << "^";
  pir::detail::PrintInterleave(
      body().args_begin(),
      body().args_end(),
      [&](pir::Value v) { printer.PrintValue(v); },
      [&]() { os << ", "; });
  os << "\n";
  printer.AddIndentation();
  for (auto &item : body()) {
    printer.PrintOperation(&item);
    os << "\n";
  }
  printer.DecreaseIndentation();
  os << printer.indentation() << "}";
}

void WhileOp::VerifySig() {
  VLOG(4) << "Start Verifying inputs, outputs and attributes for: WhileOp.";
  auto input_size = num_operands();
  PADDLE_ENFORCE_GE(
      input_size,
      1u,
      phi::errors::PreconditionNotMet(
          "The size %d of inputs must be greater or equal to 1.", input_size));

  if (auto cond_type = operand_type(0).dyn_cast<pir::DenseTensorType>()) {
    PADDLE_ENFORCE_EQ(
        cond_type.dtype().isa<pir::BoolType>(),
        true,
        phi::errors::PreconditionNotMet(
            "Type validation failed for the 0th input, it should be a "
            "bool DenseTensorType."));
  } else {
    PADDLE_THROW(phi::errors::PreconditionNotMet(
        "Currently,  the while op cond input only support bool dense_tensor "
        "and bool allocated_dense_tensor."));
  }
  PADDLE_ENFORCE_EQ((*this)->num_regions(),
                    1u,
                    phi::errors::PreconditionNotMet(
                        "The size %d of regions must be equal to 1.",
                        (*this)->num_regions()));
  auto output_size = num_results();
  PADDLE_ENFORCE_EQ(output_size + 1,
                    input_size,
                    phi::errors::PreconditionNotMet(
                        "The result size (%d) not equal to input size(%d) + 1.",
                        num_results(),
                        input_size));
  for (size_t index = 0; index < output_size; ++index) {
    PADDLE_ENFORCE_EQ(
        operand_type(index + 1),
        result_type(index),
        phi::errors::PreconditionNotMet(
            "The (%d) result and operand type is not equal.", index));
  }
}

void WhileOp::VerifyRegion() {
  VLOG(4) << "Start verifying sub regions for: WhileOp.";
  PADDLE_ENFORCE_EQ(
      (*this)->region(0).size(),
      1u,
      phi::errors::PreconditionNotMet("The size %d of body_region must be 1.",
                                      (*this)->region(0).size()));
  auto &body_block = body();
  auto output_size = num_results();
  PADDLE_ENFORCE_EQ(
      body_block.args_size(),
      output_size,
      phi::errors::PreconditionNotMet(
          "The result size (%d) not equal to block args size(%d) + 1.",
          output_size,
          body_block.args_size()));

  PADDLE_ENFORCE_EQ(
      body_block.empty(),
      false,
      phi::errors::PreconditionNotMet("The body block is empty."));

  auto yield_op = body_block.back().dyn_cast<pir::YieldOp>();
  auto input_size = num_operands();
  PADDLE_ENFORCE_EQ(
      yield_op && yield_op.num_operands() == input_size,
      true,
      phi::errors::PreconditionNotMet(
          "The body block yield size not equal to operands size."));
  // Todo: fix other bugs and make the following code work.
  // for (size_t index = 0; index < input_size; ++index) {
  //   PADDLE_ENFORCE_EQ(
  //       operand_type(index),
  //       yield_op.operand_type(index),
  //       phi::errors::PreconditionNotMet(
  //           "The (%d) operand and block yield type is not equal.", index));
  // }
  VLOG(4) << "Successful end verifying sub regions for: WhileOp.";
}

std::vector<std::vector<pir::Value>> WhileOp::Vjp(
    pir::Operation *op,
    const std::vector<std::vector<pir::Value>> &inputs,
    const std::vector<std::vector<pir::Value>> &outputs,
    const std::vector<std::vector<pir::Value>> &out_grads,
    const std::vector<std::vector<bool>> &stop_gradients) {
  auto fwd_op = WhileOp::dyn_cast(op);
  PADDLE_ENFORCE_NE(
      fwd_op,
      nullptr,
      phi::errors::InvalidArgument("The input op used to called WhileOp::vjp "
                                   "must be non-nullptr while_op"));
  TuplePushOp push_op;
  for (auto iter = fwd_op.body().rbegin(); iter != fwd_op.body().rend();
       ++iter) {
    if (iter->isa<TuplePushOp>()) {
      push_op = iter->dyn_cast<TuplePushOp>();
      PADDLE_ENFORCE_EQ(push_op.container().use_empty(),
                        true,
                        phi::errors::InvalidArgument(
                            "The last container in forward while op must used "
                            "empty while construct while_grad op"));
      break;
    }
  }
  PADDLE_ENFORCE_NE(push_op,
                    nullptr,
                    phi::errors::InvalidArgument(
                        "The forward WhileOp must include TuplePushOp, denying "
                        "that we can't construct a reverse loop condition."));

  PADDLE_ENFORCE_GT(inputs.size(),
                    outputs.size(),
                    phi::errors::InvalidArgument(
                        "while op's inputs' size should greater than "
                        "outputs' size, Now the inputs's size is %d ."
                        "the outputs size is %d.",
                        inputs.size(),
                        outputs.size()));
  PADDLE_ENFORCE_EQ(inputs.size(),
                    out_grads.size() + 1,
                    phi::errors::InvalidArgument(
                        "while op's inputs' size should equal to "
                        "output_grads' size + 1, Now the inputs's size is %d ."
                        "the output_grads size is %d.",
                        inputs.size(),
                        out_grads.size()));
  PADDLE_ENFORCE_EQ(stop_gradients[0][0],
                    true,
                    phi::errors::InvalidArgument(
                        "The stop_gradient of condition input must be true."));

  auto &builder = *ApiBuilder::Instance().GetBuilder();
  auto cond_val = builder.Build<HasElementsOp>(push_op.container()).out();

  std::vector<pir::Type> output_types;
  std::vector<pir::Value> loop_vars;

  for (size_t index = 0; index < out_grads.size(); ++index) {
    if (!stop_gradients[index + 1][0]) {
      loop_vars.push_back(out_grads[index][0]);
    }
  }
  auto while_grad = builder.Build<WhileOp>(cond_val, loop_vars);

  std::vector<std::vector<pir::Value>> res(inputs.size());
  for (size_t i = 0, j = 0; i < inputs.size(); ++i) {
    res[i].push_back(stop_gradients[i][0] ? nullptr : while_grad.result(j++));
  }
  return res;
}

bool WhileOp::InferSymbolicShape(
    pir::ShapeConstraintIRAnalysis *shape_analysis) {
  for (auto &value : block_args()) {
    std::vector<symbol::DimExpr> sym_dims;
    const std::vector<int64_t> &dims =
        common::vectorize(value.type().dyn_cast<pir::DenseTensorType>().dims());

    for (auto dim : dims) {
      symbol::DimExpr dim_expr;
      if (dim == pir::ShapedTypeInterface::kDynamic) {
        symbol::DimExpr symbolic_dim_expr(shape_analysis->GetNextSymName());
        dim_expr = symbolic_dim_expr;
      } else {
        symbol::DimExpr numeric_dim_expr(dim);
        dim_expr = numeric_dim_expr;
      }
      sym_dims.push_back(dim_expr);
    }
    symbol::ShapeOrDataDimExprs shape_data{
        symbol::TensorShapeOrDataDimExprs(sym_dims)};
    shape_analysis->SetShapeOrDataForValue(value, shape_data);
  }

  pir::InferSymExprForBlock(body(), shape_analysis);

  // add constraints for args
  const auto &body_args = block_args();
  for (size_t i = 0; i < body_args.size(); ++i) {
    const auto &input_arg_shape =
        shape_analysis->GetShapeOrDataForValue(body_args[i]).shape();
    const auto &yield_value_shape =
        shape_analysis
            ->GetShapeOrDataForValue(body().back().operand_source(i + 1))
            .shape();
    PADDLE_ENFORCE_EQ(input_arg_shape.size(),
                      yield_value_shape.size(),
                      phi::errors::InvalidArgument(
                          "while op's input[%d] rank should equal to "
                          "output[%d]'s rank, Now the rank of input is %d,"
                          "the rank of output is %d.",
                          i,
                          i + 1,
                          input_arg_shape.size(),
                          yield_value_shape.size()));
    const auto &original_input_shape =
        shape_analysis->GetShapeOrDataForValue(operand_source(i + 1)).shape();
    for (size_t j = 0; j < input_arg_shape.size(); ++j) {
<<<<<<< HEAD
      if (!input_arg_shape[j].isa<int64_t>() &&
          input_arg_shape[j] ==
              yield_value_shape[j]) {  // Dim isn't changed in while
        shape_analysis->CreateDimExprBuilder().CstrEq(original_input_shape[j],
                                                      input_arg_shape[j]);
        continue;
      }
      if (original_input_shape.size() == yield_value_shape.size() &&
          !original_input_shape[j].isa<int64_t>() &&
          original_input_shape[j] == yield_value_shape[j]) {
        shape_analysis->CreateDimExprBuilder().CstrEq(original_input_shape[j],
                                                      input_arg_shape[j]);
=======
      if (input_arg_shape[j].isa<int64_t>()) {
        continue;
      }
      if (input_arg_shape[j] ==
          yield_value_shape[j]) {  // Dim isn't changed in while
        shape_analysis->DimExprBuilder().CstrEq(original_input_shape[j],
                                                input_arg_shape[j]);
        continue;
      }
      if (original_input_shape.size() == yield_value_shape.size() &&
          original_input_shape[j] == yield_value_shape[j]) {
        shape_analysis->DimExprBuilder().CstrEq(original_input_shape[j],
                                                input_arg_shape[j]);
>>>>>>> a3f0ba97
        continue;
      }
    }
  }

  const auto &last_op = body().back();
  for (size_t i = 1; i < last_op.operands_source().size(); ++i) {
    shape_analysis->SetShapeOrDataForValue(
        result(i - 1),
        shape_analysis->GetShapeOrDataForValue(last_op.operand_source(i)));
  }

  return true;
}

std::vector<std::vector<pir::Value>> TuplePushOpVjpInterfaceModel::Vjp(
    pir::Operation *op,
    const std::vector<std::vector<pir::Value>> &inputs,
    const std::vector<std::vector<pir::Value>> &outputs,
    const std::vector<std::vector<pir::Value>> &out_grads,
    const std::vector<std::vector<bool>> &stop_gradients) {
  PADDLE_ENFORCE_EQ(
      inputs.size() >= 1u,
      true,
      phi::errors::InvalidArgument("tuple_push op's inputs' size should be "
                                   "greater_equal than 1, and the "
                                   "inputs[i] should be non-empty. "
                                   "Now the inputs's size is %d.",
                                   inputs.size()));
  auto pop_op = ApiBuilder::Instance().GetBuilder()->Build<TuplePopOp>(
      TuplePushOp::dyn_cast(op).outlet());
  std::vector<std::vector<pir::Value>> res{inputs.size()};
  res[0].resize(1);
  for (size_t i = 1u; i < inputs.size(); ++i) {
    res[i].resize(1);
    res[i][0] = pop_op.result(i - 1);
  }
  return res;
}

void HasElementsOp::Build(pir::Builder &builder,             // NOLINT
                          pir::OperationArgument &argument,  // NOLINT
                          pir::Value container) {
  argument.AddInput(container);
  argument.AddOutput(
      DenseTensorType::get(builder.ir_context(), builder.bool_type(), {1}));
  std::vector<pir::Attribute> outs_stop_gradient{builder.bool_attr(true)};
  argument.AddAttribute(
      kStopGradientAttrName,
      pir::ArrayAttribute::get(pir::IrContext::Instance(), outs_stop_gradient));
}
void HasElementsOp::VerifySig() {
  VLOG(4) << "Verifying inputs, outputs ,attributes for: HasElementsOp.";
  // Verify inputs:
  IR_ENFORCE(num_operands() == 1u, "The size of inputs must equal to 1.");
  IR_ENFORCE(operand_type(0).isa<pir::ContainerType>(),
             "The first input of cf.has_elements must be container type.");

  // No attributes should be verify.

  // Verify outputs:
  IR_ENFORCE(num_results() == 1u, "The size of outputs must be equal to 1.");
  IR_ENFORCE((*this)->result_type(0).isa<DenseTensorType>(),
             "The type of cf.has_elements' output is not correct.");
}

const char *AssertOp::attributes_name[1] = {"summarize"};

void AssertOp::Build(pir::Builder &builder,             // NOLINT
                     pir::OperationArgument &argument,  // NOLINT
                     pir::Value cond_,
                     pir::Value data_,
                     int64_t summarize) {
  VLOG(4) << "Start build AssertOp";

  VLOG(4) << "Builder construction inputs";
  std::vector<pir::Value> argument_inputs = {cond_, data_};
  argument.AddInputs(argument_inputs);

  VLOG(4) << "Builder construction attributes";
  pir::Attribute attr_summarize =
      pir::Int64Attribute::get(pir::IrContext::Instance(), summarize);
  argument.AddAttribute("summarize", attr_summarize);
}

OpInfoTuple AssertOp::GetOpInfo() {
  std::vector<paddle::dialect::OpInputInfo> inputs = {
      paddle::dialect::OpInputInfo("cond",
                                   "paddle::dialect::DenseTensorType",
                                   false,
                                   false,
                                   false,
                                   false),
      paddle::dialect::OpInputInfo(
          "data",
          "pir::VectorType<paddle::dialect::DenseTensorType>",
          false,
          false,
          false,
          false)};
  std::vector<paddle::dialect::OpAttributeInfo> attributes = {
      paddle::dialect::OpAttributeInfo("summarize", "pir::Int64Attribute", "")};
  std::vector<paddle::dialect::OpOutputInfo> outputs = {};
  paddle::dialect::OpRunTimeInfo run_time_info = paddle::dialect::OpRunTimeInfo(
      "", {""}, "assert", {"cond", "data", "summarize"}, {"cond"}, {}, {}, {});
  return std::make_tuple(inputs, attributes, outputs, run_time_info, "assert");
}

void AssertOp::VerifySig() {
  VLOG(4) << "Start Verifying inputs, outputs and attributes for: AssertOp.";
  VLOG(4) << "Verifying inputs:";
  {
    auto input_size = num_operands();
    IR_ENFORCE(input_size == 2u,
               "The size %d of inputs must be equal to 2.",
               input_size);

    if ((*this)->operand_source(0).type().isa<pir::DenseTensorType>()) {
      IR_ENFORCE((*this)
                     ->operand_source(0)
                     .type()
                     .dyn_cast<pir::DenseTensorType>()
                     .dtype()
                     .isa<pir::BoolType>(),
                 "Type validation failed for the 0th input, it should be a "
                 "bool DenseTensorType.");
    }

    if (auto vec_type =
            (*this)->operand(1).type().dyn_cast<pir::VectorType>()) {
      for (size_t i = 0; i < vec_type.size(); ++i) {
        IR_ENFORCE(vec_type[i].isa<paddle::dialect::DenseTensorType>() ||
                       vec_type[i].isa<paddle::dialect::SelectedRowsType>(),
                   "Type validation failed for the 1th input.");
      }
    } else {
      IR_ENFORCE(
          (*this)->operand(1).type().isa<paddle::dialect::DenseTensorType>() ||
              (*this)
                  ->operand(1)
                  .type()
                  .isa<paddle::dialect::SelectedRowsType>(),
          "Type validation failed for the 1th input.");
    }
  }
  VLOG(4) << "Verifying attributes:";
  {
    auto &attributes = this->attributes();
    IR_ENFORCE(attributes.count("summarize") > 0, "summarize does not exist.");
    IR_ENFORCE(attributes.at("summarize").isa<pir::Int64Attribute>(),
               "Type of attribute: summarize is not pir::Int64Attribute.");
  }
  VLOG(4) << "Verifying outputs:";
  {
    auto output_size = num_results();
    IR_ENFORCE(output_size == 0u,
               "The size %d of outputs must be equal to 0.",
               output_size);
    // Outputs num is 0, not need to check outputs type.
  }
  VLOG(4) << "End Verifying for: AssertOp.";
}

void SelectInputOp::VerifySig() {
  VLOG(4) << "Verifying inputs, outputs and attributes for: SelectInputOp.";
  VLOG(4) << "Verifying inputs:";
  {
    auto in_size = num_operands();
    IR_ENFORCE(in_size == 3u, "Size %d of inputs must be 3.", in_size);
    auto input1 = (*this)->operand_source(1).type();
    auto input2 = (*this)->operand_source(2).type();
    if (input1.isa<paddle::dialect::DenseTensorType>() &&
        input2.isa<paddle::dialect::DenseTensorType>()) {
      auto tensor1 = input1.dyn_cast<paddle::dialect::DenseTensorType>();
      auto tensor2 = input2.dyn_cast<paddle::dialect::DenseTensorType>();
      IR_ENFORCE(
          tensor1.dtype() == tensor2.dtype(),
          "The 1st input dtype %s should be equal to 2ed input dtype %s.",
          tensor1.dtype(),
          tensor2.dtype());
      IR_ENFORCE(tensor1.data_layout() == tensor2.data_layout(),
                 "The 1st input data_layout %s should be equal to 2ed input "
                 "data_layout %s.",
                 tensor1.data_layout(),
                 tensor2.data_layout());
      IR_ENFORCE(tensor1.lod() == tensor2.lod(),
                 "The 1st input lod %s should be equal to 2ed input lod %s.",
                 tensor1.lod(),
                 tensor2.lod());
      IR_ENFORCE(
          tensor1.offset() == tensor2.offset(),
          "The 1st input offset %s should be equal to 2ed input offset %s.",
          tensor1.offset(),
          tensor2.offset());
    } else if (input1.isa<paddle::dialect::AllocatedDenseTensorType>() &&
               input2.isa<paddle::dialect::AllocatedDenseTensorType>()) {
      auto tensor1 =
          input1.dyn_cast<paddle::dialect::AllocatedDenseTensorType>();
      auto tensor2 =
          input1.dyn_cast<paddle::dialect::AllocatedDenseTensorType>();
      IR_ENFORCE(
          tensor1.dtype() == tensor2.dtype(),
          "The 1st input dtype %s should be equal to 2ed input dtype %s.",
          tensor1.dtype(),
          tensor2.dtype());
      IR_ENFORCE(tensor1.data_layout() == tensor2.data_layout(),
                 "The 1st input data_layout %s should be equal to 2ed input "
                 "data_layout %s.",
                 tensor1.data_layout(),
                 tensor2.data_layout());
      IR_ENFORCE(tensor1.lod() == tensor2.lod(),
                 "The 1st input lod %s should be equal to 2ed input lod %s.",
                 tensor1.lod(),
                 tensor2.lod());
      IR_ENFORCE(
          tensor1.offset() == tensor2.offset(),
          "The 1st input offset %s should be equal to 2ed input offset %s.",
          tensor1.offset(),
          tensor2.offset());
      IR_ENFORCE(
          tensor1.place() == tensor2.place(),
          "The 1st input place %s should be equal to 2ed input place %s.",
          tensor1.place(),
          tensor2.place());
    } else {
      IR_ENFORCE(input1 == input2,
                 "The 1st input type %s should be equal to 2ed input type %s.",
                 input1,
                 input2);
    }
  }
  VLOG(4) << "Verifying outputs:";
  {
    auto out_size = num_results();
    IR_ENFORCE(
        out_size == 1u, "Size %d of outputs must be equal to 1.", out_size);
  }
  VLOG(4) << "End Verifying for: AssignArray_Op.";
}

bool SelectInputOp::InferSymbolicShape(
    pir::ShapeConstraintIRAnalysis *shape_analysis) {
  auto GetSymExprForValue =
      [shape_analysis](pir::Value val) -> const std::vector<symbol::DimExpr> & {
    const auto &shape_or_data = shape_analysis->GetShapeOrDataForValue(val);
    if (shape_or_data.data().has_value()) {
      return shape_or_data.data().value();
    } else {
      return shape_or_data.shape();
    }
  };

  const auto &input1_dims = GetSymExprForValue(operand_source(0));
  const auto &input2_dims = GetSymExprForValue(operand_source(1));

  // for compatibility, we just return second_shape.
  if (input1_dims.size() != input2_dims.size()) {
    shape_analysis->SetShapeOrDataForValue(
        result(0),
        symbol::ShapeOrDataDimExprs{
            symbol::TensorShapeOrDataDimExprs(input2_dims)});
    return true;
  }

  std::vector<symbol::DimExpr> out_dims = input1_dims;
  // merge shape for input1 and input2, since we don't know which will be
  // selected in compile time, the strategy is same with IfOp, see IfOp's
  // comments for details and examples
  if (input2_dims.size() != 0) {
    for (size_t i = 0; i < input1_dims.size(); i++) {
      if (input1_dims[i] != input2_dims[i]) {
        out_dims[i] = symbol::DimExpr{shape_analysis->GetNextSymName()};
      }
    }
  }

  shape_analysis->SetShapeOrDataForValue(
      result(0),
      symbol::ShapeOrDataDimExprs{symbol::TensorShapeOrDataDimExprs(out_dims)});

  return true;
}

void SelectOutputOp::VerifySig() {
  VLOG(4) << "Verifying inputs, outputs and attributes for: SelectOutputOp.";
  VLOG(4) << "Verifying inputs:";
  {
    auto in_size = num_operands();
    IR_ENFORCE(in_size == 2u, "Size %d of inputs must be 2.", in_size);
  }
  VLOG(4) << "Verifying outputs:";
  {
    auto out_size = num_results();
    IR_ENFORCE(
        out_size == 2u, "Size %d of outputs must be equal to 2.", out_size);

    auto out1 = (*this)->result(0).type();
    auto out2 = (*this)->result(1).type();
    if (out1.isa<paddle::dialect::DenseTensorType>() &&
        out2.isa<paddle::dialect::DenseTensorType>()) {
      auto tensor1 = out1.dyn_cast<paddle::dialect::DenseTensorType>();
      auto tensor2 = out2.dyn_cast<paddle::dialect::DenseTensorType>();
      IR_ENFORCE(
          tensor1.dtype() == tensor2.dtype(),
          "The 1st input dtype %s should be equal to 2ed input dtype %s.",
          tensor1.dtype(),
          tensor2.dtype());
      IR_ENFORCE(tensor1.data_layout() == tensor2.data_layout(),
                 "The 1st input data_layout %s should be equal to 2ed input "
                 "data_layout %s.",
                 tensor1.data_layout(),
                 tensor2.data_layout());
      IR_ENFORCE(tensor1.lod() == tensor2.lod(),
                 "The 1st input lod %s should be equal to 2ed input lod %s.",
                 tensor1.lod(),
                 tensor2.lod());
      IR_ENFORCE(
          tensor1.offset() == tensor2.offset(),
          "The 1st input offset %s should be equal to 2ed input offset %s.",
          tensor1.offset(),
          tensor2.offset());
    } else if (out1.isa<paddle::dialect::AllocatedDenseTensorType>() &&
               out2.isa<paddle::dialect::AllocatedDenseTensorType>()) {
      auto tensor1 = out1.dyn_cast<paddle::dialect::AllocatedDenseTensorType>();
      auto tensor2 = out2.dyn_cast<paddle::dialect::AllocatedDenseTensorType>();
      IR_ENFORCE(
          tensor1.dtype() == tensor2.dtype(),
          "The 1st input dtype %s should be equal to 2ed input dtype %s.",
          tensor1.dtype(),
          tensor2.dtype());
      IR_ENFORCE(tensor1.data_layout() == tensor2.data_layout(),
                 "The 1st input data_layout %s should be equal to 2ed input "
                 "data_layout %s.",
                 tensor1.data_layout(),
                 tensor2.data_layout());
      IR_ENFORCE(tensor1.lod() == tensor2.lod(),
                 "The 1st input lod %s should be equal to 2ed input lod %s.",
                 tensor1.lod(),
                 tensor2.lod());
      IR_ENFORCE(
          tensor1.offset() == tensor2.offset(),
          "The 1st input offset %s should be equal to 2ed input offset %s.",
          tensor1.offset(),
          tensor2.offset());
      IR_ENFORCE(
          tensor1.place() == tensor2.place(),
          "The 1st input place %s should be equal to 2ed input place %s.",
          tensor1.place(),
          tensor2.place());
    } else {
      IR_ENFORCE(out1 == out2,
                 "The 1st input type %s should be equal to 2ed input type %s.",
                 out1,
                 out2);
    }
  }
  VLOG(4) << "End Verifying for: AssignArray_Op.";
}

}  // namespace dialect
}  // namespace paddle

IR_DEFINE_EXPLICIT_TYPE_ID(paddle::dialect::IfOp)
IR_DEFINE_EXPLICIT_TYPE_ID(paddle::dialect::WhileOp)
IR_DEFINE_EXPLICIT_TYPE_ID(paddle::dialect::HasElementsOp)
IR_DEFINE_EXPLICIT_TYPE_ID(paddle::dialect::AssertOp)
IR_DEFINE_EXPLICIT_TYPE_ID(paddle::dialect::PyLayerOp)
IR_DEFINE_EXPLICIT_TYPE_ID(paddle::dialect::SelectInputOp)
IR_DEFINE_EXPLICIT_TYPE_ID(paddle::dialect::SelectOutputOp)

#endif<|MERGE_RESOLUTION|>--- conflicted
+++ resolved
@@ -760,20 +760,6 @@
     const auto &original_input_shape =
         shape_analysis->GetShapeOrDataForValue(operand_source(i + 1)).shape();
     for (size_t j = 0; j < input_arg_shape.size(); ++j) {
-<<<<<<< HEAD
-      if (!input_arg_shape[j].isa<int64_t>() &&
-          input_arg_shape[j] ==
-              yield_value_shape[j]) {  // Dim isn't changed in while
-        shape_analysis->CreateDimExprBuilder().CstrEq(original_input_shape[j],
-                                                      input_arg_shape[j]);
-        continue;
-      }
-      if (original_input_shape.size() == yield_value_shape.size() &&
-          !original_input_shape[j].isa<int64_t>() &&
-          original_input_shape[j] == yield_value_shape[j]) {
-        shape_analysis->CreateDimExprBuilder().CstrEq(original_input_shape[j],
-                                                      input_arg_shape[j]);
-=======
       if (input_arg_shape[j].isa<int64_t>()) {
         continue;
       }
@@ -787,7 +773,6 @@
           original_input_shape[j] == yield_value_shape[j]) {
         shape_analysis->DimExprBuilder().CstrEq(original_input_shape[j],
                                                 input_arg_shape[j]);
->>>>>>> a3f0ba97
         continue;
       }
     }
