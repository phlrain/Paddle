--- conflicted
+++ resolved
@@ -28,8 +28,6 @@
     data_type : input
   optional : bias, residual_param
 
-<<<<<<< HEAD
-=======
 - op : fused_elementwise_add
   args : (Tensor x, Tensor y, int axis=-1, str fuse_activation="", float fuse_alpha=0.0, float fuse_beta=0.0, float fused_output_scale=1.0, int[] fused_unsqueeze2_axes={}, float scale_x=1.0, float scale_y=1.0, float scale_out=1.0)
   output : Tensor(out)
@@ -66,7 +64,6 @@
   kernel :
     func : fused_elementwise_sub
 
->>>>>>> bd276ee8
 - op: multi_gru
   args: (Tensor x, Tensor[] weight_x, Tensor[] weight_h, Tensor[] bias, Tensor[] scale_weights, str activation="tanh", str gate_activation="sigmoid", int layers=1, bool origin_mode=false, str mkldnn_data_type="float32", float scale_data=1.0, float shift_data=1.0, bool force_fp32_output=false)
   output: Tensor(hidden)
