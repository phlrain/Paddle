--- conflicted
+++ resolved
@@ -339,22 +339,11 @@
   return true;
 }
 
-<<<<<<< HEAD
-
 bool IndexSampleOpInferSymbolicShape(
     pir::Operation *op, pir::InferSymbolicShapeContext *infer_context) {
-
-  const symbol::ShapeOrDataDimExprs &operand_shape_or_data =             
-        infer_context->GetShapeOrDataForValue(op->operand_source(1));     
-    infer_context->SetShapeOrDataForValue(op->result(0),                  
-                                          operand_shape_or_data);          
-=======
-bool IndexSampleOpInferSymbolicShape(
-    pir::Operation *op, pir::InferSymbolicShapeContext *infer_context) {
   const symbol::ShapeOrDataDimExprs &operand_shape_or_data =
       infer_context->GetShapeOrDataForValue(op->operand_source(1));
   infer_context->SetShapeOrDataForValue(op->result(0), operand_shape_or_data);
->>>>>>> e2c7230f
   return true;
 }
 
