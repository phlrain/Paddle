// Copyright (c) 2024 PaddlePaddle Authors. All Rights Reserved.
//
// Licensed under the Apache License, Version 2.0 (the "License");
// you may not use this file except in compliance with the License.
// You may obtain a copy of the License at
//
//     http://www.apache.org/licenses/LICENSE-2.0
//
// Unless required by applicable law or agreed to in writing, software
// distributed under the License is distributed on an "AS IS" BASIS,
// WITHOUT WARRANTIES OR CONDITIONS OF ANY KIND, either express or implied.
// See the License for the specific language governing permissions and
// limitations under the License.

#include "paddle/fluid/pir/dialect/operator/interface/infer_symbolic_shape/unary_infer_sym.h"
#include "paddle/fluid/pir/dialect/operator/interface/infer_symbolic_shape/infer_sym_utils.h"

namespace paddle::dialect {

bool ArgmaxOpInferSymbolicShape(
    pir::Operation *op, pir::ShapeConstraintIRAnalysis *shape_analysis) {
  bool flatten = GetBoolAttr(op, "flatten");
  bool keepdims = GetBoolAttr(op, "keepdims");

  const auto &input_shape_or_data =
      shape_analysis->GetShapeOrDataForValue(op->operand_source(0));

  const auto &axis_shape_or_data =
      shape_analysis->GetShapeOrDataForValue(op->operand_source(1));
  int axis =
      static_cast<int>(axis_shape_or_data.data().value()[0].Get<int64_t>());

  const std::vector<symbol::DimExpr> &input_sym_shape =
      input_shape_or_data.data().has_value()
          ? input_shape_or_data.data().value()
          : input_shape_or_data.shape();

  int rank = input_sym_shape.size();
  if (axis < 0) axis += rank;

  const auto &out_sym_shape = [&] {
    std::vector<symbol::DimExpr> out_sym_shape;
    if (flatten) {
      if (keepdims) {
        out_sym_shape.emplace_back(std::int64_t(rank));
      } else {
        out_sym_shape.emplace_back(std::int64_t(0));
      }
    } else {
      for (int i = 0; i < axis; i++) {
        out_sym_shape.emplace_back(input_sym_shape[i]);
      }
      if (keepdims) {
        out_sym_shape.emplace_back(std::int64_t(1));
      }

      for (int i = axis + 1; i < rank; i++) {
        out_sym_shape.emplace_back(input_sym_shape[i]);
      }
    }
    return out_sym_shape;
  }();

  symbol::ShapeOrDataDimExprs shape_data{
      symbol::TensorShapeOrDataDimExprs(out_sym_shape)};

  shape_analysis->SetShapeOrDataForValue(op->result(0), shape_data);
  return true;
}

bool ArgminOpInferSymbolicShape(
    pir::Operation *op, pir::ShapeConstraintIRAnalysis *shape_analysis) {
  return ArgmaxOpInferSymbolicShape(op, shape_analysis);
}

bool AsComplexOpInferSymbolicShape(
    pir::Operation *op, pir::ShapeConstraintIRAnalysis *shape_analysis) {
  pir::Value operand_source = op->operand_source(0);
  const symbol::ShapeOrDataDimExprs &operand_shape_or_data =
      shape_analysis->GetShapeOrDataForValue(operand_source);

  const std::vector<symbol::DimExpr> out_dims = [&] {
    std::vector<symbol::DimExpr> out_dims = operand_shape_or_data.shape();
    out_dims.pop_back();
    return out_dims;
  }();

  symbol::ShapeOrDataDimExprs shape_data{
      symbol::TensorShapeOrDataDimExprs(out_dims)};

  shape_analysis->SetShapeOrDataForValue(op->result(0), shape_data);
  return true;
}
bool AsRealOpInferSymbolicShape(
    pir::Operation *op, pir::ShapeConstraintIRAnalysis *shape_analysis) {
  pir::Value operand_source = op->operand_source(0);
  const symbol::ShapeOrDataDimExprs &operand_shape_or_data =
      shape_analysis->GetShapeOrDataForValue(operand_source);

  const std::vector<symbol::DimExpr> out_dims = [&] {
    std::vector<symbol::DimExpr> out_dims = operand_shape_or_data.shape();
    out_dims.push_back(symbol::DimExpr(2));
    return out_dims;
  }();

  symbol::ShapeOrDataDimExprs shape_data{
      symbol::TensorShapeOrDataDimExprs(out_dims)};

  shape_analysis->SetShapeOrDataForValue(op->result(0), shape_data);
  return true;
}

bool CummaxOpInferSymbolicShape(
    pir::Operation *op, pir::ShapeConstraintIRAnalysis *shape_analysis) {
  pir::Value operand_source = op->operand_source(0);
  const symbol::ShapeOrDataDimExprs &operand_shape_or_data =
      shape_analysis->GetShapeOrDataForValue(operand_source);

  shape_analysis->SetShapeOrDataForValue(op->result(0), operand_shape_or_data);
  shape_analysis->SetShapeOrDataForValue(op->result(1), operand_shape_or_data);
  return true;
}
bool CumminOpInferSymbolicShape(
    pir::Operation *op, pir::ShapeConstraintIRAnalysis *shape_analysis) {
  return CummaxOpInferSymbolicShape(op, shape_analysis);
}
bool CumprodOpInferSymbolicShape(
    pir::Operation *op, pir::ShapeConstraintIRAnalysis *shape_analysis) {
  pir::Value operand_source = op->operand_source(0);
  const symbol::ShapeOrDataDimExprs &operand_shape_or_data =
      shape_analysis->GetShapeOrDataForValue(operand_source);
  shape_analysis->SetShapeOrDataForValue(op->result(0), operand_shape_or_data);
  return true;
}
bool Cumprod_OpInferSymbolicShape(
    pir::Operation *op, pir::ShapeConstraintIRAnalysis *shape_analysis) {
  return CumprodOpInferSymbolicShape(op, shape_analysis);
}
bool CumsumOpInferSymbolicShape(
    pir::Operation *op, pir::ShapeConstraintIRAnalysis *shape_analysis) {
  pir::Value operand_source = op->operand_source(0);

  const symbol::ShapeOrDataDimExprs &operand_shape_or_data =
      shape_analysis->GetShapeOrDataForValue(operand_source);

  bool flatten = GetBoolAttr(op, "flatten");
  if (flatten) {
    symbol::DimExpr product{1};
    const auto &dim_exprs = operand_shape_or_data.shape();
    for (const auto &dim_expr : dim_exprs) {
      product = product * dim_expr;
    }
    const std::vector<symbol::DimExpr> out_dims = {product};
    symbol::ShapeOrDataDimExprs shape_data{
        symbol::TensorShapeOrDataDimExprs(out_dims)};
    shape_analysis->SetShapeOrDataForValue(op->result(0), shape_data);

  } else {
    shape_analysis->SetShapeOrDataForValue(op->result(0),
                                           operand_shape_or_data);
  }
  return true;
}
bool Cumsum_OpInferSymbolicShape(
    pir::Operation *op, pir::ShapeConstraintIRAnalysis *shape_analysis) {
  return CumsumOpInferSymbolicShape(op, shape_analysis);
}
<<<<<<< HEAD

=======
bool DiagEmbedOpInferSymbolicShape(
    pir::Operation *op, pir::ShapeConstraintIRAnalysis *shape_analysis) {
  pir::Value operand_source = op->operand_source(0);
  const symbol::ShapeOrDataDimExprs &operand_shape_or_data =
      shape_analysis->GetShapeOrDataForValue(operand_source);
  const auto &attributes = op->attributes();
  int dim1 = attributes.at("dim1").dyn_cast<pir::Int32Attribute>().data();
  int dim2 = attributes.at("dim2").dyn_cast<pir::Int32Attribute>().data();
  int offset = attributes.at("offset").dyn_cast<pir::Int32Attribute>().data();

  const auto &x_dims = operand_shape_or_data.shape();
  int dim1_ = dim1 < 0 ? x_dims.size() + dim1 + 1 : dim1;
  int dim2_ = dim2 < 0 ? x_dims.size() + dim2 + 1 : dim2;
  int64_t offset_ = static_cast<int64_t>(std::abs(offset));
  symbol::DimExpr new_dim_len =
      symbol::DimExpr(offset_) + x_dims[x_dims.size() - 1];

  const auto &out_dims = [&] {
    std::vector<symbol::DimExpr> out_dims = x_dims;
    out_dims.pop_back();
    out_dims.insert(out_dims.begin() + std::min(dim1_, dim2_), new_dim_len);
    out_dims.insert(out_dims.begin() + std::max(dim1_, dim2_), new_dim_len);
    return out_dims;
  }();
  symbol::ShapeOrDataDimExprs shape_data{
      symbol::TensorShapeOrDataDimExprs(out_dims)};
  shape_analysis->SetShapeOrDataForValue(op->result(0), shape_data);
  return true;
}
bool DiagonalOpInferSymbolicShape(
    pir::Operation *op, pir::ShapeConstraintIRAnalysis *shape_analysis) {
  pir::Value operand_source = op->operand_source(0);
  const symbol::ShapeOrDataDimExprs &operand_shape_or_data =
      shape_analysis->GetShapeOrDataForValue(operand_source);
  const auto &attributes = op->attributes();
  int axis1 = attributes.at("axis1").dyn_cast<pir::Int32Attribute>().data();
  int axis2 = attributes.at("axis2").dyn_cast<pir::Int32Attribute>().data();
  int offset = attributes.at("offset").dyn_cast<pir::Int32Attribute>().data();

  const auto &x_dims = operand_shape_or_data.shape();
  int axis1_ = axis1 < 0 ? x_dims.size() + axis1 : axis1;
  int axis2_ = axis2 < 0 ? x_dims.size() + axis2 : axis2;

  auto out_dims = x_dims;
  auto axis1_size = out_dims[axis1_];
  auto axis2_size = out_dims[axis2_];
  out_dims.erase(out_dims.begin() + std::max(axis1_, axis2_));
  out_dims.erase(out_dims.begin() + std::min(axis1_, axis2_));

  symbol::DimExprBuilder builder{nullptr};
  symbol::DimExpr zero{0};
  symbol::DimExpr res_shape;
  symbol::DimExpr offset_sym{offset};
  if (offset == 0) {
    res_shape = builder.Min(axis1_size, axis2_size);
  } else if (offset > 0) {
    if (axis2_size.isa<int64_t>()) {
      res_shape = (axis2_size.dyn_cast<int64_t>() - offset) > 0
                      ? builder.Min(axis1_size, axis2_size - offset_sym)
                      : zero;
    } else {
      res_shape = shape_analysis->GetNextSymName();
    }
  } else {
    if (axis1_size.isa<int64_t>()) {
      res_shape = (axis1_size.dyn_cast<int64_t>() + offset) > 0
                      ? builder.Min(axis1_size + offset_sym, axis2_size)
                      : zero;
    } else {
      res_shape = shape_analysis->GetNextSymName();
    }
  }
  out_dims.push_back(res_shape);

  symbol::ShapeOrDataDimExprs shape_data{
      symbol::TensorShapeOrDataDimExprs(out_dims)};
  shape_analysis->SetShapeOrDataForValue(op->result(0), shape_data);
  return true;
}

bool EinsumOpInferSymbolicShape(
    pir::Operation *op, pir::ShapeConstraintIRAnalysis *shape_analysis) {
  PADDLE_THROW(phi::errors::Unimplemented(
      op->name() + " 's InferSymbolicShape interface is NOT implemented now."));
  return true;
}

bool KthvalueOpInferSymbolicShape(
    pir::Operation *op, pir::ShapeConstraintIRAnalysis *shape_analysis) {
  pir::Value operand_source = op->operand_source(0);
  const symbol::ShapeOrDataDimExprs &operand_shape_or_data =
      shape_analysis->GetShapeOrDataForValue(operand_source);
  const auto &attributes = op->attributes();
  int axis = attributes.at("axis").dyn_cast<pir::Int32Attribute>().data();
  bool keepdim = GetBoolAttr(op, "keepdim");

  const auto &input_dims = operand_shape_or_data.shape();
  const int &dim_size = input_dims.size();
  if (axis < 0) axis += dim_size;
  std::vector<symbol::DimExpr> out_dims;
  for (int i = 0; i < axis; i++) {
    out_dims.emplace_back(input_dims[i]);
  }
  if (keepdim && dim_size > 0) {
    out_dims.emplace_back(symbol::DimExpr(1));
  }
  for (int i = axis + 1; i < dim_size; i++) {
    out_dims.emplace_back(input_dims[i]);
  }
  symbol::ShapeOrDataDimExprs shape_data{
      symbol::TensorShapeOrDataDimExprs(out_dims)};
  shape_analysis->SetShapeOrDataForValue(op->result(0), shape_data);
  shape_analysis->SetShapeOrDataForValue(op->result(1), shape_data);
  return true;
}
>>>>>>> 7129945f
bool ReshapeOpInferSymbolicShape(
    pir::Operation *op, pir::ShapeConstraintIRAnalysis *shape_analysis) {
  pir::Value operand_source = op->operand_source(0);
  if (shape_analysis->GetShapeOrDataForValue(operand_source)
          .data()
          .has_value()) {
    const symbol::ShapeOrDataDimExprs &operand_shape_or_data =
        shape_analysis->GetShapeOrDataForValue(operand_source);
    shape_analysis->SetShapeOrDataForValue(op->result(0),
                                           operand_shape_or_data);
    return true;
  }

  pir::Value operand_source_shape = op->operand_source(1);

  const symbol::ShapeOrDataDimExprs &operand_shape_or_data =
      shape_analysis->GetShapeOrDataForValue(operand_source_shape);

  const auto &GetProduct = [&](const auto &dim_exprs, const auto &Filter) {
    symbol::DimExpr product{1};
    for (const auto &dim_expr : dim_exprs) {
      if (Filter(dim_expr)) {
        product = product * dim_expr;
      }
    }
    return product;
  };

  const auto &IsNotMinusOne = [&](const symbol::DimExpr &dim_expr) {
    if (dim_expr.isa<int64_t>()) {
      return dim_expr.dyn_cast<int64_t>() != static_cast<int64_t>(-1);
    }
    return true;
  };

  const auto &IsZero = [&](const symbol::DimExpr &dim_expr) {
    if (dim_expr.isa<int64_t>()) {
      return dim_expr.dyn_cast<int64_t>() == static_cast<int64_t>(0);
    }
    return false;
  };

  const std::vector<symbol::DimExpr> out_dims = [&] {
    const auto &original_shape =
        shape_analysis->GetShapeOrDataForValue(op->operand_source(0)).shape();

    const auto &numel =
        GetProduct(original_shape, [](const auto &) { return true; });

    ExprVec target_shape = details::GetExprVecFromData(operand_shape_or_data);
    const auto &product_exclude_minus_one =
        GetProduct(target_shape, IsNotMinusOne);

    const auto &input_dims = target_shape;

    std::vector<symbol::DimExpr> out_dims;
    out_dims.reserve(input_dims.size());
    for (size_t i = 0; i < input_dims.size(); ++i) {
      auto out_dim_expr = IsNotMinusOne(input_dims[i])
                              ? input_dims[i]
                              : (numel / product_exclude_minus_one);
      out_dim_expr = IsZero(input_dims[i]) ? original_shape[i] : out_dim_expr;
      out_dims.emplace_back(out_dim_expr);
    }

    return out_dims;
  }();

  symbol::ShapeOrDataDimExprs shape_data{
      symbol::TensorShapeOrDataDimExprs(out_dims)};

  shape_analysis->SetShapeOrDataForValue(op->result(0), shape_data);
  shape_analysis->SetShapeOrDataForValue(
      op->result(1),
      shape_analysis->GetShapeOrDataForValue(operand_source_shape));
  return true;
}

bool Reshape_OpInferSymbolicShape(
    pir::Operation *op, pir::ShapeConstraintIRAnalysis *shape_analysis) {
  return ReshapeOpInferSymbolicShape(op, shape_analysis);
}

}  // namespace paddle::dialect<|MERGE_RESOLUTION|>--- conflicted
+++ resolved
@@ -165,9 +165,7 @@
     pir::Operation *op, pir::ShapeConstraintIRAnalysis *shape_analysis) {
   return CumsumOpInferSymbolicShape(op, shape_analysis);
 }
-<<<<<<< HEAD
-
-=======
+
 bool DiagEmbedOpInferSymbolicShape(
     pir::Operation *op, pir::ShapeConstraintIRAnalysis *shape_analysis) {
   pir::Value operand_source = op->operand_source(0);
@@ -283,7 +281,7 @@
   shape_analysis->SetShapeOrDataForValue(op->result(1), shape_data);
   return true;
 }
->>>>>>> 7129945f
+
 bool ReshapeOpInferSymbolicShape(
     pir::Operation *op, pir::ShapeConstraintIRAnalysis *shape_analysis) {
   pir::Value operand_source = op->operand_source(0);
