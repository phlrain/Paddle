--- conflicted
+++ resolved
@@ -133,15 +133,6 @@
       shape_analysis->GetShapeOrDataForValue(operand_source);
   std::vector<symbol::DimExpr> shape(operand_shape_or_data.shape());
 
-<<<<<<< HEAD
-  std::vector<symbol::DimExpr> data;
-  if (operand_shape_or_data.data()) {
-    for (auto &val : *(operand_shape_or_data.data())) {
-      int scale = op->attribute("scale").dyn_cast<pir::FloatAttribute>().data();
-      int bias = op->attribute("bias").dyn_cast<pir::FloatAttribute>().data();
-      data.push_back(val * scale + bias);
-    }
-=======
   if (operand_shape_or_data.data()) {
     const std::vector<symbol::DimExpr> data = [&] {
       const symbol::DimExpr scale = [&]() -> symbol::DimExpr {
@@ -161,7 +152,6 @@
       }
       return data;
     }();
->>>>>>> 92f33f9b
 
     shape_analysis->SetShapeOrDataForValue(
         op->result(0), symbol::TensorShapeOrDataDimExprs(shape, data));
