--- conflicted
+++ resolved
@@ -26,18 +26,11 @@
       op->operand_source(0).defining_op()
           ? op->operand_source(0).defining_op()->isa<paddle::dialect::FullOp>()
           : false;
-<<<<<<< HEAD
-  // if (!x_from_fullop && x_shapeordata.data().has_value()) {
-  //   shape_0 = x_shapeordata.data().value();
-  // } else
-  { shape_0 = x_shapeordata.shape(); }
-=======
   if (!x_from_fullop && x_shapeordata.data().has_value()) {
     shape_0 = x_shapeordata.data().value();
   } else {
     shape_0 = x_shapeordata.shape();
   }
->>>>>>> c8cd35db
 
   const auto &y_shapeordata =
       shape_analysis->GetShapeOrDataForValue(op->operand_source(1));
@@ -46,19 +39,11 @@
       op->operand_source(1).defining_op()
           ? op->operand_source(1).defining_op()->isa<paddle::dialect::FullOp>()
           : false;
-<<<<<<< HEAD
-  // if (!y_from_fullop && y_shapeordata.data().has_value()) {
-  //   shape_1 = y_shapeordata.data().value();
-  // }
-  // else
-  { shape_1 = y_shapeordata.shape(); }
-=======
   if (!y_from_fullop && y_shapeordata.data().has_value()) {
     shape_1 = y_shapeordata.data().value();
   } else {
     shape_1 = y_shapeordata.shape();
   }
->>>>>>> c8cd35db
 
   int diff = shape_0.size() - shape_1.size();
   if (diff > 0) {
