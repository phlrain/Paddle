--- conflicted
+++ resolved
@@ -15,16 +15,9 @@
 #include "paddle/fluid/pir/dialect/operator/interface/infer_symbolic_shape/infer_sym_element_wise_binary.h"
 #include "paddle/fluid/pir/dialect/operator/ir/pd_op.h"
 
-<<<<<<< HEAD
-bool ShouldIgnoreData(pir::Value val) {
-  if (!val.defining_op()) return false;
-  if (val.defining_op()->isa<paddle::dialect::FullOp>() ||
-      val.defining_op()->isa<paddle::dialect::SliceOp>()) {
-=======
 bool ShouldUseData(pir::Value val) {
   if (!val.defining_op()) return false;
   if (val.defining_op()->isa<paddle::dialect::ShapeOp>()) {
->>>>>>> 9e745973
     return true;
   }
   return false;
@@ -37,11 +30,7 @@
   std::vector<symbol::DimExpr> shape_0;
   // For ElementWiseBinary ops, if the input tensor is from full op, the value
   // of fullop is useless, only the shape need doing broadcast
-<<<<<<< HEAD
-  if (!ShouldIgnoreData(op->operand_source(0)) &&
-=======
   if (ShouldUseData(op->operand_source(0)) &&
->>>>>>> 9e745973
       x_shapeordata.data().has_value()) {
     shape_0 = x_shapeordata.data().value();
   } else {
@@ -51,11 +40,7 @@
   const auto &y_shapeordata =
       shape_analysis->GetShapeOrDataForValue(op->operand_source(1));
   std::vector<symbol::DimExpr> shape_1;
-<<<<<<< HEAD
-  if (!ShouldIgnoreData(op->operand_source(1)) &&
-=======
   if (ShouldUseData(op->operand_source(1)) &&
->>>>>>> 9e745973
       y_shapeordata.data().has_value()) {
     shape_1 = y_shapeordata.data().value();
   } else {
