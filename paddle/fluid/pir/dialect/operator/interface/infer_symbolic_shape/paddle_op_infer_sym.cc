--- conflicted
+++ resolved
@@ -1040,8 +1040,6 @@
 }
 
 bool WhereOpInferSymbolicShape(pir::Operation *op,
-<<<<<<< HEAD
-=======
                                pir::ShapeConstraintIRAnalysis *shape_analysis) {
   shape_analysis->SetShapeOrDataForValue(
       op->result(0),
@@ -1109,7 +1107,6 @@
 }
 
 bool SplitOpInferSymbolicShape(pir::Operation *op,
->>>>>>> bd276ee8
                                pir::ShapeConstraintIRAnalysis *shape_analysis) {
   PADDLE_THROW(phi::errors::Unimplemented(
       op->name() + " 's InferSymbolicShape interface is NOT implemented now."));
