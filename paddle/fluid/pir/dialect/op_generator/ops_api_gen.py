# Copyright (c) 2023 PaddlePaddle Authors. All Rights Reserved.
#
# Licensed under the Apache License, Version 2.0 (the "License");
# you may not use this file except in compliance with the License.
# You may obtain a copy of the License at
#
#     http://www.apache.org/licenses/LICENSE-2.0
#
# Unless required by applicable law or agreed to in writing, software
# distributed under the License is distributed on an "AS IS" BASIS,
# WITHOUT WARRANTIES OR CONDITIONS OF ANY KIND, either express or implied.
# See the License for the specific language governing permissions and
# limitations under the License.

import argparse
import os

from api_gen import NAMESPACE_TEMPLATE, CodeGen

CPP_FILE_TEMPLATE = """
#include <pybind11/pybind11.h>

#include "paddle/fluid/eager/api/utils/global_utils.h"
#include "paddle/fluid/pybind/eager_op_function.h"
#include "paddle/fluid/pybind/manual_static_op_function.h"
#include "paddle/fluid/pybind/static_op_function.h"
#include "paddle/phi/core/enforce.h"

{body}

"""

NAMESPACE_INNER_TEMPLATE = """
{function_impl}

static PyMethodDef OpsAPI[] = {{
{ops_api}
{{nullptr, nullptr, 0, nullptr}}
}};

void BindOpsAPI(pybind11::module *module) {{
  if (PyModule_AddFunctions(module->ptr(), OpsAPI) < 0) {{
    PADDLE_THROW(phi::errors::Fatal("Add C++ api to core.ops failed!"));
  }}
  if (PyModule_AddFunctions(module->ptr(), ManualOpsAPI) < 0) {{
    PADDLE_THROW(phi::errors::Fatal("Add C++ api to core.ops failed!"));
  }}
}}
"""

FUNCTION_IMPL_TEMPLATE = """
static PyObject *{name}(PyObject *self, PyObject *args, PyObject *kwargs) {{
  if (egr::Controller::Instance().GetCurrentTracer() == nullptr) {{
    VLOG(6) << "Call static_api_{name}";
    return static_api_{name}(self, args, kwargs);
  }} else {{
    VLOG(6) << "Call eager_api_{name}";
    return eager_api_{name}(self, args, kwargs);
  }}
}}"""

STATIC_ONLY_FUNCTION_IMPL_TEMPLATE = """
static PyObject *{name}(PyObject *self, PyObject *args, PyObject *kwargs) {{
  VLOG(6) << "Call static_api_{name}";
  return static_api_{name}(self, args, kwargs);
}}"""

OPS_API_TEMPLATE = """
{{"{name}", (PyCFunction)(void (*)(void)){name}, METH_VARARGS | METH_KEYWORDS, "C++ interface function for {name}."}},"""

NEED_GEN_STATIC_ONLY_APIS = [
    'fetch',
    'fused_bias_dropout_residual_layer_norm',
    'fused_embedding_eltwise_layernorm',
    'fused_fc_elementwise_layernorm',
    'fused_multi_transformer_xpu',
    'fused_scale_bias_relu_conv_bn',
    'fused_scale_bias_add_relu',
    'fused_dconv_drelu_dbn',
    'fused_dot_product_attention',
    'fusion_transpose_flatten_concat',
    'skip_layernorm',
    'generate_sequence_xpu',
    'layer_norm_act_xpu',
    'memcpy',
    'memcpy_d2h_multi_io',
    'batch_norm_',
    'multi_encoder_xpu',
    'multihead_matmul',
    'squeeze_excitation_block',
    'yolo_box_xpu',
    'fusion_gru',
    'fusion_seqconv_eltadd_relu',
    'fusion_seqexpand_concat_fc',
    'fused_conv2d_add_act',
    'fusion_repeated_fc_relu',
    'fusion_squared_mat_sub',
    'fused_attention',
    'fused_feedforward',
    'fc',
    'self_dp_attention',
    'get_tensor_from_selected_rows',
    'print',
    'number_count',
    'assign_value',
    'share_data',
    'onednn_to_paddle_layout',
    'lrn',
    'multi_gru',
<<<<<<< HEAD
=======
    'matmul_with_flatten',
    'moving_average_abs_max_scale',
    'moving_average_abs_max_scale_',
    'quantize_linear',
    'quantize_linear_',
    'dequantize_linear',
    'dequantize_linear_',
>>>>>>> bd276ee8
]

NO_NEED_GEN_STATIC_ONLY_APIS = [
    'add_n_',
    'add_n_with_kernel',
    'c_allgather',
    'c_allreduce_max',
    'c_allreduce_min',
    'c_allreduce_min_',
    'c_allreduce_sum',
    'c_allreduce_prod',
    'c_allreduce_prod_',
    'c_embedding',
    'c_identity',
    'c_reduce_sum',
    'c_reducescatter',
    'c_softmax_with_cross_entropy',
    'decayed_adagrad',
    'distributed_lookup_table',
    'dpsgd',
    'embedding_grad_sparse',
    'ftrl',
    'fused_batch_norm_act_',
    'fused_bn_add_activation_',
    'fused_elemwise_add_activation',
    'fused_scale_bias_relu_conv_bn',
    'fused_scale_bias_add_relu',
    'fused_dconv_drelu_dbn',
    'fused_dot_product_attention',
    'nce',
    'lars_momentum',
    'lars_momentum_',
    'max_pool2d_v2',
    'recv_v2',
    'rnn_',
    'row_conv',
    'seed',
    'send_v2',
    'shadow_feed',
    'shuffle_batch',
    'sparse_momentum',
    'tdm_sampler',
    'soft_relu',
    'uniform_random_batch_size_like',
    'match_matrix_tensor',
    'c_reduce_min',
    'c_reduce_min_',
    'push_sparse_v2',
    'push_sparse_v2_',
    'partial_send',
]


class OpsAPIGen(CodeGen):
    def __init__(self) -> None:
        super().__init__()

    def _need_skip(self, op_info, op_name):
        return (
            super()._need_skip(op_info, op_name)
            or op_name.endswith(('_grad', '_grad_', 'xpu'))
            or op_name in NO_NEED_GEN_STATIC_ONLY_APIS
        )

    def _gen_one_function_impl(self, name):
        if name in NEED_GEN_STATIC_ONLY_APIS:
            return STATIC_ONLY_FUNCTION_IMPL_TEMPLATE.format(name=name)
        else:
            return FUNCTION_IMPL_TEMPLATE.format(name=name)

    def _gen_one_ops_api(self, name):
        return OPS_API_TEMPLATE.format(name=name)

    def gen_cpp_file(
        self, op_yaml_files, op_compat_yaml_file, namespaces, cpp_file_path
    ):
        if os.path.exists(cpp_file_path):
            os.remove(cpp_file_path)
        op_info_items = self._parse_yaml(op_yaml_files, op_compat_yaml_file)
        function_impl_str = ''
        ops_api_str = ''
        for op_info in op_info_items:
            for op_name in op_info.op_phi_name:
                if self._need_skip(op_info, op_name):
                    continue
                function_impl_str += self._gen_one_function_impl(op_name)
                ops_api_str += self._gen_one_ops_api(op_name)

        inner_body = NAMESPACE_INNER_TEMPLATE.format(
            function_impl=function_impl_str, ops_api=ops_api_str
        )

        body = inner_body
        for namespace in reversed(namespaces):
            body = NAMESPACE_TEMPLATE.format(namespace=namespace, body=body)
        with open(cpp_file_path, 'w') as f:
            f.write(CPP_FILE_TEMPLATE.format(body=body))


def ParseArguments():
    parser = argparse.ArgumentParser(
        description='Generate Dialect Python C Files By Yaml'
    )
    parser.add_argument('--op_yaml_files', type=str)
    parser.add_argument('--op_compat_yaml_file', type=str)
    parser.add_argument('--namespaces', type=str)
    parser.add_argument('--ops_api_file', type=str)
    return parser.parse_args()


if __name__ == '__main__':
    args = ParseArguments()
    op_yaml_files = args.op_yaml_files.split(",")
    op_compat_yaml_file = args.op_compat_yaml_file
    if args.namespaces is not None:
        namespaces = args.namespaces.split(",")
    ops_api_file = args.ops_api_file

    code_gen = OpsAPIGen()
    code_gen.gen_cpp_file(
        op_yaml_files, op_compat_yaml_file, namespaces, ops_api_file
    )<|MERGE_RESOLUTION|>--- conflicted
+++ resolved
@@ -107,8 +107,6 @@
     'onednn_to_paddle_layout',
     'lrn',
     'multi_gru',
-<<<<<<< HEAD
-=======
     'matmul_with_flatten',
     'moving_average_abs_max_scale',
     'moving_average_abs_max_scale_',
@@ -116,7 +114,6 @@
     'quantize_linear_',
     'dequantize_linear',
     'dequantize_linear_',
->>>>>>> bd276ee8
 ]
 
 NO_NEED_GEN_STATIC_ONLY_APIS = [
