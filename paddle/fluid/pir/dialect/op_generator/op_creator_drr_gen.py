--- conflicted
+++ resolved
@@ -148,10 +148,7 @@
         with open(cpp_file_path, 'w') as f:
             f.write(
                 CPP_FILE_TEMPLATE.format(
-<<<<<<< HEAD
-=======
                     dialect=to_pascal_case(self.dialect_name),
->>>>>>> e7ee536e
                     op_header=Dialect2OpHeaderMap[self.dialect_name],
                     body=body_code,
                 )
