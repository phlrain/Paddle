// Copyright (c) 2023 PaddlePaddle Authors. All Rights Reserved.
//
// Licensed under the Apache License, Version 2.0 (the "License");
// you may not use this file except in compliance with the License.
// You may obtain a copy of the License at
//
//     http://www.apache.org/licenses/LICENSE-2.0
//
// Unless required by applicable law or agreed to in writing, software
// distributed under the License is distributed on an "AS IS" BASIS,
// WITHOUT WARRANTIES OR CONDITIONS OF ANY KIND, either express or implied.
// See the License for the specific language governing permissions and
// limitations under the License.

#include "paddle/fluid/pir/transforms/shape_optimization_pass.h"
#include "paddle/common/flags.h"
#include "paddle/fluid/pir/dialect/operator/ir/pd_op.h"
#include "paddle/pir/include/core/dialect.h"
#include "paddle/pir/include/core/ir_printer.h"
#include "paddle/pir/include/dialect/shape/ir/shape_attribute.h"
#include "paddle/pir/include/dialect/shape/ir/shape_dialect.h"
#include "paddle/pir/include/pass/pass_manager.h"
#include "paddle/pir/include/pass/pass_registry.h"

COMMON_DECLARE_bool(pir_apply_shape_optimization_pass);

constexpr int vlog_level = 3;

// TODO(zhangbopd): Some op results infered by InferSymbolicShape is NOT consist
// with the result infered by InferMeta and should be fixed.
const std::unordered_set<std::string> check_ops_blacklist = {
    {"pd_op.reshape_1"},
    {"pd_op.empty_0"},
};

namespace pir {
namespace {

using PassPipelineRunner =
    std::function<bool(pir::PassManager&, pir::ModuleOp)>;

void PrintProgram(pir::ModuleOp m, std::string msg) {
  ShapeConstraintIRAnalysis& shape_analysis =
      ShapeAnalysisManager::Instance().Get(m.program());
  if (VLOG_IS_ON(vlog_level)) {
    std::cerr << "===================== [ShapeDialect]" << msg
              << " =====================\n"
              << pir::CustomPrintHelper(*m.program(),
                                        shape_analysis.PrintHook())
              << std::endl;
  }
}

std::string PrintOperationWithNoRegion(Operation* op) {
  std::ostringstream os;
  pir::IrPrinter printer(os);

  // print OpResults
  os << "(";
  auto num_op_result = op->num_results();
  for (size_t idx = 0; idx < num_op_result; idx++) {
    os << "%op_" << op->id() << "_" << idx;
    if (idx < num_op_result - 1) os << ", ";
  }
  os << ")";

  os << " =";

  // print OpName & OpId
  os << " \"" << op->name() << "(op_" << op->id() << ")"
     << "\"";

  // print OpOperands
  os << " (";
  auto num_op_operands = op->num_operands();
  for (size_t idx = 0; idx < num_op_operands; idx++) {
    const pir::Value& input = op->operand_source(idx);
    if (input.defining_op()) {
      os << "op_" << input.defining_op()->id() << "_"
         << input.dyn_cast<pir::OpResult>().index();
    } else {
      os << "op_NULL";
    }
    if (idx < num_op_operands - 1) os << ", ";
  }
  os << ")";

  printer.PrintAttributeMap(op);
  os << " :";

  // PrintOpSignature
  printer.PrintOperandsType(op);
  os << " -> ";

  printer.PrintOpReturnType(op);

  return os.str();
}

void PrintOpInfo(pir::Operation* op) {
  if (VLOG_IS_ON(vlog_level)) {
    VLOG(vlog_level) << op->name() << "(op_id: op_" << op->id()
                     << ", num_results=" << op->num_results() << ")"
                     << " has InferSymbolicShapeInterface.\n\t"
                     << PrintOperationWithNoRegion(op);
  }
}

void DebugPrintOpInfo(
    pir::Operation* op,
    pir::ShapeConstraintIRAnalysis* shape_analysis = nullptr) {
<<<<<<< HEAD
  for (uint32_t i = 0; i < op->num_results(); ++i) {
    const auto& res = op->result(i);
    std::ostringstream print_stream;

    print_stream << "  result(" << res.dyn_cast<pir::OpResult>().index() << ") "
=======
  std::ostringstream print_stream;
  for (auto& res : op->results()) {
    print_stream << "\tresult(" << res.dyn_cast<pir::OpResult>().index() << ") "
>>>>>>> 72c4f15b
                 << "ShapeOrData: {";

    if (shape_analysis != nullptr) {
      auto shape_data = shape_analysis->GetShapeOrDataForValue(res);
      if (shape_data.isa<symbol::TensorListShapeOrDataDimExprs>()) continue;
      print_stream << "shape: [";

      for (size_t i = 0; i < shape_data.shape().size(); ++i) {
        if (i != shape_data.shape().size() - 1) {
          print_stream << symbol::ToString(shape_data.shape()[i]) << ",";
        } else {
          print_stream << symbol::ToString(shape_data.shape()[i]);
        }
      }

      print_stream << "], data: [";
      if (shape_data.data().has_value()) {
        for (size_t i = 0; i < shape_data.data().value().size(); ++i) {
          if (i != shape_data.data().value().size() - 1) {
            print_stream << symbol::ToString(shape_data.data().value()[i])
                         << ",";
          } else {
            print_stream << symbol::ToString(shape_data.data().value()[i]);
          }
        }
      } else {
        print_stream << "nullopt";
      }

      print_stream << "]";
    }
    print_stream << " }\n";
  }
  if (VLOG_IS_ON(vlog_level)) {
    std::cerr << print_stream.str();
  }
}

void CheckInferSymWithInferMeta(
    pir::Operation* op,
    pir::ShapeConstraintIRAnalysis* shape_analysis = nullptr) {
  for (uint32_t i = 0; i < op->num_results(); ++i) {
    const auto& res = op->result(i);
    std::ostringstream print_stream;

    // InferMeta funcs of some Ops are not corrrect now, we don't check them.
    if (check_ops_blacklist.find(op->name() + "_" + std::to_string(i)) !=
        check_ops_blacklist.end())
      continue;

    if (res.type().isa<paddle::dialect::DenseTensorType>()) {
      const std::vector<int64_t>& infer_meta_shape = common::vectorize(
          res.type().dyn_cast<paddle::dialect::DenseTensorType>().dims());
      const std::vector<symbol::DimExpr>& infer_sym_shape =
          shape_analysis->GetShapeOrDataForValue(res).shape();

      // Check rank.
      if (infer_meta_shape.size() != infer_sym_shape.size()) {
        std::ostringstream print_stream;
        print_stream << "Warning : Check InferSymbolicShape for " << op->name()
                     << " carefully! rank of infer_meta_shape is ["
                     << infer_meta_shape.size()
                     << "], but rank of infer_sym_shape is ["
                     << infer_sym_shape.size() << "].";
        VLOG(vlog_level) << print_stream.str();
        continue;
      }

      // Check each dim.
      for (size_t i = 0; i < infer_meta_shape.size(); ++i) {
        // Check Static shape should NOT be a symbol.
        if (infer_meta_shape[i] != -1) {
          if (!infer_sym_shape[i].isa<int64_t>()) {
            std::ostringstream print_stream;
            print_stream
                << "Warning : Check InferSymbolicShape for " << op->name()
                << " carefully! "
                << "shape[" << i
                << "] of infer_sym_shape shoule be int64_t NOT a symbol!";
            VLOG(vlog_level) << print_stream.str();
            continue;
          }

          // Check Static shape should be consist.
          if (infer_meta_shape[i] != infer_sym_shape[i].dyn_cast<int64_t>()) {
            std::ostringstream print_stream;
            print_stream << "Warning : Check InferSymbolicShape for "
                         << op->name() << " carefully! "
                         << "infer_sym_shape is [" << infer_meta_shape[i]
                         << "], but infer_meta_shape is ["
                         << infer_sym_shape[i].dyn_cast<int64_t>() << "].";
            VLOG(vlog_level) << print_stream.str();
          }
        }
      }
    }
  }
}

void InferSymExprForAllValues(ModuleOp module_op) {
  ShapeConstraintIRAnalysis& shape_analysis =
      ShapeAnalysisManager::Instance().Get(module_op.program());
  shape_analysis.Init();
  for (uint32_t i = 0; i < module_op->num_regions(); i++) {
    for (auto& block : module_op->region(i)) {
      InferSymExprForBlock(block, &shape_analysis);
    }
  }
}

class ShapeOptimizationPass : public pir::Pass {
 public:
  ShapeOptimizationPass() : pir::Pass("shape_optimization_pass", 0) {}

  void Run(pir::Operation* op) override {
    VLOG(vlog_level)
        << "===================== ShapeOptimizationPass Run start... "
           "=====================";
    auto module_op = op->dyn_cast<pir::ModuleOp>();
    IR_ENFORCE(module_op, "ShapeOptimizationPass should run on module op.");
    PrintProgram(module_op, "Origin Program");

    InferSymExprForAllValues(module_op);
    // Runner is for Canonicalizer.
    PassPipelineRunner runner = [this](pir::PassManager& pm, pir::ModuleOp m) {
      pm.EnableIRPrinting();
      return pm.Run(m.program());
    };

    PrintProgram(module_op, "ShapeOptimizationPass Program");
    VLOG(vlog_level) << "===================== ShapeOptimizationPass Run End. "
                        "=====================";
  }

  bool CanApplyOn(pir::Operation* op) const override {
    return op->isa<pir::ModuleOp>() && op->num_regions() > 0;
  }
};

}  // namespace

void InferSymExprForBlock(const Block& block,
                          ShapeConstraintIRAnalysis* shape_analysis) {
  for (auto& op : block) {
    auto infer_symbolic_shape_interface =
        op.dyn_cast<paddle::dialect::InferSymbolicShapeInterface>();
    if (infer_symbolic_shape_interface) {
      PrintOpInfo(&op);
      PADDLE_ENFORCE_EQ(
          infer_symbolic_shape_interface.InferSymbolicShape(shape_analysis),
          true,
          "InferSymbolicShape for %s failed.",
          op.name());

      if (op.num_results() > 0) {
        // TODO(lanxianghit): deal with the ops which have more than 1
        // ACTUAL results
        pir::shape::SetShapeAttrForOp(
            &op, shape_analysis->GetShapeOrDataForValue(op.result(0)));
      }
    } else {
      PADDLE_THROW(phi::errors::Unimplemented(
          op.name() + " DOES NOT have InferSymbolicShapeInterface!"));
    }
    DebugPrintOpInfo(&op, shape_analysis);
    CheckInferSymWithInferMeta(&op, shape_analysis);
  }
}

std::unique_ptr<Pass> CreateShapeOptimizationPass() {
  return std::make_unique<ShapeOptimizationPass>();
}

}  // namespace pir

namespace pir::shape {

bool HasDynamicShape(const pir::Program& program) {
  for (const auto& op : *program.block()) {
    if (op.isa<pir::CombineOp>()) {
      continue;
    }
    for (uint32_t i = 0; i < op.num_results(); ++i) {
      if (op.result(i) && op.result(i).type()) {
        auto shape_type =
            op.result(i).type().dyn_cast<pir::ShapedTypeInterface>();
        if (shape_type && shape_type.IsDynamicShape()) {
          VLOG(vlog_level) << "###### HasDynamicShape == true";
          return true;
        }
      }
    }
  }
  VLOG(vlog_level) << "###### HasDynamicShape == false";
  return false;
}

void AddShapeOptimizationPass(
    std::shared_ptr<pir::PassManager>& pass_manager,  // NOLINT
    pir::Program& program) {                          // NOLINT
  pir::IrContext* ctx = pir::IrContext::Instance();
  ctx->GetOrRegisterDialect<pir::shape::ShapeDialect>();
  if (HasDynamicShape(program) && FLAGS_pir_apply_shape_optimization_pass) {
    pass_manager->AddPass(pir::CreateShapeOptimizationPass());
  }
}

}  // namespace pir::shape

REGISTER_IR_PASS(shape_optimization_pass, pir::ShapeOptimizationPass);<|MERGE_RESOLUTION|>--- conflicted
+++ resolved
@@ -109,17 +109,10 @@
 void DebugPrintOpInfo(
     pir::Operation* op,
     pir::ShapeConstraintIRAnalysis* shape_analysis = nullptr) {
-<<<<<<< HEAD
   for (uint32_t i = 0; i < op->num_results(); ++i) {
     const auto& res = op->result(i);
     std::ostringstream print_stream;
-
-    print_stream << "  result(" << res.dyn_cast<pir::OpResult>().index() << ") "
-=======
-  std::ostringstream print_stream;
-  for (auto& res : op->results()) {
     print_stream << "\tresult(" << res.dyn_cast<pir::OpResult>().index() << ") "
->>>>>>> 72c4f15b
                  << "ShapeOrData: {";
 
     if (shape_analysis != nullptr) {
