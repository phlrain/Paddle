--- conflicted
+++ resolved
@@ -85,33 +85,7 @@
   shape_analysis.Init();
   for (uint32_t i = 0; i < module_op->num_regions(); i++) {
     for (auto& block : module_op->region(i)) {
-<<<<<<< HEAD
-      for (auto& op : block) {
-        auto infer_symbolic_shape_interface =
-            op.dyn_cast<paddle::dialect::InferSymbolicShapeInterface>();
-        if (infer_symbolic_shape_interface) {
-          VLOG(vlog_level) << op.name() << " has InferSymbolicShapeInterface.";
-          PADDLE_ENFORCE(infer_symbolic_shape_interface.InferSymbolicShape(
-                             &shape_analysis),
-                         "InferSymbolicShape for %s failed.",
-                         op.name());
-          if (op.num_results() > 0) {
-            // TODO(lanxianghit): deal with the ops which have more than 1
-            // ACTUAL results
-            pir::shape::SetShapeAttrForOp(
-                &op, shape_analysis.GetShapeOrDataForValue(op.result(0)));
-          }
-        } else {
-          VLOG(vlog_level) << op.name() +
-                                  " DOES NOT have InferSymbolicShapeInterface!";
-          PADDLE_THROW(phi::errors::Unimplemented(
-              op.name() + " DOES NOT have InferSymbolicShapeInterface!"));
-        }
-        DebugPrintOpInfo(&op, &shape_analysis);
-      }
-=======
       InferSymExprForBlock(block, &shape_analysis);
->>>>>>> bd276ee8
     }
   }
 }
