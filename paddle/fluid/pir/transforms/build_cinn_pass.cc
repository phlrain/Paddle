// Copyright (c) 2023 PaddlePaddle Authors. All Rights Reserved.
//
// Licensed under the Apache License, Version 2.0 (the "License");
// you may not use this file except in compliance with the License.
// You may obtain a copy of the License at
//
//     http://www.apache.org/licenses/LICENSE-2.0
//
// Unless required by applicable law or agreed to in writing, software
// distributed under the License is distributed on an "AS IS" BASIS,
// WITHOUT WARRANTIES OR CONDITIONS OF ANY KIND, either express or implied.
// See the License for the specific language governing permissions and
// limitations under the License.

#include "paddle/fluid/pir/transforms/build_cinn_pass.h"

#include <algorithm>
#include <queue>
#include <regex>
#include <set>
#include <string>
#include <unordered_map>

#include "paddle/cinn/hlir/dialect/operator/ir/manual_op.h"
#include "paddle/cinn/hlir/dialect/operator/ir/op_dialect.h"
#include "paddle/fluid/pir/dialect/operator/ir/pd_op.h"
#include "paddle/pir/core/builder.h"
#include "paddle/pir/core/builtin_op.h"
#include "paddle/pir/dialect/control_flow/ir/cf_dialect.h"
#include "paddle/pir/dialect/control_flow/ir/cf_ops.h"
#include "paddle/pir/pass/pass.h"
#include "paddle/pir/pass/pass_registry.h"

#include "paddle/cinn/frontend/op_mapper_registry.h"
#include "paddle/cinn/hlir/framework/pir/utils.h"
#include "paddle/utils/flags.h"

PD_DECLARE_string(allow_cinn_ops);
PD_DECLARE_string(deny_cinn_ops);

namespace {
using GroupOpsVec = std::vector<pir::Operation*>;
// The delim(`;`) that is used to split the FLAGS_allow_cinn_ops
// & FLAGS_deny_cinn_ops.
constexpr char kDelim[] = ";";
using CompatibleInfo = cinn::hlir::framework::pir::CompatibleInfo;

// OpTransInfo contains informations used to detect subgraphs
// supported by the CINN compiler.
class OpTransInfo {
  using DyOpCondT =
      std::unordered_map<std::string, std::function<bool(pir::Operation*)>>;
  using DeParamCondT =
      std::unordered_map<std::string, std::unordered_set<std::string>>;

 public:
  OpTransInfo() {
    // judgment condition for the dynamic slice
    dynamic_op_cond_.emplace("slice", [](pir::Operation* op) -> bool {
      if (!op->attributes().count("infer_flags")) return false;
      auto infer_flags = op->attributes()
                             .at("infer_flags")
                             .dyn_cast<pir::ArrayAttribute>()
                             .AsVector();
      return std::find_if(
                 infer_flags.begin(), infer_flags.end(), [](pir::Attribute& v) {
                   return v.dyn_cast<pir::Int32Attribute>().data() < 0;
                 }) != infer_flags.end();
    });
    // judgment condition for the dynamic reshape
    dynamic_op_cond_.emplace("reshape", [](pir::Operation* op) -> bool {
      bool shape_from_full = op->dyn_cast<paddle::dialect::ReshapeOp>()
                                 .shape()
                                 .dyn_cast<pir::OpResult>()
                                 .owner()
                                 ->isa<paddle::dialect::FullIntArrayOp>();
      return !shape_from_full;
    });
    // judgment condition for the dynamic expand
    dynamic_op_cond_.emplace("expand", [](pir::Operation* op) -> bool {
      bool shape_from_full = op->dyn_cast<paddle::dialect::ExpandOp>()
                                 .shape()
                                 .dyn_cast<pir::OpResult>()
                                 .owner()
                                 ->isa<paddle::dialect::FullIntArrayOp>();
      return !shape_from_full;
    });
  }

  const DyOpCondT& dynamic_op_cond() const { return dynamic_op_cond_; }

  const DeParamCondT& deny_param_cond() const { return deny_param_cond_; }

  const std::unordered_set<std::string>& default_deny_ops() const {
    return default_deny_ops_;
  }

  // TODO(Aurelius84): Deal with the special ops.
  std::unordered_set<pir::Value> GetDenyValues(const GroupOpsVec& group) const {
    return {};
  }

 private:
  DyOpCondT dynamic_op_cond_;

  DeParamCondT deny_param_cond_{{"batch_norm", {"ReserveSpace"}},
                                {"batch_norm_grad", {"ReserveSpace"}}};

  std::unordered_set<std::string> default_deny_ops_{
      "feed", "fetch", "conv2d", "conv2d_grad"};
};

std::unordered_set<std::string> StringSplit(const std::string& str,
                                            const std::string& delim) {
  std::regex reg(delim);
  std::unordered_set<std::string> elems{
      std::sregex_token_iterator(str.begin(), str.end(), reg, -1),
      std::sregex_token_iterator()};
  elems.erase("");
  return elems;
}

std::string GetDebugInfo(const std::unordered_set<std::string>& names) {
  std::string debug_info = "[";
  for (auto& name : names) {
    debug_info.append(name);
    debug_info.append(", ");
  }
  debug_info.append("]");
  return debug_info;
}

bool IsSupportCinn(pir::Operation* op) {
  auto allow_ops = StringSplit(FLAGS_allow_cinn_ops, kDelim);
  auto deny_ops = StringSplit(FLAGS_deny_cinn_ops, kDelim);
  VLOG(4) << "The allowed Cinn Ops: " << GetDebugInfo(allow_ops);
  VLOG(4) << "The denied Cinn Ops: " << GetDebugInfo(deny_ops);
  // Strip the dialect, like pd_op.abs -> abs
  const auto& op_name = CompatibleInfo::OpName(*op);
  bool registered =
      ::cinn::frontend::OpMapperRegistry::Global()->Find(op_name) != nullptr;

<<<<<<< HEAD
  if (op_name == "broadcast") {
=======
  std::cerr << "op_name " << op_name << std::endl;

  if (op_name == "subtract" || op_name == "divide" ||
      op_name == "broadcast_to") {
>>>>>>> 66ba67bd
    return true;
  }

  OpTransInfo trans_info;
  bool is_support = registered && !trans_info.default_deny_ops().count(op_name);
  // if the op type is registered in CINN and allow_ops is not empty, return
  // true only when it is in allow_ops
  if (!allow_ops.empty()) {
    return is_support && allow_ops.count(op_name);
  }
  // if the op type is registered in CINN and deny_ops is not empty, return
  // true only when it is not in deny_ops
  if (!deny_ops.empty()) {
    return is_support && !deny_ops.count(op_name);
  }

  VLOG(4) << op->name() << " is_support: " << is_support << " " << registered;

  // if the user doesn't set FLAGS_allow_cinn_ops and FLAGS_deny_cinn_ops,
  // return true only when it is registered in CINN
  return is_support;
}

std::vector<pir::Operation*> InverselyTopologicalSort(pir::Block* block) {
  std::vector<pir::Operation*> sort_ops;
  std::unordered_map<pir::Operation*, int> pending_count;
  // step 1: initialize pending_cout for defined op
  for (auto* op : *block) {
    if (pending_count.find(op) == pending_count.end()) {
      pending_count[op] = 0;
    }
    for (auto& operand : op->operands()) {
      auto* defined_op = operand.source().dyn_cast<pir::OpResult>().owner();
      if (pending_count.find(defined_op) != pending_count.end()) {
        ++pending_count[defined_op];
      } else {
        pending_count[defined_op] = 1;
      }
    }
  }

  std::queue<pir::Operation*> queue;
  for (auto* op : *block) {
    VLOG(4) << op->name() << " pending_count: " << pending_count[op];
    if (pending_count[op] == 0) {
      queue.push(op);
    }
  }

  while (!queue.empty()) {
    auto* op = queue.front();
    queue.pop();
    VLOG(4) << "Pop Op: " << op->name();
    sort_ops.push_back(op);
    for (auto& operand : op->operands()) {
      auto* defined_op = operand.source().dyn_cast<pir::OpResult>().owner();
      --pending_count[defined_op];
      if (pending_count[defined_op] == 0) {
        queue.push(defined_op);
      }
    }
  }

  IR_ENFORCE(
      block->size() == sort_ops.size(),
      "sort_ops.size() must be equal to block.size(), but received %d != %d",
      block->size(),
      sort_ops.size());

  return sort_ops;
}

struct SubGraph;
using SubGraphPtr = std::shared_ptr<SubGraph>;

std::vector<pir::Operation*> GetProducerOpsReverseSort(
    pir::Operation* op,
    const std::unordered_map<pir::Operation*, size_t>& op2id) {
  std::unordered_set<pir::Operation*> producers;

  std::vector<pir::Operation*> vec_res;
  for (auto& operand : op->operands()) {
    auto* source_op = operand.source().dyn_cast<pir::OpResult>().owner();
    if (!producers.count(source_op)) {
      producers.insert(source_op);
      PADDLE_ENFORCE(
          op2id.count(source_op),
          phi::errors::PreconditionNotMet("source op MUST in op2id map"));
      vec_res.emplace_back(source_op);
    }
  }

  std::sort(vec_res.begin(),
            vec_res.end(),
            [&op2id](pir::Operation* a, pir::Operation* b) {
              return op2id.at(a) > op2id.at(b);
            });

  return vec_res;
}

std::unordered_set<pir::Operation*> GetProducerOps(pir::Operation* op) {
  std::unordered_set<pir::Operation*> producers;

  for (auto& operand : op->operands()) {
    auto* source_op = operand.source().dyn_cast<pir::OpResult>().owner();
    producers.insert(source_op);
  }
  return producers;
}

std::unordered_set<pir::Operation*> GetConsumerOps(pir::Operation* op) {
  std::unordered_set<pir::Operation*> consumers;

  for (auto& result : op->results()) {
    for (auto it = result.use_begin(); it != result.use_end(); ++it) {
      consumers.insert(it->owner());
    }
  }
  return consumers;
}

struct SubGraph {
  // construct function
  SubGraph() {}
  // construct function
  SubGraph(pir::Operation* op, bool subst) : substitute(subst) { Insert(op); }
  void Insert(pir::Operation* op) {
    ops.push_back(op);
    op_set.insert(op);

    auto producers = GetProducerOps(op);
    for (auto producer : producers) {
      input_ops.insert(producer);
    }
    input_ops.erase(op);
  }

  int depth{0};
  int max_depth{0};
  int min_depth{INT_MAX};
  bool substitute{true};
  std::vector<pir::Operation*> ops;
  std::unordered_set<pir::Operation*> op_set;
  std::unordered_set<pir::Operation*> input_ops;

  std::unordered_set<SubGraphPtr> producers;
  std::unordered_set<SubGraphPtr> consumers;
};

class CinnSubgraphDetector {
 public:
  // Tell whether a node is inside a sub-graph.
  using OpClassifier = std::function<bool(pir::Operation*)>;

  CinnSubgraphDetector(pir::Block* block, const OpClassifier& classifier)
      : block_(block), op_classifier_(classifier) {
    sort_ops_ = InverselyTopologicalSort(block_);
    for (size_t i = 0; i < sort_ops_.size(); ++i) {
      op2id_[sort_ops_[i]] = i;
    }
  }

  std::vector<GroupOpsVec> operator()() {
    DoOpFusion();
    BuildSubGraph();
    DoSubGraphFusion();
    std::vector<GroupOpsVec> groups;
    for (auto& subgraph : subgraph_list_) {
      if (!subgraph->substitute) {
        continue;
      }
      groups.push_back(subgraph->ops);
    }

    return groups;
  }

 protected:
  // Do Op Fusion
  void DoOpFusion() {
    // do fusion
    for (auto* op : sort_ops_) {
      std::cerr << "sort op " << op->name() << std::endl;
      auto subgraph = subgraph_map_.count(op)
                          ? subgraph_map_[op]
                          : std::make_shared<SubGraph>(op, op_classifier_(op));
      if (!subgraph_map_.count(op)) {
        subgraph_map_[op] = subgraph;
      }
      auto producers = GetProducerOpsReverseSort(op, op2id_);

      for (auto* producer : producers) {
        std::cerr << "produer " << producer->name() << std::endl;
        if (op_classifier_(producer) != subgraph->substitute) {
          continue;
        }

        bool can_fused = true;
        auto consumers = GetConsumerOps(producer);
        for (auto consumer : consumers) {
          if (!subgraph->op_set.count(consumer)) {
            can_fused = false;
            break;
          }
        }
        if (!can_fused) {
          continue;
        }
        // fuse producer to sub-graph
        std::cerr << "add producer " << producer->name() << std::endl;
        if (!subgraph->op_set.count(producer)) {
          subgraph->Insert(producer);
          subgraph_map_[producer] = subgraph;
        }
      }
    }
  }

  void BuildSubGraph() {
    std::unordered_set<SubGraph*> subgraph_set;
    for (auto* op : sort_ops_) {
      CHECK(subgraph_map_.count(op));
      auto& subgraph = subgraph_map_[op];
      if (subgraph_set.count(subgraph.get())) {
        continue;
      }

      subgraph_set.insert(subgraph.get());
      subgraph_list_.push_back(subgraph);
    }

    for (auto& subgraph : subgraph_list_) {
      for (auto& input_op : subgraph->input_ops) {
        CHECK(subgraph_map_.count(input_op));
        auto& producer = subgraph_map_[input_op];
        subgraph->producers.insert(producer);
        producer->consumers.insert(subgraph);
      }
    }

    // init group depth.
    for (auto& subgraph : subgraph_list_) {
      for (auto& consumer : subgraph->consumers) {
        // update depth.
        subgraph->depth = std::max(subgraph->depth, consumer->depth + 1);
      }
      subgraph->max_depth = subgraph->depth;
      subgraph->min_depth = subgraph->depth;
    }

    // reverse to keep fusion group in order.
    std::reverse(subgraph_list_.begin(), subgraph_list_.end());
  }

  // SubGraph Fusion
  void DoSubGraphFusion() {
    while (true) {
      bool update = false;
      std::cerr << "subgraph_list_ " << subgraph_list_.size() << std::endl;
      for (auto& subgraph : subgraph_list_) {
        // sub graph is not substitute
        if (!subgraph->substitute) {
          continue;
        }
        // do fusion
        update |= FuseSubGraph(subgraph);
      }
      if (!update) {
        break;
      }
    }
  }

  bool FuseSubGraph(SubGraphPtr subgraph_ptr) {
    auto producer = subgraph_ptr;
    auto& consumers = producer->consumers;
    std::vector<SubGraphPtr> candidates;
    for (auto& consumer : consumers) {
      if (!consumer->substitute) {
        continue;
      }
      // fast depency check.
      if (IsDependencySimplify(producer, consumer, consumers)) {
        continue;
      }
      // global depency check.
      if (IsDependency(producer, consumer, consumers)) {
        continue;
      }

      candidates.push_back(consumer);
    }

    if (!candidates.size()) {
      return false;
    }

    // fuse candidate to producer
    for (auto& candidate : candidates) {
      candidate->substitute = false;

      // merge nodes
      std::cerr << "!!!!!!!!!!!" << std::endl;
      for (size_t i = 0; i < producer->ops.size(); ++i) {
        std::cerr << "producer " << producer->ops[i]->name() << std::endl;
      }
      for (size_t i = 0; i < candidate->ops.size(); ++i) {
        std::cerr << "consumer  " << candidate->ops[i]->name() << std::endl;
      }
      std::cerr << "===========" << std::endl;
      producer->ops.insert(
          producer->ops.end(), candidate->ops.begin(), candidate->ops.end());
      producer->op_set.insert(candidate->op_set.begin(),
                              candidate->op_set.end());

      // update bound for check depency
      producer->max_depth = std::max(producer->max_depth, candidate->max_depth);
      producer->min_depth = std::min(producer->min_depth, candidate->min_depth);

      // merge producer/consumer
      producer->producers.insert(candidate->producers.begin(),
                                 candidate->producers.end());
      producer->consumers.insert(candidate->consumers.begin(),
                                 candidate->consumers.end());
      // update producers's consumer
      for (auto& tmp : candidate->producers) {
        if (tmp.get() == producer.get()) {
          continue;
        }
        tmp->consumers.insert(producer);
        tmp->consumers.erase(candidate);
      }
      // update consumers's producer
      for (auto& tmp : candidate->consumers) {
        tmp->producers.insert(producer);
        tmp->producers.erase(candidate);
      }

      // remove candicate in producer/consumer
      producer->producers.erase(candidate);
      producer->consumers.erase(candidate);

      // merge input nodes
      producer->input_ops.insert(candidate->input_ops.begin(),
                                 candidate->input_ops.end());
    }

    // remove input nodes that is in node set
    auto input_ops = producer->input_ops;
    for (auto input_op : input_ops) {
      if (producer->op_set.count(input_op)) {
        producer->input_ops.erase(input_op);
      }
    }

    // remove producer from set.
    producer->producers.erase(producer);
    producer->consumers.erase(producer);

    return true;
  }
  // check exist depency.
  bool IsDependency(const SubGraphPtr& producer_g,
                    const SubGraphPtr& consumer,
                    const std::unordered_set<SubGraphPtr>& consumers) {
    std::queue<SubGraphPtr> candidates;
    candidates.push(consumer);

    std::unordered_set<SubGraphPtr> visited_set;
    while (!candidates.empty()) {
      auto& candidate = candidates.front();
      candidates.pop();
      for (auto& producer : candidate->producers) {
        if (producer.get() == producer_g.get()) {
          continue;
        }
        if (consumers.count(producer)) {
          return true;
        }
        if (!visited_set.count(producer)) {
          visited_set.insert(producer);
          candidates.push(producer);
        }
      }
    }
    return false;
  }
  bool IsDependencySimplify(const SubGraphPtr& producer_g,
                            const SubGraphPtr& consumer,
                            const std::unordered_set<SubGraphPtr>& consumers) {
    std::queue<SubGraphPtr> candidates;
    candidates.push(consumer);
    // check upper bound.
    int check_upper_depth = producer_g->max_depth;
    std::unordered_set<SubGraphPtr> visited_set;
    while (!candidates.empty()) {
      auto& candidate = candidates.front();
      candidates.pop();
      for (auto& producer : candidate->producers) {
        if (producer.get() == producer_g.get()) {
          continue;
        }
        if (producer->min_depth > check_upper_depth) {
          continue;
        }
        if (consumers.count(producer)) {
          return true;
        }
        if (!visited_set.count(producer)) {
          visited_set.insert(producer);
          candidates.push(producer);
        }
      }
    }
    return false;
  }

 private:
  pir::Block* block_;
  OpClassifier op_classifier_;

  std::vector<pir::Operation*> sort_ops_;
  std::unordered_map<pir::Operation*, size_t> op2id_;
  std::vector<SubGraphPtr> subgraph_list_;
  std::unordered_map<pir::Operation*, SubGraphPtr> subgraph_map_;
};

std::vector<pir::Value> AnalysisOutputs(GroupOpsVec& group_ops) {  // NOLINT
  std::set<pir::Value> inputs;
  std::set<pir::Value> outputs;
  for (auto* op : group_ops) {
    std::cerr << "group ops " << op->name() << std::endl;
    VLOG(4) << "AnalysisOutputs from " << op->name();
    for (auto& operand : op->operands()) {
      inputs.emplace(operand.source());
    }
    for (auto& result : op->results()) {
      outputs.emplace(result);
    }
  }
  std::vector<pir::Value> results;
  std::set_symmetric_difference(outputs.begin(),
                                outputs.end(),
                                inputs.begin(),
                                inputs.end(),
                                std::back_inserter(results));
  VLOG(3) << "Outputs size for GroupOp " << results.size();
  return results;
}

void ReplaceWithGroupOp(pir::Block* block,
                        GroupOpsVec& group_ops) {  // NOLINT
  ::pir::IrContext* ctx = ::pir::IrContext::Instance();
  ctx->GetOrRegisterDialect<cinn::dialect::OperatorDialect>();
  ctx->GetOrRegisterDialect<::pir::ControlFlowDialect>();
  ::pir::Builder builder = ::pir::Builder(ctx, block);
  // step 1: Ensure the insert point and create GroupOp here.
  auto* laste_input_op = group_ops.back();
  builder.SetInsertionPointAfter(laste_input_op);
  std::vector<pir::Type> output_types;
  std::vector<pir::Value> outputs = AnalysisOutputs(group_ops);
  for (auto& value : outputs) {
    std::cerr << "get ouput op"
              << value.dyn_cast<pir::OpResult>().owner()->name() << std::endl;
    output_types.emplace_back(value.type());
  }
  std::cerr << "begin to build group op" << std::endl;
  // step 2: Replace the old op with GroupOp.
  auto new_group_op = builder.Build<cinn::dialect::GroupOp>(output_types);
  std::cerr << "finish build" << std::endl;
  pir::Block* group_block = new_group_op.block();
  std::cerr << "before move " << std::endl;
  for (auto* op : group_ops) {
    std::cerr << op->name() << std::endl;
    op->MoveTo(group_block, group_block->begin());
  }
  std::cerr << "after move " << std::endl;
  // step 3: Insert YieldOp for outputs

  // step 4: Replace outputs of inner ops
  std::vector<pir::OpResult> group_outs = new_group_op->results();
  for (size_t i = 0; i < outputs.size(); ++i) {
    outputs[i].ReplaceAllUsesWith(group_outs[i]);
  }

  builder.SetInsertionPointToEnd(group_block);
  std::cerr << "before add yeidl" << std::endl;
  builder.Build<::pir::YieldOp>(outputs);
  std::cerr << "finish replace" << std::endl;
}

class BuildCinnPass : public pir::Pass {
 public:
  BuildCinnPass() : pir::Pass("build_cinn_pass", /*opt_level=*/1) {}

  void Run(pir::Operation* op) override {
    auto module_op = op->dyn_cast<pir::ModuleOp>();
    IR_ENFORCE(module_op, "build_cinn_pass should run on module op.");
    auto* block = module_op.block();

    std::vector<GroupOpsVec> groups =
        CinnSubgraphDetector(block, IsSupportCinn)();
    LOG(INFO) << "--- [build_cinn_pass] detected " << groups.size()
              << " cinn supported subgraphs";
    for (auto& group_ops : groups) {
      VLOG(4) << "current group_ops.size(): " << group_ops.size();
      ReplaceWithGroupOp(block, group_ops);
    }
  }

  bool CanApplyOn(pir::Operation* op) const override {
    return op->isa<pir::ModuleOp>() && op->num_regions() > 0;
  }
};
}  // namespace

namespace pir {

std::unique_ptr<Pass> CreateBuildCinnPass() {
  return std::make_unique<BuildCinnPass>();
}

}  // namespace pir

REGISTER_IR_PASS(build_cinn_pass, BuildCinnPass);<|MERGE_RESOLUTION|>--- conflicted
+++ resolved
@@ -140,14 +140,10 @@
   bool registered =
       ::cinn::frontend::OpMapperRegistry::Global()->Find(op_name) != nullptr;
 
-<<<<<<< HEAD
-  if (op_name == "broadcast") {
-=======
   std::cerr << "op_name " << op_name << std::endl;
 
   if (op_name == "subtract" || op_name == "divide" ||
       op_name == "broadcast_to") {
->>>>>>> 66ba67bd
     return true;
   }
 
