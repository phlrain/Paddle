--- conflicted
+++ resolved
@@ -145,13 +145,10 @@
     }
   }
 
-<<<<<<< HEAD
-=======
   if (op->isa<paddle::dialect::DropoutOp>()) {
     return false;
   }
 
->>>>>>> 73c7cd5d
   // Strip the dialect, like pd_op.abs -> abs
   const auto op_name = CompatibleInfo::OpName(*op);
   if (CompatibleInfo::IsSupportCinn(*op)) {
