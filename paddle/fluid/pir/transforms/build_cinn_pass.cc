// Copyright (c) 2023 PaddlePaddle Authors. All Rights Reserved.
//
// Licensed under the Apache License, Version 2.0 (the "License");
// you may not use this file except in compliance with the License.
// You may obtain a copy of the License at
//
//     http://www.apache.org/licenses/LICENSE-2.0
//
// Unless required by applicable law or agreed to in writing, software
// distributed under the License is distributed on an "AS IS" BASIS,
// WITHOUT WARRANTIES OR CONDITIONS OF ANY KIND, either express or implied.
// See the License for the specific language governing permissions and
// limitations under the License.

#include "paddle/fluid/pir/transforms/build_cinn_pass.h"

#include <queue>
#include <regex>
#include <set>
#include <string>
#include <unordered_map>

#include "paddle/cinn/hlir/dialect/operator/ir/manual_op.h"
#include "paddle/cinn/hlir/dialect/operator/ir/op_dialect.h"
#include "paddle/fluid/pir/dialect/operator/ir/pd_op.h"
#include "paddle/pir/core/builder.h"
#include "paddle/pir/core/builtin_op.h"
#include "paddle/pir/dialect/control_flow/ir/cf_dialect.h"
#include "paddle/pir/dialect/control_flow/ir/cf_op.h"
#include "paddle/pir/pass/pass.h"
#include "paddle/pir/pass/pass_registry.h"

#include "paddle/cinn/frontend/op_mapper_registry.h"
#include "paddle/cinn/hlir/framework/pir/utils.h"
#include "paddle/utils/flags.h"

PD_DECLARE_string(allow_cinn_ops);
PD_DECLARE_string(deny_cinn_ops);

namespace {
using GroupOpsVec = std::vector<pir::Operation*>;
// The delim(`;`) that is used to split the FLAGS_allow_cinn_ops
// & FLAGS_deny_cinn_ops.
constexpr char kDelim[] = ";";
using CompatibleInfo = cinn::hlir::framework::pir::CompatibleInfo;

// OpTransInfo contains informations used to detect subgraphs
// supported by the CINN compiler.
class OpTransInfo {
  using DyOpCondT =
      std::unordered_map<std::string, std::function<bool(pir::Operation*)>>;
  using DeParamCondT =
      std::unordered_map<std::string, std::unordered_set<std::string>>;

 public:
  OpTransInfo() {
    // judgment condition for the dynamic slice
    dynamic_op_cond_.emplace("slice", [](pir::Operation* op) -> bool {
      if (!op->attributes().count("infer_flags")) return false;
      auto infer_flags = op->attributes()
                             .at("infer_flags")
                             .dyn_cast<pir::ArrayAttribute>()
                             .AsVector();
      return std::find_if(
                 infer_flags.begin(), infer_flags.end(), [](pir::Attribute& v) {
                   return v.dyn_cast<pir::Int32Attribute>().data() < 0;
                 }) != infer_flags.end();
    });
    // judgment condition for the dynamic reshape
    dynamic_op_cond_.emplace("reshape", [](pir::Operation* op) -> bool {
      bool shape_from_full = op->dyn_cast<paddle::dialect::ReshapeOp>()
                                 .shape()
                                 .dyn_cast<pir::OpResult>()
                                 .owner()
                                 ->isa<paddle::dialect::FullIntArrayOp>();
      return !shape_from_full;
    });
    // judgment condition for the dynamic expand
    dynamic_op_cond_.emplace("expand", [](pir::Operation* op) -> bool {
      bool shape_from_full = op->dyn_cast<paddle::dialect::ExpandOp>()
                                 .shape()
                                 .dyn_cast<pir::OpResult>()
                                 .owner()
                                 ->isa<paddle::dialect::FullIntArrayOp>();
      return !shape_from_full;
    });
  }

  const DyOpCondT& dynamic_op_cond() const { return dynamic_op_cond_; }

  const DeParamCondT& deny_param_cond() const { return deny_param_cond_; }

  const std::unordered_set<std::string>& default_deny_ops() const {
    return default_deny_ops_;
  }

  // TODO(Aurelius84): Deal with the special ops.
  std::unordered_set<pir::Value> GetDenyValues(const GroupOpsVec& group) const {
    return {};
  }

 private:
  DyOpCondT dynamic_op_cond_;

  DeParamCondT deny_param_cond_{{"batch_norm", {"ReserveSpace"}},
                                {"batch_norm_grad", {"ReserveSpace"}}};

  std::unordered_set<std::string> default_deny_ops_{
      "feed", "fetch", "conv2d", "conv2d_grad"};
};

std::unordered_set<std::string> StringSplit(const std::string& str,
                                            const std::string& delim) {
  std::regex reg(delim);
  std::unordered_set<std::string> elems{
      std::sregex_token_iterator(str.begin(), str.end(), reg, -1),
      std::sregex_token_iterator()};
  elems.erase("");
  return elems;
}

std::string GetDebugInfo(const std::unordered_set<std::string>& names) {
  std::string debug_info = "[";
  for (auto& name : names) {
    debug_info.append(name);
    debug_info.append(", ");
  }
  debug_info.append("]");
  return debug_info;
}

bool IsSupportCinn(pir::Operation* op) {
  auto allow_ops = StringSplit(FLAGS_allow_cinn_ops, kDelim);
  auto deny_ops = StringSplit(FLAGS_deny_cinn_ops, kDelim);
  VLOG(4) << "The allowed Cinn Ops: " << GetDebugInfo(allow_ops);
  VLOG(4) << "The denied Cinn Ops: " << GetDebugInfo(deny_ops);

  // cinn not support uniform, the FullOp of max and min support NOT generate by
  // CINN
  if (op->isa<paddle::dialect::FullOp>()) {
    auto out = op->result(0);
    // return IsSuportCinn( out.first_use().owern() )
    if (out.first_use().owner()->isa<paddle::dialect::UniformOp>()) {
      return false;
    }
  }

  if (op->isa<paddle::dialect::DropoutOp>()) {
    return false;
  }

  // Strip the dialect, like pd_op.abs -> abs
  const auto op_name = CompatibleInfo::OpName(*op);
  if (CompatibleInfo::IsSupportCinn(*op)) {
    VLOG(4) << "Found special supported op for CINN: " << op_name;
    return true;
  }

  bool registered =
      ::cinn::frontend::OpMapperRegistry::Global()->Find(op_name) != nullptr;

  OpTransInfo trans_info;
  bool is_support = registered && !trans_info.default_deny_ops().count(op_name);
  // if the op type is registered in CINN and allow_ops is not empty, return
  // true only when it is in allow_ops
  if (!allow_ops.empty()) {
    return is_support && allow_ops.count(op_name);
  }
  // if the op type is registered in CINN and deny_ops is not empty, return
  // true only when it is not in deny_ops
  if (!deny_ops.empty()) {
    return is_support && !deny_ops.count(op_name);
  }

  VLOG(4) << op->name() << " is_support: " << is_support << " " << registered;

  // if the user doesn't set FLAGS_allow_cinn_ops and FLAGS_deny_cinn_ops,
  // return true only when it is registered in CINN
  return is_support;
}

std::vector<pir::Operation*> InverselyTopologicalSort(pir::Block* block) {
  std::vector<pir::Operation*> sort_ops;
  std::unordered_map<pir::Operation*, int> pending_count;
  // step 1: initialize pending_cout for defined op
  for (auto* op : *block) {
    if (pending_count.find(op) == pending_count.end()) {
      pending_count[op] = 0;
    }
    for (auto& operand : op->operands()) {
<<<<<<< HEAD
      if (!operand && !(operand.source())) {
=======
      if (!operand || !(operand.source())) {
>>>>>>> 1dc00427
        continue;
      }
      auto* defined_op = operand.source().dyn_cast<pir::OpResult>().owner();
      if (pending_count.find(defined_op) != pending_count.end()) {
        ++pending_count[defined_op];
      } else {
        pending_count[defined_op] = 1;
      }
    }
  }

  std::queue<pir::Operation*> queue;
  for (auto* op : *block) {
    VLOG(4) << op->name() << " pending_count: " << pending_count[op];
    if (pending_count[op] == 0) {
      queue.push(op);
    }
  }

  while (!queue.empty()) {
    auto* op = queue.front();
    queue.pop();
    VLOG(4) << "Pop Op: " << op->name();
    sort_ops.push_back(op);
    for (auto& operand : op->operands()) {
<<<<<<< HEAD
      if (!(operand.source())) {
=======
      if (!operand || !(operand.source())) {
>>>>>>> 1dc00427
        continue;
      }
      auto* defined_op = operand.source().dyn_cast<pir::OpResult>().owner();
      --pending_count[defined_op];
      if (pending_count[defined_op] == 0) {
        queue.push(defined_op);
      }
    }
  }

  IR_ENFORCE(
      block->size() == sort_ops.size(),
      "sort_ops.size() must be equal to block.size(), but received %d != %d",
      block->size(),
      sort_ops.size());

  return sort_ops;
}

struct SubGraph;
using SubGraphPtr = std::shared_ptr<SubGraph>;

std::vector<pir::Operation*> GetProducerOpsReverseSort(
    pir::Operation* op,
    const std::unordered_map<pir::Operation*, size_t>& op2id) {
  std::unordered_set<pir::Operation*> producers;

  std::vector<pir::Operation*> vec_res;
  for (auto& operand : op->operands()) {
<<<<<<< HEAD
    if (!(operand.source())) {
=======
    if (!operand || !(operand.source())) {
>>>>>>> 1dc00427
      continue;
    }
    auto* source_op = operand.source().dyn_cast<pir::OpResult>().owner();
    if (!producers.count(source_op)) {
      producers.insert(source_op);
      PADDLE_ENFORCE(
          op2id.count(source_op),
          phi::errors::PreconditionNotMet("source op MUST in op2id map"));
      vec_res.emplace_back(source_op);
    }
  }

  std::sort(vec_res.begin(),
            vec_res.end(),
            [&op2id](pir::Operation* a, pir::Operation* b) {
              return op2id.at(a) > op2id.at(b);
            });

  return vec_res;
}

std::unordered_set<pir::Operation*> GetProducerOps(pir::Operation* op) {
  std::unordered_set<pir::Operation*> producers;

  for (auto& operand : op->operands()) {
<<<<<<< HEAD
    if (!(operand.source())) {
=======
    if (!operand || !(operand.source())) {
>>>>>>> 1dc00427
      continue;
    }
    auto* source_op = operand.source().dyn_cast<pir::OpResult>().owner();
    producers.insert(source_op);
  }
  return producers;
}

std::unordered_set<pir::Operation*> GetConsumerOps(pir::Operation* op) {
  std::unordered_set<pir::Operation*> consumers;

  for (auto& result : op->results()) {
    for (auto it = result.use_begin(); it != result.use_end(); ++it) {
      consumers.insert(it->owner());
    }
  }
  return consumers;
}

struct SubGraph {
  // construct function
  SubGraph() {}
  // construct function
  SubGraph(pir::Operation* op, bool subst) : substitute(subst) { Insert(op); }
  void Insert(pir::Operation* op) {
    ops.push_back(op);
    op_set.insert(op);

    auto producers = GetProducerOps(op);
    for (auto producer : producers) {
      input_ops.insert(producer);
    }
    input_ops.erase(op);
  }

  int depth{0};
  int max_depth{0};
  int min_depth{INT_MAX};
  bool substitute{true};
  std::vector<pir::Operation*> ops;
  std::unordered_set<pir::Operation*> op_set;
  std::unordered_set<pir::Operation*> input_ops;

  std::unordered_set<SubGraphPtr> producers;
  std::unordered_set<SubGraphPtr> consumers;
};

class CinnSubgraphDetector {
 public:
  // Tell whether a node is inside a sub-graph.
  using OpClassifier = std::function<bool(pir::Operation*)>;

  CinnSubgraphDetector(pir::Block* block, const OpClassifier& classifier)
      : block_(block), op_classifier_(classifier) {
    sort_ops_ = InverselyTopologicalSort(block_);
    size_t index = 0;
    for (auto* op : *block) {
      op2id_[op] = index++;
    }
  }

  std::vector<GroupOpsVec> operator()() {
    DoOpFusion();
    BuildSubGraph();
    DoSubGraphFusion();
    std::vector<GroupOpsVec> groups;
    for (auto& subgraph : subgraph_list_) {
      if (!subgraph->substitute) {
        continue;
      }

      // sort group ops
      std::vector<pir::Operation*> tmp_ops(subgraph->ops.begin(),
                                           subgraph->ops.end());
      auto& op2id = op2id_;
      std::sort(tmp_ops.begin(),
                tmp_ops.end(),
                [&op2id](pir::Operation* a, pir::Operation* b) {
                  return op2id.at(a) > op2id.at(b);
                });

      groups.push_back(tmp_ops);
    }

    return groups;
  }

 protected:
  // Do Op Fusion
  void DoOpFusion() {
    // do fusion
    for (auto* op : sort_ops_) {
      auto subgraph = subgraph_map_.count(op)
                          ? subgraph_map_[op]
                          : std::make_shared<SubGraph>(op, op_classifier_(op));
      if (!subgraph_map_.count(op)) {
        subgraph_map_[op] = subgraph;
      }
      auto producers = GetProducerOpsReverseSort(op, op2id_);

      for (auto* producer : producers) {
        if (op_classifier_(producer) != subgraph->substitute) {
          continue;
        }

        bool can_fused = true;
        auto consumers = GetConsumerOps(producer);
        for (auto consumer : consumers) {
          if (!subgraph->op_set.count(consumer)) {
            can_fused = false;
            break;
          }
        }
        if (!can_fused) {
          continue;
        }
        // fuse producer to sub-graph
        if (!subgraph->op_set.count(producer)) {
          subgraph->Insert(producer);
          subgraph_map_[producer] = subgraph;
        }
      }
    }
  }

  void BuildSubGraph() {
    std::unordered_set<SubGraph*> subgraph_set;
    for (auto* op : sort_ops_) {
      CHECK(subgraph_map_.count(op));
      auto& subgraph = subgraph_map_[op];
      if (subgraph_set.count(subgraph.get())) {
        continue;
      }

      subgraph_set.insert(subgraph.get());
      subgraph_list_.push_back(subgraph);
    }

    for (auto& subgraph : subgraph_list_) {
      for (auto& input_op : subgraph->input_ops) {
        CHECK(subgraph_map_.count(input_op));
        auto& producer = subgraph_map_[input_op];
        subgraph->producers.insert(producer);
        producer->consumers.insert(subgraph);
      }
    }

    // init group depth.
    for (auto& subgraph : subgraph_list_) {
      for (auto& consumer : subgraph->consumers) {
        // update depth.
        subgraph->depth = std::max(subgraph->depth, consumer->depth + 1);
      }
      subgraph->max_depth = subgraph->depth;
      subgraph->min_depth = subgraph->depth;
    }

    // reverse to keep fusion group in order.
    std::reverse(subgraph_list_.begin(), subgraph_list_.end());
  }

  // SubGraph Fusion
  void DoSubGraphFusion() {
    while (true) {
      bool update = false;
      for (auto& subgraph : subgraph_list_) {
        // sub graph is not substitute
        if (!subgraph->substitute) {
          continue;
        }
        // do fusion
        update |= FuseSubGraph(subgraph);
      }
      if (!update) {
        break;
      }
    }
  }

  bool FuseSubGraph(SubGraphPtr subgraph_ptr) {
    auto producer = subgraph_ptr;
    auto& consumers = producer->consumers;
    std::vector<SubGraphPtr> candidates;
    for (auto& consumer : consumers) {
      if (!consumer->substitute) {
        continue;
      }
      // fast depency check.
      if (IsDependencySimplify(producer, consumer, consumers)) {
        continue;
      }
      // global depency check.
      if (IsDependency(producer, consumer, consumers)) {
        continue;
      }

      candidates.push_back(consumer);
    }

    if (!candidates.size()) {
      return false;
    }

    // fuse candidate to producer
    for (auto& candidate : candidates) {
      candidate->substitute = false;

      // merge nodes
      producer->ops.insert(
          producer->ops.end(), candidate->ops.begin(), candidate->ops.end());
      producer->op_set.insert(candidate->op_set.begin(),
                              candidate->op_set.end());

      // update bound for check depency
      producer->max_depth = std::max(producer->max_depth, candidate->max_depth);
      producer->min_depth = std::min(producer->min_depth, candidate->min_depth);

      // merge producer/consumer
      producer->producers.insert(candidate->producers.begin(),
                                 candidate->producers.end());
      producer->consumers.insert(candidate->consumers.begin(),
                                 candidate->consumers.end());
      // update producers's consumer
      for (auto& tmp : candidate->producers) {
        if (tmp.get() == producer.get()) {
          continue;
        }
        tmp->consumers.insert(producer);
        tmp->consumers.erase(candidate);
      }
      // update consumers's producer
      for (auto& tmp : candidate->consumers) {
        tmp->producers.insert(producer);
        tmp->producers.erase(candidate);
      }

      // remove candicate in producer/consumer
      producer->producers.erase(candidate);
      producer->consumers.erase(candidate);

      // merge input nodes
      producer->input_ops.insert(candidate->input_ops.begin(),
                                 candidate->input_ops.end());
    }

    // remove input nodes that is in node set
    auto input_ops = producer->input_ops;
    for (auto input_op : input_ops) {
      if (producer->op_set.count(input_op)) {
        producer->input_ops.erase(input_op);
      }
    }

    // remove producer from set.
    producer->producers.erase(producer);
    producer->consumers.erase(producer);

    return true;
  }
  // check exist depency.
  bool IsDependency(const SubGraphPtr& producer_g,
                    const SubGraphPtr& consumer,
                    const std::unordered_set<SubGraphPtr>& consumers) {
    std::queue<SubGraphPtr> candidates;
    candidates.push(consumer);

    std::unordered_set<SubGraphPtr> visited_set;
    while (!candidates.empty()) {
      auto& candidate = candidates.front();
      candidates.pop();
      for (auto& producer : candidate->producers) {
        if (producer.get() == producer_g.get()) {
          continue;
        }
        if (consumers.count(producer)) {
          return true;
        }
        if (!visited_set.count(producer)) {
          visited_set.insert(producer);
          candidates.push(producer);
        }
      }
    }
    return false;
  }
  bool IsDependencySimplify(const SubGraphPtr& producer_g,
                            const SubGraphPtr& consumer,
                            const std::unordered_set<SubGraphPtr>& consumers) {
    std::queue<SubGraphPtr> candidates;
    candidates.push(consumer);
    // check upper bound.
    int check_upper_depth = producer_g->max_depth;
    std::unordered_set<SubGraphPtr> visited_set;
    while (!candidates.empty()) {
      auto& candidate = candidates.front();
      candidates.pop();
      for (auto& producer : candidate->producers) {
        if (producer.get() == producer_g.get()) {
          continue;
        }
        if (producer->min_depth > check_upper_depth) {
          continue;
        }
        if (consumers.count(producer)) {
          return true;
        }
        if (!visited_set.count(producer)) {
          visited_set.insert(producer);
          candidates.push(producer);
        }
      }
    }
    return false;
  }

 private:
  pir::Block* block_;
  OpClassifier op_classifier_;

  std::vector<pir::Operation*> sort_ops_;
  std::unordered_map<pir::Operation*, size_t> op2id_;
  std::vector<SubGraphPtr> subgraph_list_;
  std::unordered_map<pir::Operation*, SubGraphPtr> subgraph_map_;
};

std::vector<pir::Value> AnalysisOutputs(GroupOpsVec& group_ops) {  // NOLINT
  // Get output by ud chain
  std::unordered_set<pir::Value> used_by_outside;
  std::unordered_set<pir::Operation*> op_set;

  for (auto* op : group_ops) {
    op_set.insert(op);
  }

  std::vector<pir::Value> vec_res;
  for (auto* op : group_ops) {
    for (size_t i = 0; i < op->num_results(); ++i) {
      auto result = op->result(i);

      for (auto use_iter = result.use_begin(); use_iter != result.use_end();
           ++use_iter) {
        if (!op_set.count(use_iter->owner())) {
          vec_res.push_back(result);
          break;
        }
      }
    }
  }

  if (vec_res.size() == 0) {
    for (size_t i = 0; i < group_ops.back()->num_results(); ++i) {
      vec_res.push_back(group_ops.back()->result(i));
    }
  }

  return vec_res;
}

void ReplaceWithGroupOp(pir::Block* block,
                        GroupOpsVec& group_ops) {  // NOLINT
  ::pir::IrContext* ctx = ::pir::IrContext::Instance();
  ctx->GetOrRegisterDialect<cinn::dialect::OperatorDialect>();
  ctx->GetOrRegisterDialect<::pir::ControlFlowDialect>();
  ::pir::Builder builder = ::pir::Builder(ctx, block);
  // step 1: Ensure the insert point and create GroupOp here.
  auto* laste_input_op = group_ops.front();
  builder.SetInsertionPointAfter(laste_input_op);
  std::vector<pir::Type> output_types;
  std::vector<pir::Value> outputs = AnalysisOutputs(group_ops);
  for (auto& value : outputs) {
    output_types.emplace_back(value.type());
  }
  // step 2: Replace the old op with GroupOp.
  auto new_group_op = builder.Build<cinn::dialect::GroupOp>(output_types);
  pir::Block* group_block = new_group_op.block();

  for (auto* op : group_ops) {
    op->MoveTo(group_block, group_block->begin());
  }

  // step 3: Replace outputs of inner ops
  std::vector<pir::OpResult> group_outs = new_group_op->results();
  std::unordered_set<pir::Operation*> inner_ops(group_ops.begin(),
                                                group_ops.end());
  for (size_t i = 0; i < outputs.size(); ++i) {
    outputs[i].ReplaceUsesWithIf(group_outs[i],
                                 [&inner_ops](pir::OpOperand op) {
                                   return !inner_ops.count(op.owner());
                                 });
  }

  // step 4: Insert YieldOp for outputs
  builder.SetInsertionPointToEnd(group_block);
  builder.Build<::pir::YieldOp>(outputs);
}

class BuildCinnPass : public pir::Pass {
 public:
  BuildCinnPass() : pir::Pass("build_cinn_pass", /*opt_level=*/1) {}

  void Run(pir::Operation* op) override {
    auto module_op = op->dyn_cast<pir::ModuleOp>();
    IR_ENFORCE(module_op, "build_cinn_pass should run on module op.");
    auto* block = module_op.block();

    std::vector<GroupOpsVec> groups =
        CinnSubgraphDetector(block, IsSupportCinn)();
    LOG(INFO) << "--- [build_cinn_pass] detected " << groups.size()
              << " cinn supported subgraphs";
    for (auto& group_ops : groups) {
      VLOG(4) << "current group_ops.size(): " << group_ops.size();
      ReplaceWithGroupOp(block, group_ops);
    }
  }

  bool CanApplyOn(pir::Operation* op) const override {
    return op->isa<pir::ModuleOp>() && op->num_regions() > 0;
  }
};
}  // namespace

namespace pir {

std::unique_ptr<Pass> CreateBuildCinnPass() {
  return std::make_unique<BuildCinnPass>();
}

}  // namespace pir

REGISTER_IR_PASS(build_cinn_pass, BuildCinnPass);<|MERGE_RESOLUTION|>--- conflicted
+++ resolved
@@ -188,11 +188,7 @@
       pending_count[op] = 0;
     }
     for (auto& operand : op->operands()) {
-<<<<<<< HEAD
-      if (!operand && !(operand.source())) {
-=======
       if (!operand || !(operand.source())) {
->>>>>>> 1dc00427
         continue;
       }
       auto* defined_op = operand.source().dyn_cast<pir::OpResult>().owner();
@@ -218,11 +214,7 @@
     VLOG(4) << "Pop Op: " << op->name();
     sort_ops.push_back(op);
     for (auto& operand : op->operands()) {
-<<<<<<< HEAD
-      if (!(operand.source())) {
-=======
       if (!operand || !(operand.source())) {
->>>>>>> 1dc00427
         continue;
       }
       auto* defined_op = operand.source().dyn_cast<pir::OpResult>().owner();
@@ -252,11 +244,7 @@
 
   std::vector<pir::Operation*> vec_res;
   for (auto& operand : op->operands()) {
-<<<<<<< HEAD
-    if (!(operand.source())) {
-=======
     if (!operand || !(operand.source())) {
->>>>>>> 1dc00427
       continue;
     }
     auto* source_op = operand.source().dyn_cast<pir::OpResult>().owner();
@@ -282,11 +270,7 @@
   std::unordered_set<pir::Operation*> producers;
 
   for (auto& operand : op->operands()) {
-<<<<<<< HEAD
-    if (!(operand.source())) {
-=======
     if (!operand || !(operand.source())) {
->>>>>>> 1dc00427
       continue;
     }
     auto* source_op = operand.source().dyn_cast<pir::OpResult>().owner();
