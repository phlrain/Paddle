--- conflicted
+++ resolved
@@ -155,15 +155,8 @@
   bool registered =
       ::cinn::frontend::OpMapperRegistry::Global()->Find(op_name) != nullptr;
 
-<<<<<<< HEAD
-  if (op_name == "uniform") {
-    return false;
-  }
-
-=======
   // TODO(phlrain): cinn fronted op name is not same with name in codegen
   //                update using a better way define allow op list
->>>>>>> 03fca479
   if (op_name == "subtract" || op_name == "divide" ||
       op_name == "broadcast_to" || op_name == "multiply") {
     return true;
@@ -361,7 +354,6 @@
   void DoOpFusion() {
     // do fusion
     for (auto* op : sort_ops_) {
-      std::cerr << "sort op " << op->name() << std::endl;
       auto subgraph = subgraph_map_.count(op)
                           ? subgraph_map_[op]
                           : std::make_shared<SubGraph>(op, op_classifier_(op));
@@ -371,7 +363,6 @@
       auto producers = GetProducerOpsReverseSort(op, op2id_);
 
       for (auto* producer : producers) {
-        std::cerr << "produer " << producer->name() << std::endl;
         if (op_classifier_(producer) != subgraph->substitute) {
           continue;
         }
@@ -388,10 +379,6 @@
           continue;
         }
         // fuse producer to sub-graph
-<<<<<<< HEAD
-        std::cerr << "add producer " << producer->name() << std::endl;
-=======
->>>>>>> 03fca479
         if (!subgraph->op_set.count(producer)) {
           subgraph->Insert(producer);
           subgraph_map_[producer] = subgraph;
@@ -440,7 +427,6 @@
   void DoSubGraphFusion() {
     while (true) {
       bool update = false;
-      std::cerr << "subgraph_list_ " << subgraph_list_.size() << std::endl;
       for (auto& subgraph : subgraph_list_) {
         // sub graph is not substitute
         if (!subgraph->substitute) {
@@ -655,14 +641,8 @@
   for (auto* op : group_ops) {
     op->MoveTo(group_block, group_block->begin());
   }
-<<<<<<< HEAD
-  // step 3: Insert YieldOp for outputs
-
-  // step 4: Replace outputs of inner ops
-=======
 
   // step 3: Replace outputs of inner ops
->>>>>>> 03fca479
   std::vector<pir::OpResult> group_outs = new_group_op->results();
   std::unordered_set<pir::Operation*> inner_ops(group_ops.begin(),
                                                 group_ops.end());
@@ -673,10 +653,7 @@
                                  });
   }
 
-<<<<<<< HEAD
-=======
   // step 4: Insert YieldOp for outputs
->>>>>>> 03fca479
   builder.SetInsertionPointToEnd(group_block);
   builder.Build<::pir::YieldOp>(outputs);
 }
