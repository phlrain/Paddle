--- conflicted
+++ resolved
@@ -61,13 +61,8 @@
     "pd_op.fetch",
     "builtin.set_parameter",
     "builtin.get_parameter",
-<<<<<<< HEAD
-    "pd_op.shadow_output",
+    "builtin.shadow_output",
     "cinn_runtime.jit_kernel"};
-=======
-    "builtin.shadow_output"};
->>>>>>> 340b6d50
-
 const std::unordered_set<std::string> SpecialLowerOps = {"builtin.combine",
                                                          "builtin.slice",
                                                          "builtin.split",
