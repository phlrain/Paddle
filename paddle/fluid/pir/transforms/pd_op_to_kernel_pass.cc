// Copyright (c) 2023 PaddlePaddle Authors. All Rights Reserved.
//
// Licensed under the Apache License, Version 2.0 (the "License");
// you may not use this file except in compliance with the License.
// You may obtain a copy of the License at
//
//     http://www.apache.org/licenses/LICENSE-2.0
//
// Unless required by applicable law or agreed to in writing, software
// distributed under the License is distributed on an "AS IS" BASIS,
// WITHOUT WARRANTIES OR CONDITIONS OF ANY KIND, either express or implied.
// See the License for the specific language governing permissions and
// limitations under the License.

#include <iostream>

#include "paddle/fluid/pir/transforms/pd_op_to_kernel_pass.h"

#include "paddle/fluid/pir/dialect/kernel/ir/kernel_attribute.h"
#include "paddle/fluid/pir/dialect/kernel/ir/kernel_dialect.h"
#include "paddle/fluid/pir/dialect/kernel/ir/kernel_op.h"
#include "paddle/fluid/pir/dialect/kernel/ir/kernel_type.h"
#include "paddle/fluid/pir/dialect/operator/interface/op_yaml_info.h"
#include "paddle/fluid/pir/dialect/operator/ir/manual_op.h"
#include "paddle/fluid/pir/dialect/operator/ir/op_attribute.h"
#include "paddle/fluid/pir/dialect/operator/ir/op_dialect.h"
#include "paddle/fluid/pir/dialect/operator/trait/inplace.h"
#include "paddle/fluid/pir/dialect/operator/utils/op_yaml_info_parser.h"
#include "paddle/fluid/pir/dialect/operator/utils/op_yaml_info_util.h"
#include "paddle/fluid/pir/dialect/operator/utils/utils.h"
#include "paddle/fluid/platform/place.h"
#include "paddle/phi/api/lib/data_transform.h"
#include "paddle/phi/api/lib/kernel_dispatch.h"
#include "paddle/phi/common/place.h"
#include "paddle/phi/core/compat/convert_utils.h"
#include "paddle/phi/core/kernel_factory.h"

namespace paddle {
namespace dialect {

const int init_on_gpu_threashold = 1000;

std::unordered_map<std::string, phi::DataType> Str2PhiDataType = {
    {"DataType::FLOAT16", phi::DataType::FLOAT16},
    {"DataType::BFLOAT16", phi::DataType::BFLOAT16},
    {"DataType::FLOAT32", phi::DataType::FLOAT32},
    {"DataType::FLOAT64", phi::DataType::FLOAT64},
    {"DataType::INT16", phi::DataType::INT16},
    {"DataType::INT32", phi::DataType::INT32},
    {"DataType::INT64", phi::DataType::INT64},
    {"DataType::INT8", phi::DataType::INT8},
    {"DataType::BOOL", phi::DataType::BOOL},
};

const std::unordered_set<std::string> UnchangeOutputOps = {
    "pd_op.data",
    "builtin.combine",
    "builtin.slice",
    "builtin.split",
    "pd_op.feed",
    "pd_op.fetch",
    "builtin.set_parameter",
    "builtin.get_parameter",
    "pd_op.shadow_output"};

<<<<<<< HEAD
const std::unordered_set<std::string> SpecialLowerOps = {"builtin.combine",
                                                         "builtin.slice",
                                                         "builtin.split",
                                                         "pd_op.if",
                                                         "cf.yield"};
=======
const std::unordered_set<std::string> SpecialLowerOps = {
    "builtin.combine",
    "builtin.slice",
    "builtin.split",
};
>>>>>>> 772df248

bool NeedFallBackCpu(const pir::Operation* op,
                     const std::string& kernel_fn_name,
                     const phi::KernelKey& kernel_key) {
  if (UnchangeOutputOps.count(op->name())) {
    return false;
  }
  if (kernel_fn_name == "") {
    return false;
  }
  if (phi::KernelFactory::Instance().HasKernel(kernel_fn_name, kernel_key)) {
    return false;
  }

  phi::KernelKey copy_kernel_key = kernel_key;
  if (copy_kernel_key.backend() == phi::Backend::GPUDNN) {
    copy_kernel_key.set_backend(phi::Backend::GPU);

    if (phi::KernelFactory::Instance().HasKernel(kernel_fn_name,
                                                 copy_kernel_key)) {
      return false;
    }
  }

  copy_kernel_key.set_backend(phi::Backend::CPU);
  if (phi::KernelFactory::Instance().HasKernel(kernel_fn_name,
                                               copy_kernel_key)) {
    return true;
  }

  return false;
}

phi::Backend GetDstBackend(const std::string& op_name,
                           phi::Place place,
                           const OpYamlInfoParser* op_yaml_info_parser,
                           phi::Backend kernel_def_backend,
                           size_t input_index) {
  if (op_name == "builtin.set_parameter" &&
      place.GetType() == phi::AllocationType::GPU) {
    // NOTE: align old executor, all the paramter are initilizered
    // on backend of executor place defined
    return phi::TransToPhiBackend(place);
  }

  auto dst_backend = kernel_def_backend;
  if (op_yaml_info_parser != nullptr &&
      op_yaml_info_parser->IsTensorAttribute(input_index)) {
    // Tensor Attribute should on cpu backend for better performance
    dst_backend = phi::Backend::CPU;
  }

  return dst_backend;
}

bool NeedFallBackFromGPUDNN2GPU(pir::Operation* op,
                                const phi::KernelKey kernel_key) {
  // NOTE(phlrain): keep the same kernel select strategy with
  // GetExepectKernelKey
  if (op->name() == "pd_op.pool2d" || op->name() == "pd_op.pool2d_grad") {
    if (kernel_key.backend() == phi::Backend::GPUDNN &&
        (op->attributes()
             .at("adaptive")
             .dyn_cast<pir::BoolAttribute>()
             .data() == true)) {
      return true;
    }
  }

  return false;
}

std::set<std::string> GetSkipFeedNames(pir::Block* block) {
  std::set<std::string> data_op_names;
  for (auto op_item : *block) {
    if (op_item->name() == "pd_op.data") {
      data_op_names.insert(op_item->attributes()
                               .at("name")
                               .dyn_cast<pir::StrAttribute>()
                               .AsString());
    }
  }
  return data_op_names;
}

bool SkipFeedOp(pir::Operation* op, const std::set<std::string>& feed_names) {
  return feed_names.count(
      op->attributes().at("name").dyn_cast<pir::StrAttribute>().AsString());
}

std::vector<std::shared_ptr<phi::TensorBase>> GetFakeTensorList(
    pir::Value new_input_tmp) {
  std::vector<std::shared_ptr<phi::TensorBase>> vec_res;
  auto input_type = new_input_tmp.type();

  auto build_fake_dense_tensor =
      [](const dialect::AllocatedDenseTensorType& type) {
        auto ptr = new phi::Allocation(nullptr, 0, type.place());

        std::shared_ptr<phi::Allocation> holder(ptr);

        auto dtype = TransToPhiDataType(type.dtype());

        phi::DenseTensorMeta meta(
            dtype, type.dims(), type.data_layout(), type.lod(), type.offset());

        return std::make_shared<phi::DenseTensor>(holder, meta);
      };

  auto build_fake_selected_rows =
      [](const dialect::AllocatedSelectedRowsType& type) {
        auto ptr = new phi::Allocation(nullptr, 0, type.place());

        std::shared_ptr<phi::Allocation> holder(ptr);

        auto dtype = TransToPhiDataType(type.dtype());

        phi::DenseTensorMeta meta(
            dtype, type.dims(), type.data_layout(), type.lod(), type.offset());

        std::vector<int64_t> rows;
        int64_t height = 0;
        rows.clear();

        auto sr = std::make_shared<phi::SelectedRows>(rows, height);

        phi::DenseTensor dense_tensor(holder, meta);
        *(sr->mutable_value()) = dense_tensor;

        return sr;
      };

  if (input_type.isa<dialect::AllocatedDenseTensorType>()) {
    vec_res.push_back(build_fake_dense_tensor(
        input_type.dyn_cast<dialect::AllocatedDenseTensorType>()));
  } else if (input_type.isa<dialect::AllocatedSelectedRowsType>()) {
    vec_res.push_back(build_fake_selected_rows(
        input_type.dyn_cast<dialect::AllocatedSelectedRowsType>()));
  } else if (input_type.isa<pir::VectorType>()) {
    auto vec_inner_types = input_type.dyn_cast<pir::VectorType>().data();
    for (size_t i = 0; i < vec_inner_types.size(); ++i) {
      if (vec_inner_types[i].isa<dialect::AllocatedDenseTensorType>()) {
        vec_res.push_back(build_fake_dense_tensor(
            vec_inner_types[i].dyn_cast<dialect::AllocatedDenseTensorType>()));
      } else if (vec_inner_types[i].isa<dialect::AllocatedSelectedRowsType>()) {
        vec_res.push_back(build_fake_selected_rows(
            vec_inner_types[i].dyn_cast<dialect::AllocatedSelectedRowsType>()));
      }
    }
  }

  return vec_res;
}

pir::OpResult AddPlaceTransferOp(pir::OpResult in,
                                 pir::Type out_type,
                                 const phi::Place& src_place,
                                 const phi::Place& dst_place,
                                 const phi::KernelKey& kernel_key,
                                 pir::Block* block) {
  pir::IrContext* ctx = pir::IrContext::Instance();
  std::string op_name = paddle::dialect::PhiKernelOp::name();

  pir::OpInfo op_info = ctx->GetRegisteredOpInfo(op_name);

  if ((src_place.GetType() == phi::AllocationType::CPU) &&
      (dst_place.GetType() == phi::AllocationType::GPU)) {
    auto copy_kernel_key = kernel_key;
    copy_kernel_key.set_backend(phi::Backend::GPU);
    std::unordered_map<std::string, pir::Attribute> op_attribute{
        {"op_name", pir::StrAttribute::get(ctx, "pd_op.memcpy_h2d")},
        {"kernel_name", pir::StrAttribute::get(ctx, "memcpy_h2d")},
        {"kernel_key", dialect::KernelAttribute::get(ctx, copy_kernel_key)},
        {"dst_place_type", pir::Int32Attribute::get(ctx, 1)}};

    pir::Operation* op =
        pir::Operation::Create({in}, op_attribute, {out_type}, op_info);

    if (in.GetDefiningOp()->HasAttribute(kAttrIsPersisable)) {
      op->set_attribute(kAttrIsPersisable,
                        in.GetDefiningOp()->attribute(kAttrIsPersisable));
    }
    block->push_back(op);

    auto new_in = op->result(0);

    return new_in;
  } else if ((src_place.GetType() == phi::AllocationType::GPU) &&
             (dst_place.GetType() == phi::AllocationType::CPU)) {
    auto copy_kernel_key = kernel_key;
    copy_kernel_key.set_backend(phi::Backend::GPU);
    std::unordered_map<std::string, pir::Attribute> op_attribute{
        {"op_name", pir::StrAttribute::get(ctx, "pd_op.memcpy_d2h")},
        {"kernel_name", pir::StrAttribute::get(ctx, "memcpy_d2h")},
        {"kernel_key", dialect::KernelAttribute::get(ctx, copy_kernel_key)},
        {"dst_place_type", pir::Int32Attribute::get(ctx, 0)}};

    pir::Operation* op =
        pir::Operation::Create({in}, op_attribute, {out_type}, op_info);

    block->push_back(op);

    auto new_in = op->result(0);
    return new_in;
  } else {
    PADDLE_THROW(
        phi::errors::Unimplemented("Only support cpu to gpu and gpu to cpu"));
  }
}

pir::Type BuildOutputType(pir::Type type,
                          const phi::Place& place,
                          phi::DataType data_type,
                          pir::IrContext* ctx) {
  if (type.isa<dialect::DenseTensorType>()) {
    auto dense_tensor_type = type.dyn_cast<dialect::DenseTensorType>();
    auto out_dtype = dense_tensor_type.dtype();

    // TODO(phlrain): open this after fix pr(55509) confict
    // if (data_type != phi::DataType::UNDEFINED) {
    //   out_dtype = TransToIrDataType(data_type, ctx);
    // }

    return dialect::AllocatedDenseTensorType::get(
        ctx,
        place,
        out_dtype,
        dense_tensor_type.dims(),
        dense_tensor_type.data_layout(),
        dense_tensor_type.lod(),
        dense_tensor_type.offset());

  } else if (type.isa<dialect::SelectedRowsType>()) {
    auto selected_rows_type = type.dyn_cast<dialect::SelectedRowsType>();
    auto out_dtype = selected_rows_type.dtype();

    // TODO(phlrain): open this after fix pr(55509) confict
    // if (data_type != phi::DataType::UNDEFINED) {
    //   out_dtype = TransToIrDataType(data_type, ctx);
    // }
    return dialect::AllocatedSelectedRowsType::get(
        ctx,
        place,
        out_dtype,
        selected_rows_type.dims(),
        selected_rows_type.data_layout(),
        selected_rows_type.lod(),
        selected_rows_type.offset());
  } else {
    PADDLE_THROW(phi::errors::Unimplemented(
        "BuildOutputType only support DenseTensorType and SelectedRowsType"));
  }
}

phi::DataType GetKernelDataTypeByYamlInfo(
    const pir::Operation* op,
    const std::unordered_map<pir::Value, pir::OpResult>& map_value_pair,
    const dialect::OpYamlInfoParser* op_info_parser) {
  auto& attr_map = op->attributes();
  auto& data_type_info = op_info_parser->OpRuntimeInfo().kernel_key_dtype;
  phi::DataType kernel_data_type = phi::DataType::UNDEFINED;

  for (size_t i = 0; i < data_type_info.size(); ++i) {
    auto slot_name = data_type_info[i];
    auto& input_map = op_info_parser->InputName2Id();

    auto find_it = Str2PhiDataType.find(slot_name);
    if (find_it != Str2PhiDataType.end()) {
      kernel_data_type = find_it->second;
    } else if (input_map.count(slot_name)) {
      // parse from input
      int in_index = input_map.at(slot_name);
      auto type = map_value_pair.at(op->operand_source(in_index)).type();

      if (type.isa<paddle::dialect::AllocatedDenseTensorType>()) {
        kernel_data_type = TransToPhiDataType(
            type.dyn_cast<paddle::dialect::AllocatedDenseTensorType>().dtype());
      } else if (type.isa<pir::VectorType>()) {
        auto vec_data = type.dyn_cast<pir::VectorType>().data();
        if (vec_data.empty()) {
          kernel_data_type = phi::DataType::UNDEFINED;
        } else {
          if (vec_data[0].isa<paddle::dialect::AllocatedDenseTensorType>()) {
            kernel_data_type = TransToPhiDataType(
                vec_data[0]
                    .dyn_cast<paddle::dialect::AllocatedDenseTensorType>()
                    .dtype());
          } else {
            PADDLE_THROW(phi::errors::Unimplemented(
                "Only support DenseTensorType in vector"));
          }
        }
      } else if (type.isa<paddle::dialect::AllocatedSelectedRowsType>()) {
        kernel_data_type = TransToPhiDataType(
            type.dyn_cast<paddle::dialect::AllocatedSelectedRowsType>()
                .dtype());
      } else {
        PADDLE_THROW(phi::errors::Unimplemented(
            "Only support DenseTensorType, SelectedRows, VectorType"));
      }

    } else {
      PADDLE_ENFORCE_EQ(attr_map.count(slot_name),
                        true,
                        phi::errors::PreconditionNotMet(
                            "[%s] MUST in attribute map", slot_name));

      auto attr_type = op_info_parser->AttrTypeName(slot_name);
      PADDLE_ENFORCE_EQ(attr_type,
                        "paddle::dialect::DataTypeAttribute",
                        phi::errors::PreconditionNotMet(
                            "Type of [%s] should be DataType", slot_name));
      kernel_data_type = attr_map.at(slot_name)
                             .dyn_cast<paddle::dialect::DataTypeAttribute>()
                             .data();
    }

    if (kernel_data_type != phi::DataType::UNDEFINED) {
      // In yaml definition, data type have an order
      // like: data_type : dtype > x
      // Should break when found a defined data type
      break;
    }
  }

  return kernel_data_type;
}

phi::Backend GetKernelBackendByYamlInfo(
    const pir::Operation* op,
    const std::unordered_map<pir::Value, pir::OpResult>& map_value_pair,
    const dialect::OpYamlInfoParser* op_info_parser) {
  auto& attr_map = op->attributes();
  auto& backend_info = op_info_parser->OpRuntimeInfo().kernel_key_backend;
  phi::Backend kernel_backend = phi::Backend::UNDEFINED;
  for (size_t i = 0; i < backend_info.size(); ++i) {
    auto slot_name = backend_info[i];
    auto& input_map = op_info_parser->InputName2Id();

    if (input_map.count(slot_name)) {
      // parse from input
      int in_index = input_map.at(slot_name);
      auto type = map_value_pair.at(op->operand_source(in_index)).type();

      if (type.isa<paddle::dialect::AllocatedDenseTensorType>()) {
        kernel_backend = paddle::experimental::ParseBackend(
            type.dyn_cast<paddle::dialect::AllocatedDenseTensorType>().place());
      } else if (type.isa<pir::VectorType>()) {
        auto vec_data = type.dyn_cast<pir::VectorType>().data();
        if (vec_data.empty()) {
          kernel_backend = phi::Backend::UNDEFINED;
        } else {
          if (vec_data[0].isa<paddle::dialect::AllocatedDenseTensorType>()) {
            kernel_backend = paddle::experimental::ParseBackend(
                vec_data[0]
                    .dyn_cast<paddle::dialect::AllocatedDenseTensorType>()
                    .place());
          } else {
            PADDLE_THROW(phi::errors::Unimplemented(
                "Only support DenseTensorType in vector"));
          }
        }
      } else if (type.isa<paddle::dialect::AllocatedSelectedRowsType>()) {
        kernel_backend = paddle::experimental::ParseBackend(
            type.dyn_cast<paddle::dialect::AllocatedSelectedRowsType>()
                .place());
      } else {
        PADDLE_THROW(phi::errors::Unimplemented(
            "Only support DenseTensorType, SelectedRows, VectorType"));
      }

    } else {
      PADDLE_ENFORCE_EQ(attr_map.count(slot_name),
                        true,
                        phi::errors::PreconditionNotMet(
                            "[%s] MUST in attribute map", slot_name));

      auto attr_type = op_info_parser->AttrTypeName(slot_name);
      PADDLE_ENFORCE_EQ(attr_type,
                        "paddle::dialect::PlaceAttribute",
                        phi::errors::PreconditionNotMet(
                            "Type of [%s] should be DataType", slot_name));
      kernel_backend = paddle::experimental::ParseBackend(
          attr_map.at(slot_name)
              .dyn_cast<paddle::dialect::PlaceAttribute>()
              .data());
    }
    if (kernel_backend != phi::Backend::UNDEFINED) {
      // In yaml definition, backend have an order
      // like: backend : place > x
      // Should break when found a defined data type
      break;
    }
  }

  return kernel_backend;
}

phi::KernelKey GetKernelKey(
    pir::Operation* op,
    const phi::Place& place,
    const std::string& kernel_fn_str,
    const std::unordered_map<pir::Value, pir::OpResult>& map_value_pair,
    dialect::OpYamlInfoParser* op_info_parser = nullptr) {
  if (op->name() == "pd_op.feed") {
    // NOTE, for now feed op don't need a kernel, so the data type from Op
    // Result the next op use base program datatype
    return {phi::Backend::CPU,
            phi::DataLayout::ANY,
            TransToPhiDataType(
                op->result(0).type().dyn_cast<DenseTensorType>().dtype())};
  }

  if (op->name() == "pd_op.data") {
    // NOTE, for now feed op don't need a kernel, so the data type from Op
    // Result the next op use base program datatype
    auto data_place =
        op->attributes().at("place").dyn_cast<dialect::PlaceAttribute>().data();

    auto backend = paddle::experimental::ParseBackend(data_place);

    return {backend,
            phi::DataLayout::ANY,
            TransToPhiDataType(
                op->result(0).type().dyn_cast<DenseTensorType>().dtype())};
  }

  phi::Backend kernel_backend = phi::Backend::UNDEFINED;
  phi::DataLayout kernel_layout = phi::DataLayout::UNDEFINED;
  phi::DataType kernel_data_type = phi::DataType::UNDEFINED;

  if (op_info_parser != nullptr) {
    // only suppurt non vector input for now
    int tensor_input_number = op_info_parser->InputTensorNumber();

    // get datatype info
    kernel_data_type =
        GetKernelDataTypeByYamlInfo(op, map_value_pair, op_info_parser);
    kernel_backend =
        GetKernelBackendByYamlInfo(op, map_value_pair, op_info_parser);

    // parse all the input tensor
    if (tensor_input_number == 0 || op->name() == "pd_op.full_") {
      // all the information have to get from attribute and context

      if (op->name() == "pd_op.uniform") {
        // try to process uniform, use shape to determin backend
        // TODO(phlrain): shuold support other initilize op
        auto define_op = op->operand_source(0).GetDefiningOp();
        if (define_op->name() == "pd_op.full_int_array") {
          auto shape = define_op->attributes()
                           .at("value")
                           .dyn_cast<dialect::IntArrayAttribute>()
                           .data()
                           .GetData();

          size_t numel = 1;
          for (auto& s : shape) {
            numel *= s;
          }
          if (numel > init_on_gpu_threashold) {
            kernel_backend = phi::Backend::GPU;
          }
        }
      }

      if (kernel_backend == phi::Backend::UNDEFINED) {
        kernel_backend = paddle::experimental::ParseBackend(place);
      }
    }
  }

  if (op->num_operands() > 0) {
    paddle::experimental::detail::KernelKeyParser kernel_key_parser;

    for (size_t i = 0; i < op->num_operands(); ++i) {
      // NOTE, only op with OpYamlInfo can have TensorArr
      if (op_info_parser != nullptr && op_info_parser->IsTensorAttribute(i)) {
        continue;
      }
      auto input_tmp = op->operand_source(i);
      // NOTE: if not input_tmp, it's an optional input
      if (!input_tmp) {
        continue;
      }
      auto new_input_tmp = map_value_pair.at(input_tmp);

      auto fake_tensors = GetFakeTensorList(new_input_tmp);
      for (auto& fake_tensor : fake_tensors) {
        kernel_key_parser.AssignKernelKeySet(*fake_tensor);
      }

      // Because we can't make sure the place when build data op
      // and the output place of data op is undefined. It means we
      // don't know how to select the kernel in the next of op that
      // uses data op outout as inputs. So, we need set kernel backend
      // manually.
      if (op->operand_source(i).GetDefiningOp()->name() == "pd_op.data") {
        auto data_op = op->operand_source(i).GetDefiningOp();
        auto data_place = data_op->attributes()
                              .at("place")
                              .dyn_cast<dialect::PlaceAttribute>()
                              .data();

        auto data_op_backend = paddle::experimental::ParseBackend(data_place);
        if (data_op_backend == phi::Backend::UNDEFINED) {
          data_op_backend = paddle::experimental::ParseBackend(place);
        }
        kernel_key_parser.key_set.backend_set =
            kernel_key_parser.key_set.backend_set |
            paddle::experimental::BackendSet(data_op_backend);
      } else if (op->operand_source(i).GetDefiningOp()->name() ==
                 "builtin.combine") {
        auto combine_op = op->operand_source(i).GetDefiningOp();
        for (size_t j = 0; j < combine_op->num_operands(); ++j) {
          if (combine_op->operand_source(j).GetDefiningOp()->name() ==
              "pd_op.data") {
            auto data_op = combine_op->operand_source(j).GetDefiningOp();
            auto data_place = data_op->attributes()
                                  .at("place")
                                  .dyn_cast<dialect::PlaceAttribute>()
                                  .data();

            auto data_op_backend =
                paddle::experimental::ParseBackend(data_place);
            if (data_op_backend == phi::Backend::UNDEFINED) {
              data_op_backend = paddle::experimental::ParseBackend(place);
            }
            kernel_key_parser.key_set.backend_set =
                kernel_key_parser.key_set.backend_set |
                paddle::experimental::BackendSet(data_op_backend);
            break;
          }
        }
      }
    }

    auto kernel_key_set = kernel_key_parser.key_set;

    auto kernel_key = kernel_key_set.GetHighestPriorityKernelKey();

    if (kernel_backend == phi::Backend::UNDEFINED) {
      kernel_backend = kernel_key.backend();
    }
    if (kernel_layout == phi::DataLayout::UNDEFINED) {
      kernel_layout = kernel_key.layout();
    }
    if (kernel_data_type == phi::DataType::UNDEFINED) {
      kernel_data_type = kernel_key.dtype();
    }
  }

  if (kernel_backend == phi::Backend::UNDEFINED) {
    kernel_backend = paddle::experimental::ParseBackend(place);
  }

  phi::KernelKey res(kernel_backend, kernel_layout, kernel_data_type);

  if (op->name() == "pd_op.load_combine") {
    res.set_dtype(phi::DataType::FLOAT32);
  }
  if (NeedFallBackCpu((op), kernel_fn_str, res)) {
    res.set_backend(phi::Backend::CPU);
  }

  if (NeedFallBackFromGPUDNN2GPU(op, res)) {
    res.set_backend(phi::Backend::GPU);
  }

  return res;
}

<<<<<<< HEAD
void HandleForIfOp(
    const phi::Place& place,
    pir::Operation* op_item,
    pir::Block* block,
    pir::IrContext* ctx,
    std::unordered_map<pir::Operation*, pir::Operation*>* map_op_pair,
    std::unordered_map<pir::Value, pir::OpResult>* map_value_pair) {
  auto cur_in = op_item->operand_source(0);

  PADDLE_ENFORCE_EQ(
      map_value_pair->count(cur_in),
      true,
      phi::errors::PreconditionNotMet(
          "[%d]'s input of [%s] op MUST in map pair", 0, op_item->name()));
  auto new_in = map_value_pair->at(cur_in);

  pir::Builder builder(ctx, block);

  auto base_if_op = op_item->dyn_cast<paddle::dialect::IfOp>();
  auto allocated_dense_tensor_dtype =
      paddle::dialect::AllocatedDenseTensorType::get(
          ctx,
          place,
          base_if_op.result(0).type().dyn_cast<dialect::DenseTensorType>());
  auto new_if_op = builder.Build<paddle::dialect::IfOp>(
      new_in, std::vector<pir::Type>{allocated_dense_tensor_dtype});

  // process true block
  pir::Block* true_block = new_if_op.true_block();
  ProcessBlock(place,
               base_if_op.true_block(),
               true_block,
               ctx,
               map_op_pair,
               map_value_pair);

  // process false block
  pir::Block* false_block = new_if_op.false_block();
  ProcessBlock(place,
               base_if_op.false_block(),
               false_block,
               ctx,
               map_op_pair,
               map_value_pair);
}

pir::OpResult GetNewInput(
    const pir::Value cur_in,
    const std::unordered_map<pir::Value, pir::OpResult>& map_value_pair,
    const int index,
    const std::string op_name) {
  PADDLE_ENFORCE_EQ(
      map_value_pair.count(cur_in),
      true,
      phi::errors::PreconditionNotMet(
          "[%d]'s input of [%s] op MUST be in map pair", index, op_name));
  auto new_in = map_value_pair.at(cur_in);
  return new_in;
}

void HandleForSpecialOp(
    const phi::Place& place,
    pir::Operation* op_item,
    pir::Block* block,
    pir::IrContext* ctx,
    std::unordered_map<pir::Operation*, pir::Operation*>* map_op_pair,
    std::unordered_map<pir::Value, pir::OpResult>* map_value_pair) {
  if (op_item->name() == "pd_op.if") {
    HandleForIfOp(place, op_item, block, ctx, map_op_pair, map_value_pair);
    return;
  }
  std::vector<pir::OpResult> vec_inputs;
  std::vector<pir::Type> op_output_types;
  if (op_item->name() == "builtin.combine") {
    // Copy op inputs
    std::vector<pir::Type> vec_inner_types;
    if (op_item->num_operands() > 0) {
      for (size_t i = 0; i < op_item->num_operands(); ++i) {
        auto cur_in = op_item->operand_source(i);
        if (!cur_in) {
          vec_inputs.emplace_back();
          continue;
        }
        auto new_in = GetNewInput(cur_in, *map_value_pair, i, op_item->name());
        vec_inputs.push_back(new_in);
        vec_inner_types.push_back(new_in.type());
      }
    }
    // Copy op output type

    pir::Type t1 = pir::VectorType::get(ctx, vec_inner_types);
    op_output_types.push_back(t1);
  }

  if (op_item->name() == "builtin.slice") {
    if (op_item->num_operands() > 0) {
      for (size_t i = 0; i < op_item->num_operands(); ++i) {
        auto cur_in = op_item->operand_source(i);
        if (!cur_in) {
          vec_inputs.emplace_back();
          continue;
        }
        auto new_in = GetNewInput(cur_in, *map_value_pair, i, op_item->name());
        vec_inputs.push_back(new_in);

        if (new_in.type().isa<pir::VectorType>()) {
          auto vec_types = new_in.type().dyn_cast<pir::VectorType>().data();
          auto index = op_item->attributes()
                           .at("index")
                           .dyn_cast<pir::Int32Attribute>()
                           .data();
          op_output_types.push_back(vec_types[index]);
        } else {
          PADDLE_THROW(
              phi::errors::Unimplemented("only support vector type for now"));
        }
      }
    }
  }

  if (op_item->name() == "builtin.split") {
    if (op_item->num_operands() > 0) {
      for (size_t i = 0; i < op_item->num_operands(); ++i) {
        auto cur_in = op_item->operand_source(i);
        if (!cur_in) {
          vec_inputs.emplace_back();
          continue;
        }
        auto new_in = GetNewInput(cur_in, *map_value_pair, i, op_item->name());
        vec_inputs.push_back(new_in);

        if (new_in.type().isa<pir::VectorType>()) {
          auto vec_types = new_in.type().dyn_cast<pir::VectorType>().data();
          for (uint64_t idx = 0; idx < vec_types.size(); idx++) {
            op_output_types.push_back(vec_types[idx]);
          }
        } else {
          PADDLE_THROW(
              phi::errors::Unimplemented("only support vector type for now"));
=======
pir::OpResult GetNewInput(
    const pir::Value cur_in,
    const std::unordered_map<pir::Value, pir::OpResult>& map_value_pair,
    const int index,
    const std::string op_name) {
  PADDLE_ENFORCE_EQ(
      map_value_pair.count(cur_in),
      true,
      phi::errors::PreconditionNotMet(
          "[%d]'s input of [%s] op MUST be in map pair", index, op_name));
  auto new_in = map_value_pair.at(cur_in);
  return new_in;
}

void HandleForSpecialOp(
    pir::Operation* op_item,
    pir::Program* program,
    pir::IrContext* ctx,
    std::unordered_map<pir::Operation*, pir::Operation*>* map_op_pair,
    std::unordered_map<pir::Value, pir::OpResult>* map_value_pair) {
  std::vector<pir::OpResult> vec_inputs;
  std::vector<pir::Type> op_output_types;
  if (op_item->name() == "builtin.combine") {
    // Copy op inputs
    std::vector<pir::Type> vec_inner_types;
    if (op_item->num_operands() > 0) {
      for (size_t i = 0; i < op_item->num_operands(); ++i) {
        auto cur_in = op_item->operand_source(i);
        if (!cur_in) {
          vec_inputs.emplace_back();
          continue;
        }
        auto new_in = GetNewInput(cur_in, *map_value_pair, i, op_item->name());
        vec_inputs.push_back(new_in);
        vec_inner_types.push_back(new_in.type());
      }
    }
    // Copy op output type

    pir::Type t1 = pir::VectorType::get(ctx, vec_inner_types);
    op_output_types.push_back(t1);
  }

  if (op_item->name() == "builtin.slice") {
    if (op_item->num_operands() > 0) {
      for (size_t i = 0; i < op_item->num_operands(); ++i) {
        auto cur_in = op_item->operand_source(i);
        if (!cur_in) {
          vec_inputs.emplace_back();
          continue;
        }
        auto new_in = GetNewInput(cur_in, *map_value_pair, i, op_item->name());
        vec_inputs.push_back(new_in);

        if (new_in.type().isa<pir::VectorType>()) {
          auto vec_types = new_in.type().dyn_cast<pir::VectorType>().data();
          auto index = op_item->attributes()
                           .at("index")
                           .dyn_cast<pir::Int32Attribute>()
                           .data();
          op_output_types.push_back(vec_types[index]);
        } else {
          PADDLE_THROW(
              phi::errors::Unimplemented("only support vector type for now"));
        }
      }
    }
  }

  if (op_item->name() == "builtin.split") {
    if (op_item->num_operands() > 0) {
      for (size_t i = 0; i < op_item->num_operands(); ++i) {
        auto cur_in = op_item->operand_source(i);
        if (!cur_in) {
          vec_inputs.emplace_back();
          continue;
        }
        auto new_in = GetNewInput(cur_in, *map_value_pair, i, op_item->name());
        vec_inputs.push_back(new_in);

        if (new_in.type().isa<pir::VectorType>()) {
          auto vec_types = new_in.type().dyn_cast<pir::VectorType>().data();
          for (uint64_t idx = 0; idx < vec_types.size(); idx++) {
            op_output_types.push_back(vec_types[idx]);
          }
        } else {
          PADDLE_THROW(
              phi::errors::Unimplemented("only support vector type for now"));
        }
      }
    }
  }

  pir::OpInfo op_info = ctx->GetRegisteredOpInfo(op_item->name());
  // Generate new op
  pir::Operation* op = pir::Operation::Create(
      vec_inputs, op_item->attributes(), op_output_types, op_info);
  program->block()->push_back(op);
  (*map_op_pair)[op_item] = op;
  // only deal with single output
  if (op_item->num_results() > 0) {
    for (size_t i = 0; i < op_item->num_results(); ++i) {
      (*map_value_pair)[op_item->result(i)] = op->result(i);
    }
  }
  VLOG(6) << "Deep copy a new builtin op: " << op_item->name();
}

std::vector<pir::Type> BuildOpOutputType(pir::Operation* op_item,
                                         const std::string& kernel_fn_str,
                                         const phi::KernelKey& kernel_key,
                                         pir::IrContext* ctx) {
  if (op_item->num_results() == 0) {
    return {};
  }
  std::vector<pir::Type> op_output_types;
  auto phi_kernel = phi::KernelFactory::Instance().SelectKernelWithGPUDNN(
      kernel_fn_str, kernel_key);
  auto args_def = phi_kernel.args_def();
  auto output_defs = args_def.output_defs();
  if (!UnchangeOutputOps.count(op_item->name()) &&
      !IsLegacyOp(op_item->name())) {
    PADDLE_ENFORCE_EQ(
        op_item->num_results(),
        output_defs.size(),
        phi::errors::PreconditionNotMet(
            "op [%s] kernel output args defs should equal op outputs",
            op_item->name()));
  }

  for (size_t i = 0; i < op_item->num_results(); ++i) {
    phi::Place out_place = phi::TransToPhiPlace(kernel_key.backend());

    phi::DataType out_phi_dtype = phi::DataType::UNDEFINED;
    if ((!UnchangeOutputOps.count(op_item->name())) &&
        (!IsLegacyOp(op_item->name())) && phi_kernel.IsValid()) {
      out_place = phi::TransToPhiPlace(output_defs[i].backend);
      out_phi_dtype = output_defs[i].dtype;
    }

    auto result_type = op_item->result(i).type();
    if (!result_type) {
      op_output_types.push_back(result_type);
    } else if (result_type.isa<dialect::DenseTensorType>() ||
               result_type.isa<dialect::SelectedRowsType>()) {
      op_output_types.push_back(
          BuildOutputType(result_type, out_place, out_phi_dtype, ctx));
    } else if (result_type.isa<pir::VectorType>()) {
      std::vector<pir::Type> vec_inner_types;
      auto base_types = result_type.dyn_cast<pir::VectorType>().data();
      for (auto& base_type : base_types) {
        if (base_type) {
          if (base_type.isa<dialect::DenseTensorType>()) {
            vec_inner_types.push_back(
                BuildOutputType(base_type, out_place, out_phi_dtype, ctx));
          } else {
            PADDLE_THROW(phi::errors::Unimplemented(
                "only support dense tensor in vector type for now"));
          }
        } else {
          // NOTE(phlrain), kernel not support a nullptr in output
          pir::Type fp32_dtype = pir::Float32Type::get(ctx);
          phi::DDim dims = {};
          phi::DataLayout data_layout = phi::DataLayout::NCHW;
          phi::LoD lod = {{}};
          size_t offset = 0;
          auto dense_tensor_dtype = paddle::dialect::DenseTensorType::get(
              ctx, fp32_dtype, dims, data_layout, lod, offset);
          auto allocated_dense_tensor_dtype =
              paddle::dialect::AllocatedDenseTensorType::get(
                  ctx, out_place, dense_tensor_dtype);
          vec_inner_types.push_back(allocated_dense_tensor_dtype);
>>>>>>> 772df248
        }
      }

      pir::Type t1 = pir::VectorType::get(ctx, vec_inner_types);
      op_output_types.push_back(t1);
    } else {
      PADDLE_THROW(phi::errors::Unimplemented(
          "Result type only support DenseTensorType, SelectedRowType and "
          "VectorType"));
    }
  }

<<<<<<< HEAD
  if (op_item->name() == "cf.yield") {
    if (op_item->num_operands() > 0) {
      for (size_t i = 0; i < op_item->num_operands(); ++i) {
        auto cur_in = op_item->operand_source(i);
        if (!cur_in) {
          vec_inputs.emplace_back();
          continue;
        }
        PADDLE_ENFORCE_EQ(map_value_pair->count(cur_in),
                          true,
                          phi::errors::PreconditionNotMet(
                              "[%d]'s input of [%s] op MUST in map pair",
                              i,
                              op_item->name()));
        auto new_in = map_value_pair->at(cur_in);
        vec_inputs.push_back(new_in);
      }
    }
  }

  pir::OpInfo op_info = ctx->GetRegisteredOpInfo(op_item->name());
  // Generate new op
  pir::Operation* op = pir::Operation::Create(
      vec_inputs, op_item->attributes(), op_output_types, op_info);
  block->push_back(op);
  (*map_op_pair)[op_item] = op;
  // only deal with single output
  if (op_item->num_results() > 0) {
    for (size_t i = 0; i < op_item->num_results(); ++i) {
      (*map_value_pair)[op_item->result(i)] = op->result(i);
    }
  }
  VLOG(6) << "Deep copy a new builtin op: " << op_item->name();
}

std::vector<pir::Type> BuildOpOutputType(pir::Operation* op_item,
                                         const std::string& kernel_fn_str,
                                         const phi::KernelKey& kernel_key,
                                         pir::IrContext* ctx) {
  if (op_item->num_results() == 0) {
    return {};
  }
  std::vector<pir::Type> op_output_types;
  auto phi_kernel = phi::KernelFactory::Instance().SelectKernelWithGPUDNN(
      kernel_fn_str, kernel_key);
  auto args_def = phi_kernel.args_def();
  auto output_defs = args_def.output_defs();
  if (!UnchangeOutputOps.count(op_item->name()) &&
      !IsLegacyOp(op_item->name())) {
    PADDLE_ENFORCE_EQ(
        op_item->num_results(),
        output_defs.size(),
        phi::errors::PreconditionNotMet(
            "op [%s] kernel output args defs should equal op outputs",
            op_item->name()));
  }

  for (size_t i = 0; i < op_item->num_results(); ++i) {
    phi::Place out_place = phi::TransToPhiPlace(kernel_key.backend());

    phi::DataType out_phi_dtype = phi::DataType::UNDEFINED;
    if ((!UnchangeOutputOps.count(op_item->name())) &&
        (!IsLegacyOp(op_item->name())) && phi_kernel.IsValid()) {
      out_place = phi::TransToPhiPlace(output_defs[i].backend);
      out_phi_dtype = output_defs[i].dtype;
    }

    auto result_type = op_item->result(i).type();
    if (!result_type) {
      op_output_types.push_back(result_type);
    } else if (result_type.isa<dialect::DenseTensorType>() ||
               result_type.isa<dialect::SelectedRowsType>()) {
      op_output_types.push_back(
          BuildOutputType(result_type, out_place, out_phi_dtype, ctx));
    } else if (result_type.isa<pir::VectorType>()) {
      std::vector<pir::Type> vec_inner_types;
      auto base_types = result_type.dyn_cast<pir::VectorType>().data();
      for (auto& base_type : base_types) {
        if (base_type) {
          if (base_type.isa<dialect::DenseTensorType>()) {
            vec_inner_types.push_back(
                BuildOutputType(base_type, out_place, out_phi_dtype, ctx));
          } else {
            PADDLE_THROW(phi::errors::Unimplemented(
                "only support dense tensor in vector type for now"));
          }
        } else {
          // NOTE(phlrain), kernel not support a nullptr in output
          pir::Type fp32_dtype = pir::Float32Type::get(ctx);
          phi::DDim dims = {};
          phi::DataLayout data_layout = phi::DataLayout::NCHW;
          phi::LoD lod = {{}};
          size_t offset = 0;
          auto dense_tensor_dtype = paddle::dialect::DenseTensorType::get(
              ctx, fp32_dtype, dims, data_layout, lod, offset);
          auto allocated_dense_tensor_dtype =
              paddle::dialect::AllocatedDenseTensorType::get(
                  ctx, out_place, dense_tensor_dtype);
          vec_inner_types.push_back(allocated_dense_tensor_dtype);
        }
      }

      pir::Type t1 = pir::VectorType::get(ctx, vec_inner_types);
      op_output_types.push_back(t1);
    } else {
      PADDLE_THROW(phi::errors::Unimplemented(
          "Result type only support DenseTensorType, SelectedRowType and "
          "VectorType"));
    }
  }

  return op_output_types;
}

std::vector<pir::OpResult> BuildOpInputList(
    pir::Operation* op_item,
    const std::string& kernel_fn_str,
    const phi::KernelKey& kernel_key,
    const phi::Place place,
    const OpYamlInfoParser* op_info_parser,
    pir::IrContext* ctx,
    std::unordered_map<pir::Operation*, pir::Operation*>* map_op_pair,
    std::unordered_map<pir::Value, pir::OpResult>* map_value_pair,
    pir::Block* block) {
  if (op_item->num_operands() == 0) {
    return {};
  }

  std::vector<pir::OpResult> vec_inputs;

  for (size_t i = 0; i < op_item->num_operands(); ++i) {
    auto cur_in = op_item->operand_source(i);
    if (!cur_in) {
      vec_inputs.emplace_back();
      continue;
    }
    PADDLE_ENFORCE_EQ(
        map_value_pair->count(cur_in),
        true,
        phi::errors::PreconditionNotMet(
            "[%d]'s input of [%s] op MUST in map pair", i, op_item->name()));
    auto new_in = map_value_pair->at(cur_in);

    auto new_in_type = new_in.type();

    auto& kernel = phi::KernelFactory::Instance().SelectKernelWithGPUDNN(
        kernel_fn_str, kernel_key);

    bool check_place_transfer =
        (op_item->name() == "builtin.set_parameter") ||
        (kernel.IsValid() && (!UnchangeOutputOps.count(op_item->name())));

    if (check_place_transfer) {
      if (new_in_type.isa<dialect::AllocatedDenseTensorType>()) {
        // allocated type
        auto in_place =
            new_in_type.dyn_cast<dialect::AllocatedDenseTensorType>().place();

        // get input args def type
        auto args_def = kernel.args_def();
        auto input_defs = args_def.input_defs();

        auto dst_backend = GetDstBackend(op_item->name(),
                                         place,
                                         op_info_parser,
                                         kernel.InputAt(i).backend,
                                         i);

        bool need_trans =
            (in_place.GetType() != phi::AllocationType::UNDEFINED) &&
            (paddle::experimental::NeedTransformPlace(
                in_place, dst_backend, {}));
        if (need_trans) {
          VLOG(6) << "need trans from " << in_place << " to "
                  << kernel_key.backend();
          // build memcopy op
          auto out_place = phi::TransToPhiPlace(dst_backend);
          auto new_in_alloc_type =
              new_in_type.dyn_cast<dialect::AllocatedDenseTensorType>();
          auto out_type = dialect::AllocatedDenseTensorType::get(
              ctx,
              out_place,
              new_in_alloc_type.dtype(),
              new_in_alloc_type.dims(),
              new_in_alloc_type.data_layout(),
              new_in_alloc_type.lod(),
              new_in_alloc_type.offset());
          new_in = AddPlaceTransferOp(
              new_in, out_type, in_place, out_place, kernel_key, block);
        }
=======
  return op_output_types;
}

std::vector<pir::OpResult> BuildOpInputList(
    pir::Operation* op_item,
    const std::string& kernel_fn_str,
    const phi::KernelKey& kernel_key,
    const phi::Place place,
    const OpYamlInfoParser* op_info_parser,
    pir::IrContext* ctx,
    std::unordered_map<pir::Operation*, pir::Operation*>* map_op_pair,
    std::unordered_map<pir::Value, pir::OpResult>* map_value_pair,
    pir::Program* program) {
  if (op_item->num_operands() == 0) {
    return {};
  }

  std::vector<pir::OpResult> vec_inputs;

  for (size_t i = 0; i < op_item->num_operands(); ++i) {
    auto cur_in = op_item->operand_source(i);
    if (!cur_in) {
      vec_inputs.emplace_back();
      continue;
    }
    PADDLE_ENFORCE_EQ(
        map_value_pair->count(cur_in),
        true,
        phi::errors::PreconditionNotMet(
            "[%d]'s input of [%s] op MUST in map pair", i, op_item->name()));
    auto new_in = map_value_pair->at(cur_in);

    auto new_in_type = new_in.type();

    auto& kernel = phi::KernelFactory::Instance().SelectKernelWithGPUDNN(
        kernel_fn_str, kernel_key);

    bool check_place_transfer =
        (op_item->name() == "builtin.set_parameter") ||
        (kernel.IsValid() && (!UnchangeOutputOps.count(op_item->name())));

    if (check_place_transfer) {
      if (new_in_type.isa<dialect::AllocatedDenseTensorType>()) {
        // allocated type
        auto in_place =
            new_in_type.dyn_cast<dialect::AllocatedDenseTensorType>().place();

        // get input args def type
        auto args_def = kernel.args_def();
        auto input_defs = args_def.input_defs();

        auto dst_backend = GetDstBackend(op_item->name(),
                                         place,
                                         op_info_parser,
                                         kernel.InputAt(i).backend,
                                         i);

        bool need_trans =
            (in_place.GetType() != phi::AllocationType::UNDEFINED) &&
            (paddle::experimental::NeedTransformPlace(
                in_place, dst_backend, {}));
        if (need_trans) {
          VLOG(6) << "need trans from " << in_place << " to "
                  << kernel_key.backend();
          // build memcopy op
          auto out_place = phi::TransToPhiPlace(dst_backend);
          auto new_in_alloc_type =
              new_in_type.dyn_cast<dialect::AllocatedDenseTensorType>();
          auto out_type = dialect::AllocatedDenseTensorType::get(
              ctx,
              out_place,
              new_in_alloc_type.dtype(),
              new_in_alloc_type.dims(),
              new_in_alloc_type.data_layout(),
              new_in_alloc_type.lod(),
              new_in_alloc_type.offset());
          new_in = AddPlaceTransferOp(
              new_in, out_type, in_place, out_place, kernel_key, program);
        }
>>>>>>> 772df248
      } else if (new_in_type.isa<pir::VectorType>()) {
        // [ todo need update here, support combine data transfomer]
        // deal with pre combine op
        auto pre_define_op = cur_in.GetDefiningOp();

        if (pre_define_op->name() == "builtin.combine") {
          std::vector<pir::OpResult> inner_inputs;
          std::vector<pir::Type> types_in_vec;
          bool is_trans = false;
          for (size_t j = 0; j < pre_define_op->num_operands(); ++j) {
            auto in_i = map_value_pair->at(pre_define_op->operand_source(j));
            auto in_i_type = in_i.type();
            phi::Place place;
            if (in_i_type.isa<dialect::AllocatedDenseTensorType>()) {
              place = in_i_type.dyn_cast<dialect::AllocatedDenseTensorType>()
                          .place();
            } else if (in_i_type.isa<dialect::AllocatedSelectedRowsType>()) {
              place = in_i_type.dyn_cast<dialect::AllocatedSelectedRowsType>()
                          .place();
            } else {
              PADDLE_THROW(phi::errors::Unimplemented(
                  "builtin.combine Input type only support "
                  "VectorType<DenseTensorType> and "
                  "VectorType<SelectedRowsType>"));
            }

            // get input args def type
            auto args_def = kernel.args_def();
            auto input_defs = args_def.input_defs();

            bool need_trans =
                (place.GetType() != phi::AllocationType::UNDEFINED) &&
                (op_info_parser != nullptr &&
                 !op_info_parser->IsTensorAttribute(i)) &&
                (paddle::experimental::NeedTransformPlace(
                    place, kernel.InputAt(i).backend, {}));
            if (need_trans) {
              VLOG(6) << "need trans from " << place << " to "
                      << kernel_key.backend();
              // build memcopy op
              auto out_place = phi::TransToPhiPlace(kernel.InputAt(i).backend);
              pir::Type out_type;
              if (in_i_type.isa<dialect::AllocatedDenseTensorType>()) {
                out_type = dialect::AllocatedDenseTensorType::get(
                    ctx,
                    out_place,
                    pre_define_op->operand_source(j)
                        .type()
                        .dyn_cast<dialect::DenseTensorType>());
              } else if (in_i_type.isa<dialect::AllocatedSelectedRowsType>()) {
                out_type = dialect::AllocatedSelectedRowsType::get(
                    ctx,
                    out_place,
                    pre_define_op->operand_source(j)
                        .type()
                        .dyn_cast<dialect::SelectedRowsType>());
              } else {
                PADDLE_THROW(phi::errors::Unimplemented(
                    "builtin.combine Input type only support "
                    "VectorType<DenseTensorType> and "
                    "VectorType<SelectedRowsType>"));
              }
              in_i = AddPlaceTransferOp(
<<<<<<< HEAD
                  in_i, out_type, place, out_place, kernel_key, block);
=======
                  in_i, out_type, place, out_place, kernel_key, program);
>>>>>>> 772df248

              is_trans = true;
            }

            inner_inputs.push_back(in_i);
            types_in_vec.push_back(in_i.type());
          }
          if (is_trans) {
            // Add combine op
            std::string combine_op_name(pir::CombineOp::name());
            pir::OpInfo op_info = ctx->GetRegisteredOpInfo(combine_op_name);

            pir::Type target_vec_type = pir::VectorType::get(ctx, types_in_vec);
            pir::Operation* operation = pir::Operation::Create(
                inner_inputs, {}, {target_vec_type}, op_info);

            new_in = operation->result(0);
<<<<<<< HEAD
            block->push_back(operation);
=======
            program->block()->push_back(operation);
>>>>>>> 772df248
          }
        }

      } else if (new_in_type.isa<dialect::AllocatedSelectedRowsType>()) {
        // do nothing here
      } else {
        PADDLE_THROW(phi::errors::Unimplemented(
            "only support allocated dense tensor type for now"));
      }
    }
    vec_inputs.push_back(new_in);
  }

  return vec_inputs;
}

void AddShadowFeed(
    const phi::Place& place,
    pir::Operation* op_item,
    pir::Operation* kernel_op,
<<<<<<< HEAD
    pir::Block* block,
=======
    pir::Program* program,
>>>>>>> 772df248
    pir::IrContext* ctx,
    std::unordered_map<pir::Operation*, pir::Operation*>* map_op_pair,
    std::unordered_map<pir::Value, pir::OpResult>* map_value_pair) {
  bool feed_op_add_shadow_feed =
      (op_item->name() == "pd_op.feed") && platform::is_gpu_place(place);
  bool data_op_add_shadow_feed = (op_item->name() == "pd_op.data") &&
                                 platform::is_gpu_place(place) &&
                                 (kernel_op->attributes()
                                      .at("place")
                                      .dyn_cast<dialect::PlaceAttribute>()
                                      .data()
                                      .GetType() != phi::AllocationType::GPU);
  bool add_shadow_feed = feed_op_add_shadow_feed || data_op_add_shadow_feed;
  if (add_shadow_feed) {
    // if shadow data op place not gpu,add shadow feed op
    phi::KernelKey shadow_key{
        phi::Backend::GPU,
        phi::DataLayout::ANY,
        TransToPhiDataType(
            op_item->result(0).type().dyn_cast<DenseTensorType>().dtype())};
    std::unordered_map<std::string, pir::Attribute> attr_map{
        {"op_name", pir::StrAttribute::get(ctx, "pd_op.shadow_feed")},
        {"kernel_name", pir::StrAttribute::get(ctx, "shadow_feed")},
        {"kernel_key", dialect::KernelAttribute::get(ctx, shadow_key)}};

    auto out_type = paddle::dialect::AllocatedDenseTensorType::get(
        ctx,
        phi::TransToPhiPlace(shadow_key.backend()),
        op_item->result(0).type().dyn_cast<dialect::DenseTensorType>());

    pir::OpInfo phi_kernel_op_info =
        ctx->GetRegisteredOpInfo(paddle::dialect::PhiKernelOp::name());
    pir::Operation* shadow_op = pir::Operation::Create(
        {kernel_op->result(0)}, attr_map, {out_type}, phi_kernel_op_info);
<<<<<<< HEAD

    (*map_op_pair)[op_item] = shadow_op;
    block->push_back(shadow_op);
    if (op_item->num_results() > 0) {
      for (size_t i = 0; i < shadow_op->num_results(); ++i) {
        (*map_value_pair)[op_item->result(i)] = shadow_op->result(i);
      }
    }
  }
}

std::unique_ptr<OpYamlInfoParser> GetOpYamlInfoParser(pir::Operation* op) {
  paddle::dialect::OpYamlInfoInterface op_info_interface =
      op->dyn_cast<paddle::dialect::OpYamlInfoInterface>();

  std::unique_ptr<OpYamlInfoParser> op_info_parser(nullptr);
  if (op_info_interface) {
    op_info_parser =
        std::make_unique<OpYamlInfoParser>(op_info_interface.GetOpInfo());
  }

  return op_info_parser;
}

std::string GetKernelFnStr(const OpYamlInfoParser* op_info_parser,
                           pir::Operation* op_item) {
  std::string kernel_fn_str;
  if (op_info_parser != nullptr) {
    kernel_fn_str = op_info_parser->OpRuntimeInfo().kernel_func[0];
  }

  if (op_item->name() == "pd_op.add_n_" ||
      op_item->name() == "pd_op.add_n_with_kernel") {
    if (op_item->result(0).type().isa<dialect::SelectedRowsType>()) {
      kernel_fn_str = "add_n_sr";
    }
  }
  return kernel_fn_str;
}

pir::Operation* BuildPhiKernelOp(
    const std::string& kernel_fn_str,
    const phi::KernelKey& kernel_key,
    const std::vector<pir::OpResult>& vec_inputs,
    const std::vector<pir::Type>& op_output_types,
    pir::Operation* op_item,
    pir::Block* block,
    pir::IrContext* ctx,
    std::unordered_map<pir::Operation*, pir::Operation*>* map_op_pair,
    std::unordered_map<pir::Value, pir::OpResult>* map_value_pair) {
  std::unordered_map<std::string, pir::Attribute> op_attribute{
      {"op_name", pir::StrAttribute::get(ctx, op_item->name())},
      {"kernel_name", pir::StrAttribute::get(ctx, kernel_fn_str)},
      {"kernel_key", dialect::KernelAttribute::get(ctx, kernel_key)}};
  auto op_attr_map = op_item->attributes();

  for (auto& map_item : op_attr_map) {
    op_attribute.emplace(map_item.first, map_item.second);
  }

  if (op_item->HasTrait<paddle::dialect::InplaceTrait>()) {
    op_attribute.emplace("is_inplace", pir::BoolAttribute::get(ctx, true));
  }

  pir::OpInfo phi_kernel_op_info =
      ctx->GetRegisteredOpInfo(paddle::dialect::PhiKernelOp::name());

  pir::OpInfo legacy_kernel_op_info =
      ctx->GetRegisteredOpInfo(paddle::dialect::LegacyKernelOp::name());
  pir::Operation* op;
  if (dialect::IsLegacyOp(op_item->name())) {
    op = pir::Operation::Create(
        vec_inputs, op_attribute, op_output_types, legacy_kernel_op_info);
  } else {
    op = pir::Operation::Create(
        vec_inputs, op_attribute, op_output_types, phi_kernel_op_info);
  }

  (*map_op_pair)[op_item] = op;

  // only deal with single output
  if (op_item->num_results() > 0) {
    for (size_t i = 0; i < op_item->num_results(); ++i) {
      (*map_value_pair)[op_item->result(i)] = op->result(i);
=======

    (*map_op_pair)[op_item] = shadow_op;
    program->block()->push_back(shadow_op);
    if (op_item->num_results() > 0) {
      for (size_t i = 0; i < shadow_op->num_results(); ++i) {
        (*map_value_pair)[op_item->result(i)] = shadow_op->result(i);
      }
    }
  }
}

std::unique_ptr<OpYamlInfoParser> GetOpYamlInfoParser(pir::Operation* op) {
  paddle::dialect::OpYamlInfoInterface op_info_interface =
      op->dyn_cast<paddle::dialect::OpYamlInfoInterface>();

  std::unique_ptr<OpYamlInfoParser> op_info_parser(nullptr);
  if (op_info_interface) {
    op_info_parser =
        std::make_unique<OpYamlInfoParser>(op_info_interface.GetOpInfo());
  }

  return op_info_parser;
}

std::string GetKernelFnStr(const OpYamlInfoParser* op_info_parser,
                           pir::Operation* op_item) {
  std::string kernel_fn_str;
  if (op_info_parser != nullptr) {
    kernel_fn_str = op_info_parser->OpRuntimeInfo().kernel_func[0];
  }

  if (op_item->name() == "pd_op.add_n_" ||
      op_item->name() == "pd_op.add_n_with_kernel") {
    if (op_item->result(0).type().isa<dialect::SelectedRowsType>()) {
      kernel_fn_str = "add_n_sr";
    }
  }
  return kernel_fn_str;
}

pir::Operation* BuildPhiKernelOp(
    const std::string& kernel_fn_str,
    const phi::KernelKey& kernel_key,
    const std::vector<pir::OpResult>& vec_inputs,
    const std::vector<pir::Type>& op_output_types,
    pir::Operation* op_item,
    pir::Program* program,
    pir::IrContext* ctx,
    std::unordered_map<pir::Operation*, pir::Operation*>* map_op_pair,
    std::unordered_map<pir::Value, pir::OpResult>* map_value_pair) {
  std::unordered_map<std::string, pir::Attribute> op_attribute{
      {"op_name", pir::StrAttribute::get(ctx, op_item->name())},
      {"kernel_name", pir::StrAttribute::get(ctx, kernel_fn_str)},
      {"kernel_key", dialect::KernelAttribute::get(ctx, kernel_key)}};
  auto op_attr_map = op_item->attributes();

  for (auto& map_item : op_attr_map) {
    op_attribute.emplace(map_item.first, map_item.second);
  }

  if (op_item->HasTrait<paddle::dialect::InplaceTrait>()) {
    op_attribute.emplace("is_inplace", pir::BoolAttribute::get(ctx, true));
  }

  pir::OpInfo phi_kernel_op_info =
      ctx->GetRegisteredOpInfo(paddle::dialect::PhiKernelOp::name());

  pir::OpInfo legacy_kernel_op_info =
      ctx->GetRegisteredOpInfo(paddle::dialect::LegacyKernelOp::name());
  pir::Operation* op;
  if (dialect::IsLegacyOp(op_item->name())) {
    op = pir::Operation::Create(
        vec_inputs, op_attribute, op_output_types, legacy_kernel_op_info);
  } else {
    op = pir::Operation::Create(
        vec_inputs, op_attribute, op_output_types, phi_kernel_op_info);
  }

  (*map_op_pair)[op_item] = op;

  // only deal with single output
  if (op_item->num_results() > 0) {
    for (size_t i = 0; i < op_item->num_results(); ++i) {
      (*map_value_pair)[op_item->result(i)] = op->result(i);
    }
  }
  program->block()->push_back(op);

  return op;
}

std::unique_ptr<pir::Program> PdOpLowerToKernelPass(pir::Program* prog,
                                                    phi::Place place) {
  if (VLOG_IS_ON(2)) {
    std::stringstream ss;
    prog->Print(ss);
    VLOG(2) << "Program after lowering to kernel pass : " << ss.str();
  }

  auto program = std::make_unique<pir::Program>(pir::IrContext::Instance());

  auto block = prog->block();

  pir::IrContext* ctx = pir::IrContext::Instance();
  ctx->GetOrRegisterDialect<paddle::dialect::OperatorDialect>();
  ctx->GetOrRegisterDialect<paddle::dialect::KernelDialect>();

  std::unordered_map<pir::Operation*, pir::Operation*> map_op_pair;
  std::unordered_map<pir::Value, pir::OpResult> map_value_pair;

  auto skip_feed_names = GetSkipFeedNames(block);

  for (auto op_item : *block) {
    VLOG(6) << "op name " << op_item->name();
    if ((op_item->name() == "pd_op.feed") &&
        SkipFeedOp(op_item, skip_feed_names)) {
      continue;
>>>>>>> 772df248
    }
  }
  block->push_back(op);

<<<<<<< HEAD
  return op;
}

void ProcessBlock(
    const phi::Place& place,
    pir::Block* block,
    pir::Block* new_block,
    pir::IrContext* ctx,
    std::unordered_map<pir::Operation*, pir::Operation*>* map_op_pair,
    std::unordered_map<pir::Value, pir::OpResult>* map_value_pair) {
  auto skip_feed_names = GetSkipFeedNames(block);

  for (auto op_item : *block) {
    VLOG(6) << "op name " << op_item->name();
    if ((op_item->name() == "pd_op.feed") &&
        SkipFeedOp(op_item, skip_feed_names)) {
      continue;
    }

    // HandleSpecialOp
    if (SpecialLowerOps.count(op_item->name())) {
      HandleForSpecialOp(
          place, op_item, new_block, ctx, map_op_pair, map_value_pair);
      continue;
    }

=======
    // HandleSpecialOp
    if (SpecialLowerOps.count(op_item->name())) {
      HandleForSpecialOp(
          op_item, program.get(), ctx, &map_op_pair, &map_value_pair);
      continue;
    }

>>>>>>> 772df248
    // Lower from PaddleDialect to KernelDialect

    auto op_info_parser = GetOpYamlInfoParser(op_item);

    auto kernel_fn_str = GetKernelFnStr(op_info_parser.get(), op_item);

    auto kernel_key = GetKernelKey(
<<<<<<< HEAD
        op_item, place, kernel_fn_str, *map_value_pair, op_info_parser.get());
=======
        op_item, place, kernel_fn_str, map_value_pair, op_info_parser.get());
>>>>>>> 772df248
    VLOG(6) << "kernel type " << kernel_key;

    // build output type
    auto op_output_types =
        BuildOpOutputType(op_item, kernel_fn_str, kernel_key, ctx);

    // build input
    auto vec_inputs = BuildOpInputList(op_item,
                                       kernel_fn_str,
                                       kernel_key,
                                       place,
                                       op_info_parser.get(),
                                       ctx,
<<<<<<< HEAD
                                       map_op_pair,
                                       map_value_pair,
                                       new_block);
=======
                                       &map_op_pair,
                                       &map_value_pair,
                                       program.get());
>>>>>>> 772df248

    // build op
    pir::Operation* op = BuildPhiKernelOp(kernel_fn_str,
                                          kernel_key,
                                          vec_inputs,
                                          op_output_types,
                                          op_item,
<<<<<<< HEAD
                                          new_block,
                                          ctx,
                                          map_op_pair,
                                          map_value_pair);

    AddShadowFeed(
        place, op_item, op, new_block, ctx, map_op_pair, map_value_pair);
  }
}

std::unique_ptr<pir::Program> PdOpLowerToKernelPass(pir::Program* prog,
                                                    phi::Place place) {
  auto program = std::make_unique<pir::Program>(pir::IrContext::Instance());

  auto block = prog->block();

  pir::IrContext* ctx = pir::IrContext::Instance();
  ctx->GetOrRegisterDialect<paddle::dialect::OperatorDialect>();
  ctx->GetOrRegisterDialect<paddle::dialect::KernelDialect>();

  std::unordered_map<pir::Operation*, pir::Operation*> map_op_pair;
  std::unordered_map<pir::Value, pir::OpResult> map_value_pair;

  ProcessBlock(
      place, block, program->block(), ctx, &map_op_pair, &map_value_pair);
=======
                                          program.get(),
                                          ctx,
                                          &map_op_pair,
                                          &map_value_pair);

    AddShadowFeed(
        place, op_item, op, program.get(), ctx, &map_op_pair, &map_value_pair);
  }
>>>>>>> 772df248

  if (VLOG_IS_ON(2)) {
    std::stringstream ss1;
    program->Print(ss1);
    VLOG(2) << "Program after lowering to kernel pass : " << ss1.str();
  }
  return program;
}
}  // namespace dialect
}  // namespace paddle<|MERGE_RESOLUTION|>--- conflicted
+++ resolved
@@ -63,19 +63,11 @@
     "builtin.get_parameter",
     "pd_op.shadow_output"};
 
-<<<<<<< HEAD
 const std::unordered_set<std::string> SpecialLowerOps = {"builtin.combine",
                                                          "builtin.slice",
                                                          "builtin.split",
                                                          "pd_op.if",
                                                          "cf.yield"};
-=======
-const std::unordered_set<std::string> SpecialLowerOps = {
-    "builtin.combine",
-    "builtin.slice",
-    "builtin.split",
-};
->>>>>>> 772df248
 
 bool NeedFallBackCpu(const pir::Operation* op,
                      const std::string& kernel_fn_name,
@@ -648,7 +640,6 @@
   return res;
 }
 
-<<<<<<< HEAD
 void HandleForIfOp(
     const phi::Place& place,
     pir::Operation* op_item,
@@ -788,180 +779,6 @@
         } else {
           PADDLE_THROW(
               phi::errors::Unimplemented("only support vector type for now"));
-=======
-pir::OpResult GetNewInput(
-    const pir::Value cur_in,
-    const std::unordered_map<pir::Value, pir::OpResult>& map_value_pair,
-    const int index,
-    const std::string op_name) {
-  PADDLE_ENFORCE_EQ(
-      map_value_pair.count(cur_in),
-      true,
-      phi::errors::PreconditionNotMet(
-          "[%d]'s input of [%s] op MUST be in map pair", index, op_name));
-  auto new_in = map_value_pair.at(cur_in);
-  return new_in;
-}
-
-void HandleForSpecialOp(
-    pir::Operation* op_item,
-    pir::Program* program,
-    pir::IrContext* ctx,
-    std::unordered_map<pir::Operation*, pir::Operation*>* map_op_pair,
-    std::unordered_map<pir::Value, pir::OpResult>* map_value_pair) {
-  std::vector<pir::OpResult> vec_inputs;
-  std::vector<pir::Type> op_output_types;
-  if (op_item->name() == "builtin.combine") {
-    // Copy op inputs
-    std::vector<pir::Type> vec_inner_types;
-    if (op_item->num_operands() > 0) {
-      for (size_t i = 0; i < op_item->num_operands(); ++i) {
-        auto cur_in = op_item->operand_source(i);
-        if (!cur_in) {
-          vec_inputs.emplace_back();
-          continue;
-        }
-        auto new_in = GetNewInput(cur_in, *map_value_pair, i, op_item->name());
-        vec_inputs.push_back(new_in);
-        vec_inner_types.push_back(new_in.type());
-      }
-    }
-    // Copy op output type
-
-    pir::Type t1 = pir::VectorType::get(ctx, vec_inner_types);
-    op_output_types.push_back(t1);
-  }
-
-  if (op_item->name() == "builtin.slice") {
-    if (op_item->num_operands() > 0) {
-      for (size_t i = 0; i < op_item->num_operands(); ++i) {
-        auto cur_in = op_item->operand_source(i);
-        if (!cur_in) {
-          vec_inputs.emplace_back();
-          continue;
-        }
-        auto new_in = GetNewInput(cur_in, *map_value_pair, i, op_item->name());
-        vec_inputs.push_back(new_in);
-
-        if (new_in.type().isa<pir::VectorType>()) {
-          auto vec_types = new_in.type().dyn_cast<pir::VectorType>().data();
-          auto index = op_item->attributes()
-                           .at("index")
-                           .dyn_cast<pir::Int32Attribute>()
-                           .data();
-          op_output_types.push_back(vec_types[index]);
-        } else {
-          PADDLE_THROW(
-              phi::errors::Unimplemented("only support vector type for now"));
-        }
-      }
-    }
-  }
-
-  if (op_item->name() == "builtin.split") {
-    if (op_item->num_operands() > 0) {
-      for (size_t i = 0; i < op_item->num_operands(); ++i) {
-        auto cur_in = op_item->operand_source(i);
-        if (!cur_in) {
-          vec_inputs.emplace_back();
-          continue;
-        }
-        auto new_in = GetNewInput(cur_in, *map_value_pair, i, op_item->name());
-        vec_inputs.push_back(new_in);
-
-        if (new_in.type().isa<pir::VectorType>()) {
-          auto vec_types = new_in.type().dyn_cast<pir::VectorType>().data();
-          for (uint64_t idx = 0; idx < vec_types.size(); idx++) {
-            op_output_types.push_back(vec_types[idx]);
-          }
-        } else {
-          PADDLE_THROW(
-              phi::errors::Unimplemented("only support vector type for now"));
-        }
-      }
-    }
-  }
-
-  pir::OpInfo op_info = ctx->GetRegisteredOpInfo(op_item->name());
-  // Generate new op
-  pir::Operation* op = pir::Operation::Create(
-      vec_inputs, op_item->attributes(), op_output_types, op_info);
-  program->block()->push_back(op);
-  (*map_op_pair)[op_item] = op;
-  // only deal with single output
-  if (op_item->num_results() > 0) {
-    for (size_t i = 0; i < op_item->num_results(); ++i) {
-      (*map_value_pair)[op_item->result(i)] = op->result(i);
-    }
-  }
-  VLOG(6) << "Deep copy a new builtin op: " << op_item->name();
-}
-
-std::vector<pir::Type> BuildOpOutputType(pir::Operation* op_item,
-                                         const std::string& kernel_fn_str,
-                                         const phi::KernelKey& kernel_key,
-                                         pir::IrContext* ctx) {
-  if (op_item->num_results() == 0) {
-    return {};
-  }
-  std::vector<pir::Type> op_output_types;
-  auto phi_kernel = phi::KernelFactory::Instance().SelectKernelWithGPUDNN(
-      kernel_fn_str, kernel_key);
-  auto args_def = phi_kernel.args_def();
-  auto output_defs = args_def.output_defs();
-  if (!UnchangeOutputOps.count(op_item->name()) &&
-      !IsLegacyOp(op_item->name())) {
-    PADDLE_ENFORCE_EQ(
-        op_item->num_results(),
-        output_defs.size(),
-        phi::errors::PreconditionNotMet(
-            "op [%s] kernel output args defs should equal op outputs",
-            op_item->name()));
-  }
-
-  for (size_t i = 0; i < op_item->num_results(); ++i) {
-    phi::Place out_place = phi::TransToPhiPlace(kernel_key.backend());
-
-    phi::DataType out_phi_dtype = phi::DataType::UNDEFINED;
-    if ((!UnchangeOutputOps.count(op_item->name())) &&
-        (!IsLegacyOp(op_item->name())) && phi_kernel.IsValid()) {
-      out_place = phi::TransToPhiPlace(output_defs[i].backend);
-      out_phi_dtype = output_defs[i].dtype;
-    }
-
-    auto result_type = op_item->result(i).type();
-    if (!result_type) {
-      op_output_types.push_back(result_type);
-    } else if (result_type.isa<dialect::DenseTensorType>() ||
-               result_type.isa<dialect::SelectedRowsType>()) {
-      op_output_types.push_back(
-          BuildOutputType(result_type, out_place, out_phi_dtype, ctx));
-    } else if (result_type.isa<pir::VectorType>()) {
-      std::vector<pir::Type> vec_inner_types;
-      auto base_types = result_type.dyn_cast<pir::VectorType>().data();
-      for (auto& base_type : base_types) {
-        if (base_type) {
-          if (base_type.isa<dialect::DenseTensorType>()) {
-            vec_inner_types.push_back(
-                BuildOutputType(base_type, out_place, out_phi_dtype, ctx));
-          } else {
-            PADDLE_THROW(phi::errors::Unimplemented(
-                "only support dense tensor in vector type for now"));
-          }
-        } else {
-          // NOTE(phlrain), kernel not support a nullptr in output
-          pir::Type fp32_dtype = pir::Float32Type::get(ctx);
-          phi::DDim dims = {};
-          phi::DataLayout data_layout = phi::DataLayout::NCHW;
-          phi::LoD lod = {{}};
-          size_t offset = 0;
-          auto dense_tensor_dtype = paddle::dialect::DenseTensorType::get(
-              ctx, fp32_dtype, dims, data_layout, lod, offset);
-          auto allocated_dense_tensor_dtype =
-              paddle::dialect::AllocatedDenseTensorType::get(
-                  ctx, out_place, dense_tensor_dtype);
-          vec_inner_types.push_back(allocated_dense_tensor_dtype);
->>>>>>> 772df248
         }
       }
 
@@ -974,7 +791,6 @@
     }
   }
 
-<<<<<<< HEAD
   if (op_item->name() == "cf.yield") {
     if (op_item->num_operands() > 0) {
       for (size_t i = 0; i < op_item->num_operands(); ++i) {
@@ -1165,87 +981,6 @@
           new_in = AddPlaceTransferOp(
               new_in, out_type, in_place, out_place, kernel_key, block);
         }
-=======
-  return op_output_types;
-}
-
-std::vector<pir::OpResult> BuildOpInputList(
-    pir::Operation* op_item,
-    const std::string& kernel_fn_str,
-    const phi::KernelKey& kernel_key,
-    const phi::Place place,
-    const OpYamlInfoParser* op_info_parser,
-    pir::IrContext* ctx,
-    std::unordered_map<pir::Operation*, pir::Operation*>* map_op_pair,
-    std::unordered_map<pir::Value, pir::OpResult>* map_value_pair,
-    pir::Program* program) {
-  if (op_item->num_operands() == 0) {
-    return {};
-  }
-
-  std::vector<pir::OpResult> vec_inputs;
-
-  for (size_t i = 0; i < op_item->num_operands(); ++i) {
-    auto cur_in = op_item->operand_source(i);
-    if (!cur_in) {
-      vec_inputs.emplace_back();
-      continue;
-    }
-    PADDLE_ENFORCE_EQ(
-        map_value_pair->count(cur_in),
-        true,
-        phi::errors::PreconditionNotMet(
-            "[%d]'s input of [%s] op MUST in map pair", i, op_item->name()));
-    auto new_in = map_value_pair->at(cur_in);
-
-    auto new_in_type = new_in.type();
-
-    auto& kernel = phi::KernelFactory::Instance().SelectKernelWithGPUDNN(
-        kernel_fn_str, kernel_key);
-
-    bool check_place_transfer =
-        (op_item->name() == "builtin.set_parameter") ||
-        (kernel.IsValid() && (!UnchangeOutputOps.count(op_item->name())));
-
-    if (check_place_transfer) {
-      if (new_in_type.isa<dialect::AllocatedDenseTensorType>()) {
-        // allocated type
-        auto in_place =
-            new_in_type.dyn_cast<dialect::AllocatedDenseTensorType>().place();
-
-        // get input args def type
-        auto args_def = kernel.args_def();
-        auto input_defs = args_def.input_defs();
-
-        auto dst_backend = GetDstBackend(op_item->name(),
-                                         place,
-                                         op_info_parser,
-                                         kernel.InputAt(i).backend,
-                                         i);
-
-        bool need_trans =
-            (in_place.GetType() != phi::AllocationType::UNDEFINED) &&
-            (paddle::experimental::NeedTransformPlace(
-                in_place, dst_backend, {}));
-        if (need_trans) {
-          VLOG(6) << "need trans from " << in_place << " to "
-                  << kernel_key.backend();
-          // build memcopy op
-          auto out_place = phi::TransToPhiPlace(dst_backend);
-          auto new_in_alloc_type =
-              new_in_type.dyn_cast<dialect::AllocatedDenseTensorType>();
-          auto out_type = dialect::AllocatedDenseTensorType::get(
-              ctx,
-              out_place,
-              new_in_alloc_type.dtype(),
-              new_in_alloc_type.dims(),
-              new_in_alloc_type.data_layout(),
-              new_in_alloc_type.lod(),
-              new_in_alloc_type.offset());
-          new_in = AddPlaceTransferOp(
-              new_in, out_type, in_place, out_place, kernel_key, program);
-        }
->>>>>>> 772df248
       } else if (new_in_type.isa<pir::VectorType>()) {
         // [ todo need update here, support combine data transfomer]
         // deal with pre combine op
@@ -1309,11 +1044,7 @@
                     "VectorType<SelectedRowsType>"));
               }
               in_i = AddPlaceTransferOp(
-<<<<<<< HEAD
                   in_i, out_type, place, out_place, kernel_key, block);
-=======
-                  in_i, out_type, place, out_place, kernel_key, program);
->>>>>>> 772df248
 
               is_trans = true;
             }
@@ -1331,11 +1062,7 @@
                 inner_inputs, {}, {target_vec_type}, op_info);
 
             new_in = operation->result(0);
-<<<<<<< HEAD
             block->push_back(operation);
-=======
-            program->block()->push_back(operation);
->>>>>>> 772df248
           }
         }
 
@@ -1356,11 +1083,7 @@
     const phi::Place& place,
     pir::Operation* op_item,
     pir::Operation* kernel_op,
-<<<<<<< HEAD
     pir::Block* block,
-=======
-    pir::Program* program,
->>>>>>> 772df248
     pir::IrContext* ctx,
     std::unordered_map<pir::Operation*, pir::Operation*>* map_op_pair,
     std::unordered_map<pir::Value, pir::OpResult>* map_value_pair) {
@@ -1395,7 +1118,6 @@
         ctx->GetRegisteredOpInfo(paddle::dialect::PhiKernelOp::name());
     pir::Operation* shadow_op = pir::Operation::Create(
         {kernel_op->result(0)}, attr_map, {out_type}, phi_kernel_op_info);
-<<<<<<< HEAD
 
     (*map_op_pair)[op_item] = shadow_op;
     block->push_back(shadow_op);
@@ -1480,130 +1202,10 @@
   if (op_item->num_results() > 0) {
     for (size_t i = 0; i < op_item->num_results(); ++i) {
       (*map_value_pair)[op_item->result(i)] = op->result(i);
-=======
-
-    (*map_op_pair)[op_item] = shadow_op;
-    program->block()->push_back(shadow_op);
-    if (op_item->num_results() > 0) {
-      for (size_t i = 0; i < shadow_op->num_results(); ++i) {
-        (*map_value_pair)[op_item->result(i)] = shadow_op->result(i);
-      }
-    }
-  }
-}
-
-std::unique_ptr<OpYamlInfoParser> GetOpYamlInfoParser(pir::Operation* op) {
-  paddle::dialect::OpYamlInfoInterface op_info_interface =
-      op->dyn_cast<paddle::dialect::OpYamlInfoInterface>();
-
-  std::unique_ptr<OpYamlInfoParser> op_info_parser(nullptr);
-  if (op_info_interface) {
-    op_info_parser =
-        std::make_unique<OpYamlInfoParser>(op_info_interface.GetOpInfo());
-  }
-
-  return op_info_parser;
-}
-
-std::string GetKernelFnStr(const OpYamlInfoParser* op_info_parser,
-                           pir::Operation* op_item) {
-  std::string kernel_fn_str;
-  if (op_info_parser != nullptr) {
-    kernel_fn_str = op_info_parser->OpRuntimeInfo().kernel_func[0];
-  }
-
-  if (op_item->name() == "pd_op.add_n_" ||
-      op_item->name() == "pd_op.add_n_with_kernel") {
-    if (op_item->result(0).type().isa<dialect::SelectedRowsType>()) {
-      kernel_fn_str = "add_n_sr";
-    }
-  }
-  return kernel_fn_str;
-}
-
-pir::Operation* BuildPhiKernelOp(
-    const std::string& kernel_fn_str,
-    const phi::KernelKey& kernel_key,
-    const std::vector<pir::OpResult>& vec_inputs,
-    const std::vector<pir::Type>& op_output_types,
-    pir::Operation* op_item,
-    pir::Program* program,
-    pir::IrContext* ctx,
-    std::unordered_map<pir::Operation*, pir::Operation*>* map_op_pair,
-    std::unordered_map<pir::Value, pir::OpResult>* map_value_pair) {
-  std::unordered_map<std::string, pir::Attribute> op_attribute{
-      {"op_name", pir::StrAttribute::get(ctx, op_item->name())},
-      {"kernel_name", pir::StrAttribute::get(ctx, kernel_fn_str)},
-      {"kernel_key", dialect::KernelAttribute::get(ctx, kernel_key)}};
-  auto op_attr_map = op_item->attributes();
-
-  for (auto& map_item : op_attr_map) {
-    op_attribute.emplace(map_item.first, map_item.second);
-  }
-
-  if (op_item->HasTrait<paddle::dialect::InplaceTrait>()) {
-    op_attribute.emplace("is_inplace", pir::BoolAttribute::get(ctx, true));
-  }
-
-  pir::OpInfo phi_kernel_op_info =
-      ctx->GetRegisteredOpInfo(paddle::dialect::PhiKernelOp::name());
-
-  pir::OpInfo legacy_kernel_op_info =
-      ctx->GetRegisteredOpInfo(paddle::dialect::LegacyKernelOp::name());
-  pir::Operation* op;
-  if (dialect::IsLegacyOp(op_item->name())) {
-    op = pir::Operation::Create(
-        vec_inputs, op_attribute, op_output_types, legacy_kernel_op_info);
-  } else {
-    op = pir::Operation::Create(
-        vec_inputs, op_attribute, op_output_types, phi_kernel_op_info);
-  }
-
-  (*map_op_pair)[op_item] = op;
-
-  // only deal with single output
-  if (op_item->num_results() > 0) {
-    for (size_t i = 0; i < op_item->num_results(); ++i) {
-      (*map_value_pair)[op_item->result(i)] = op->result(i);
-    }
-  }
-  program->block()->push_back(op);
-
-  return op;
-}
-
-std::unique_ptr<pir::Program> PdOpLowerToKernelPass(pir::Program* prog,
-                                                    phi::Place place) {
-  if (VLOG_IS_ON(2)) {
-    std::stringstream ss;
-    prog->Print(ss);
-    VLOG(2) << "Program after lowering to kernel pass : " << ss.str();
-  }
-
-  auto program = std::make_unique<pir::Program>(pir::IrContext::Instance());
-
-  auto block = prog->block();
-
-  pir::IrContext* ctx = pir::IrContext::Instance();
-  ctx->GetOrRegisterDialect<paddle::dialect::OperatorDialect>();
-  ctx->GetOrRegisterDialect<paddle::dialect::KernelDialect>();
-
-  std::unordered_map<pir::Operation*, pir::Operation*> map_op_pair;
-  std::unordered_map<pir::Value, pir::OpResult> map_value_pair;
-
-  auto skip_feed_names = GetSkipFeedNames(block);
-
-  for (auto op_item : *block) {
-    VLOG(6) << "op name " << op_item->name();
-    if ((op_item->name() == "pd_op.feed") &&
-        SkipFeedOp(op_item, skip_feed_names)) {
-      continue;
->>>>>>> 772df248
     }
   }
   block->push_back(op);
 
-<<<<<<< HEAD
   return op;
 }
 
@@ -1630,15 +1232,6 @@
       continue;
     }
 
-=======
-    // HandleSpecialOp
-    if (SpecialLowerOps.count(op_item->name())) {
-      HandleForSpecialOp(
-          op_item, program.get(), ctx, &map_op_pair, &map_value_pair);
-      continue;
-    }
-
->>>>>>> 772df248
     // Lower from PaddleDialect to KernelDialect
 
     auto op_info_parser = GetOpYamlInfoParser(op_item);
@@ -1646,11 +1239,7 @@
     auto kernel_fn_str = GetKernelFnStr(op_info_parser.get(), op_item);
 
     auto kernel_key = GetKernelKey(
-<<<<<<< HEAD
         op_item, place, kernel_fn_str, *map_value_pair, op_info_parser.get());
-=======
-        op_item, place, kernel_fn_str, map_value_pair, op_info_parser.get());
->>>>>>> 772df248
     VLOG(6) << "kernel type " << kernel_key;
 
     // build output type
@@ -1664,15 +1253,9 @@
                                        place,
                                        op_info_parser.get(),
                                        ctx,
-<<<<<<< HEAD
                                        map_op_pair,
                                        map_value_pair,
                                        new_block);
-=======
-                                       &map_op_pair,
-                                       &map_value_pair,
-                                       program.get());
->>>>>>> 772df248
 
     // build op
     pir::Operation* op = BuildPhiKernelOp(kernel_fn_str,
@@ -1680,7 +1263,6 @@
                                           vec_inputs,
                                           op_output_types,
                                           op_item,
-<<<<<<< HEAD
                                           new_block,
                                           ctx,
                                           map_op_pair,
@@ -1706,16 +1288,6 @@
 
   ProcessBlock(
       place, block, program->block(), ctx, &map_op_pair, &map_value_pair);
-=======
-                                          program.get(),
-                                          ctx,
-                                          &map_op_pair,
-                                          &map_value_pair);
-
-    AddShadowFeed(
-        place, op_item, op, program.get(), ctx, &map_op_pair, &map_value_pair);
-  }
->>>>>>> 772df248
 
   if (VLOG_IS_ON(2)) {
     std::stringstream ss1;
