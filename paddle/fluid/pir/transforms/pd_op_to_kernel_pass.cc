--- conflicted
+++ resolved
@@ -657,10 +657,7 @@
     std::unordered_map<pir::Operation*, pir::Operation*>* map_op_pair,
     std::unordered_map<pir::Value, pir::OpResult>* map_value_pair) {
   auto cur_in = op_item->operand_source(0);
-<<<<<<< HEAD
-
-=======
->>>>>>> ae188d18
+
   PADDLE_ENFORCE_EQ(
       map_value_pair->count(cur_in),
       true,
@@ -678,10 +675,7 @@
           base_if_op.result(0).type().dyn_cast<dialect::DenseTensorType>());
   auto new_if_op = builder.Build<paddle::dialect::IfOp>(
       new_in, std::vector<pir::Type>{allocated_dense_tensor_dtype});
-<<<<<<< HEAD
-
-=======
->>>>>>> ae188d18
+
   // process true block
   pir::Block* true_block = new_if_op.true_block();
   ProcessBlock(place,
@@ -807,17 +801,7 @@
           vec_inputs.emplace_back();
           continue;
         }
-<<<<<<< HEAD
-        PADDLE_ENFORCE_EQ(map_value_pair->count(cur_in),
-                          true,
-                          phi::errors::PreconditionNotMet(
-                              "[%d]'s input of [%s] op MUST in map pair",
-                              i,
-                              op_item->name()));
-        auto new_in = map_value_pair->at(cur_in);
-=======
         auto new_in = GetNewInput(cur_in, *map_value_pair, i, op_item->name());
->>>>>>> ae188d18
         vec_inputs.push_back(new_in);
       }
     }
