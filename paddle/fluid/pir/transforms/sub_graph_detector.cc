--- conflicted
+++ resolved
@@ -372,22 +372,9 @@
       if (op_classifier_(*producer) != op_classifier_(*op)) {
         continue;
       }
-<<<<<<< HEAD
       // fuse producer to sub-graph
       if (HasLoopAfterMerge(union_find.GetSetFromOp(op, sort_ops_),
                             union_find.GetSetFromOp(producer, sort_ops_))) {
-=======
-
-      bool can_fused = true;
-      auto consumers = GetConsumerOps(producer, op2id_);
-      for (auto consumer : consumers) {
-        if (!subgraph->op_set.count(consumer)) {
-          can_fused = false;
-          break;
-        }
-      }
-      if (!can_fused) {
->>>>>>> cc38216d
         continue;
       }
       union_find.Union(op, producer);
