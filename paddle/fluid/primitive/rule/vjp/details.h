// Copyright (c) 2023 PaddlePaddle Authors. All Rights Reserved.
//
// Licensed under the Apache License, Version 2.0 (the "License");
// you may not use this file except in compliance with the License.
// You may obtain a copy of the License at
//
//     http://www.apache.org/licenses/LICENSE-2.0
//
// Unless required by applicable law or agreed to in writing, software
// distributed under the License is distributed on an "AS IS" BASIS,
// WITHOUT WARRANTIES OR CONDITIONS OF ANY KIND, either express or implied.
// See the License for the specific language governing permissions and
// limitations under the License.

#pragma once

#ifndef _USE_MATH_DEFINES
#define _USE_MATH_DEFINES
#endif

#include <math.h>
#include <vector>
#include "paddle/common/ddim.h"
#include "paddle/fluid/prim/api/generated_prim/prim_generated_api.h"
#include "paddle/fluid/primitive/type/lazy_tensor.h"
#include "paddle/fluid/primitive/utils/utils.h"
#include "paddle/phi/common/amp_type_traits.h"

namespace paddle {
namespace primitive {
namespace details {

template <typename T>
void abs_grad(const Tensor& x, const Tensor& out_grad, Tensor* x_grad) {
  if (x_grad) {
    auto sign_tmp = sign<T>(x);
    set_output<T>(out_grad * sign_tmp, x_grad);
  }
}

template <typename T>
void assign_grad(const Tensor& out_grad, Tensor* x_grad) {
  if (x_grad) {
    by_pass<T>(out_grad, x_grad);
  }
}

template <typename T>
void bce_loss_grad(const Tensor& input,
                   const Tensor& label,
                   const Tensor& out_grad,
                   Tensor* input_grad) {
  using MT = typename phi::dtype::MPTypeTrait<T>::Type;
  if (input_grad) {
    auto input_mt = ConverToMT<MT>(input);
    auto term = maximum<MT>((1 - input_mt) * input_mt,
                            full_scalar<MT>(1e-12, input_mt.dtype()));
    auto out_base =
        ConverToMT<MT>(out_grad) * (input_mt - ConverToMT<MT>(label)) / term;
    set_output<T>(ConverToOrig<T>(out_base, input.dtype()), input_grad);
  }
}

template <typename T>
void cumsum_grad(const Tensor& x,
                 const Tensor& out_grad,
                 const Scalar& axis,
                 bool flatten,
                 bool exclusive,
                 bool reverse,
                 Tensor* x_grad) {
  if (x_grad) {
    auto grad = cumsum<T>(out_grad, axis, flatten, exclusive, !reverse);
    if (has_dynamic_shape(x.shape())) {
      grad = backend::reshape<T>(grad, shape<T>(x));
    } else {
      grad = reshape<T>(grad, x.shape());
    }
    set_output<T>(grad, x_grad);
  }
}

template <typename T>
void cumprod_grad(const Tensor& x,
                  const Tensor& out,
                  const Tensor& out_grad,
                  int dim,
                  bool exclusive,
                  bool reverse,
                  Tensor* x_grad) {
  if (x_grad) {
    // dx = cumsum(out * out_grad, dim, false, exclusive, !reverse) / x
    Tensor zero_tensor, ones_tensor;
    if (has_dynamic_shape(x.shape())) {
      zero_tensor = backend::full_with_tensor<T>(shape<T>(x), 0.0, x.dtype());
      ones_tensor = backend::full_with_tensor<T>(shape<T>(x), 1.0, x.dtype());
    } else {
      zero_tensor = full<T>(x.shape(), 0.0, x.dtype());
      ones_tensor = full<T>(x.shape(), 1.0, x.dtype());
    }
    auto zero_mask = cast<T>(equal<T>(x, zero_tensor), x.dtype());
    // determine the index of first zero
    auto zero_mask_cumsum_exclusive =
        cumsum<T>(zero_mask, dim, false, true, reverse);
    auto zero_mask_cumsum = scale<T>(zero_mask_cumsum_exclusive, 2) + zero_mask;

    auto first_zero_mask =
        cast<T>(equal<T>(zero_mask_cumsum, ones_tensor), x.dtype());
    // compute the grad for position with value not equal to 0
    auto common_dx = cumsum<T>(out * out_grad, dim, false, exclusive, !reverse);
    // fill the positions of 0 with 1.
    auto replace_one = (ones_tensor - zero_mask) * x + zero_mask;
    // fill the first positions of 0 with 1.
    auto replace_first_one =
        (ones_tensor - first_zero_mask) * x + first_zero_mask;
    // recompute the grad of the first position with 0
    auto cumprod_recompute =
        cumprod<T>(replace_first_one, dim, exclusive, reverse);
    auto zeros_dx = cumsum<T>(
        cumprod_recompute * out_grad, dim, false, exclusive, !reverse);
    auto x_grad_res = ((ones_tensor - first_zero_mask) * common_dx +
                       first_zero_mask * zeros_dx) /
                      replace_one;
    set_output<T>(x_grad_res, x_grad);
  }
}

template <typename T>
void divide_grad(const Tensor& x,
                 const Tensor& y,
                 const Tensor& out,
                 const Tensor& out_grad,
                 int axis,
                 Tensor* dx,
                 Tensor* dy) {
  if (dy) {
    // dy = -(x/y^2) * dout
<<<<<<< HEAD
    // std::cerr << "divide here 222222\n";
    // auto dy_res = -(x / (y * y)) * out_grad;
    auto dy_res = -out_grad * (x / y / y);

    if (has_dynamic_shape(y.shape()) || has_dynamic_shape(out_grad.shape())) {
=======
    auto dy_res = -out_grad * (x / y / y);
    if (has_dynamic_shape(y.shape()) || has_dynamic_shape(out_grad.shape()) ||
        out_grad.dims() != y.dims()) {
>>>>>>> 3eddd2ae
      auto dy_tmp = reduce_as<T>(dy_res, y);
      set_output<T>(dy_tmp, dy);
    } else {
      set_output<T>(dy_res, dy);
    }
  }  // indicate we will compute dy
  if (dx) {
    // dx = (1/y) * dout
<<<<<<< HEAD
    Tensor one_tensor = full_scalar<T>(1.0, y.dtype());
    // auto dx_res = one_tensor / y * out_grad;
    auto dx_res = out_grad / y;
    if (has_dynamic_shape(x.shape()) || has_dynamic_shape(out_grad.shape())) {
=======
    auto dx_res = out_grad / y;
    if (has_dynamic_shape(x.shape()) || has_dynamic_shape(out_grad.shape()) ||
        out_grad.dims() != x.dims()) {
>>>>>>> 3eddd2ae
      auto dx_tmp = reduce_as<T>(dx_res, x);
      set_output<T>(dx_tmp, dx);
    } else {
      set_output<T>(dx_res, dx);
    }
  }  // indicate we will compute dx
}

template <typename T>
void floor_grad(const Tensor& out_grad, Tensor* x_grad) {
  if (x_grad) {
    Tensor zero_tensor;
    if (has_dynamic_shape(out_grad.shape())) {
      zero_tensor = backend::full_with_tensor<T>(
          shape<T>(out_grad), 0.0, out_grad.dtype());
    } else {
      zero_tensor =
          full<T>(common::vectorize(out_grad.dims()), 0.0, out_grad.dtype());
    }
    set_output<T>(zero_tensor, x_grad);
  }
}

template <typename T>
void sum_grad(const Tensor& x,
              const Tensor& out_grad,
              const IntArray& axis,
              bool keepdim,
              bool reduce_all,
              Tensor* x_grad) {
  if (!x_grad) {
    return;
  }

  int64_t axis_size = axis.size();
  int64_t x_dim_size = x.dims().size();
  auto x_grad_tmp = Tensor();
  reduce_all = false;
  if (reduce_all || axis_size == 0 || axis_size == x_dim_size) {
    reduce_all = true;
  } else {
    reduce_all = false;
  }
  if (has_dynamic_shape(x.shape())) {
    Tensor x_shape = shape<T>(x);
    if (x_dim_size == 1) {
      x_grad_tmp = backend::expand<T>(out_grad, x_shape);
    } else {
      if (!keepdim) {
        auto axis_ = std::vector<int64_t>();
        if (reduce_all) {
          for (int64_t i = 0; i < x_dim_size; i++) {
            axis_.push_back(i);
          }
        } else {
          axis_ = axis.GetData();
          for (int64_t i = 0; i < axis_size; i++) {
            if (axis[i] < 0) {
              axis_[i] = axis[i] + x_dim_size;
            }
          }
        }
        Tensor out_grad_shape = shape<T>(out_grad);
        size_t total_shape_size = out_grad.shape().size() + axis_.size();
        std::vector<Tensor> result_shape;
        size_t j = 0, k = 0;
        Tensor ones = full<T>({1}, 1, x_shape.dtype());
        for (size_t i = 0; i < total_shape_size; i++) {
          if (j < axis_.size() && axis_[j] == int64_t(i)) {
            result_shape.push_back(ones);
            j++;
          } else {
            result_shape.push_back(get_slice<T>(out_grad_shape, int64_t(k)));
            k++;
          }
        }
        auto out_grad_ = backend::reshape<T>(out_grad, concat<T>(result_shape));
        x_grad_tmp = backend::expand<T>(out_grad_, x_shape);
      } else {
        x_grad_tmp = backend::expand<T>(out_grad, x_shape);
      }
    }
  } else {
    std::vector<int64_t> x_dim = common::vectorize<int64_t>(x.dims());
    if (x_dim_size == 1) {
      x_grad_tmp = expand<T>(out_grad, IntArray(x_dim));
    } else {
      if (!keepdim) {
        auto axis_ = std::vector<int64_t>();
        if (reduce_all) {
          for (int64_t i = 0; i < x_dim_size; i++) {
            axis_.push_back(i);
          }
        } else {
          axis_ = axis.GetData();
          for (int64_t i = 0; i < axis_size; i++) {
            if (axis[i] < 0) {
              axis_[i] = axis[i] + x_dim_size;
            }
          }
        }
        auto out_grad_shape = get_unsqueeze_dims(out_grad, axis_);
        auto out_grad_ = reshape<T>(out_grad, out_grad_shape);
        x_grad_tmp = expand<T>(out_grad_, IntArray(x_dim));
      } else {
        x_grad_tmp = expand<T>(out_grad, IntArray(x_dim));
      }
    }
  }
  set_output<T>(x_grad_tmp, x_grad);
}

template <typename T>
void mean_grad(const Tensor& x,
               const Tensor& out_grad,
               const IntArray& axis,
               bool keepdim,
               bool reduce_all,
               Tensor* x_grad) {
  if (!x_grad) {
    return;
  }
  Tensor x_grad_tmp;
  sum_grad<T>(x, out_grad, axis, keepdim, reduce_all, &x_grad_tmp);

  Tensor div_factor = [&] {
    Tensor factor_tensor;
    auto axis_data = axis.GetData();
    const std::vector<int64_t> x_dim = x.shape();
    if (axis.size() == 0) {
      for (size_t i = 0; i < x_dim.size(); ++i) {
        axis_data.push_back(i);
      }
    }
    if (has_dynamic_shape(x_dim, axis_data)) {
      auto x_shape = shape<T>(x);
      factor_tensor =
          slice<T>(x_shape, {0}, {axis_data[0]}, {axis_data[0] + 1}, {1}, {0});
      for (size_t i = 1; i < axis_data.size(); ++i) {
        factor_tensor =
            factor_tensor *
            slice<T>(
                x_shape, {0}, {axis_data[i]}, {axis_data[i] + 1}, {1}, {0});
      }
      factor_tensor = cast<T>(factor_tensor, x.dtype());
    } else {
      int64_t factor = 1;
      for (int64_t idx : axis_data) {
        if (idx < 0) idx += x_dim.size();
        factor *= x_dim[idx];
      }
      factor_tensor = full<T>(std::vector<int64_t>{}, factor, x.dtype());
    }
    return factor_tensor;
  }();

  set_output<T>(x_grad_tmp / div_factor, x_grad);
}

template <typename T>
void gelu_grad(const Tensor& x,
               const Tensor& out_grad,
               bool approximate,
               Tensor* x_grad) {
  if (!x_grad) return;
  // Automatically promote to fp32 when the input type is fp16 for keeping
  // consistent with phi kernel

  auto promoted_x = ConverToMT<T>(x);
  auto promoted_out_grad = ConverToMT<T>(out_grad);
  if (approximate) {
    float kbeta = M_SQRT2 * M_2_SQRTPI * 0.5;
    float kkappa = 0.044715;
    Tensor kbeta_ = full_scalar<T>(kbeta, promoted_x.dtype());
    Tensor kkappa_ = full_scalar<T>(kkappa, promoted_x.dtype());

    auto x_sq = promoted_x * promoted_x;
    auto x_cube = x_sq * promoted_x;
    auto inner = kbeta_ * (promoted_x + kkappa_ * x_cube);
    auto tanh_inner = tanh<T>(inner);

    auto left = scale<T>(promoted_x, 0.5);
    auto right = scale<T>(tanh_inner, 1., 1.);

    auto left_derivative = scale<T>(right, 0.5);

    auto tanh_derivative = scale<T>(tanh_inner * tanh_inner, -1., 1.);
    auto inner_derivative = kbeta_ * (scale<T>(3 * kkappa_ * x_sq, 1., 1.));
    auto right_derivative = left * tanh_derivative * inner_derivative;

    set_output<T>(
        ConverToOrig<T>(
            promoted_out_grad * (left_derivative + right_derivative), x.type()),
        x_grad);
  } else {
    float kalpha = M_SQRT1_2;
    float kbeta = M_2_SQRTPI * M_SQRT1_2 * 0.5;
    Tensor kalpha_ = full_scalar<T>(kalpha, promoted_x.dtype());
    Tensor kbeta_ = full_scalar<T>(kbeta, promoted_x.dtype());

    auto cdf = scale<T>(scale<T>(erf<T>(kalpha_ * promoted_x), 1., 1.), 0.5);
    auto pdf = kbeta_ * exp<T>(scale<T>(promoted_x * promoted_x, -0.5));
    set_output<T>(
        ConverToOrig<T>(promoted_out_grad * (cdf + promoted_x * pdf), x.type()),
        x_grad);
  }
}

template <typename T>
void reduce_as_grad(const Tensor& x,
                    const Tensor& target,
                    const Tensor& out_grad,
                    Tensor* x_grad) {
  if (!x_grad) {
    return;
  }
  if (has_dynamic_shape(x.shape()) || has_dynamic_shape(out_grad.shape())) {
    auto x_grad_tmp = backend::expand_with_tensor<T>(out_grad, shape<T>(x));
    set_output<T>(x_grad_tmp, x_grad);
  } else {
    std::vector<int64_t> x_dim = common::vectorize<int64_t>(x.dims());
    std::vector<int64_t> axis = common::vectorize<int64_t>(
        get_reduce_dims_from_out(x.dims(), target.dims()));
    int64_t axis_size = axis.size();
    if (axis_size == 0) {
      by_pass<T>(out_grad, x_grad);
      return;
    }
    int64_t x_dim_size = x_dim.size();

    auto x_grad_tmp = Tensor();
    if (x_dim_size == 1) {
      x_grad_tmp = expand<T>(out_grad, IntArray(x_dim));
    } else {
      auto axis_ = std::vector<int64_t>();
      for (int64_t i = 0; i < axis_size; i++) {
        axis_.push_back(axis[i]);
        if (axis[i] < 0) {
          axis_[i] += x_dim_size;
        }
      }
      Tensor out_grad_ = out_grad;
      if (out_grad.shape().size() != x.shape().size()) {
        auto out_grad_shape = get_unsqueeze_dims(out_grad, axis_);
        out_grad_ = reshape<T>(out_grad, out_grad_shape);
      }
      x_grad_tmp = expand<T>(out_grad_, IntArray(x_dim));
    }

    set_output<T>(x_grad_tmp, x_grad);
  }
}

template <typename T>
void reshape_grad(const Tensor& x, const Tensor& grad_out, Tensor* grad_x) {
  if (grad_x) {
    Tensor grad_x_tmp;
    if (has_dynamic_shape(x.shape())) {
      grad_x_tmp = backend::reshape<T>(grad_out, shape<T>(x));
    } else {
      const auto& x_dims = x.dims();
      grad_x_tmp = reshape<T>(grad_out, common::vectorize(x_dims));
    }
    set_output<T>(grad_x_tmp, grad_x);
  }
}

template <typename T>
void roll_grad(const Tensor& x,
               const Tensor& out_grad,
               const IntArray& shifts,
               const std::vector<int64_t>& axis,
               Tensor* x_grad) {
  if (x_grad) {
    auto shifts_ = shifts.GetData();
    int64_t nums = shifts_.size();
    for (int64_t i = 0; i < nums; i++) {
      shifts_[i] = 0 - shifts_[i];
    }
    auto x_grad_output = roll<T>(out_grad, shifts_, axis);
    set_output<T>(x_grad_output, x_grad);
  }
}

template <typename T>
void transpose_grad(const Tensor& grad_out,
                    const std::vector<int>& perm,
                    Tensor* grad_x) {
  if (grad_x) {
    std::vector<int> reverse_perm(perm);
    // make origin ranks
    for (int i = 0; i < static_cast<int>(perm.size()); ++i) {
      if (perm[i] >= 0) {
        reverse_perm[perm[i]] = i;
      } else {
        reverse_perm[perm[i] + perm.size()] = i;
      }
    }
    auto grad_x_tmp = transpose<T>(grad_out, reverse_perm);
    set_output<T>(grad_x_tmp, grad_x);
  }
}

template <typename T>
void scatter_grad(const Tensor& index,
                  const Tensor& updates,
                  const Tensor& out_grad,
                  bool overwrite,
                  Tensor* x_grad,
                  Tensor* updates_grad) {
  if (x_grad) {
    Tensor zero_tensor;
    if (has_dynamic_shape(updates.shape())) {
      zero_tensor =
          backend::full_with_tensor<T>(shape<T>(updates), 0.0, updates.dtype());
    } else {
      zero_tensor =
          full<T>(common::vectorize(updates.dims()), 0.0, updates.dtype());
    }
    auto tmp_grad = scatter<T>(out_grad, index, zero_tensor, false);
    set_output<T>(tmp_grad, x_grad);
  }

  if (updates_grad) {
    Scalar tmp_zero = 0;
    auto tmp_updates_grad = gather<T>(out_grad, index, tmp_zero);
    set_output<T>(tmp_updates_grad, updates_grad);
  }
}

template <typename T>
void scatter_nd_add_grad(const Tensor& index,
                         const Tensor& updates,
                         const Tensor& out_grad,
                         Tensor* x_grad,
                         Tensor* updates_grad) {
  if (x_grad) {
    by_pass<T>(out_grad, x_grad);
  }
  if (updates_grad) {
    // Gradient by Gather: dUpdates = dO[Ids]
    auto tmp_updates_grad = gather_nd<T>(out_grad, index);
    set_output<T>(tmp_updates_grad, updates_grad);
  }
}

template <typename T>
void sin_grad(const Tensor& x, const Tensor& out_grad, Tensor* x_grad) {
  auto x_grad_tmp = cos<T>(x) * out_grad;
  set_output<T>(x_grad_tmp, x_grad);
}

template <typename T>
void cos_grad(const Tensor& x, const Tensor& out_grad, Tensor* x_grad) {
  auto x_grad_tmp = -sin<T>(x) * out_grad;
  set_output<T>(x_grad_tmp, x_grad);
}

template <typename T>
void tanh_grad(const Tensor& out, const Tensor& grad_out, Tensor* grad_x) {
  if (!grad_x) return;
  auto grad_x_tmp = grad_out * (full_scalar<T>(1.0, out.dtype()) - out * out);
  set_output<T>(grad_x_tmp, grad_x);
}

template <typename T>
void concat_grad(const std::vector<Tensor>& x,
                 const Tensor& out_grad,
                 const Scalar& axis,
                 std::vector<Tensor*> x_grad) {
  int axis_value = axis.to<int>();
  int rank = x[0].dims().size();
  if (axis_value < 0) {
    axis_value = axis_value + rank;
  }
  axis_value = axis_value > 0 ? axis_value : 0;

  int x_num = x.size();
  std::vector<Tensor> x_grad_tmp;
  bool has_dynamic = false;
  for (size_t i = 0; i < x.size(); i++) {
    if (has_dynamic_shape(x[i].shape())) {
      has_dynamic = true;
      break;
    }
  }
  if (has_dynamic) {
    std::vector<Tensor> sections;
    for (int i = 0; i < x_num; i++) {
      sections.push_back(get_slice<T>(shape<T>(x[i]), int64_t(axis_value)));
    }
    Tensor sections_tensor = concat<T>(sections);
    x_grad_tmp =
        backend::split<T>(out_grad,
                          sections_tensor,
                          full<T>({1}, axis_value, sections_tensor.dtype()));
  } else {
    std::vector<int> sections;
    for (int i = 0; i < x_num; ++i) {
      sections.push_back(x[i].dims()[axis_value]);
    }
    x_grad_tmp = split<T>(out_grad, IntArray(sections), axis_value);
  }
  for (int i = 0; i < x_num; ++i) {
    if (x_grad[i]) {
      set_output<T>(x_grad_tmp.at(i), x_grad.at(i));
    }
  }
}

template <typename T>
void split_grad(const std::vector<Tensor>& out_grad,
                const Scalar& axis,
                Tensor* x_grad) {
  if (x_grad) {
    auto grad = concat<T>(out_grad, axis);
    set_output<T>(grad, x_grad);
  }
}

template <typename T>
void cast_grad(const Tensor& x, const Tensor& out_grad, Tensor* x_grad) {
  if (x_grad) {
    auto res = cast<T>(out_grad, x.dtype());
    set_output<T>(res, x_grad);
  }
}

template <typename T>
void add_grad(const Tensor& x,
              const Tensor& y,
              const Tensor& out_grad,
              int axis,
              Tensor* dx,
              Tensor* dy) {
  if (dy) {
    if (has_dynamic_shape(y.shape()) || has_dynamic_shape(out_grad.shape()) ||
        out_grad.dims() != y.dims()) {
      auto dy_tmp = reduce_as<T>(out_grad, y);
      set_output<T>(dy_tmp, dy);
    } else {
      by_pass<T>(out_grad, dy);
    }
  }

  if (dx) {
    if (has_dynamic_shape(x.shape()) || has_dynamic_shape(out_grad.shape()) ||
        out_grad.dims() != x.dims()) {
      auto dx_tmp = reduce_as<T>(out_grad, x);
      set_output<T>(dx_tmp, dx);
    } else {
      by_pass<T>(out_grad, dx);
    }
  }
}

template <typename T>
void subtract_grad(const Tensor& x,
                   const Tensor& y,
                   const Tensor& out_grad,
                   int axis,
                   Tensor* dx,
                   Tensor* dy) {
  if (dy) {
    auto scale_out_grad = scale<T>(out_grad, -1.0, 0.0, true);
    if (has_dynamic_shape(y.shape()) || has_dynamic_shape(out_grad.shape()) ||
        out_grad.dims() != y.dims()) {
      auto dy_tmp = reduce_as<T>(scale_out_grad, y);
      set_output<T>(dy_tmp, dy);
    } else {
      set_output<T>(scale_out_grad, dy);
    }
  }
  if (dx) {
    if (has_dynamic_shape(x.shape()) || has_dynamic_shape(out_grad.shape()) ||
        out_grad.dims() != x.dims()) {
      auto dx_tmp = reduce_as<T>(out_grad, x);
      set_output<T>(dx_tmp, dx);
    } else {
      by_pass<T>(out_grad, dx);
    }
  }
}

template <typename T>
void multiply_grad(const Tensor& x,
                   const Tensor& y,
                   const Tensor& out_grad,
                   int axis,
                   Tensor* x_grad,
                   Tensor* y_grad) {
  if (x_grad) {
    auto x_grad_unreduce = out_grad * y;
    if (has_dynamic_shape(x.shape()) ||
        has_dynamic_shape(x_grad_unreduce.shape()) ||
        x_grad_unreduce.dims() != x.dims()) {
      auto x_grad_reduced = reduce_as<T>(x_grad_unreduce, x);
      set_output<T>(x_grad_reduced, x_grad);
    } else {
      set_output<T>(x_grad_unreduce, x_grad);
    }
  }
  if (y_grad) {
    auto y_grad_unreduce = out_grad * x;
    if (has_dynamic_shape(y.shape()) ||
        has_dynamic_shape(y_grad_unreduce.shape()) ||
        y_grad_unreduce.dims() != y.dims()) {
      auto y_grad_reduced = reduce_as<T>(y_grad_unreduce, y);
      set_output<T>(y_grad_reduced, y_grad);
    } else {
      set_output<T>(y_grad_unreduce, y_grad);
    }
  }
}

template <typename T>
void elementwise_pow_grad(const Tensor& x,
                          const Tensor& y,
                          const Tensor& out_grad,
                          Tensor* dx,
                          Tensor* dy) {
  if (dy) {
    // dy = lnx * x^y
    auto lnx = log<T>(x);
    auto x_pow_y = elementwise_pow<T>(x, y);
    auto dy_res = lnx * x_pow_y * out_grad;
    if (has_dynamic_shape(out_grad.shape()) || has_dynamic_shape(y.shape()) ||
        out_grad.dims() != y.dims()) {
      auto dy_reduce_res = reduce_as<T>(dy_res, y);
      set_output<T>(dy_reduce_res, dy);
    } else {
      set_output<T>(dy_res, dy);
    }
  }  // indicate we will compute dy
  if (dx) {
    // dx = y * x^(y-1)
    if (has_dynamic_shape(out_grad.shape()) || has_dynamic_shape(x.shape())) {
      Tensor one_tensor = full_scalar<T>(1.0, y.dtype());
      Tensor x_pow_z = elementwise_pow<T>(x, y - one_tensor);
      Tensor dx_res = y * x_pow_z * out_grad;
      auto dx_reduce_res = reduce_as<T>(dx_res, x);
      set_output<T>(dx_reduce_res, dx);
    } else {
      auto tmp_z = y - 1.0;
      auto x_pow_z = elementwise_pow<T>(x, tmp_z);
      auto dx_res = y * x_pow_z * out_grad;
      if (out_grad.dims() != x.dims()) {
        auto dx_reduce_res = reduce_as<T>(dx_res, x);
        set_output<T>(dx_reduce_res, dx);
      } else {
        set_output<T>(dx_res, dx);
      }
    }
  }  // indicate we will compute dx
}

template <typename T>
void pow_grad(const Tensor& x,
              const Tensor& out_grad,
              const Scalar& y,
              Tensor* x_grad) {
  if (x_grad) {
    if (has_dynamic_shape(x.shape())) {
      Tensor y_tensor = backend::full_with_tensor<T>(shape<T>(x), y, x.dtype());
      Tensor one_tensor = full_scalar<T>(1.0, x.dtype());
      auto dx_res = y_tensor * elementwise_pow<T>(x, y - one_tensor) * out_grad;
      set_output<T>(dx_res, x_grad);
    } else {
      auto y_value = y.to<float>();
      auto dx_res = y_value * x.pow(y_value - 1) * out_grad;
      set_output<T>(dx_res, x_grad);
    }
  }
}

template <typename T>
void scale_grad(const Tensor& out_grad, const Scalar& scale, Tensor* x_grad) {
  if (x_grad) {
    auto dx_res = primitive::scale<T>(
        out_grad, scale, /*bias=*/0.0f, /*bias_after_scale=*/true);
    set_output<T>(dx_res, x_grad);
  }
}

template <typename T>
void stack_grad(const std::vector<Tensor>& x,
                const Tensor& out_grad,
                int axis,
                std::vector<Tensor*> x_grad) {
  // use rank of **stacked** tensor as len of axes
  int out_rank = out_grad.dims().size();  // len(x[0].shape)

  // ensure axis >= 0
  if (axis < 0) {
    axis = ((axis % out_rank) + out_rank) % out_rank;
  }

  // split out_grad to grads for each input tensor
  int x_num = x.size();
  std::vector<int> sections(x_num, 1);
  std::vector<Tensor> x_grad_tmp =
      split<T>(out_grad, phi::IntArray(sections), axis);
  auto out_dim = out_grad.dims().size();
  if (has_dynamic_shape(out_grad.shape())) {
    Tensor out_grad_shape = shape<T>(out_grad);
    std::vector<Tensor> grad_shape;
    for (int i = 0; i < out_dim; i++) {
      if (i != axis) {
        grad_shape.push_back(get_slice<T>(out_grad_shape, i));
      }
    }
    Tensor grad_shape_tensor = concat<T>(grad_shape);

    for (int i = 0; i < x_num; i++) {
      if (x_grad[i]) {
        set_output<T>(backend::reshape<T>(x_grad_tmp[i], grad_shape_tensor),
                      x_grad[i]);
      }
    }
  } else {
    // compose shape for each input tensor
    std::vector<int64_t> grad_shape;
    for (int i = 0; i < out_dim; ++i) {
      if (i != axis) {
        grad_shape.push_back(out_grad.dims()[i]);
      }
    }

    // assign to each input tensor if need grad(stop_gradient=False)
    for (int i = 0; i < x_num; ++i) {
      if (x_grad[i]) {
        set_output<T>(reshape<T>(x_grad_tmp[i], grad_shape), x_grad[i]);
      }
    }
  }
}

template <typename T>
void layer_norm_grad(const Tensor& x,
                     const paddle::optional<Tensor>& scale,
                     const paddle::optional<Tensor>& bias,
                     const Tensor& mean,
                     const Tensor& variance,
                     const Tensor& out_grad,
                     float epsilon,
                     int begin_norm_axis,
                     Tensor* x_grad,
                     Tensor* scale_grad,
                     Tensor* bias_grad) {
  auto x_dims = x.dims();
  auto shape_1 = 1;  // front part
  auto shape_2 = 1;  // back part
  for (int i = 0; i < begin_norm_axis; ++i) {
    shape_1 *= x_dims[i];
  }
  for (int i = begin_norm_axis; i < x.dims().size(); ++i) {
    shape_2 *= x_dims[i];
  }
  auto scale_ptr = scale.get_ptr();
  auto bias_ptr = bias.get_ptr();

  auto x_cast = reshape<T>(x, std::vector<int64_t>({shape_1, shape_2}));
  auto out_grad_cast =
      reshape<T>(out_grad, std::vector<int64_t>({shape_1, shape_2}));
  auto mean_ = reshape<T>(mean, std::vector<int64_t>({shape_1, 1}));
  auto variance_ = reshape<T>(variance, std::vector<int64_t>({shape_1, 1}));

  Tensor scale_cast;
  if (scale_ptr) {
    scale_cast = reshape<T>(*scale_ptr, std::vector<int64_t>({1, shape_2}));
  }

  // cast dtype to float32 if dtype =float16 or bfloat16
  x_cast = ConverToMT<T>(x_cast);
  out_grad_cast = ConverToMT<T>(out_grad_cast);
  if (scale_ptr) {
    scale_cast = ConverToMT<T>(scale_cast);
  }

  auto x_sub_mean = x_cast - mean_;          // M,N
  auto tmp = (1.0 / (variance_ + epsilon));  // M,1
  auto sqrt_var_1 = sqrt<T>(tmp);            // M,1
  auto x_sub_mean_mul_sqrt_var_1 = x_sub_mean * sqrt_var_1;

  if (x_grad) {
    auto out_grad_scale = out_grad_cast;  // M,N
    if (scale_ptr) {
      out_grad_scale = out_grad_cast * scale_cast;  // M,N * 1,N = M,N
    }

    auto dx_end = sqrt_var_1 * out_grad_scale;
    auto d_mean =
        dx_end.sum(std::vector<int64_t>({1}), x_cast.dtype(), true);  // M,1

    auto d_std_1 =
        (tmp * x_sub_mean * out_grad_scale)
            .sum(std::vector<int64_t>({1}), x_cast.dtype(), true);  // M,1
    auto d_std = d_std_1 * x_sub_mean_mul_sqrt_var_1;  // M,1 * M,N = M,N

    auto d_mean_d_std = (1.0 / shape_2) * (d_mean + d_std);
    auto x_grad_tmp = dx_end - d_mean_d_std;
    x_grad_tmp = reshape<T>(x_grad_tmp, common::vectorize(x.dims()));
    x_grad_tmp = ConverToOrig<T>(x_grad_tmp, x.dtype());

    set_output<T>(x_grad_tmp, x_grad);
  }

  if (scale_grad) {
    if (scale_ptr) {
      auto scale_grad_tmp =
          (x_sub_mean_mul_sqrt_var_1 * out_grad_cast)
              .sum(std::vector<int64_t>({0}), x_cast.dtype(), true);
      scale_grad_tmp = reshape<T>(scale_grad_tmp, scale_ptr->shape());
      scale_grad_tmp = ConverToOrig<T>(scale_grad_tmp, scale_ptr->dtype());

      set_output<T>(scale_grad_tmp, scale_grad);
    } else {
      scale_grad = nullptr;
    }
  }

  if (bias_grad) {
    if (bias_ptr) {
      auto bias_grad_tmp =
          out_grad_cast.sum(std::vector<int64_t>({0}), x_cast.dtype(), true);
      bias_grad_tmp = reshape<T>(bias_grad_tmp, bias_ptr->shape());
      bias_grad_tmp = ConverToOrig<T>(bias_grad_tmp, bias_ptr->dtype());

      set_output<T>(bias_grad_tmp, bias_grad);
    } else {
      bias_grad = nullptr;
    }
  }
}

template <typename T>
void dropout_grad(const Tensor& mask,
                  const Tensor& out_grad,
                  const Scalar& p,
                  bool is_test,
                  const std::string& mode,
                  Tensor* x_grad) {
  if (!x_grad) return;
  if (is_test) {
    if (mode == "upscale_in_train") {
      by_pass<T>(out_grad, x_grad);
    } else {
      Tensor scalar = full_scalar<T>(1.0 - p.to<float>(), out_grad.dtype());
      set_output<T>(out_grad * scalar, x_grad);
    }
  } else {
    if (mode == "upscale_in_train") {
      if (has_dynamic_shape(out_grad.shape())) {
        if (p.to<float>() == 1.0f) {
          Tensor zero = full_scalar<T>(0.0, out_grad.dtype());
          set_output<T>(backend::scale<T>(out_grad, zero), x_grad);
        } else {
          Tensor scalar =
              full_scalar<T>(1.0 / (1.0 - p.to<float>()), out_grad.dtype());
          set_output<T>(backend::scale<T>(
                            out_grad * cast<T>(mask, out_grad.dtype()), scalar),
                        x_grad);
        }
      } else {
        if (p.to<float>() == 1.0f) {
          set_output<T>(scale<T>(out_grad, 0.0), x_grad);
        } else {
          set_output<T>(scale<T>(out_grad * cast<T>(mask, out_grad.dtype()),
                                 1.0 / (1.0 - p.to<float>())),
                        x_grad);
        }
      }
    } else {
      set_output<T>(out_grad * cast<T>(mask, out_grad.dtype()), x_grad);
    }
  }
}

template <typename T>
void erf_grad(const Tensor& x, const Tensor& out_grad, Tensor* x_grad) {
  if (x_grad) {
    auto m_2_sqrt_pi = full_scalar<T>(M_2_SQRTPI, x.dtype());
    auto neg_one = full_scalar<T>(-1.0, x.dtype());
    auto neg_tmp = neg_one * x * x;
    auto mul_tmp = m_2_sqrt_pi * exp<T>(neg_tmp);
    set_output<T>(out_grad * mul_tmp, x_grad);
  }
}

template <typename T>
void expand_grad(const Tensor& x,
                 const Tensor& out_grad,
                 const IntArray& shape,
                 Tensor* x_grad) {
  if (x_grad) {
    if (has_dynamic_shape(x.shape()) || has_dynamic_shape(out_grad.shape()) ||
        out_grad.dims() != x.dims()) {
      auto reduced = reduce_as<T>(out_grad, x);
      set_output<T>(reduced, x_grad);
    } else {
      by_pass<T>(out_grad, x_grad);
    }
  }
}

template <typename T>
void log_grad(const Tensor& x, const Tensor& out_grad, Tensor* x_grad) {
  if (x_grad) {
    // dx = dout / x
    set_output<T>(out_grad / x, x_grad);
  }
}

template <typename T>
void square_grad(const Tensor& x, const Tensor& out_grad, Tensor* x_grad) {
  if (x_grad) {
    auto two = full_scalar<T>(2.0, x.dtype());
    Tensor x_grad_tmp = two * x * out_grad;
    set_output<T>(x_grad_tmp, x_grad);
  }
}

template <typename T>
void exp_grad(const Tensor& out, const Tensor& out_grad, Tensor* x_grad) {
  if (x_grad) {
    Tensor out_promote = ConverToMT<T>(out);
    Tensor out_grad_promote = ConverToMT<T>(out_grad);

    auto x_grad_tmp = out_promote * out_grad_promote;
    set_output<T>(ConverToOrig<T>(x_grad_tmp, out.dtype()), x_grad);
  }
}

template <typename T>
void sqrt_grad(const Tensor& out, const Tensor& out_grad, Tensor* x_grad) {
  if (x_grad) {
    // This calculation is important for resnet.
    auto factor = full_scalar<T>(0.5, out.dtype());
    auto x_grad_tmp = (factor / out) * out_grad;
    set_output<T>(x_grad_tmp, x_grad);
  }
}

template <typename T>
void rsqrt_grad(const Tensor& out, const Tensor& out_grad, Tensor* x_grad) {
  if (x_grad) {
    // This calculation is important for resnet.
    auto factor = full_scalar<T>(-0.5, out.dtype());
    auto x_grad_tmp = factor * out * out * out * out_grad;
    set_output<T>(x_grad_tmp, x_grad);
  }
}

template <typename T>
void silu_grad(const Tensor& x,
               const Tensor& out,
               const Tensor& out_grad,
               Tensor* x_grad) {
  if (x_grad) {
    auto one = full_scalar<T>(1.0, x.dtype());

    auto x_cast = ConverToMT<T>(x);
    auto out_cast = ConverToMT<T>(out);
    auto out_grad_cast = ConverToMT<T>(out_grad);
    auto res = out_grad_cast * sigmoid<T>(x_cast) * (one + x_cast - out_cast);
    set_output<T>(ConverToOrig<T>(res, x.dtype()), x_grad);
  }
}

template <typename T>
void softmax_grad(const Tensor& out,
                  const Tensor& out_grad,
                  int axis,
                  Tensor* x_grad) {
  if (x_grad) {
    if (out_grad.dims().size() > 0) {
      if (axis >= 0) {
        auto new_out_grad = out_grad * out;
        auto tmp_x_grad = new_out_grad -
                          out * sum<T>(new_out_grad, {axis}, out.dtype(), true);
        set_output<T>(tmp_x_grad, x_grad);
      } else {
        auto new_out_grad = out_grad * out;
        auto tmp_x_grad =
            new_out_grad - out * sum<T>(new_out_grad,
                                        {out.dims().size() + axis},
                                        out.dtype(),
                                        true);
        set_output<T>(tmp_x_grad, x_grad);
      }
    } else {
      Tensor zeros = full_scalar<T>(0.0, out.dtype());
      set_output<T>(out_grad * zeros, x_grad);
    }
  }
}

template <typename T>
void squeeze_grad(const Tensor& x,
                  const Tensor& out_grad,
                  const IntArray& axis,
                  Tensor* x_grad) {
  if (x_grad) {
    auto x_grad_out = unsqueeze<T>(out_grad, axis);
    set_output<T>(x_grad_out, x_grad);
  }
}

template <typename T>
void unsqueeze_grad(const Tensor& x,
                    const Tensor& out_grad,
                    const IntArray& axis,
                    Tensor* x_grad) {
  // for xshape = [10, 2, 5], axis = [3, 1, 1], out_grad.shape = [10, 1, 1, 2,
  // 5, 1], it outputs squeeze axis = [5, 2, 1]
  const auto& IncreaseAxis = [](std::vector<int64_t>* axis_data,
                                int64_t pivot) {
    for (size_t i = 0; i < axis_data->size(); ++i) {
      if ((*axis_data)[i] >= pivot) (*axis_data)[i] += 1;
    }
  };
  const auto& GetRealAxis = [&](const IntArray& axis) -> decltype(auto) {
    // for axis = [0, 3, 3], it outputs [0, 3, 3+1], because unsqueeze support
    // duplicated axis.
    std::vector<int64_t> output_axis;
    const int64_t x_rank = x.dims().size();
    const std::vector<int64_t> axis_data = axis.GetData();
    for (size_t i = 0; i < axis_data.size(); ++i) {
      int64_t value = axis_data[i];
      if (value < 0) value += (x_rank + i + 1);
      IncreaseAxis(&output_axis, value);
      output_axis.push_back(value);
    }
    return output_axis;
  };

  if (x_grad) {
    auto x_grad_out = squeeze<T>(out_grad, GetRealAxis(axis));
    set_output<T>(x_grad_out, x_grad);
  }
}

template <typename T>
void matmul_grad(const Tensor& x,
                 const Tensor& y,
                 const Tensor& out_grad,
                 bool transpose_x,
                 bool transpose_y,
                 Tensor* x_grad,
                 Tensor* y_grad) {
  auto unsqueeze_out_grad = out_grad;
  size_t out_grad_rank = out_grad.shape().size();
  size_t x_rank = x.shape().size();
  size_t y_rank = y.shape().size();
  int temp_rank_y = out_grad_rank - 1;
  int temp_rank_x = out_grad_rank;
  if (out_grad_rank < y_rank) {
    unsqueeze_out_grad = unsqueeze<T>(out_grad, {temp_rank_y});
  }
  if (out_grad_rank < x_rank) {
    unsqueeze_out_grad = unsqueeze<T>(out_grad, {temp_rank_x});
  }

  auto temp_x_unsqueeze = x;
  if (x_rank == 1) {
    temp_x_unsqueeze = unsqueeze<T>(x, {0});
  }

  auto temp_y_unsqueeze = y;
  if (y_rank == 1) {
    temp_y_unsqueeze = unsqueeze<T>(y, {1});
  }

  if (x_grad) {
    auto x_grad_mm =
        matmul<T>(unsqueeze_out_grad, temp_y_unsqueeze, false, !transpose_y);
    auto x_grad_trans = x_grad_mm;

    if (transpose_x) {
      std::vector<int> reverse_perm;
      for (size_t i = 0; i < x_grad_trans.shape().size(); i++) {
        reverse_perm.push_back(i);
      }
      std::swap(reverse_perm[reverse_perm.size() - 1],
                reverse_perm[reverse_perm.size() - 2]);
      x_grad_trans = transpose<T>(x_grad_mm, reverse_perm);
    }
    if (has_dynamic_shape(x.shape()) ||
        has_dynamic_shape(x_grad_trans.shape()) ||
        x_grad_trans.dims() != x.dims()) {
      auto x_grad_out = reduce_as<T>(x_grad_trans, temp_x_unsqueeze);
      set_output<T>(x_grad_out, x_grad);
    } else {
      auto x_grad_out = x_grad_trans;
      set_output<T>(x_grad_out, x_grad);
    }
  }

  if (y_grad) {
    auto y_grad_mm =
        matmul<T>(temp_x_unsqueeze, unsqueeze_out_grad, !transpose_x, false);
    auto y_grad_trans = y_grad_mm;

    if (transpose_y) {
      std::vector<int> reverse_perm;
      for (size_t i = 0; i < y_grad_mm.shape().size(); i++) {
        reverse_perm.push_back(i);
      }
      std::swap(reverse_perm[reverse_perm.size() - 1],
                reverse_perm[reverse_perm.size() - 2]);
      y_grad_trans = transpose<T>(y_grad_mm, reverse_perm);
    }
    if (has_dynamic_shape(y.shape()) ||
        has_dynamic_shape(y_grad_trans.shape()) ||
        y_grad_trans.dims() != y.dims()) {
      auto y_grad_out = reduce_as<T>(y_grad_trans, temp_y_unsqueeze);
      set_output<T>(y_grad_out, y_grad);
    } else {
      auto y_grad_out = y_grad_trans;
      set_output<T>(y_grad_out, y_grad);
    }
  }
}

template <typename T>
void maximum_grad(const Tensor& x,
                  const Tensor& y,
                  const Tensor& out_grad,
                  Tensor* x_grad,
                  Tensor* y_grad) {
  if (x_grad) {
    auto x_tmp = cast<T>(greater_than<T>(x, y), out_grad.dtype());
    auto dx_res = out_grad * x_tmp;
    if (has_dynamic_shape(x.shape()) || has_dynamic_shape(out_grad.shape()) ||
        out_grad.dims() != x.dims()) {
      auto dx_reduce_res = reduce_as<T>(dx_res, x);
      set_output<T>(dx_reduce_res, x_grad);
    } else {
      set_output<T>(dx_res, x_grad);
    }
  }

  if (y_grad) {
    auto y_tmp = cast<T>(less_equal<T>(x, y), out_grad.dtype());
    auto dy_res = out_grad * y_tmp;
    if (has_dynamic_shape(y.shape()) || has_dynamic_shape(out_grad.shape()) ||
        out_grad.dims() != y.dims()) {
      auto dy_reduce_res = reduce_as<T>(dy_res, y);
      set_output<T>(dy_reduce_res, y_grad);
    } else {
      set_output<T>(dy_res, y_grad);
    }
  }
}

template <typename T>
void masked_select_grad(const Tensor& x,
                        const Tensor& mask,
                        const Tensor& out_grad,
                        Tensor* x_grad) {
  if (x_grad) {
    auto promoted_x = ConverToMT<T>(x);
    auto promoted_out_grad = ConverToMT<T>(out_grad);

    auto x_num = 1;
    for (size_t i = 0; i < promoted_x.shape().size(); i++) {
      x_num *= promoted_x.shape()[i];
    }

    auto grad_num = 1;
    for (size_t i = 0; i < promoted_out_grad.shape().size(); i++) {
      grad_num *= promoted_out_grad.shape()[i];
    }

    auto end = full<T>({1}, x_num, x.dtype());
    auto start = full<T>({1}, 0, x.dtype());
    auto step = full<T>({1}, 1, x.dtype());
    auto x_arange =
        backend::arange_with_tensor<T>(start, end, step, promoted_x.dtype());

    auto x_arange_reshape = reshape<T>(x_arange, promoted_x.shape());

    auto x_index = masked_select<T>(x_arange_reshape, mask);

    auto index_num = x_index.shape()[0];

    auto grad_reshape =
        cast<T>(reshape<T>(promoted_out_grad, {grad_num}), promoted_x.dtype());

    auto grad_trans = grad_reshape;
    if (grad_num > index_num) {
      grad_trans = slice<T>(grad_reshape, {0}, {0}, {index_num}, {1}, {});
    } else if (grad_num < index_num) {
      auto pad_zeros = full<T>({index_num - grad_num}, 0, promoted_x.dtype());
      grad_trans = concat<T>({grad_reshape, pad_zeros}, 0);
    }

    auto input_tensor = full<T>({x_num}, 0, promoted_x.dtype());
    auto index_tensor = cast<T>(x_index, DataType::INT64);
    auto update_tensor = grad_trans;
    auto x_output =
        scatter<T>(input_tensor, index_tensor, update_tensor, false);
    auto res = cast<T>(reshape<T>(x_output, promoted_x.shape()), x.dtype());
    set_output<T>(res, x_grad);
  }
}

template <typename T>
void relu_grad(const Tensor& out, const Tensor& out_grad, Tensor* x_grad) {
  if (x_grad) {
    Tensor zeros = full_scalar<T>(0.0, out.dtype());
    auto mask = greater_than<T>(out, zeros);
    auto res = cast<T>(mask, out.dtype()) * out_grad;
    set_output<T>(res, x_grad);
  }
}

template <typename T>
void gather_grad(const Tensor& x,
                 const Tensor& index,
                 const Tensor& out_grad,
                 const Scalar& axis,
                 Tensor* grad_x) {
  Tensor zero_tensor;
  if (has_dynamic_shape(x.shape())) {
    zero_tensor = backend::full_with_tensor<T>(shape<T>(x), 0.0, x.dtype());
  } else {
    zero_tensor = full<T>(common::vectorize(x.dims()), 0.0, x.dtype());
  }
  std::vector<int> tmp_perm;

  // change axis to rank 0
  int axis_value = axis.to<int>();
  tmp_perm.push_back(axis_value);
  // make other ranks
  for (int i = 0; i < x.dims().size(); ++i) {
    if (i != axis_value) {
      tmp_perm.push_back(i);
    }
  }
  std::vector<int> reverse_perm(tmp_perm);
  // make origin ranks
  for (int i = 0; i < static_cast<int>(tmp_perm.size()); ++i) {
    if (tmp_perm[i] >= 0) {
      reverse_perm[tmp_perm[i]] = i;
    } else {
      reverse_perm[tmp_perm[i] + tmp_perm.size()] = i;
    }
  }

  // transpose out_grad and zero grad to target rank.
  auto tmp_zero_x_grad = zero_tensor;
  auto tmp_out_grad = out_grad;
  if (zero_tensor.dims().size() > 0) {
    tmp_zero_x_grad = transpose<T>(zero_tensor, tmp_perm);
  }
  if (out_grad.dims().size() > 0) {
    tmp_out_grad = transpose<T>(out_grad, tmp_perm);
  }
  // scatter grad to grad_x
  auto tmp_grad_x = scatter<T>(tmp_zero_x_grad, index, tmp_out_grad, false);
  auto tmp_grad_x_transposed = tmp_grad_x;
  if (tmp_grad_x.dims().size() > 0) {
    tmp_grad_x_transposed = transpose<T>(tmp_grad_x, reverse_perm);
  }
  set_output<T>(tmp_grad_x_transposed, grad_x);
}

template <typename T>
void gather_nd_grad(const Tensor& x,
                    const Tensor& index,
                    const Tensor& out_grad,
                    Tensor* x_grad) {
  if (x_grad) {
    Tensor zero_tensor;
    if (has_dynamic_shape(x.shape())) {
      zero_tensor = backend::full_with_tensor<T>(shape<T>(x), 0.0, x.dtype());
    } else {
      zero_tensor = full<T>(common::vectorize(x.dims()), 0.0, x.dtype());
    }
    auto x_grad_tmp = scatter_nd_add<T>(zero_tensor, index, out_grad);
    set_output<T>(x_grad_tmp, x_grad);
  }
}

template <typename T>
void instance_norm_grad(const Tensor& x,
                        const paddle::optional<Tensor>& scale,
                        const Tensor& saved_mean,
                        const Tensor& saved_variance,
                        const Tensor& y_grad,
                        float epsilon,
                        Tensor* x_grad,
                        Tensor* scale_grad,
                        Tensor* bias_grad) {
  const int n = x.dims()[0];
  const int c = x.dims()[1];
  const int h = x.dims()[2];
  const int w = x.dims()[3];

  auto promoted_y_grad = ConverToMT<T>(y_grad);

  Tensor x_hat;
  Tensor std_inv;
  if (scale_grad || x_grad) {
    auto promoted_x = ConverToMT<T>(x);
    auto promoted_saved_mean = ConverToMT<T>(saved_mean);
    auto promoted_saved_var = ConverToMT<T>(saved_variance);
    auto mean = reshape<T>(promoted_saved_mean, IntArray({n, c, 1, 1}))
                    .tile(IntArray({1, 1, h, w}));
    std_inv = reshape<T>(promoted_saved_var, IntArray({n, c, 1, 1}))
                  .tile(IntArray({1, 1, h, w}));
    x_hat = (promoted_x - mean) * std_inv;
  }

  // x_grad = scale * inv_var * (y_grad - y_grad.mean(2,3) - x_hat * (y_grad *
  // x_hat).mean((h,w)))
  if (x_grad) {
    auto scale_data =
        reshape<T>(scale.get_ptr() ? scale.get()
                                   : full<T>(IntArray({c}), 1., x.dtype()),
                   IntArray({1, c, 1, 1}))
            .tile(IntArray({n, 1, h, w}));
    auto promoted_scale = ConverToMT<T>(scale_data);
    auto result =
        (promoted_scale * std_inv) *
        (promoted_y_grad -
         promoted_y_grad.sum(IntArray({2, 3}), promoted_y_grad.dtype(), true) /
             (h * w) -
         (x_hat * ((promoted_y_grad * x_hat)
                       .sum(IntArray({2, 3}), promoted_y_grad.dtype(), true) /
                   (h * w))));
    set_output<T>(ConverToOrig<T>(result, x.dtype()), x_grad);
  }
  // scale_grad = x_hat * y_grad.sum(n, h, w)
  if (scale_grad) {
    auto result = (promoted_y_grad * x_hat).sum(IntArray({0, 2, 3}));
    auto scale_dtype = scale.get_ptr() ? scale.get().dtype() : x.dtype();
    set_output<T>(ConverToOrig<T>(result, scale_dtype), scale_grad);
  }
  // d_bias = y_grad.sum(n, h, w)
  if (bias_grad) {
    auto result = promoted_y_grad.sum(IntArray({0, 2, 3}));
    auto scale_dtype = scale.get_ptr() ? scale.get().dtype() : x.dtype();
    set_output<T>(ConverToOrig<T>(result, scale_dtype), bias_grad);
  }
}

template <typename T>
void pad_grad(const Tensor& input,
              const Tensor& out_grad,
              const std::vector<int>& paddings,
              const Scalar& pad_value,
              Tensor* input_grad) {
  if (input_grad) {
    Tensor out_tmp;
    size_t rank = input.dims().size();
    std::vector<int64_t> axes(rank, 0);
    std::vector<int64_t> infer_flags(rank, 1);
    std::vector<int64_t> decrease_axis({});
    if (has_dynamic_shape(out_grad.shape())) {
      auto out_shape = shape<T>(out_grad);
      std::vector<Tensor> starts, ends;
      for (size_t i = 0; i < rank; ++i) {
        starts.push_back(full<T>({1}, paddings[2 * i], out_shape.dtype()));
        ends.push_back(get_slice<T>(out_shape, i) -
                       full<T>({1}, paddings[2 * i + 1], out_shape.dtype()));
        axes[i] = i;
      }
      out_tmp = backend::slice<T>(out_grad,
                                  concat<T>(starts),
                                  concat<T>(ends),
                                  axes,
                                  infer_flags,
                                  decrease_axis);
    } else {
      auto out_dims = out_grad.dims();

      std::vector<int64_t> starts(rank, 0);
      std::vector<int64_t> ends(rank, 0);

      for (size_t i = 0; i < rank; ++i) {
        starts[i] = static_cast<int64_t>(paddings[2 * i]);
        ends[i] = static_cast<int64_t>(out_dims[i] - paddings[2 * i + 1]);
        axes[i] = i;
      }
      out_tmp =
          slice<T>(out_grad, axes, starts, ends, infer_flags, decrease_axis);
    }
    set_output<T>(out_tmp, input_grad);
  }
}

template <typename T>
void max_grad(const Tensor& x,
              const Tensor& out,
              const Tensor& out_grad,
              const IntArray& axis,
              bool keepdim,
              bool reduce_all,
              Tensor* x_grad) {
  if (!x_grad) {
    return;
  }

  Tensor x_grad_tmp;
  if (has_dynamic_shape(x.shape())) {
    const Tensor x_shape = shape<T>(x);
    const Tensor zero_tensor =
        backend::full_with_tensor<T>(x_shape, 0.0, x.dtype());
    const int64_t axis_size = axis.size();
    const int64_t x_dim_size = x.dims().size();

    reduce_all = false;
    if (reduce_all || axis_size == 0 || axis_size == x_dim_size) {
      reduce_all = true;
    } else {
      reduce_all = false;
    }

    if (x_dim_size == 0 || x_dim_size == 1 || keepdim) {
      auto out_grad_tmp = backend::expand<T>(out_grad, x_shape);
      auto out_tmp = backend::expand<T>(out, x_shape);
      auto mask = equal<T>(x, out_tmp);
      x_grad_tmp = where<T>(mask, out_grad_tmp, zero_tensor);
    } else {
      const Tensor out_grad_shape = shape<T>(out_grad);
      auto axis_ = std::vector<int64_t>();

      if (reduce_all) {
        for (int64_t i = 0; i < x_dim_size; i++) {
          axis_.push_back(i);
        }
      } else {
        axis_ = axis.GetData();
        for (int64_t i = 0; i < axis_size; i++) {
          if (axis[i] < 0) {
            axis_[i] = axis[i] + x_dim_size;
          }
        }
      }
      const Tensor out_grad_shape_extend =
          get_unsqueeze_dims<T>(out_grad_shape, axis_);
      auto out_grad_ = backend::reshape<T>(out_grad, out_grad_shape_extend);
      auto out_ = backend::reshape<T>(out, out_grad_shape_extend);
      auto out_grad_tmp = backend::expand<T>(out_grad_, x_shape);
      auto out_tmp = backend::expand<T>(out_, x_shape);
      auto mask = equal<T>(x, out_tmp);
      x_grad_tmp = where<T>(mask, out_grad_tmp, zero_tensor);
    }
  } else {
    auto zero_tensor = full<T>(common::vectorize(x.dims()), 0.0, x.dtype());
    std::vector<int64_t> x_dim = common::vectorize<int64_t>(x.dims());
    int64_t axis_size = axis.size();
    int64_t x_dim_size = x_dim.size();
    reduce_all = false;
    if (reduce_all || axis_size == 0 || axis_size == x_dim_size) {
      reduce_all = true;
    } else {
      reduce_all = false;
    }

    if (x_dim_size == 0 || x_dim_size == 1 || keepdim) {
      auto out_grad_tmp = out_grad.expand(IntArray(x_dim));
      auto out_tmp = out.expand(IntArray(x_dim));
      auto mask = equal<T>(x, out_tmp);
      x_grad_tmp = where<T>(mask, out_grad_tmp, zero_tensor);
    } else {
      auto axis_ = std::vector<int64_t>();
      if (reduce_all) {
        for (int64_t i = 0; i < x_dim_size; i++) {
          axis_.push_back(i);
        }
      } else {
        axis_ = axis.GetData();
        for (int64_t i = 0; i < axis_size; i++) {
          if (axis[i] < 0) {
            axis_[i] = axis[i] + x_dim_size;
          }
        }
      }
      auto out_grad_shape = get_unsqueeze_dims(out_grad, axis_);
      auto out_grad_ = reshape<T>(out_grad, out_grad_shape);
      auto out_ = reshape<T>(out, out_grad_shape);
      auto out_grad_tmp = out_grad_.expand(IntArray(x_dim));
      auto out_tmp = out_.expand(IntArray(x_dim));
      auto mask = equal<T>(x, out_tmp);
      x_grad_tmp = where<T>(mask, out_grad_tmp, zero_tensor);
    }
  }
  set_output<T>(x_grad_tmp, x_grad);
}

template <typename T>
void slice_grad(const Tensor& input,
                const Tensor& out_grad,
                const std::vector<int64_t>& axes,
                const IntArray& starts,
                const IntArray& ends,
                const std::vector<int64_t>& infer_flags,
                const std::vector<int64_t>& decrease_axis,
                Tensor* input_grad) {
  if (input_grad) {
    size_t rank = input.dims().size();
    auto out_dims = out_grad.dims();
    std::vector<int64_t> origin_out_shape;
    auto in_dims = input.dims();

    auto decrease_size = decrease_axis.size();
    if (decrease_size > 0) {
      if (decrease_size == static_cast<size_t>(in_dims.size())) {
        // all dims decrease
        out_dims = common::make_ddim(std::vector<int>(decrease_size, 1));
      } else {
        origin_out_shape.resize(out_dims.size() + decrease_size, -1);
        for (size_t i = 0; i < decrease_size; ++i) {
          origin_out_shape[decrease_axis[i]] = 1;
        }

        int index = 0;
        for (size_t i = 0; i < origin_out_shape.size(); ++i) {
          if (origin_out_shape[i] == -1) {
            origin_out_shape[i] = out_dims[index];
            ++index;
          }
        }
        out_dims = common::make_ddim(origin_out_shape);
      }
    }

    std::vector<int> offsets(rank, 0);
    std::vector<int> extents(rank, 0);
    for (size_t i = 0; i < rank; ++i) {
      offsets[i] = 0;
      extents[i] = out_dims[i];
    }
    for (size_t i = 0; i < axes.size(); ++i) {
      int axis = axes[i];
      int64_t start = starts[i] < 0 ? (starts[i] + in_dims[axis]) : starts[i];
      start = std::max(start, static_cast<int64_t>(0));
      offsets[axis] = start;
    }

    std::vector<int> paddings;
    for (size_t i = 0; i < rank; ++i) {
      paddings.push_back(offsets[i]);
      paddings.push_back((in_dims[i] - out_dims[i]) - offsets[i]);
    }
    Tensor reshape_out_grad;
    if (out_grad.shape().size() == 0) {
      reshape_out_grad = full<T>({1}, 1, input.dtype());
    } else {
      reshape_out_grad = out_grad;
    }

    if (decrease_size > 0 &&
        (decrease_size != static_cast<size_t>(in_dims.size()))) {
      auto out_tmp =
          pad<T>(reshape<T>(reshape_out_grad, origin_out_shape), paddings, 0.0);
      set_output<T>(out_tmp, input_grad);
    } else {
      auto out_tmp = pad<T>(reshape_out_grad, paddings, 0.0);
      set_output<T>(out_tmp, input_grad);
    }
  }
}

template <typename T>
void tile_grad(const Tensor& x,
               const Tensor& out_grad,
               const IntArray& repeat_times,
               Tensor* x_grad) {
  if (x_grad) {
    auto repeat_times_data = repeat_times.GetData();
    auto out_grad_shape = common::vectorize<int>(out_grad.dims());
    auto result = out_grad;
    for (int i = 0; i < static_cast<int>(repeat_times_data.size()); i++) {
      int size = out_grad_shape[i] / repeat_times_data[i];
      std::vector<int> sections(repeat_times_data[i], size);
      auto split_arr = split<T>(result, IntArray(sections), i);
      result = full<T>(common::vectorize(split_arr[0].dims()), 0.0, x.dtype());
      for (int j = 0; j < static_cast<int>(split_arr.size()); j++) {
        result = split_arr[j] + result;
      }
    }
    result = reshape<T>(result, x.shape());
    set_output<T>(result, x_grad);
  }
}

template <typename T>
void hardswish_grad(const Tensor& x, const Tensor& out_grad, Tensor* x_grad) {
  if (x_grad) {
    const Tensor offset = full_scalar<T>(3.0, x.dtype());
    Tensor zero;
    if (has_dynamic_shape(x.shape())) {
      zero = backend::full_with_tensor<T>(shape<T>(x), 0.0, x.dtype());
    } else {
      zero = full<T>(common::vectorize(x.dims()), 0.0, x.dtype());
    }
    auto condition = less_equal<T>(x, offset);
    auto factor = full_scalar<T>(0.5, x.dtype());
    auto tmp1 =
        where<T>(condition, out_grad * ((x / offset) + factor), out_grad);
    auto res =
        where<T>(less_than<T>(x, full_scalar<T>(-3.0, x.dtype())), zero, tmp1);
    set_output<T>(res, x_grad);
  }
}

template <typename T>
void leaky_relu_grad(const Tensor& out,
                     const Tensor& out_grad,
                     float negative_slope,
                     Tensor* x_grad) {
  if (x_grad) {
    auto zero = full_scalar<T>(0.0, out.dtype());
    auto condition = greater_than<T>(out, zero);
    auto res = where<T>(condition, out_grad, out_grad * negative_slope);
    set_output<T>(res, x_grad);
  }
}

template <typename T>
void sigmoid_grad(const Tensor& out, const Tensor& out_grad, Tensor* x_grad) {
  if (x_grad) {
    auto one_tensor = full_scalar<T>(1.0, out.dtype());
    set_output<T>(out_grad * (out * (one_tensor - out)), x_grad);
  }
}

template <typename T>
void topk_grad(const Tensor& x,
               const Tensor& indices,
               const Tensor& out_grad,
               const Scalar& k,
               const int& axis,
               const bool& largest,
               const bool& sorted,
               Tensor* x_grad) {
  if (x_grad) {
    // put_along_axis doesn't support zero dim
    if (x.dims().size() == 0) {
      by_pass<T>(out_grad, x_grad);
      return;
    }
    Tensor zero_tensor;
    if (has_dynamic_shape(x.shape())) {
      zero_tensor = backend::full_with_tensor<T>(shape<T>(x), 0, x.dtype());
    } else {
      zero_tensor = full<T>(common::vectorize(x.dims()), 0, x.dtype());
    }
    auto x_grad_tmp = put_along_axis<T>(zero_tensor, indices, out_grad, axis);
    set_output<T>(x_grad_tmp, x_grad);
  }
}

template <typename T>
void batch_norm_grad(const Tensor& x,
                     const paddle::optional<Tensor>& scale,
                     const paddle::optional<Tensor>& bias,
                     const paddle::optional<Tensor>& mean_out,
                     const paddle::optional<Tensor>& variance_out,
                     const Tensor& saved_mean,
                     const Tensor& saved_variance,
                     const paddle::optional<Tensor>& reserve_space,
                     const Tensor& out_grad,
                     float momentum,
                     float epsilon,
                     const std::string& data_layout,
                     bool is_test,
                     bool use_global_stats,
                     bool trainable_statistics,
                     Tensor* x_grad,
                     Tensor* scale_grad,
                     Tensor* bias_grad) {
  use_global_stats = is_test || use_global_stats;

  bool has_dynamic_shape_for_x = has_dynamic_shape(x.shape());

  DataLayout data_layout_ = common::StringToDataLayout(data_layout);

  Tensor x_data = ConverToMT<T>(x);
  Tensor out_grad_data = ConverToMT<T>(out_grad);
  auto run_var = variance_out.get();
  auto run_mean = mean_out.get();
  Tensor mean_data;
  Tensor rsqrt_var;
  std::vector<int> nchw_to_nhwc_dim = {0, 2, 3, 1};
  std::vector<int> nhwc_to_nchw_dim = {0, 3, 1, 2};
  auto reduce_axis = IntArray(std::vector<int64_t>{0, 1, 2});

  if (x_data.dims().size() == 2 && data_layout_ == DataLayout::kNCHW) {
    data_layout_ = DataLayout::kNHWC;
  }
  auto dtype = x_data.dtype();

  if (use_global_stats) {
    if (has_dynamic_shape(run_var.shape())) {
      auto eps = backend::full_with_tensor<T>(
          shape<T>(run_var), epsilon, run_var.dtype());
      mean_data = run_mean;
      rsqrt_var = rsqrt<T>(run_var + eps);
    } else {
      auto eps =
          full<T>(common::vectorize(run_var.dims()), epsilon, run_var.dtype());
      mean_data = run_mean;
      rsqrt_var = rsqrt<T>(run_var + eps);
    }
  } else {
    mean_data = saved_mean;
    rsqrt_var = saved_variance;
  }

  // inv_var = 1 / sqrt(var + eps)
  // reduce_axis = [0, 2, 3] (NCHW) [0, 1, 2] (NHWC)
  //
  // d_bias = np.sum(d_y, reduce_axis)
  // d_scale = np.sum((X - mean) / inv_var * dy, reduce_axis)
  //
  // train mode
  // d_x = (1. / nhw) * scale * inv_var
  // *(nhw * d_y - np.sum(d_y, reduce_axis) - (X - mean) * inv_var * inv_var *
  // np.sum(d_y * (X - mean), reduce_axis))
  //
  // test mode
  // d_x = d_y * scale * inv_var

  switch (data_layout_) {
    case DataLayout::kNCHW: {
      auto nhwc_x = transpose<T>(x_data, nchw_to_nhwc_dim);
      auto nhwc_out_grad = transpose<T>(out_grad_data, nchw_to_nhwc_dim);
      auto nhwc_out_grad_sum = sum<T>(nhwc_out_grad, reduce_axis, dtype, false);

      auto sum_dout_mul_diff = sum<T>(
          nhwc_out_grad * (nhwc_x - mean_data), reduce_axis, dtype, false);

      if (x_grad) {
        if (use_global_stats) {
          auto nhwc_x_grad = rsqrt_var * nhwc_out_grad;
          if (scale) {
            nhwc_x_grad = scale.get() * nhwc_x_grad;
          }
          auto nchw_x_grad = transpose<T>(nhwc_x_grad, nhwc_to_nchw_dim);
          nchw_x_grad = ConverToOrig<T>(nchw_x_grad, x.dtype());

          set_output<T>(nchw_x_grad, x_grad);
        } else {
          auto part1 = rsqrt_var;
          if (scale) {
            part1 = scale.get() * part1;
          }
          Tensor mean_temp1, mean_temp2;
          if (has_dynamic_shape_for_x) {
            Tensor x_dims = shape<T>(x_data);
            const Tensor C =
                (data_layout_ == DataLayout::kNCHW
                     ? get_slice<T>(x_dims, 1)
                     : get_slice<T>(x_dims, x_data.dims().size() - 1));
            Tensor nume = full<T>({1}, 1.0, x_dims.dtype());
            for (auto i = 0; i < x_dims.size(); i++) {
              nume = nume * get_slice<T>(x_dims, i);
            }
            Tensor nhw = nume / C;
            mean_temp1 = nhwc_out_grad_sum / nhw;
            mean_temp2 = sum_dout_mul_diff / nhw * rsqrt_var * rsqrt_var;
          } else {
            auto x_dims = x_data.dims();
            const int C =
                (data_layout_ == DataLayout::kNCHW ? x_dims[1]
                                                   : x_dims[x_dims.size() - 1]);
            int nume = 1;
            for (auto i = 0; i < x_dims.size(); i++) {
              nume = nume * x_dims[i];
            }

            const int nhw = nume / C;
            mean_temp1 = nhwc_out_grad_sum / nhw;
            mean_temp2 = sum_dout_mul_diff / nhw * rsqrt_var * rsqrt_var;
          }

          auto part2 =
              nhwc_out_grad - mean_temp1 - (nhwc_x - mean_data) * mean_temp2;

          auto x_grad_data = part1 * part2;
          auto nchw_x_grad = transpose<T>(x_grad_data, nhwc_to_nchw_dim);
          nchw_x_grad = ConverToOrig<T>(nchw_x_grad, x.dtype());
          set_output<T>(nchw_x_grad, x_grad);
        }
      }
      if (scale_grad) {
        auto scale_grad_data = sum_dout_mul_diff * rsqrt_var;
        set_output<T>(scale_grad_data, scale_grad);
      }
      if (bias_grad) {
        set_output<T>(assign<T>(nhwc_out_grad_sum), bias_grad);
      }
      break;
    }
    case DataLayout::kNHWC: {
      if (x_grad) {
        auto out_grad_data_sum =
            sum<T>(out_grad_data, reduce_axis, dtype, false);
        auto nhwc_sum_dout_mul_diff = sum<T>(
            out_grad_data * (x_data - mean_data), reduce_axis, dtype, false);
        if (use_global_stats) {
          auto x_grad_data = rsqrt_var * out_grad_data;
          if (scale) {
            x_grad_data = scale.get() * x_grad_data;
          }
          x_grad_data = ConverToOrig<T>(x_grad_data, x.dtype());
          set_output<T>(x_grad_data, x_grad);
        } else {
          auto part1 = rsqrt_var;
          if (scale) {
            part1 = scale.get() * part1;
          }
          Tensor mean_temp1, mean_temp2;

          if (has_dynamic_shape_for_x) {
            Tensor x_dims = shape<T>(x_data);
            const Tensor C =
                (data_layout_ == DataLayout::kNCHW
                     ? get_slice<T>(x_dims, 1)
                     : get_slice<T>(x_dims, x_data.dims().size() - 1));
            Tensor nume = full<T>({1}, 1.0, x_dims.dtype());
            for (auto i = 0; i < x_dims.size(); i++) {
              nume = nume * get_slice<T>(x_dims, i);
            }
            Tensor nhw = nume / C;
            mean_temp1 = out_grad_data_sum / nhw;
            mean_temp2 = nhwc_sum_dout_mul_diff / nhw * rsqrt_var * rsqrt_var;
          } else {
            auto x_dims = x_data.dims();
            const int C =
                (data_layout_ == DataLayout::kNCHW ? x_dims[1]
                                                   : x_dims[x_dims.size() - 1]);
            int nume = 1;
            for (auto i = 0; i < x_dims.size(); i++) {
              nume = nume * x_dims[i];
            }

            const int nhw = nume / C;
            mean_temp1 = out_grad_data_sum / nhw;
            mean_temp2 = nhwc_sum_dout_mul_diff / nhw * rsqrt_var * rsqrt_var;
          }

          auto part2 =
              out_grad_data - mean_temp1 - (x_data - mean_data) * mean_temp2;

          auto x_grad_data = part1 * part2;
          x_grad_data = ConverToOrig<T>(x_grad_data, x.dtype());

          set_output<T>(x_grad_data, x_grad);
        }
        if (scale_grad) {
          auto scale_grad_data = nhwc_sum_dout_mul_diff * rsqrt_var;
          set_output<T>(scale_grad_data, scale_grad);
        }
        if (bias_grad) {
          set_output<T>(assign<T>(out_grad_data_sum), bias_grad);
        }
      }
      break;
    }

    default:
      PADDLE_THROW(common::errors::InvalidArgument("Unknown storage order: %s",
                                                   data_layout));
  }
}

template <typename T>
void prod_grad(const Tensor& x,
               const Tensor& out,
               const Tensor& out_grad,
               const IntArray& axis,
               bool keep_dim,
               bool reduce_all,
               Tensor* x_grad) {
  if (x_grad) {
    int64_t axis_size = axis.size();
    int64_t x_dim_size = x.dims().size();
    reduce_all = false;
    if (reduce_all || axis_size == 0 || axis_size == x_dim_size) {
      reduce_all = true;
    } else {
      reduce_all = false;
    }
    auto out_grad_tmp = Tensor();
    auto x_reshape = Tensor();
    if (has_dynamic_shape(x.shape())) {
      Tensor x_dim = shape<T>(x);
      std::vector<int64_t> unchange_axis, change_axis;
      std::vector<int> transpose_dim, origin_position;
      std::vector<Tensor> transpose_shape, cumprod_shape;
      if (x_dim_size == 1) {
        out_grad_tmp = backend::expand_with_tensor<T>(out_grad, x_dim);
      } else {
        if (!keep_dim) {
          auto axis_ = std::vector<int64_t>();
          if (reduce_all) {
            for (int64_t i = 0; i < x_dim_size; i++) {
              axis_.push_back(i);
            }
          } else {
            axis_ = axis.GetData();
            for (int64_t i = 0; i < axis_size; i++) {
              if (axis[i] < 0) {
                axis_[i] = axis[i] + x_dim_size;
              }
            }
          }
          Tensor out_grad_shape =
              get_unsqueeze_dims<T>(shape<T>(out_grad), axis_);
          Tensor out_grad_ = backend::reshape<T>(out_grad, out_grad_shape);
          out_grad_tmp = backend::expand_with_tensor<T>(out_grad_, x_dim);
        } else {
          out_grad_tmp = backend::expand_with_tensor<T>(out_grad, x_dim);
        }
      }
      if (reduce_all) {
        Tensor numel = full<T>({1}, 1.0, x_dim.dtype());
        for (int64_t i = 0; i < x_dim_size; i++) {
          numel = numel * get_slice<T>(x_dim, i);
        }
        cumprod_shape.push_back(numel);
        x_reshape = backend::reshape<T>(x, concat<T>(cumprod_shape));
        Tensor left_cumprod = cumprod<T>(x_reshape, -1, true, false);
        Tensor right_cumprod = cumprod<T>(x_reshape, -1, true, true);
        Tensor x_grad_tmp = left_cumprod * right_cumprod;
        Tensor x_grad_tmp2 = backend::reshape<T>(x_grad_tmp, x_dim);
        Tensor x_grad_res = x_grad_tmp2 * out_grad_tmp;
        set_output<T>(x_grad_res, x_grad);
      } else {
        auto axis_ = std::vector<int64_t>();
        int64_t unchange_size = x_dim_size - axis_size;
        int64_t unchange_index = 0;
        for (int64_t i = 0; i < axis_size; i++) {
          if (axis[i] < 0) {
            axis_.push_back(axis[i] + x_dim_size);
          } else {
            axis_.push_back(axis[i]);
          }
        }
        for (int64_t i = 0; i < x_dim_size; i++) {
          auto it = find(axis_.begin(), axis_.end(), i);
          if (it != axis_.end()) {
            int64_t index = it - axis_.begin();
            origin_position.push_back(static_cast<int>(unchange_size + index));
          } else {
            unchange_axis.push_back(i);
            origin_position.push_back(static_cast<int>(unchange_index));
            unchange_index += 1;
          }
        }
        Tensor numel = full<T>({1}, 1.0, x_dim.dtype());
        for (int64_t i = 0; i < unchange_size; i++) {
          transpose_shape.push_back(get_slice<T>(x_dim, unchange_axis[i]));
          cumprod_shape.push_back(get_slice<T>(x_dim, unchange_axis[i]));
          transpose_dim.push_back(static_cast<int>(unchange_axis[i]));
        }
        for (int64_t i = 0; i < axis_size; i++) {
          transpose_shape.push_back(get_slice<T>(x_dim, axis_[i]));
          transpose_dim.push_back(static_cast<int>(axis_[i]));
          numel = numel * get_slice<T>(x_dim, axis_[i]);
        }
        cumprod_shape.push_back(numel);
        Tensor x_transpose = transpose<T>(x, transpose_dim);
        x_reshape = backend::reshape<T>(x_transpose, concat<T>(cumprod_shape));
        Tensor left_cumprod = cumprod<T>(x_reshape, -1, true, false);
        Tensor right_cumprod = cumprod<T>(x_reshape, -1, true, true);
        Tensor x_grad_tmp = left_cumprod * right_cumprod;
        Tensor x_grad_reshape =
            backend::reshape<T>(x_grad_tmp, concat<T>(transpose_shape));
        Tensor x_grad_tmp2 = transpose<T>(x_grad_reshape, origin_position);
        Tensor x_grad_res = x_grad_tmp2 * out_grad_tmp;
        set_output<T>(x_grad_res, x_grad);
      }
    } else {
      std::vector<int64_t> x_dim = common::vectorize<int64_t>(x.dims());
      std::vector<int64_t> unchange_axis, change_axis, transpose_shape,
          cumprod_shape;
      std::vector<int> transpose_dim, origin_position;
      if (x_dim_size == 1) {
        out_grad_tmp = out_grad.expand(IntArray(x_dim));
      } else {
        if (!keep_dim) {
          auto axis_ = std::vector<int64_t>();
          if (reduce_all) {
            for (int64_t i = 0; i < x_dim_size; i++) {
              axis_.push_back(i);
            }
          } else {
            axis_ = axis.GetData();
            for (int64_t i = 0; i < axis_size; i++) {
              if (axis[i] < 0) {
                axis_[i] = axis[i] + x_dim_size;
              }
            }
          }
          auto out_grad_shape = get_unsqueeze_dims(out_grad, axis_);
          auto out_grad_ = reshape<T>(out_grad, out_grad_shape);
          out_grad_tmp = out_grad_.expand(IntArray(x_dim));
        } else {
          out_grad_tmp = out_grad.expand(IntArray(x_dim));
        }
      }
      if (reduce_all) {
        int64_t numel = 1;
        for (int64_t i = 0; i < x_dim_size; i++) {
          numel *= x_dim[i];
        }
        cumprod_shape.push_back(numel);
        x_reshape = reshape<T>(x, cumprod_shape);
        auto left_cumprod = cumprod<T>(x_reshape, -1, true, false);
        auto right_cumprod = cumprod<T>(x_reshape, -1, true, true);
        auto x_grad_tmp = left_cumprod * right_cumprod;
        auto x_grad_tmp2 = reshape<T>(x_grad_tmp, x.shape());
        auto x_grad_res = x_grad_tmp2 * out_grad_tmp;
        set_output<T>(x_grad_res, x_grad);
      } else {
        auto axis_ = std::vector<int64_t>();
        int64_t unchange_size = x_dim_size - axis_size;
        int64_t unchange_index = 0;
        for (int64_t i = 0; i < axis_size; i++) {
          if (axis[i] < 0) {
            axis_.push_back(axis[i] + x_dim_size);
          } else {
            axis_.push_back(axis[i]);
          }
        }
        for (int64_t i = 0; i < x_dim_size; i++) {
          auto it = find(axis_.begin(), axis_.end(), i);
          if (it != axis_.end()) {
            int64_t index = it - axis_.begin();
            origin_position.push_back(static_cast<int>(unchange_size + index));
          } else {
            unchange_axis.push_back(i);
            origin_position.push_back(static_cast<int>(unchange_index));
            unchange_index += 1;
          }
        }
        int64_t numel = 1;
        for (int64_t i = 0; i < unchange_size; i++) {
          transpose_shape.push_back(x_dim[unchange_axis[i]]);
          cumprod_shape.push_back(x_dim[unchange_axis[i]]);
          transpose_dim.push_back(static_cast<int>(unchange_axis[i]));
        }
        for (int64_t i = 0; i < axis_size; i++) {
          transpose_shape.push_back(x_dim[axis_[i]]);
          transpose_dim.push_back(static_cast<int>(axis_[i]));
          numel *= x_dim[axis_[i]];
        }
        cumprod_shape.push_back(numel);
        auto x_transpose = transpose<T>(x, transpose_dim);
        x_reshape = reshape<T>(x_transpose, cumprod_shape);
        auto left_cumprod = cumprod<T>(x_reshape, -1, true, false);
        auto right_cumprod = cumprod<T>(x_reshape, -1, true, true);
        auto x_grad_tmp = left_cumprod * right_cumprod;
        auto x_grad_reshape = reshape<T>(x_grad_tmp, transpose_shape);
        auto x_grad_tmp2 = transpose<T>(x_grad_reshape, origin_position);
        auto x_grad_res = x_grad_tmp2 * out_grad_tmp;
        set_output<T>(x_grad_res, x_grad);
      }
    }
  }
}

template <typename T>
void minimum_grad(const Tensor& x,
                  const Tensor& y,
                  const Tensor& out_grad,
                  Tensor* x_grad,
                  Tensor* y_grad) {
  if (x_grad) {
    auto x_tmp = cast<T>(less_than<T>(x, y), out_grad.dtype());
    auto dx_res = out_grad * x_tmp;
    if (has_dynamic_shape(x.shape()) || has_dynamic_shape(out_grad.shape()) ||
        out_grad.dims() != x.dims()) {
      auto dx_reduce_res = reduce_as<T>(dx_res, x);
      set_output<T>(dx_reduce_res, x_grad);
    } else {
      set_output<T>(dx_res, x_grad);
    }
  }

  if (y_grad) {
    auto y_tmp = cast<T>(greater_equal<T>(x, y), out_grad.dtype());
    auto dy_res = out_grad * y_tmp;
    if (has_dynamic_shape(y.shape()) || has_dynamic_shape(out_grad.shape()) ||
        out_grad.dims() != y.dims()) {
      auto dy_reduce_res = reduce_as<T>(dy_res, y);
      set_output<T>(dy_reduce_res, y_grad);
    } else {
      set_output<T>(dy_res, y_grad);
    }
  }
}

template <typename T>
void group_norm_grad(const Tensor& x,
                     const paddle::optional<Tensor>& scale,
                     const paddle::optional<Tensor>& bias,
                     const Tensor& y,
                     const Tensor& mean,
                     const Tensor& variance,
                     const Tensor& out_grad,
                     float epsilon,
                     int groups,
                     const std::string& data_layout,
                     Tensor* x_grad,
                     Tensor* scale_grad,
                     Tensor* bias_grad) {
  // x.shape=[n,c,h,w]
  // y.shape=[n,c,h,w]
  // g_size = c/g
  // scale.shape=[c]
  // mean, var: shape=[n, g]
  // inv_std = rsqrt(var + epsilon)
  // ds = sum(dy * x, axes=(2,3))
  // db = sum(dy, axes=(2,3))
  //
  // cal d_x:
  // s = g / (h*w*c)
  // if scale:
  //  ds_val = sum((ds * scale).reshape(n, g, g_size), axes=2)
  //  db_val = sum((db * scale).reshape(n, g, g_size), axes=2)
  //  p1 = (inv_std.reshape(n, g, 1)) * (scale.reshape(1, g, g_size))
  // else:
  //  ds_val = sum(ds.reshape(n, g, g_size), axes=2)
  //  db_val = sum(db.reshape(n, g, g_size), axes=2)
  //  p1 = (inv_std.reshape(n, g, 1)) * (ones(1, g, g_size))
  // p2 = (db_val * mean - ds_val) * inv_std * inv_std * inv_std * s
  // p3 = -p2 * mean - db_val * inv_std * s
  // p1.reshape(n, g, g_size, 1)
  // p2.reshape(n, g, 1, 1)
  // p3.reshape(n, g, 1, 1)
  // d_x = dy.reshape(n, g, g_size, h*w) * p1 + x.reshape(n, g, g_size, h*w)* p2
  // + p3
  //
  // cal d_scale:
  // temp = ds.reshape(n, g, g_size) - db.reshape(n, g, g_size) *
  // mean.reshape(n, g, 1)
  // d_scale = sum(temp * inv_std.reshape(n, g, 1), axes=0).reshape(c)
  //
  // cal d_bias:
  // d_bias = sum(dy, axes=(0,2,3))
  DataLayout data_layout_ = common::StringToDataLayout(data_layout);
  std::vector<int64_t> x_dims = x.shape();
  int rank = x_dims.size();
  if (rank < 3 || rank > 5) {
    PADDLE_THROW(common::errors::Unimplemented(
        "Only support NCHW and NHWC format in rank {3, 4, 5}."));
  }
  int N = x_dims[0];
  int C;
  int hw = 1;
  std::vector<int64_t> reduce_axis;

  if (data_layout_ == DataLayout::kNCHW) {
    C = x_dims[1];
    for (int i = 2; i < rank; ++i) {
      hw *= x_dims[i];
      reduce_axis.push_back(i);
    }
  } else if (data_layout_ == DataLayout::kNHWC) {
    C = x_dims[rank - 1];
    for (int i = 1; i < (rank - 1); ++i) {
      hw *= x_dims[i];
      reduce_axis.push_back(i);
    }
  } else {
    PADDLE_THROW(common::errors::InvalidArgument(
        "Unsupported storage order: %s", data_layout));
  }

  int g_num = C / groups;

  Tensor x_data = ConverToMT<T>(x);
  Tensor out_grad_data = ConverToMT<T>(out_grad);

  auto shape_group = std::vector<int64_t>({N, groups, g_num});

  std::vector<int64_t> whole_group_shape;
  if (data_layout_ == DataLayout::kNCHW) {
    whole_group_shape = std::vector<int64_t>({N, groups, g_num, -1});
  } else {
    whole_group_shape = std::vector<int64_t>({N, -1, groups, g_num});
  }
  auto var_eps = variance + epsilon;

  auto inv_std = rsqrt<T>(var_eps);

  auto inv_std_mul_s = inv_std / hw / g_num;
  auto dtype = x_data.dtype();
  auto sum_y_grad_mul_x =
      sum<T>(out_grad_data * x_data, reduce_axis, dtype, false);
  auto sum_y_grad = sum<T>(out_grad_data, reduce_axis, dtype, false);

  Tensor scale_data;
  if (scale) {
    scale_data = scale.get();
  }
  Tensor bias_data;
  if (bias) {
    bias_data = bias.get();
  }

  if (x_grad) {
    Tensor d1;
    Tensor d2;
    Tensor p1;
    if (scale) {
      scale_data = ConverToMT<T>(scale_data);

      d1 = (reshape<T>(sum_y_grad_mul_x * scale_data, shape_group))
               .sum(std::vector<int64_t>({2}), dtype, false);
      d2 = (reshape<T>(sum_y_grad * scale_data, shape_group))
               .sum(std::vector<int64_t>({2}), dtype, false);
      p1 = reshape<T>(inv_std, std::vector<int64_t>({N, groups, 1})) *
           reshape<T>(scale_data, std::vector<int64_t>({1, groups, g_num}));
    } else {
      d1 = (reshape<T>(sum_y_grad_mul_x, shape_group)).sum({2}, dtype, false);
      d2 = (reshape<T>(sum_y_grad, shape_group)).sum({2}, dtype, false);
      p1 = (reshape<T>(inv_std, {N, groups, 1}))
               .expand(shape_group);  // [n, g, g_n]
    }

    auto p2 = (d2 * mean - d1) * (inv_std_mul_s / var_eps);  // [n, g]
    auto p3 = -p2 * mean - d2 * inv_std_mul_s;
    std::vector<int64_t> first_shape;
    std::vector<int64_t> second_shape;
    if (data_layout_ == DataLayout::kNCHW) {
      first_shape = get_unsqueeze_dims(p1, {3});      // [n, g, g_n, 1]
      second_shape = get_unsqueeze_dims(p2, {2, 3});  // [n, g, 1, 1]
    } else {
      first_shape = get_unsqueeze_dims(p1, {1});      // [n, 1, g, g_n]
      second_shape = get_unsqueeze_dims(p2, {1, 3});  // [n, 1, g, 1]
    }

    p1 = reshape<T>(p1, first_shape);
    p2 = reshape<T>(p2, second_shape);
    p3 = reshape<T>(p3, second_shape);
    auto tmp_1 =
        reshape<T>(out_grad_data, whole_group_shape) * p1;  // [n, hw, g, g_n]
    auto tmp_2 = reshape<T>(x_data, whole_group_shape) * p2 + p3;
    auto x_grad_data = tmp_1 + tmp_2;
    x_grad_data = reshape<T>(x_grad_data, x.shape());
    x_grad_data = ConverToOrig<T>(x_grad_data, x.dtype());

    set_output<T>(x_grad_data, x_grad);
  }

  if (scale_grad) {
    if (scale) {
      auto third_shape = get_unsqueeze_dims(mean, {2});
      auto tmp1 = (reshape<T>(sum_y_grad_mul_x, shape_group) -
                   reshape<T>(sum_y_grad, shape_group) *
                       reshape<T>(mean, third_shape)) *
                  reshape<T>(inv_std, third_shape);
      auto scale_grad_tmp =
          reshape<T>(tmp1.sum({0}, scale->dtype(), false), {C});
      set_output<T>(scale_grad_tmp, scale_grad);
    }
  }

  if (bias_grad) {
    if (bias) {
      auto bias_grad_tmp = sum_y_grad.sum({0}, bias->dtype(), false);
      set_output<T>(bias_grad_tmp, bias_grad);
    }
  }
}

template <typename T>
void swiglu_grad(const Tensor& x,
                 const paddle::optional<Tensor>& y,
                 const Tensor& dz,
                 Tensor* dx,
                 Tensor* dy) {
  const auto& x_shape = x.shape();
  auto one_tensor = full_scalar<T>(1.0, x.dtype());
  Tensor x_grad;
  if (y) {
    const auto& y_tensor = y.get();
    Tensor sig = sigmoid<T>(x);
    Tensor tmp = sig * x;
    x_grad = dz * y_tensor * sig * (one_tensor + x - tmp);
    Tensor y_grad = dz * tmp;
    set_output<T>(y_grad, dy);
  } else {
    int axis = x.shape().size() - 1;
    int num = 2;
    std::vector<Tensor> xs = backend::split_with_num<T>(x, num, axis);
    Tensor sig = sigmoid<T>(xs[0]);
    Tensor tmp = sig * xs[0];
    Tensor x0_grad = dz * xs[1] * sig * (one_tensor + xs[0] - tmp);
    Tensor x1_grad = dz * tmp;
    int64_t c_axis = x_shape.size() - 1;
    x_grad = concat<T>({x0_grad, x1_grad}, c_axis);
  }
  set_output<T>(x_grad, dx);
}

template <typename T>
void softsign_grad(const Tensor& x, const Tensor& out_grad, Tensor* x_grad) {
  // x_grad = out_grad / ((1 + abs(x))^2)

  if (x_grad) {
    Tensor x_abs = abs<T>(x);
    Tensor x_abs_plusone = x_abs + full_scalar<T>(1.0, x.dtype());
    Tensor x_grad_tmp = out_grad / (x_abs_plusone * x_abs_plusone);
    set_output<T>(x_grad_tmp, x_grad);
  }
}

template <typename T>
void where_grad(const Tensor& condition,
                const Tensor& x,
                const Tensor& y,
                const Tensor& out_grad,
                Tensor* x_grad,
                Tensor* y_grad) {
  Tensor zero;
  if (has_dynamic_shape(out_grad.shape())) {
    zero =
        backend::full_with_tensor<T>(shape<T>(out_grad), 0.0, out_grad.dtype());
  } else {
    zero = full<T>(common::vectorize(out_grad.dims()), 0.0, out_grad.dtype());
  }

  if (x_grad) {
    Tensor x_grad_tmp = where<T>(condition, out_grad, zero);
    set_output<T>(x_grad_tmp, x_grad);
  }
  if (y_grad) {
    Tensor y_grad_tmp = where<T>(condition, zero, out_grad);
    set_output<T>(y_grad_tmp, y_grad);
  }
}

template <typename T>
void expm1_grad(const Tensor& out, const Tensor& out_grad, Tensor* x_grad) {
  if (x_grad) {
    Tensor x_grad_tmp = out_grad * out + out_grad;
    set_output<T>(x_grad_tmp, x_grad);
  }
}

template <typename T>
void atan2_grad(const Tensor& x,
                const Tensor& y,
                const Tensor& out_grad,
                Tensor* x_grad,
                Tensor* y_grad) {
  Tensor tmp = x * x + y * y;
  if (x_grad) {
    Tensor x_grad_tmp = (out_grad * y) / tmp;
    set_output<T>(x_grad_tmp, x_grad);
  }

  if (y_grad) {
    Tensor y_grad_tmp = (-out_grad * x) / tmp;
    set_output<T>(y_grad_tmp, y_grad);
  }
}

template <typename T>
void put_along_axis_grad(const Tensor& x,
                         const Tensor& index,
                         const Tensor& value,
                         const Tensor& out,
                         const Tensor& out_grad,
                         int axis,
                         const std::string& reduce,
                         bool include_self,
                         Tensor* x_grad,
                         Tensor* value_grad) {
  if (x_grad) {
    Tensor x_grad_tmp = out_grad;
    if (include_self == false || reduce == "assign") {
      Tensor zero_tensor = full<T>(index.shape(), 0, out_grad.dtype());
      x_grad_tmp = put_along_axis<T>(out_grad, index, zero_tensor, axis);
    } else if (reduce == "multiply" || reduce == "mul") {
      Tensor zero_tensor_x = full<T>(x.shape(), 0, x.dtype());
      Tensor one_tensor_idx = full<T>(index.shape(), 1, x.dtype());
      Tensor mask =
          put_along_axis<T>(zero_tensor_x, index, one_tensor_idx, axis);
      x_grad_tmp = where<T>(mask > zero_tensor_x, out_grad * out / x, out_grad);
    } else if (reduce == "amin" || reduce == "amax") {
      Tensor zero_tensor = full<T>(x.shape(), 0, x.dtype());
      Tensor one_tensor = full<T>(x.shape(), 1, x.dtype());

      auto zero_result = cast<T>(equal<T>(out, x), x.dtype());

      Tensor num = zero_tensor;
      int64_t select_num = static_cast<int64_t>(index.shape()[axis]);
      for (int64_t i = 0; i < select_num; i++) {
        Tensor sub_index = slice<T>(index, {axis}, {i}, {i + 1}, {1}, {});
        Tensor sub_value = slice<T>(value, {axis}, {i}, {i + 1}, {1}, {});
        Tensor sub_out = take_along_axis<T>(out, sub_index, axis);
        Tensor sub_count = cast<T>(equal<T>(sub_out, sub_value), x.dtype());
        num = num + put_along_axis<T>(zero_tensor, sub_index, sub_count, axis);
      }
      x_grad_tmp = zero_result * out_grad / (num + 1);
    } else if (reduce == "mean") {
      Tensor zero_tensor_x = full<T>(x.shape(), 0, x.dtype());

      Tensor num = zero_tensor_x;
      int64_t select_num = static_cast<int64_t>(index.shape()[axis]);
      for (int64_t i = 0; i < select_num; i++) {
        Tensor sub_index = slice<T>(index, {axis}, {i}, {i + 1}, {1}, {});
        Tensor sub_one_tensor = full<T>(sub_index.shape(), 1, x.dtype());
        num = num +
              put_along_axis<T>(zero_tensor_x, sub_index, sub_one_tensor, axis);
      }
      x_grad_tmp =
          where<T>(num > zero_tensor_x, out_grad / (num + 1), out_grad);
    }
    set_output<T>(x_grad_tmp, x_grad);
  }
  if (value_grad) {
    Tensor value_grad_tmp = full<T>(index.shape(), 0, x.dtype());
    if (reduce == "assign") {
      int64_t select_num = static_cast<int64_t>(index.shape()[axis]);
      Tensor mask = full<T>(out_grad.shape(), 1, out_grad.dtype());
      Tensor zero = full<T>(out_grad.shape(), 0, out_grad.dtype());
      std::vector<Tensor> res(select_num);
      for (int64_t i = select_num - 1; i >= 0; i--) {
        Tensor sub_index = slice<T>(index, {axis}, {i}, {i + 1}, {1}, {});
        Tensor tmp_grad = out_grad * mask;
        res[i] = take_along_axis<T>(tmp_grad, sub_index, axis);
        mask = put_along_axis<T>(out_grad, sub_index, zero, axis);
      }
      value_grad_tmp = concat<T>(res, axis);
    } else if (reduce == "add") {
      value_grad_tmp = take_along_axis<T>(out_grad, index, axis);
    } else if (reduce == "mean") {
      Tensor one_tensor = full<T>(out_grad.shape(), 1, out_grad.dtype());
      Tensor zero_tensor = full<T>(out_grad.shape(), 0, out_grad.dtype());
      Tensor num = include_self ? one_tensor : zero_tensor;
      int64_t select_num = static_cast<int64_t>(index.shape()[axis]);
      for (int64_t i = 0; i < select_num; i++) {
        Tensor sub_index = slice<T>(index, {axis}, {i}, {i + 1}, {1}, {});
        num = num + put_along_axis<T>(zero_tensor, sub_index, one_tensor, axis);
      }
      Tensor grad_result = out_grad / num;
      value_grad_tmp = take_along_axis<T>(grad_result, index, axis);
    } else if (reduce == "mul" || reduce == "multiply") {
      Tensor out_grad_select = take_along_axis<T>(out_grad, index, axis);
      Tensor out_select = take_along_axis<T>(out, index, axis);
      value_grad_tmp = out_grad_select * (out_select / value);
    } else if (reduce == "amin" || reduce == "amax") {
      Tensor one_tensor_out = full<T>(out_grad.shape(), 1, out_grad.dtype());
      Tensor zero_tensor_out = full<T>(out_grad.shape(), 0, out_grad.dtype());
      Tensor num = zero_tensor_out;
      int64_t select_num = static_cast<int64_t>(index.shape()[axis]);
      for (int64_t i = 0; i < select_num; i++) {
        Tensor sub_index = slice<T>(index, {axis}, {i}, {i + 1}, {1}, {});
        Tensor sub_value = slice<T>(value, {axis}, {i}, {i + 1}, {1}, {});
        Tensor one_tensor_idx = full<T>(sub_index.shape(), 1, out_grad.dtype());
        Tensor sub_mask =
            put_along_axis<T>(zero_tensor_out, sub_index, one_tensor_idx, axis);
        Tensor sub_put_res =
            put_along_axis<T>(zero_tensor_out, sub_index, sub_value, axis);
        num = num +
              cast<T>(equal<T>(out, sub_put_res), out_grad.dtype()) * sub_mask;
      }
      Tensor select_out = take_along_axis<T>(out, index, axis);
      Tensor mask = cast<T>(equal<T>(select_out, value), out_grad.dtype());
      Tensor select_out_grad = take_along_axis<T>(out_grad, index, axis);
      Tensor select_cnt = take_along_axis<T>(num, index, axis);
      Tensor select_x = take_along_axis<T>(x, index, axis);
      Tensor res = where<T>(select_out == select_x,
                            select_out_grad / (select_cnt + 1),
                            select_out_grad / select_cnt);
      value_grad_tmp = res * mask;
    }
    set_output<T>(value_grad_tmp, value_grad);
  }
}

template <typename T>
void atan_grad(const Tensor& x, const Tensor& out_grad, Tensor* x_grad) {
  if (x_grad) {
    const Tensor one = full_scalar<T>(1.0, x.dtype());
    Tensor x_grad_tmp = out_grad / (one + x * x);
    set_output<T>(x_grad_tmp, x_grad);
  }
}

template <typename T>
void swish_grad(const Tensor& x, const Tensor& out_grad, Tensor* x_grad) {
  if (x_grad) {
    const Tensor one = full_scalar<T>(1.0, x.dtype());
    const Tensor sig = sigmoid<T>(x);
    Tensor res = out_grad * sig * (one + x * (one - sig));
    set_output<T>(res, x_grad);
  }
}

template <typename T>
void fmax_grad(const Tensor& x,
               const Tensor& y,
               const Tensor& out_grad,
               Tensor* x_grad,
               Tensor* y_grad) {
  const Tensor nan_x = isnan<T>(x);
  const Tensor nan_y = isnan<T>(y);
  Tensor mask_x = backend::logical_or<T>(nan_y, greater_equal<T>(x, y));
  Tensor mask_y = backend::logical_not<T>(mask_x);

  if (x_grad) {
    Tensor dx = cast<T>(mask_x, out_grad.dtype()) * out_grad;
    if (has_dynamic_shape(x.shape()) || has_dynamic_shape(out_grad.shape())) {
      dx = reduce_as<T>(dx, x);
    } else {
      if (out_grad.dims() != x.dims()) {
        auto reduce_dim = get_reduce_dims_from_out(out_grad.dims(), x.dims());
        Tensor dx_reduce_res =
            dx.sum(common::vectorize(reduce_dim), x.dtype(), false);
        dx = reshape<T>(dx_reduce_res, common::vectorize(x.dims()));
      }
    }
    set_output<T>(dx, x_grad);
  }

  if (y_grad) {
    Tensor dy = cast<T>(mask_y, out_grad.dtype()) * out_grad;
    if (has_dynamic_shape(y.shape()) || has_dynamic_shape(out_grad.shape())) {
      dy = reduce_as<T>(dy, x);
    } else {
      if (out_grad.dims() != y.dims()) {
        auto reduce_dim = get_reduce_dims_from_out(out_grad.dims(), y.dims());
        Tensor dy_reduce_res =
            dy.sum(common::vectorize(reduce_dim), y.dtype(), false);
        dy = reshape<T>(dy_reduce_res, common::vectorize(y.dims()));
      }
    }
    set_output<T>(dy, y_grad);
  }
}

template <typename T>
void fmin_grad(const Tensor& x,
               const Tensor& y,
               const Tensor& out_grad,
               Tensor* x_grad,
               Tensor* y_grad) {
  const Tensor nan_x = isnan<T>(x);
  const Tensor nan_y = isnan<T>(y);
  Tensor mask_x = backend::logical_or<T>(nan_y, less_equal<T>(x, y));
  Tensor mask_y = backend::logical_not<T>(mask_x);

  if (x_grad) {
    Tensor dx = cast<T>(mask_x, out_grad.dtype()) * out_grad;
    if (has_dynamic_shape(x.shape()) || has_dynamic_shape(out_grad.shape())) {
      dx = reduce_as<T>(dx, x);
    } else {
      if (out_grad.dims() != x.dims()) {
        auto reduce_dim = get_reduce_dims_from_out(out_grad.dims(), x.dims());
        Tensor dx_reduce_res =
            dx.sum(common::vectorize(reduce_dim), x.dtype(), false);
        dx = reshape<T>(dx_reduce_res, common::vectorize(x.dims()));
      }
    }
    set_output<T>(dx, x_grad);
  }

  if (y_grad) {
    Tensor dy = cast<T>(mask_y, out_grad.dtype()) * out_grad;
    if (has_dynamic_shape(y.shape()) || has_dynamic_shape(out_grad.shape())) {
      dy = reduce_as<T>(dy, x);
    } else {
      if (out_grad.dims() != y.dims()) {
        auto reduce_dim = get_reduce_dims_from_out(out_grad.dims(), y.dims());
        Tensor dy_reduce_res =
            dy.sum(common::vectorize(reduce_dim), y.dtype(), false);
        dy = reshape<T>(dy_reduce_res, common::vectorize(y.dims()));
      }
    }
    set_output<T>(dy, y_grad);
  }
}

template <typename T>
void dot_grad(const Tensor& x,
              const Tensor& y,
              const Tensor& out_grad,
              Tensor* x_grad,
              Tensor* y_grad) {
  const int64_t out_grad_dim_size = out_grad.dims().size();
  Tensor out_grad_ = out_grad;

  if (has_dynamic_shape(x.shape()) || has_dynamic_shape(y.shape())) {
    auto out_grad_shape =
        get_unsqueeze_dims<T>(shape<T>(out_grad_), {out_grad_dim_size});
    out_grad_ = backend::reshape<T>(out_grad_, out_grad_shape);
    out_grad_ = backend::expand_with_tensor<T>(out_grad_, shape<T>(x));
  } else {
    std::vector<int64_t> x_dim = common::vectorize<int64_t>(x.dims());
    auto out_grad_shape = get_unsqueeze_dims(out_grad, {out_grad_dim_size});
    out_grad_ =
        expand<T>(reshape<T>(out_grad_, out_grad_shape), IntArray(x_dim));
  }

  if (x_grad) {
    Tensor x_grad_tmp = out_grad_ * y;
    set_output<T>(x_grad_tmp, x_grad);
  }

  if (y_grad) {
    Tensor y_grad_tmp = out_grad_ * x;
    set_output<T>(y_grad_tmp, y_grad);
  }
}

template <typename T>
void logcumsumexp_grad(const Tensor& x,
                       const Tensor& out,
                       const Tensor& out_grad,
                       int axis,
                       bool flatten,
                       bool exclusive,
                       bool reverse,
                       Tensor* x_grad) {
  if (x_grad) {
    reverse = !reverse;
    Tensor tmp, lowest, x_grad_tmp;
    Tensor x_cast = ConverToMT<T>(x);
    Tensor out_cast = ConverToMT<T>(out);
    Tensor out_grad_cast = ConverToMT<T>(out_grad);

    const Tensor out_grad_log = log<T>(abs<T>(out_grad_cast));
    auto out_grad_dtype = out_grad_cast.dtype();

    if (has_dynamic_shape(x_cast.shape()) ||
        has_dynamic_shape(out_grad_cast.shape())) {
      const Tensor x_shape = shape<T>(x_cast);
      const Tensor out_grad_shape = shape<T>(out_grad_cast);
      const Tensor reshape_x = backend::reshape<T>(x_cast, out_grad_shape);

      if (out_grad_dtype == DataType::FLOAT32) {
        lowest =
            backend::full_with_tensor<T>(out_grad_shape,
                                         std::numeric_limits<float>::lowest(),
                                         out_grad_dtype);
      } else if (out_grad_dtype == DataType::FLOAT64) {
        lowest =
            backend::full_with_tensor<T>(out_grad_shape,
                                         std::numeric_limits<double>::lowest(),
                                         out_grad_dtype);
      }
      const Tensor zero =
          backend::full_with_tensor<T>(out_grad_shape, 0.0, out_grad_dtype);

      // compute positive
      Tensor out_grad_pos =
          where<T>(out_grad_cast > zero, out_grad_log, lowest);
      tmp = out_grad_pos - out_cast;
      out_grad_pos = logcumsumexp<T>(tmp, axis, flatten, exclusive, reverse);
      out_grad_pos = exp<T>(out_grad_pos + reshape_x);

      // compute negative
      Tensor out_grad_neg =
          where<T>(out_grad_cast < zero, out_grad_log, lowest);
      tmp = out_grad_neg - out_cast;
      out_grad_neg = logcumsumexp<T>(tmp, axis, flatten, exclusive, reverse);
      out_grad_neg = exp<T>(out_grad_neg + reshape_x);

      x_grad_tmp = backend::reshape<T>(out_grad_pos - out_grad_neg, x_shape);
    } else {
      const Tensor reshape_x = reshape<T>(x_cast, out_grad_cast.shape());
      if (out_grad_dtype == DataType::FLOAT32) {
        lowest = full<T>(out_grad_cast.shape(),
                         std::numeric_limits<float>::lowest(),
                         out_grad_dtype);
      } else if (out_grad_dtype == DataType::FLOAT64) {
        lowest = full<T>(out_grad_cast.shape(),
                         std::numeric_limits<double>::lowest(),
                         out_grad_dtype);
      }
      const Tensor zero = full<T>(out_grad_cast.shape(), 0.0, out_grad_dtype);

      // compute positive
      Tensor out_grad_pos =
          where<T>(out_grad_cast > zero, out_grad_log, lowest);
      tmp = out_grad_pos - out_cast;
      out_grad_pos = logcumsumexp<T>(tmp, axis, flatten, exclusive, reverse);
      out_grad_pos = exp<T>(out_grad_pos + reshape_x);

      // compute negative
      Tensor out_grad_neg =
          where<T>(out_grad_cast < zero, out_grad_log, lowest);
      tmp = out_grad_neg - out_cast;
      out_grad_neg = logcumsumexp<T>(tmp, axis, flatten, exclusive, reverse);
      out_grad_neg = exp<T>(out_grad_neg + reshape_x);

      x_grad_tmp = reshape<T>(out_grad_pos - out_grad_neg, x_cast.shape());
    }

    set_output<T>(ConverToOrig<T>(x_grad_tmp, x.dtype()), x_grad);
  }
}

template <typename T>
void logsumexp_grad(const Tensor& x,
                    const Tensor& out,
                    const Tensor& out_grad,
                    const IntArray& axis,
                    bool keepdim,
                    bool reduce_all,
                    Tensor* x_grad) {
  if (x_grad) {
    int64_t axis_size = axis.size();
    int64_t x_dim_size = x.dims().size();
    reduce_all = false;

    if (reduce_all || axis_size == 0 || axis_size == x_dim_size) {
      reduce_all = true;
    } else {
      reduce_all = false;
    }

    auto x_grad_tmp = Tensor();

    if (has_dynamic_shape(x.shape())) {
      Tensor x_shape = shape<T>(x);
      if (x_dim_size == 1) {
        x_grad_tmp = backend::expand<T>(out_grad, x_shape) * exp<T>(x - out);
      } else {
        if (!keepdim) {
          auto axis_ = std::vector<int64_t>();
          if (reduce_all) {
            for (int64_t i = 0; i < x_dim_size; i++) {
              axis_.push_back(i);
            }
          } else {
            axis_ = axis.GetData();
            for (int64_t i = 0; i < axis_size; i++) {
              if (axis[i] < 0) {
                axis_[i] = axis[i] + x_dim_size;
              }
            }
          }

          auto result_shape = get_unsqueeze_dims<T>(shape<T>(out_grad), axis_);
          auto out_ = backend::reshape<T>(out, result_shape);
          auto softmax = exp<T>(x - backend::expand<T>(out_, x_shape));

          auto out_grad_ = backend::reshape<T>(out_grad, result_shape);
          x_grad_tmp = backend::expand<T>(out_grad_, x_shape) * softmax;
        } else {
          x_grad_tmp = backend::expand<T>(out_grad, x_shape) * exp<T>(x - out);
        }
      }
    } else {
      std::vector<int64_t> x_dim = common::vectorize<int64_t>(x.dims());
      if (x_dim_size == 1) {
        x_grad_tmp = expand<T>(out_grad, IntArray(x_dim)) * exp<T>(x - out);
      } else {
        if (!keepdim) {
          auto axis_ = std::vector<int64_t>();
          if (reduce_all) {
            for (int64_t i = 0; i < x_dim_size; i++) {
              axis_.push_back(i);
            }
          } else {
            axis_ = axis.GetData();
            for (int64_t i = 0; i < axis_size; i++) {
              if (axis[i] < 0) {
                axis_[i] = axis[i] + x_dim_size;
              }
            }
          }
          auto out_shape = get_unsqueeze_dims(out, axis_);
          auto out_ = reshape<T>(out, out_shape);
          auto softmax = exp<T>(x - expand<T>(out_, IntArray(x_dim)));

          auto out_grad_shape = get_unsqueeze_dims(out_grad, axis_);
          auto out_grad_ = reshape<T>(out_grad, out_grad_shape);
          x_grad_tmp = expand<T>(out_grad_, IntArray(x_dim)) * softmax;
        } else {
          x_grad_tmp = expand<T>(out_grad, IntArray(x_dim)) * exp<T>(x - out);
        }
      }
    }
    set_output<T>(x_grad_tmp, x_grad);
  }
}

template <typename T>
void trunc_grad(const Tensor& out_grad, Tensor* x_grad) {
  Tensor zero;
  if (x_grad) {
    if (has_dynamic_shape(out_grad.shape())) {
      zero = backend::full_with_tensor<T>(
          shape<T>(out_grad), 0.0, out_grad.dtype());
    } else {
      zero = full<T>(out_grad.shape(), 0.0, out_grad.dtype());
    }
    set_output<T>(zero, x_grad);
  }
}

}  // namespace details
}  // namespace primitive
}  // namespace paddle<|MERGE_RESOLUTION|>--- conflicted
+++ resolved
@@ -135,17 +135,9 @@
                  Tensor* dy) {
   if (dy) {
     // dy = -(x/y^2) * dout
-<<<<<<< HEAD
-    // std::cerr << "divide here 222222\n";
-    // auto dy_res = -(x / (y * y)) * out_grad;
-    auto dy_res = -out_grad * (x / y / y);
-
-    if (has_dynamic_shape(y.shape()) || has_dynamic_shape(out_grad.shape())) {
-=======
     auto dy_res = -out_grad * (x / y / y);
     if (has_dynamic_shape(y.shape()) || has_dynamic_shape(out_grad.shape()) ||
         out_grad.dims() != y.dims()) {
->>>>>>> 3eddd2ae
       auto dy_tmp = reduce_as<T>(dy_res, y);
       set_output<T>(dy_tmp, dy);
     } else {
@@ -154,16 +146,9 @@
   }  // indicate we will compute dy
   if (dx) {
     // dx = (1/y) * dout
-<<<<<<< HEAD
-    Tensor one_tensor = full_scalar<T>(1.0, y.dtype());
-    // auto dx_res = one_tensor / y * out_grad;
-    auto dx_res = out_grad / y;
-    if (has_dynamic_shape(x.shape()) || has_dynamic_shape(out_grad.shape())) {
-=======
     auto dx_res = out_grad / y;
     if (has_dynamic_shape(x.shape()) || has_dynamic_shape(out_grad.shape()) ||
         out_grad.dims() != x.dims()) {
->>>>>>> 3eddd2ae
       auto dx_tmp = reduce_as<T>(dx_res, x);
       set_output<T>(dx_tmp, dx);
     } else {
