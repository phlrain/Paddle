// Copyright (c) 2023 PaddlePaddle Authors. All Rights Reserved.
//
// Licensed under the Apache License, Version 2.0 (the "License");
// you may not use this file except in compliance with the License.
// You may obtain a copy of the License at
//
//     http://www.apache.org/licenses/LICENSE-2.0
//
// Unless required by applicable law or agreed to in writing, software
// distributed under the License is distributed on an "AS IS" BASIS,
// WITHOUT WARRANTIES OR CONDITIONS OF ANY KIND, either express or implied.
// See the License for the specific language governing permissions and
// limitations under the License.

#pragma once

#include <numeric>
#include "paddle/fluid/primitive/primitive/primitive.h"
#include "paddle/fluid/primitive/type/lazy_tensor.h"
#include "paddle/fluid/primitive/utils/utils.h"

namespace paddle {
namespace primitive {
namespace details {

// empty_shape means x.shape=[]
static std::vector<int64_t> empty_shape;

template <typename T>
static Tensor get_slice(const Tensor& x, int64_t idx) {
  return slice<T>(x, {0}, {idx}, {idx + 1}, {1}, {});
}

template <typename T>
static Tensor get_slice_vec(const Tensor& x,
                            int64_t start_idx,
                            int64_t end_idx) {
  return slice<T>(x, {0}, {start_idx}, {end_idx}, {1}, {});
}

template <typename T>
Tensor any_decomp(const Tensor& x, const IntArray& axis, bool keepdim) {
  auto org_dtype = x.dtype();

  auto res = cast<T>(sum<T>(x, axis, org_dtype, keepdim), DataType::BOOL);
  if (org_dtype != DataType::BOOL) {
    return cast<T>(res, org_dtype);
  } else {
    return res;
  }
}

template <typename T>
Tensor mean_decomp(const Tensor& x, const IntArray& axis, bool keepdim) {
  auto org_dtype = x.dtype();
  auto x_tmp = x;

  bool need_cast = is_half_dtype(org_dtype);
  if (need_cast) {
    x_tmp = cast<T>(x, DataType::FLOAT32);
  }
  std::vector<int64_t> x_dim = x_tmp.shape();
  int64_t axis_size = axis.size();
  int64_t x_dim_size = x_dim.size();
  auto axis_ = std::vector<int64_t>();
  if (axis_size == 0) {
    for (int64_t i = 0; i < x_dim_size; i++) {
      axis_.push_back(i);
    }
  } else {
    axis_ = axis.GetData();
    for (int64_t i = 0; i < axis_size; i++) {
      if (axis[i] < 0) {
        axis_[i] = axis[i] + x_dim_size;
      }
    }
  }
  auto sum_x = sum<T>(x_tmp, axis_, x_tmp.dtype(), keepdim);

  Tensor value;
  bool switch_dynamic = false;
  for (const int64_t& idx : axis_) {
    if (x_dim[idx] == -1) {
      switch_dynamic = true;
    }
  }
  if (switch_dynamic) {
    // dynamic shape branch
    std::vector<int64_t> gather_idx = {int64_t(axis_.size()), 1};
    Tensor idx =
        reshape<T>(full_int_array<T>(axis_, DataType::INT64), gather_idx);
    auto axis_dims = cast<T>(gather_nd<T>(shape<T>(x), idx), sum_x.dtype());
    value = prod<T>(axis_dims, {0}, false, false);
  } else {
    int64_t value_ = 1;
    for (size_t i = 0; i < axis_.size(); i++) {
      value_ *= x_dim[axis_[i]];
    }
    value = full<T>(empty_shape, value_, sum_x.dtype());
  }

  Tensor res = sum_x / value;

  if (need_cast) {
    return cast<T>(res, org_dtype);
  } else {
    return res;
  }
}

static bool valid_type(const DataType& dtype) {
  switch (dtype) {
    case DataType::INT8:
    case DataType::INT16:
    case DataType::INT32:
    case DataType::INT64:
    case DataType::UINT8:
    case DataType::UINT16:
    case DataType::UINT32:
    case DataType::UINT64:
    case DataType::FLOAT16:
    case DataType::FLOAT32:
    case DataType::FLOAT64:
      return true;
    default:
      return false;
  }
}

template <typename T>
Tensor pow_decomp(const Tensor& x, const paddle::Scalar& y) {
  auto org_dtype = x.dtype();
  auto x_cast = x;

  bool need_cast = is_half_dtype(org_dtype);
  if (need_cast) {
    x_cast = cast<T>(x, DataType::FLOAT32);
  }

  Tensor y_full;
  if (valid_type(y.dtype())) {
    y_full = full<T>(empty_shape, y, x_cast.dtype());
  } else {
    PADDLE_THROW(phi::errors::InvalidArgument(
        "Unsupported data type: %s", phi::DataTypeToString(y.dtype())));
  }

  auto ans = elementwise_pow<T>(x_cast, y_full);
  if (need_cast) {
    return cast<T>(ans, org_dtype);
  } else {
    return ans;
  }
}

template <typename T>
std::tuple<Tensor, Tensor, Tensor, Tensor, Tensor, Tensor> batch_norm_decomp(
    const Tensor& x,
    const Tensor& run_mean,
    const Tensor& run_var,
    const paddle::optional<Tensor>& scale,
    const paddle::optional<Tensor>& bias,
    bool is_test,
    float momentum,
    float epsilon,
    const std::string& data_layout,
    bool use_global_stats,
    bool trainable_statistics) {
  auto org_dtype = x.dtype();
  Tensor x_cast = x;

  bool need_cast = is_half_dtype(org_dtype);
  if (need_cast) {
    x_cast = cast<T>(x, DataType::FLOAT32);
  }

  std::vector<int64_t> x_dim = x_cast.shape();
  int rank = x_dim.size();
  DataLayout data_layout_ = common::StringToDataLayout(data_layout);
  int feature_axis;
  if (data_layout_ == DataLayout::kNCHW) {
    feature_axis = 1;
  } else if (data_layout_ == DataLayout::kNHWC) {
    feature_axis = rank - 1;
  } else {
    PADDLE_THROW(
        phi::errors::InvalidArgument("Unknown storage order: %s", data_layout));
  }
  std::vector<int64_t> reduce_axes;
  for (int i = 0; i < rank; ++i) {
    if (i != feature_axis) {
      reduce_axes.push_back(i);
    }
  }
  std::vector<int64_t> stats_shape;
  for (int i = 0; i < rank; ++i) {
    if (find_value(reduce_axes, i) == false) {
      stats_shape.push_back(x_dim[i]);
    } else {
      stats_shape.push_back(1);
    }
  }

  Tensor half = full<T>(empty_shape, -0.5, x_cast.dtype());

  bool use_run_stat = (is_test && (!trainable_statistics)) || use_global_stats;
  Tensor x_hat;
  Tensor batch_mean;
  Tensor inv_std;
  Tensor run_mean_;
  Tensor run_var_;
  if (!use_run_stat) {
    batch_mean = mean_decomp<T>(x_cast, reduce_axes, false);
    auto temp = mean_decomp<T>(x_cast * x_cast, reduce_axes, false);
    auto batch_var = temp - batch_mean * batch_mean;
    inv_std = elementwise_pow<T>((batch_var + epsilon), half);
    if (data_layout_ == DataLayout::kNHWC) {
      x_hat = (x_cast - batch_mean) * inv_std;
    } else {
      x_hat = (x_cast - reshape<T>(batch_mean, stats_shape)) *
              reshape<T>(inv_std, stats_shape);
    }
    run_mean_ = run_mean * momentum + batch_mean * (1. - momentum);
    run_var_ = run_var * momentum + batch_var * (1. - momentum);
  } else {
    batch_mean = full<T>(run_mean.shape(), 0, run_mean.dtype());
    auto batch_var = full<T>(run_var.shape(), 0, run_var.dtype());
    inv_std = elementwise_pow<T>((batch_var + epsilon), half);
    if (data_layout_ == DataLayout::kNHWC) {
      x_hat =
          (x_cast - run_mean) * elementwise_pow<T>((run_var + epsilon), half);
    } else {
      x_hat = (x_cast - reshape<T>(run_mean, stats_shape)) *
              elementwise_pow<T>((reshape<T>(run_var, stats_shape) + epsilon),
                                 half);
    }
    run_mean_ = assign<T>(run_mean);
    run_var_ = assign<T>(run_var);
  }
  Tensor y;
  Tensor new_scale =
      scale ? scale.get() : full<T>(empty_shape, 1, x_cast.dtype());
  Tensor new_bias = bias ? bias.get() : full<T>(empty_shape, 0, x_cast.dtype());
  if (data_layout_ == DataLayout::kNHWC) {
    y = x_hat * new_scale + new_bias;
  } else {
    y = x_hat * reshape<T>(new_scale, stats_shape) +
        reshape<T>(new_bias, stats_shape);
  }
  Tensor reserve_space;

  auto batch_mean_ = assign<T>(batch_mean);
  auto inv_std_ = assign<T>(inv_std);
  if (need_cast) {
    y = cast<T>(y, org_dtype);
  }
  if (!use_run_stat) {
    return std::make_tuple(
        y, run_mean_, run_var_, batch_mean_, inv_std_, reserve_space);
  } else {
    return std::make_tuple(
        y, run_mean_, run_var_, batch_mean_, inv_std_, reserve_space);
  }
}

template <typename T>
Tensor softmax_decomp(const Tensor& x, const int& axis) {
  auto org_dtype = x.dtype();
  auto x_tmp = x;

  bool need_cast = is_half_dtype(org_dtype);
  if (need_cast) {
    x_tmp = cast<T>(x, DataType::FLOAT32);
  }

  auto max_tmp = max<T>(x_tmp, {axis}, true);
  auto molecular = exp<T>(x_tmp - max_tmp);
  auto res = molecular / sum<T>(molecular, {axis}, molecular.dtype(), true);

  if (need_cast) {
    return cast<T>(res, org_dtype);
  } else {
    return res;
  }
}

template <typename T>
Tensor log_softmax_decomp(const Tensor& x, const int& axis) {
  auto org_dtype = x.dtype();
  auto x_tmp = x;

  bool need_cast = is_half_dtype(org_dtype);
  if (need_cast) {
    x_tmp = cast<T>(x, DataType::FLOAT32);
  }

<<<<<<< HEAD
  // softmax_decomp<T>(x_tmp, axis)

  auto max_tmp = max<T>(x_tmp, {axis}, true);
  auto sub = x_tmp - max_tmp;
  auto molecular = exp<T>(sub);
  auto res = sub / log<T>(sum<T>(molecular, {axis}, molecular.dtype(), true));
=======
  auto max_tmp = max<T>(x_tmp, {axis}, true);
  auto sub = x_tmp - max_tmp;
  auto molecular = exp<T>(sub);
  auto res = sub - log<T>(sum<T>(molecular, {axis}, molecular.dtype(), true));
>>>>>>> 8f24be3c

  if (need_cast) {
    return cast<T>(res, org_dtype);
  } else {
    return res;
  }
}

template <typename T>
Tensor stack_decomp(const std::vector<Tensor>& x, const int& axis) {
  std::vector<Tensor> concat_x;
  if (has_dynamic_shape(x[0].shape())) {
    Tensor out_shape = shape<T>(unsqueeze<T>(x[0], {axis}));
    for (size_t i = 0; i < x.size(); ++i) {
      concat_x.push_back(backend::reshape<T>(x[i], out_shape));
    }
  } else {
    std::vector<int64_t> axis_tmp = {axis};
    std::vector<int64_t> out_shape = get_expand_dims(x[0], axis_tmp);
    for (size_t i = 0; i < x.size(); ++i) {
      concat_x.push_back(reshape<T>(x[i], out_shape));
    }
  }

  return concat<T>(concat_x, axis);
}

template <typename T>
Tensor silu_decomp(const Tensor& x) {
  auto org_dtype = x.dtype();
  auto x_tmp = x;

  bool need_cast = is_half_dtype(org_dtype);
  if (need_cast) {
    x_tmp = cast<T>(x, DataType::FLOAT32);
  }

  // res = x / (1 + exp(-x))
  auto one = full<T>(empty_shape, 1, x_tmp.dtype());
  auto exp_temp = exp<T>(full<T>(empty_shape, -1, x_tmp.dtype()) * x_tmp);
  auto res = x_tmp / (exp_temp + one);
  if (need_cast) {
    return cast<T>(res, org_dtype);
  } else {
    return res;
  }
}

template <typename T>
Tensor swiglu_decomp(const Tensor& x, const paddle::optional<Tensor>& y) {
  if (y) {
    return silu_decomp<T>(x) * y.get();
  } else {
    int axis = x.shape().size() - 1;
    int num = 2;
    std::vector<Tensor> xs = backend::split_with_num<T>(x, num, axis);
    return silu_decomp<T>(xs[0]) * xs[1];
  }
}

template <typename T>
Tensor relu_decomp(const Tensor& x) {
  return maximum<T>(x, full<T>(empty_shape, 0.0, x.dtype()));
}

template <typename T>
Tensor relu6_decomp(const Tensor& x) {
  auto tmp = maximum<T>(x, full<T>(empty_shape, 0.0, x.dtype()));
  auto res = minimum<T>(tmp, full<T>(empty_shape, 6.0, x.dtype()));
  return res;
}

template <typename T>
Tensor rsqrt_decomp(const Tensor& x) {
  auto org_dtype = x.dtype();
  Tensor x_cast = x;

  bool need_cast = is_half_dtype(org_dtype);
  if (need_cast) {
    x_cast = cast<T>(x, DataType::FLOAT32);
  }

  auto ans =
      elementwise_pow<T>(x_cast, full<T>(empty_shape, -0.5, x_cast.dtype()));
  if (need_cast) {
    return cast<T>(ans, org_dtype);
  } else {
    return ans;
  }
}

template <typename T>
std::tuple<Tensor, Tensor> squeeze_decomp(const Tensor& x,
                                          const IntArray& axis) {
  auto axis_ = process_dims(x, axis.GetData());
  auto out_shape = get_squeeze_dims(x, axis_);
  Tensor out = reshape<T>(x, out_shape);
  Tensor xshape;
  return std::make_tuple(out, xshape);
}

template <typename T>
std::tuple<Tensor, Tensor> unsqueeze_decomp(const Tensor& x,
                                            const IntArray& axis) {
  auto out_shape = get_expand_dims(x, axis.GetData());
  Tensor out = reshape<T>(x, out_shape);
  Tensor xshape;
  return std::make_tuple(out, xshape);
}

template <typename T>
Tensor add_n_decomp(const std::vector<Tensor>& x) {
  Tensor res = x[0];
  for (size_t i = 1; i < x.size(); i++) {
    res = res + x[i];
  }
  return res;
}

template <typename T>
std::tuple<Tensor, Tensor, Tensor> layer_norm_decomp(
    const Tensor& x,
    const paddle::optional<Tensor>& scale,
    const paddle::optional<Tensor>& bias,
    float epsilon,
    int begin_norm_axis) {
  if (has_dynamic_shape(x.shape())) {
    std::vector<int64_t> axis;
    auto org_dtype = x.dtype();
    Tensor x_cast = x;

    bool need_cast = is_half_dtype(org_dtype);

    // cast dtype to float32 if dtype =float16 or bfloat16
    if (need_cast) {
      x_cast = cast<T>(x_cast, DataType::FLOAT32);
    }

    auto x_dim = x.shape();
    for (size_t i = begin_norm_axis; i < x_dim.size(); i++) {
      axis.push_back(static_cast<int64_t>(i));
    }
    auto mean_ = mean_decomp<T>(x_cast, axis, true);
    auto difference = x_cast - mean_;
    auto var_tmp1 = difference * difference;
    auto variance = mean_decomp<T>(var_tmp1, axis, true);
    auto var_tmp3 = variance + full<T>(empty_shape, epsilon, variance.dtype());
    auto rsqrt_var = elementwise_pow<T>(
        var_tmp3, full<T>(empty_shape, -0.5, var_tmp3.dtype()));
    auto out = difference * rsqrt_var;

    Tensor slice_shape_l = get_slice_vec<T>(shape<T>(x), 0, begin_norm_axis);
    Tensor slice_shape_r =
        get_slice_vec<T>(shape<T>(x), begin_norm_axis, x_dim.size());
    Tensor scale_cast;
    if (scale) {
      scale_cast = reshape<T>(scale.get(), slice_shape_r);
      if (need_cast) {
        scale_cast = cast<T>(scale_cast, DataType::FLOAT32);
      }
      out = out * scale_cast;
    }
    Tensor bias_cast;
    if (bias) {
      bias_cast = backend::reshape_with_tensor<T>(bias.get(), slice_shape_r);
      if (need_cast) {
        bias_cast = cast<T>(bias_cast, DataType::FLOAT32);
      }
      out = out + bias_cast;
    }
    mean_ = backend::reshape_with_tensor<T>(mean_, slice_shape_l);
    variance = backend::reshape_with_tensor<T>(variance, slice_shape_l);

    // same as LayerNormInferMeta
    // x: float32 --> out: float32, mean: float32, variance: float32
    // x: float16 --> out: float16, mean: float32, variance: float32
    if (need_cast) {
      out = cast<T>(out, org_dtype);
    }

    return std::make_tuple(out, mean_, variance);
  }

  std::vector<int64_t> axis;
  auto org_dtype = x.dtype();
  Tensor x_cast = x;

  bool need_cast = is_half_dtype(org_dtype);

  // cast dtype to float32 if dtype =float16 or bfloat16
  if (need_cast) {
    x_cast = cast<T>(x_cast, DataType::FLOAT32);
  }

  auto x_dim = x.shape();
  for (size_t i = begin_norm_axis; i < x_dim.size(); i++) {
    axis.push_back(static_cast<int64_t>(i));
  }
  auto mean_ = mean_decomp<T>(x_cast, axis, true);
  auto difference = x_cast - mean_;
  auto var_tmp1 = difference * difference;
  auto variance = mean_decomp<T>(var_tmp1, axis, true);
  auto var_tmp3 = variance + epsilon;
  auto rsqrt_var = elementwise_pow<T>(
      var_tmp3, full<T>(empty_shape, -0.5, var_tmp3.dtype()));
  auto out = difference * rsqrt_var;

  auto scale_ptr = scale.get_ptr();
  auto bias_ptr = bias.get_ptr();

  std::vector<int64_t> slice_shape_l;
  std::vector<int64_t> slice_shape_r;
  for (int64_t i = 0; i < static_cast<int64_t>(x_dim.size()); i++) {
    if (i < begin_norm_axis) {
      slice_shape_l.push_back(x_dim[i]);
    } else {
      slice_shape_r.push_back(x_dim[i]);
    }
  }
  Tensor scale_cast;
  if (scale_ptr) {
    if (slice_shape_r != scale_ptr->shape()) {
      scale_cast = reshape<T>(*scale_ptr, slice_shape_r);
    } else {
      scale_cast = *scale_ptr;
    }
    if (need_cast) {
      scale_cast = cast<T>(scale_cast, DataType::FLOAT32);
    }
    out = out * scale_cast;
  }
  Tensor bias_cast;
  if (bias_ptr) {
    if (slice_shape_r != bias_ptr->shape()) {
      bias_cast = reshape<T>(*bias_ptr, slice_shape_r);
    } else {
      bias_cast = *bias_ptr;
    }
    if (need_cast) {
      bias_cast = cast<T>(bias_cast, DataType::FLOAT32);
    }
    out = out + bias_cast;
  }
  mean_ = reshape<T>(mean_, slice_shape_l);
  variance = reshape<T>(variance, slice_shape_l);

  // same as LayerNormInferMeta
  // x: float32 --> out: float32, mean: float32, variance: float32
  // x: float16 --> out: float16, mean: float32, variance: float32
  if (need_cast) {
    out = cast<T>(out, org_dtype);
  }

  return std::make_tuple(out, mean_, variance);
}

template <typename T>
Tensor full_like_decomp(const Tensor& x,
                        const paddle::Scalar& value,
                        const DataType& dtype,
                        const Place& place) {
  std::vector<int64_t> x_shape = x.shape();
  if (has_dynamic_shape(x_shape)) {
    return backend::full_with_tensor<T>(shape<T>(x), value, x.dtype());
  } else {
    return full<T>(x_shape, value, dtype, place);
  }
}

template <typename T>
std::tuple<Tensor, Tensor> dropout_decomp(
    const Tensor& x,
    const paddle::optional<Tensor>& seed_tensor,
    const paddle::Scalar& p,
    bool is_test,
    const std::string& mode,
    const int seed,
    bool fix_seed) {
  auto org_dtype = x.dtype();
  bool upscale_in_train = false;
  if (mode == std::string("upscale_in_train")) {
    upscale_in_train = true;
  }

  int seed_tmp = 0;
  if (fix_seed) {
    seed_tmp = seed;
  }

  auto dtype_tmp = org_dtype;
  if (is_half_dtype(org_dtype)) {
    dtype_tmp = DataType::FLOAT32;
  }

  auto uniform_tensor =
      uniform<T>(phi::vectorize(x.dims()), dtype_tmp, 0.0, 1.0, seed_tmp);
  auto mask = cast<T>(
      greater_equal<T>(uniform_tensor, full<T>(empty_shape, p, dtype_tmp)),
      org_dtype);
  auto ones_p = full<T>(empty_shape, 1.0 - p.to<float>(), org_dtype);
  if (upscale_in_train) {
    if (is_test) {
      // inference: out = input
      return std::make_tuple(x, cast<T>(mask, DataType::UINT8));
    } else {
      // train: out = input * mask / ( 1.0 - p )
      if (p.to<float>() == 1.0) {
        // Process p=1. for avoid divide zero error (x*mask/(1.0-p))
        auto zero = full<T>(empty_shape, 0.0, org_dtype);
        return std::make_tuple(x * zero, cast<T>(zero, DataType::UINT8));
      } else {
        auto ans = (x * mask) / ones_p;
        return std::make_tuple(ans, cast<T>(mask, DataType::UINT8));
      }
    }
  } else {
    if (is_test) {
      // inference: out = input * (1.0 - p)
      return std::make_tuple(x * ones_p, cast<T>(mask, DataType::UINT8));
    } else {
      // train: out = input * mask
      return std::make_tuple(x * mask, cast<T>(mask, DataType::UINT8));
    }
  }
}

template <typename T>
Tensor sqrt_decomp(const Tensor& x) {
  auto org_dtype = x.dtype();
  Tensor x_cast = x;

  bool need_cast = is_half_dtype(org_dtype);
  if (need_cast) {
    x_cast = cast<T>(x, DataType::FLOAT32);
  }

  auto ans =
      elementwise_pow<T>(x_cast, full<T>(empty_shape, 0.5, x_cast.dtype()));
  if (need_cast) {
    return cast<T>(ans, org_dtype);
  } else {
    return ans;
  }
}

template <typename T>
Tensor gelu_decomp(const Tensor& x, bool approximate) {
  const double PM_2_SQRTPI = 1.12837916709551257390; /* 2/sqrt(pi) */
  const double PM_SQRT1_2 = 0.70710678118654752440;  /* 1/sqrt(2) */

  auto org_dtype = x.dtype();
  auto half = full<T>(empty_shape, 0.5, org_dtype);
  auto one = full<T>(empty_shape, 1.0, org_dtype);
  if (approximate) {
    // gelu(x) = 0.5 * x * (1 + tanh(sqrt(2 / \pi) * (x + 0.044715 * x^{3})))
    auto kAlpha = full<T>(empty_shape, PM_2_SQRTPI * PM_SQRT1_2, org_dtype);
    auto GELU_CONSTANT = full<T>(empty_shape, 0.044715, org_dtype);
    auto x_pow3 = elementwise_pow<T>(x, full<T>(empty_shape, 3, org_dtype));
    auto tanh_out = tanh<T>(kAlpha * (x + x_pow3 * GELU_CONSTANT));

    auto res = x * half * (one + tanh_out);
    return res;
  } else {
    // gelu(x) = 0.5 * x *  (1 + erf(x / sqrt(2)))
    auto M_SQRT1_2T = full<T>(empty_shape, PM_SQRT1_2, org_dtype);
    auto erf_out = one + erf<T>(x * M_SQRT1_2T);

    auto res = x * half * erf_out;
    return res;
  }
}

template <typename T>
Tensor hardswish_decomp(const Tensor& x) {
  const double OFFSET = 3.0;
  const double THRESHOLD = 6.0;
  const double SCALE = 6.0;

  // out = minimum(maximum(x + offset, 0), threshold) * x / scale
  auto minimum_out =
      minimum<T>(maximum<T>(x + full<T>(empty_shape, OFFSET, x.dtype()),
                            full<T>(empty_shape, 0.0, x.dtype())),
                 full<T>(empty_shape, THRESHOLD, x.dtype()));
  return (minimum_out * x) / full<T>(empty_shape, SCALE, x.dtype());
}

template <typename T>
Tensor sigmoid_decomp(const Tensor& x) {
  auto org_dtype = x.dtype();
  Tensor x_cast = x;

  bool need_cast = is_half_dtype(org_dtype);
  if (need_cast) {
    x_cast = cast<T>(x, DataType::FLOAT32);
  }

  // res = 1 / (1 + exp(-x))
  auto one = full<T>(empty_shape, 1, x_cast.dtype());
  auto exp_tmp = exp<T>(full<T>(empty_shape, -1, x_cast.dtype()) * x_cast);
  auto res = one / (one + exp_tmp);
  if (need_cast) {
    return cast<T>(res, org_dtype);
  } else {
    return res;
  }
}

template <typename T>
Tensor leaky_relu_decomp(const Tensor& x, float negative_slope) {
  auto multiply_tmp = full<T>(empty_shape, negative_slope, x.dtype()) * x;
  if (negative_slope < 1.0) {
    return maximum<T>(x, multiply_tmp);
  } else {
    return minimum<T>(x, multiply_tmp);
  }
}

template <typename T>
std::tuple<Tensor, Tensor, Tensor> instance_norm_decomp(
    const Tensor& x,
    const paddle::optional<Tensor>& scale,
    const paddle::optional<Tensor>& bias,
    float epsilon) {
  auto org_dtype = x.dtype();
  Tensor x_cast = x;

  bool need_cast = is_half_dtype(org_dtype);
  if (need_cast) {
    x_cast = cast<T>(x, DataType::FLOAT32);
  }

  std::vector<int64_t> axis;
  auto x_dim = x.shape();
  for (size_t i = 2; i < x_dim.size(); i++) {
    axis.push_back(static_cast<int64_t>(i));
  }

  // out = (x - mean(x)) / sqrt(var + epsilon))
  // var = mean((x-mean(x))^2)
  auto mean_ = mean_decomp<T>(x_cast, axis, true);
  auto difference = x_cast - mean_;
  auto var_tmp1 = difference * difference;
  auto variance = mean_decomp<T>(var_tmp1, axis, true);
  auto var_tmp3 = variance + epsilon;
  auto rsqrt_var =
      elementwise_pow<T>(var_tmp3, full<T>(empty_shape, 0.5, var_tmp3.dtype()));
  auto out = difference / rsqrt_var;

  auto scale_ptr = scale.get_ptr();
  auto bias_ptr = bias.get_ptr();
  std::vector<int64_t> slice_shape(x_dim.size(), 1);
  slice_shape[1] = x_dim[1];

  Tensor scale_cast;
  if (scale_ptr) {
    if (slice_shape != scale_ptr->shape()) {
      scale_cast = reshape<T>(*scale_ptr, slice_shape);
    } else {
      scale_cast = *scale_ptr;
    }
    if (need_cast) {
      scale_cast = cast<T>(scale_cast, DataType::FLOAT32);
    }
    out = out * scale_cast;
  }
  Tensor bias_cast;
  if (bias_ptr) {
    if (slice_shape != bias_ptr->shape()) {
      bias_cast = reshape<T>(*bias_ptr, slice_shape);
    } else {
      bias_cast = *bias_ptr;
    }
    if (need_cast) {
      bias_cast = cast<T>(bias_cast, DataType::FLOAT32);
    }
    out = out + bias_cast;
  }

  std::vector<int64_t> res_shape(1, -1);
  auto mean_out = reshape<T>(mean_, res_shape);
  auto variance_out = reshape<T>(1 / rsqrt_var, res_shape);

  Tensor res;
  if (need_cast) {
    res = cast<T>(out, org_dtype);
  } else {
    res = out;
  }

  return std::make_tuple(res, mean_out, variance_out);
}

template <typename T>
std::tuple<Tensor, Tensor> flatten_decomp(const Tensor& x,
                                          int start_axis,
                                          int end_axis) {
  auto x_dim = x.shape();
  if (x_dim.size() == 0) {
    start_axis = 0;
    end_axis = 0;
  }
  if (end_axis < start_axis) {
    PADDLE_THROW(phi::errors::Unimplemented(
        "end_axis must be greater than or equal to start_axis."));
  }

  if (has_dynamic_shape(x.shape())) {
    auto x_shape = shape<T>(x);
    Tensor x_shape_tensor = full<T>({1}, 0, x_shape.dtype());
    std::vector<Tensor> tmp_shape;
    tmp_shape.push_back(x_shape_tensor);
    for (size_t i = 0; i < x_dim.size(); i++) {
      tmp_shape.push_back(get_slice<T>(x_shape, i));
    }
    x_shape_tensor = concat<T>(tmp_shape);
    x_shape_tensor =
        backend::full_with_tensor<T>(x_shape_tensor, 0.0, DataType::FLOAT32);
    if (end_axis == start_axis) {
      return std::make_tuple(backend::reshape<T>(x, x_shape), x_shape_tensor);
    }
    std::vector<Tensor> out_shape;

    for (size_t i = 0; i < x_dim.size();) {
      if (i == static_cast<size_t>(start_axis)) {
        Tensor flat =
            slice<T>(x_shape, {0}, {start_axis}, {end_axis + 1}, {1}, {});
        flat = prod<T>(flat, {0}, false, false);
        out_shape.push_back(reshape<T>(flat, {1}));
        i = end_axis + 1;
      } else {
        out_shape.push_back(get_slice<T>(x_shape, i));
        i++;
      }
    }

    Tensor out_shape_tensor = concat<T>(out_shape);
    return std::make_tuple(backend::reshape<T>(x, out_shape_tensor),
                           x_shape_tensor);
  } else {
    std::vector<int64_t> tmp_shape(x_dim);
    tmp_shape.insert(tmp_shape.begin(), 0);
    auto xshape = full<T>(tmp_shape, 0.0, DataType::FLOAT32);
    if (x_dim.size() == 0) {
      std::vector<int64_t> res_shape(1, 1);
      return std::make_tuple(reshape<T>(x, res_shape), xshape);
    }
    if (end_axis == start_axis) {
      return std::make_tuple(reshape<T>(x, x_dim), xshape);
    }

    int slice_numel = 1;
    for (int i = start_axis; i <= end_axis; ++i) {
      slice_numel *= x_dim[i];
    }
    std::vector<int64_t> out_shape;
    for (int i = 0; i < start_axis; ++i) {
      out_shape.push_back(x_dim[i]);
    }
    out_shape.push_back(slice_numel);
    for (size_t i = end_axis + 1; i < x_dim.size(); ++i) {
      out_shape.push_back(x_dim[i]);
    }

    return std::make_tuple(reshape<T>(x, out_shape), xshape);
  }
}

template <typename T>
Tensor index_select_decomp(const Tensor& x, const Tensor& index, int axis) {
  int axis_tmp = axis;
  if (axis < 0) {
    axis_tmp += x.dims().size();
  }

  return gather<T>(x, index, axis_tmp);
}

template <typename T>
std::tuple<Tensor, Tensor, Tensor> group_norm_decomp(
    const Tensor& x,
    const paddle::optional<Tensor>& scale,
    const paddle::optional<Tensor>& bias,
    const float epsilon,
    const int groups,
    const std::string& data_format) {
  if (data_format != "NCHW") {
    // TODO(chengyanfu): support NHWC data format
    PADDLE_THROW(phi::errors::Unimplemented("Only support NCHW format."));
  }
  auto org_dtype = x.dtype();
  Tensor x_cast = x;

  bool need_cast = is_half_dtype(org_dtype);
  if (need_cast) {
    x_cast = cast<T>(x, DataType::FLOAT32);
  }

  auto x_dim = x.shape();
  std::vector<int64_t> one_axis(1, 1);

  std::vector<int64_t> x_shape{x_dim[0] * groups, -1};
  x_cast = reshape<T>(x_cast, x_shape);
  auto mean_ = mean_decomp<T>(x_cast, IntArray(one_axis), true);
  auto var_tmp_ =
      mean_decomp<T>(x_cast * x_cast, IntArray(one_axis), true) - mean_ * mean_;
  auto var_ =
      maximum<T>(var_tmp_, full<T>(var_tmp_.shape(), 0, var_tmp_.dtype()));
  auto var_inv = 1 / sqrt_decomp<T>(var_ + epsilon);
  auto res = (x_cast - mean_) * var_inv;
  auto out = reshape<T>(res, x_dim);

  auto scale_ptr = scale.get_ptr();
  auto bias_ptr = bias.get_ptr();

  std::vector<int64_t> slice_bias_shape{-1, 1, 1};
  Tensor scale_cast;
  if (scale_ptr) {
    if (slice_bias_shape != scale_ptr->shape()) {
      scale_cast = reshape<T>(*scale_ptr, slice_bias_shape);
    } else {
      scale_cast = *scale_ptr;
    }
    if (need_cast) {
      scale_cast = cast<T>(scale_cast, DataType::FLOAT32);
    }
    out = out * scale_cast;
  }
  Tensor bias_cast;
  if (bias_ptr) {
    if (slice_bias_shape != bias_ptr->shape()) {
      bias_cast = reshape<T>(*bias_ptr, slice_bias_shape);
    } else {
      bias_cast = *bias_ptr;
    }
    if (need_cast) {
      bias_cast = cast<T>(bias_cast, DataType::FLOAT32);
    }
    out = out + bias_cast;
  }

  std::vector<int64_t> res_shape{x_dim[0], groups};
  auto mean_out = reshape<T>(mean_, res_shape);
  auto var_out = reshape<T>(var_, res_shape);

  if (need_cast) {
    out = cast<T>(out, org_dtype);
  }

  return std::make_tuple(out, mean_out, var_out);
}

template <typename T>
Tensor tile_decomp(const Tensor& x, const IntArray& repeat_times) {
  // x.shape = [3,4] repeat_time=(a,b,c)
  // shape1 = [1,3,4]
  // shape2 = [1,1,1,3,1,4]
  // shape3 = [a,1,b,3,c,4]
  // shape4 = shape1 -> [a, b*3, c*4]
  // t1 = x.reshape(shape1)
  // t2 = t1.reshape(shape2)
  // t3 = t2.expand(shape3)
  // res = t3.reshape(t3)
  std::vector<int64_t> repeat_times_ = repeat_times.GetData();
  std::vector<int64_t> shape1 = x.shape();
  auto diff = int64_t(repeat_times_.size()) - int64_t(shape1.size());
  Tensor t1;
  if (has_dynamic_shape(shape1)) {
    size_t repeat_time_length = repeat_times_.size();
    std::vector<int64_t> unsqueeze_idx2;
    if (diff > 0) {
      std::vector<int64_t> unsqueeze_idx1(diff);
      std::iota(unsqueeze_idx1.begin(), unsqueeze_idx1.end(), 0);
      t1 = unsqueeze<T>(x, unsqueeze_idx1);
    } else {
      t1 = x;
    }
    auto length2 = t1.dims().size();
    for (size_t i = 0; i < repeat_times_.size(); i++) {
      unsqueeze_idx2.push_back(length2 - repeat_times_.size() + i * 2);
    }

    Tensor t2 = unsqueeze<T>(t1, unsqueeze_idx2);
    std::vector<int64_t> ref_shape(t2.dims().size(), 1);
    for (size_t i = 0; i < unsqueeze_idx2.size(); i++) {
      ref_shape[unsqueeze_idx2[i]] = repeat_times_[i];
    }
    Tensor ref_t = full<T>(ref_shape, 1.0, t2.dtype());
    Tensor t3 = t2 * ref_t;
    Tensor origin_shape_t = shape<T>(t1);
    std::vector<Tensor> res_s;
    for (int64_t i = int64_t(length2) - 1; i >= 0; i--) {
      auto relative_idx =
          int64_t(repeat_time_length) - 1 - int64_t(length2 - i - 1);

      if (relative_idx >= 0) {
        res_s.insert(
            res_s.begin(),
            get_slice<T>(origin_shape_t, i) * repeat_times_[relative_idx]);
      } else {
        res_s.insert(res_s.begin(), get_slice<T>(origin_shape_t, i));
      }
    }
    Tensor s4 = concat<T>(res_s, 0);
    return backend::reshape_with_tensor<T>(t3, s4);

  } else {
    if (diff > 0) {
      for (int64_t i = 0; i < diff; i++) {
        shape1.insert(shape1.begin(), 1);
      }
    }

    auto length = int64_t(shape1.size());
    std::vector<int64_t> shape2 = shape1;
    std::vector<int64_t> shape3 = shape1;
    std::vector<int64_t> final_shape = shape1;
    auto r_length = repeat_times_.size();
    for (size_t j = 0; j < repeat_times_.size(); j++) {
      int64_t i = int64_t(j);

      shape2.insert(shape2.begin() + (length - 1 - i), 1);
      shape3.insert(shape3.begin() + (length - 1 - i),
                    repeat_times_[r_length - i - 1]);

      final_shape[length - i - 1] =
          final_shape[length - i - 1] * repeat_times_[r_length - i - 1];
    }

    t1 = reshape<T>(x, shape1);

    auto t2 = reshape<T>(t1, shape2);
    auto t3 = t2.expand(shape3);
    auto res = reshape<T>(t3, final_shape);
    return res;
  }
}

template <typename T>
Tensor square_decomp(const Tensor& x) {
  auto org_dtype = x.dtype();
  auto x_cast = x;

  bool need_cast = is_half_dtype(org_dtype);
  if (need_cast) {
    x_cast = cast<T>(x, DataType::FLOAT32);
  }

  Tensor two;
  two = full<T>(empty_shape, 2, x_cast.dtype());

  auto ans = elementwise_pow<T>(x_cast, two);
  if (need_cast) {
    return cast<T>(ans, org_dtype);
  } else {
    return ans;
  }
}

template <typename T>
Tensor embedding_decomp(const Tensor& x,
                        const Tensor& weight,
                        const int64_t padding_idx,
                        const bool sparse) {
  if (weight.dims().size() != 2) {
    PADDLE_THROW(phi::errors::Unimplemented("Only support weight with 2-D."));
  }

  const int64_t NoPadding = -1;
  Tensor weight_tmp = weight;
  Tensor res;
  if (has_dynamic_shape(x.shape())) {
    if (padding_idx != NoPadding) {
      Tensor put_shape = shape<T>(sum<T>(weight, {0}, weight.dtype(), true));
      Tensor padding_idx_tensor =
          backend::full_with_tensor<T>(put_shape, padding_idx, DataType::INT64);
      Tensor zeros =
          backend::full_with_tensor<T>(put_shape, 0.0, weight.dtype());
      weight_tmp = put_along_axis<T>(weight, padding_idx_tensor, zeros, 0);
    }

    if (x.dims().size() <= 1) {
      res = gather<T>(weight_tmp, x);
      if (x.dims().size() == 0) {
        res = squeeze<T>(res, {0});
      }
    } else {
      std::vector<int64_t> tar_shape{-1, 1};
      auto x_reshape = reshape<T>(x, tar_shape);
      auto out = gather<T>(weight_tmp, x_reshape);
      auto x_t_shape = shape<T>(x);
      auto token_dim = get_slice<T>(shape<T>(out), 1);
      auto res_t_shape = concat<T>({x_t_shape, token_dim}, 0);
      res = backend::reshape<T>(out, res_t_shape);
    }
  } else {
    if (padding_idx != NoPadding) {
      std::vector<int64_t> put_shape{1, weight.dims()[1]};
      Tensor padding_idx_tensor =
          full<T>(put_shape, padding_idx, DataType::INT64);
      Tensor zeros = full<T>(put_shape, 0.0, weight.dtype());
      weight_tmp = put_along_axis<T>(weight, padding_idx_tensor, zeros, 0);
    }

    if (x.dims().size() <= 1) {
      res = gather<T>(weight_tmp, x);
      if (x.dims().size() == 0) {
        res = std::get<0>(squeeze_decomp<T>(res, {0}));
      }
    } else {
      std::vector<int64_t> tar_shape{-1, 1};
      auto x_reshape = reshape<T>(x, tar_shape);
      auto out = gather<T>(weight_tmp, x_reshape);

      auto res_dims = x.shape();
      res_dims.push_back(-1);
      res = reshape<T>(out, res_dims);
    }
  }
  if (res.dtype() != weight.dtype()) {
    res = cast<T>(res, weight.dtype());
  }
  return res;
}

template <typename T>
Tensor index_sample_decomp(const Tensor& x, const Tensor& index) {
  std::vector<int64_t> tmp_shape{-1, 1};
  auto index_dim = get_slice<T>(shape<T>(index), 0);
  auto start = full<T>({1}, 0, index_dim.dtype());
  auto step = full<T>({1}, 1, index_dim.dtype());
  auto arange_tmp = reshape<T>(
      backend::arange_with_tensor<T>(start, index_dim, step, index.dtype()),
      tmp_shape);

  auto index_res = reshape<T>(
      backend::expand_with_tensor<T>(arange_tmp, shape<T>(index)), tmp_shape);
  auto index_ = reshape<T>(index, tmp_shape);
  auto concat_res = concat<T>({index_res, index_}, 1);
  auto res = backend::reshape<T>(gather_nd<T>(x, concat_res), shape<T>(index));

  if (res.dtype() != x.dtype()) {
    return cast<T>(res, x.dtype());
  } else {
    return res;
  }
}

template <typename T>
Tensor elu_decomp(const Tensor& x, const float alpha) {
  auto org_dtype = x.dtype();
  auto x_cast = x;

  bool need_cast = is_half_dtype(org_dtype);
  if (need_cast) {
    x_cast = cast<T>(x, DataType::FLOAT32);
  }

  const Tensor zero = full<T>(x_cast.shape(), 0, x_cast.type());
  auto tmp_res = alpha * (exp<T>(x_cast) - 1);
  auto ans = where<T>(x_cast > zero, x_cast, tmp_res);
  if (need_cast) {
    return cast<T>(ans, org_dtype);
  } else {
    return ans;
  }
}

}  // namespace details

}  // namespace primitive
}  // namespace paddle<|MERGE_RESOLUTION|>--- conflicted
+++ resolved
@@ -294,19 +294,10 @@
     x_tmp = cast<T>(x, DataType::FLOAT32);
   }
 
-<<<<<<< HEAD
-  // softmax_decomp<T>(x_tmp, axis)
-
-  auto max_tmp = max<T>(x_tmp, {axis}, true);
-  auto sub = x_tmp - max_tmp;
-  auto molecular = exp<T>(sub);
-  auto res = sub / log<T>(sum<T>(molecular, {axis}, molecular.dtype(), true));
-=======
   auto max_tmp = max<T>(x_tmp, {axis}, true);
   auto sub = x_tmp - max_tmp;
   auto molecular = exp<T>(sub);
   auto res = sub - log<T>(sum<T>(molecular, {axis}, molecular.dtype(), true));
->>>>>>> 8f24be3c
 
   if (need_cast) {
     return cast<T>(res, org_dtype);
