--- conflicted
+++ resolved
@@ -120,7 +120,72 @@
       "ProcessGroup%s does not support broadcast.", GetBackendName()));
 }
 
-<<<<<<< HEAD
+std::shared_ptr<ProcessGroup::Task> ProcessGroupStream::Reduce(
+    phi::DenseTensor* out_tensor,
+    const phi::DenseTensor& in_tensor,
+    const ReduceOptions& opts,
+    bool sync_op) {
+  return Reduce(out_tensor,
+                in_tensor,
+                opts,
+                sync_op,
+                /*use_calc_stream*/ false);
+}
+
+std::shared_ptr<ProcessGroup::Task> ProcessGroupStream::Reduce(
+    phi::DenseTensor* out_tensor,
+    const phi::DenseTensor& in_tensor,
+    const ReduceOptions& opts,
+    bool sync_op,
+    bool use_calc_stream) {
+  PADDLE_THROW(platform::errors::Unimplemented(
+      "ProcessGroup%s does not support reduce.", GetBackendName()));
+}
+
+std::shared_ptr<ProcessGroup::Task> ProcessGroupStream::ReduceScatter(
+    phi::DenseTensor* out_tensor,
+    const phi::DenseTensor& in_tensor,
+    const ReduceScatterOptions& opts,
+    bool sync_op) {
+  return ReduceScatter(out_tensor,
+                       in_tensor,
+                       opts,
+                       sync_op,
+                       /*use_calc_stream*/ false);
+}
+
+std::shared_ptr<ProcessGroup::Task> ProcessGroupStream::ReduceScatter(
+    phi::DenseTensor* out_tensor,
+    const phi::DenseTensor& in_tensor,
+    const ReduceScatterOptions& opts,
+    bool sync_op,
+    bool use_calc_stream) {
+  PADDLE_THROW(platform::errors::Unimplemented(
+      "ProcessGroup%s does not support reduce_scatter.", GetBackendName()));
+}
+
+std::shared_ptr<ProcessGroup::Task> ProcessGroupStream::Scatter(
+    phi::DenseTensor* out_tensor,
+    const phi::DenseTensor& in_tensor,
+    const ScatterOptions& opts,
+    bool sync_op) {
+  return Scatter(out_tensor,
+                 in_tensor,
+                 opts,
+                 sync_op,
+                 /*use_calc_stream*/ false);
+}
+
+std::shared_ptr<ProcessGroup::Task> ProcessGroupStream::Scatter(
+    phi::DenseTensor* out_tensor,
+    const phi::DenseTensor& in_tensor,
+    const ScatterOptions& opts,
+    bool sync_op,
+    bool use_calc_stream) {
+  PADDLE_THROW(platform::errors::Unimplemented(
+      "ProcessGroup%s does not support scatter.", GetBackendName()));
+}
+
 std::shared_ptr<ProcessGroup::Task> ProcessGroupStream::Recv(
     phi::DenseTensor* tensor,
     int src_rank,
@@ -147,158 +212,6 @@
 }
 
 std::shared_ptr<ProcessGroup::Task> ProcessGroupStream::Send(
-    phi::DenseTensor* tensor,
-    int dst_rank,
-    int64_t offset,
-    int64_t numel,
-    bool sync_op) {
-  return ProcessGroup::Send(tensor,
-                            dst_rank,
-                            offset,
-                            numel,
-                            sync_op,
-                            /*use_calc_stream*/ false);
-}
-
-// TODO(sunyilun): methods below will be removed later
-std::shared_ptr<ProcessGroup::Task> ProcessGroupStream::AllToAll(
-    std::vector<phi::DenseTensor>& in_tensors,
-    std::vector<phi::DenseTensor>& out_tensors,
-    bool sync_op) {
-  return AllToAll(in_tensors,
-                  out_tensors,
-                  sync_op,
-                  /*use_calc_stream*/ false);
-}
-
-std::shared_ptr<ProcessGroup::Task> ProcessGroupStream::AllToAll(
-    std::vector<phi::DenseTensor>& in_tensors,
-    std::vector<phi::DenseTensor>& out_tensors,
-    bool sync_op,
-    bool use_calc_stream) {
-  PADDLE_THROW(platform::errors::InvalidArgument(
-      "ProcessGroup%s does not support do alltoall", GetBackendName()));
-}
-
-std::shared_ptr<ProcessGroup::Task> ProcessGroupStream::AllToAllSingle(
-    std::vector<phi::DenseTensor>& in_tensors,
-    std::vector<phi::DenseTensor>& out_tensors,
-    std::vector<int64_t>& in_sizes,
-    std::vector<int64_t>& out_sizes,
-    bool sync_op) {
-  return AllToAllSingle(in_tensors,
-                        out_tensors,
-                        in_sizes,
-                        out_sizes,
-                        sync_op,
-                        /*use_calc_stream*/ false);
-}
-
-std::shared_ptr<ProcessGroup::Task> ProcessGroupStream::AllToAllSingle(
-    std::vector<phi::DenseTensor>& in_tensors,
-    std::vector<phi::DenseTensor>& out_tensors,
-    std::vector<int64_t>& in_sizes,
-    std::vector<int64_t>& out_sizes,
-    bool sync_op,
-    bool use_calc_stream) {
-  PADDLE_THROW(platform::errors::InvalidArgument(
-      "ProcessGroup%s does not support do alltoall_single", GetBackendName()));
-}
-
-=======
->>>>>>> 737fbdba
-std::shared_ptr<ProcessGroup::Task> ProcessGroupStream::Reduce(
-    phi::DenseTensor* out_tensor,
-    const phi::DenseTensor& in_tensor,
-    const ReduceOptions& opts,
-    bool sync_op) {
-  return Reduce(out_tensor,
-                in_tensor,
-                opts,
-                sync_op,
-                /*use_calc_stream*/ false);
-}
-
-std::shared_ptr<ProcessGroup::Task> ProcessGroupStream::Reduce(
-    phi::DenseTensor* out_tensor,
-    const phi::DenseTensor& in_tensor,
-    const ReduceOptions& opts,
-    bool sync_op,
-    bool use_calc_stream) {
-  PADDLE_THROW(platform::errors::Unimplemented(
-      "ProcessGroup%s does not support reduce.", GetBackendName()));
-}
-
-std::shared_ptr<ProcessGroup::Task> ProcessGroupStream::ReduceScatter(
-    phi::DenseTensor* out_tensor,
-    const phi::DenseTensor& in_tensor,
-    const ReduceScatterOptions& opts,
-    bool sync_op) {
-  return ReduceScatter(out_tensor,
-                       in_tensor,
-                       opts,
-                       sync_op,
-                       /*use_calc_stream*/ false);
-}
-
-std::shared_ptr<ProcessGroup::Task> ProcessGroupStream::ReduceScatter(
-    phi::DenseTensor* out_tensor,
-    const phi::DenseTensor& in_tensor,
-    const ReduceScatterOptions& opts,
-    bool sync_op,
-    bool use_calc_stream) {
-  PADDLE_THROW(platform::errors::Unimplemented(
-      "ProcessGroup%s does not support reduce_scatter.", GetBackendName()));
-}
-
-std::shared_ptr<ProcessGroup::Task> ProcessGroupStream::Scatter(
-    phi::DenseTensor* out_tensor,
-    const phi::DenseTensor& in_tensor,
-    const ScatterOptions& opts,
-    bool sync_op) {
-  return Scatter(out_tensor,
-                 in_tensor,
-                 opts,
-                 sync_op,
-                 /*use_calc_stream*/ false);
-}
-
-std::shared_ptr<ProcessGroup::Task> ProcessGroupStream::Scatter(
-    phi::DenseTensor* out_tensor,
-    const phi::DenseTensor& in_tensor,
-    const ScatterOptions& opts,
-    bool sync_op,
-    bool use_calc_stream) {
-  PADDLE_THROW(platform::errors::Unimplemented(
-      "ProcessGroup%s does not support scatter.", GetBackendName()));
-}
-
-std::shared_ptr<ProcessGroup::Task> ProcessGroupStream::Recv(
-    phi::DenseTensor* tensor,
-    int src_rank,
-    int64_t offset,
-    int64_t numel,
-    bool sync_op) {
-  return Recv(tensor,
-              src_rank,
-              offset,
-              numel,
-              sync_op,
-              /*use_calc_stream*/ false);
-}
-
-std::shared_ptr<ProcessGroup::Task> ProcessGroupStream::Recv(
-    phi::DenseTensor* tensor,
-    int src_rank,
-    int64_t offset,
-    int64_t numel,
-    bool sync_op,
-    bool use_calc_stream) {
-  PADDLE_THROW(platform::errors::Unimplemented(
-      "ProcessGroup%s does not support recv.", GetBackendName()));
-}
-
-std::shared_ptr<ProcessGroup::Task> ProcessGroupStream::Send(
     const phi::DenseTensor& tensor,
     int dst_rank,
     int64_t offset,
