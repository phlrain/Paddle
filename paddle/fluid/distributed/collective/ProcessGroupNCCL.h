--- conflicted
+++ resolved
@@ -86,12 +86,8 @@
 
   std::string GetBackendName() const override { return "NCCL"; }
 
-<<<<<<< HEAD
-  const phi::DeviceContext& GetDeviceContext(const Place& place) const;
-=======
   phi::DeviceContext* GetDeviceContext(const Place& place,
                                        bool use_calc_stream) const override;
->>>>>>> 737fbdba
 
   phi::DeviceContext* GetDeviceContext(const Place& place) const override;
 
