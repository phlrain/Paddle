--- conflicted
+++ resolved
@@ -59,13 +59,8 @@
   virtual ~ProcessGroupStream() = default;
   using ProcessGroup::GetDeviceContext;
 
-<<<<<<< HEAD
-  const phi::DeviceContext& GetDeviceContext(
-      const Place& place, bool use_calc_stream) const override;
-=======
   virtual phi::DeviceContext* GetDeviceContext(const Place& place,
                                                bool use_calc_stream) const;
->>>>>>> 737fbdba
 
   std::shared_ptr<ProcessGroup::Task> AllGather(
       phi::DenseTensor* out_tensor,
@@ -74,13 +69,13 @@
       int64_t numel,
       bool sync_op) override;
 
-  std::shared_ptr<ProcessGroup::Task> AllGather(
+  virtual std::shared_ptr<ProcessGroup::Task> AllGather(
       phi::DenseTensor* out_tensor,
       const phi::DenseTensor& in_tensor,
       int64_t offset,
       int64_t numel,
       bool sync_op,
-      bool use_calc_stream) override;
+      bool use_calc_stream);
 
   std::shared_ptr<ProcessGroup::Task> AllReduce(
       phi::DenseTensor* out_tensor,
@@ -88,12 +83,12 @@
       const AllreduceOptions& opts,
       bool sync_op) override;
 
-  std::shared_ptr<ProcessGroup::Task> AllReduce(
+  virtual std::shared_ptr<ProcessGroup::Task> AllReduce(
       phi::DenseTensor* out_tensor,
       const phi::DenseTensor& in_tensor,
       const AllreduceOptions& opts,
       bool sync_op,
-      bool use_calc_stream) override;
+      bool use_calc_stream);
 
   std::shared_ptr<ProcessGroup::Task> AllToAll(
       phi::DenseTensor* out_tensor,
@@ -102,51 +97,13 @@
       const std::vector<int64_t>& in_size_each_rank,
       bool sync_op) override;
 
-<<<<<<< HEAD
-  std::shared_ptr<ProcessGroup::Task> Broadcast(
-      phi::DenseTensor* out_tensor,
-      const phi::DenseTensor& in_tensor,
-      const BroadcastOptions& opts,
-      bool sync_op,
-      bool use_calc_stream) override;
-
-  std::shared_ptr<ProcessGroup::Task> Recv(phi::DenseTensor* tensor,
-                                           int src_rank,
-                                           int64_t offset,
-                                           int64_t numel,
-                                           bool sync_op) override;
-
-  std::shared_ptr<ProcessGroup::Task> Recv(phi::DenseTensor* tensor,
-                                           int src_rank,
-                                           int64_t offset,
-                                           int64_t numel,
-                                           bool sync_op,
-                                           bool use_calc_stream) override;
-
-  std::shared_ptr<ProcessGroup::Task> Send(phi::DenseTensor* tensor,
-                                           int dst_rank,
-                                           int64_t offset,
-                                           int64_t numel,
-                                           bool sync_op) override;
-
-  // TODO(sunyilun): methods below will be removed later
-  std::shared_ptr<ProcessGroup::Task> AllToAll(
-      std::vector<phi::DenseTensor>& in_tensors,   // NOLINT
-      std::vector<phi::DenseTensor>& out_tensors,  // NOLINT
-      bool sync_op) override;
-
-  std::shared_ptr<ProcessGroup::Task> AllToAll(
-      std::vector<phi::DenseTensor>& in_tensors,   // NOLINT
-      std::vector<phi::DenseTensor>& out_tensors,  // NOLINT
-=======
   virtual std::shared_ptr<ProcessGroup::Task> AllToAll(
       phi::DenseTensor* out_tensor,
       const phi::DenseTensor& in_tensor,
       const std::vector<int64_t>& out_size_each_rank,
       const std::vector<int64_t>& in_size_each_rank,
->>>>>>> 737fbdba
       bool sync_op,
-      bool use_calc_stream) override;
+      bool use_calc_stream);
 
   std::shared_ptr<ProcessGroup::Task> Broadcast(
       phi::DenseTensor* out_tensor,
@@ -166,18 +123,12 @@
                                              const ReduceOptions& opts,
                                              bool sync_op) override;
 
-<<<<<<< HEAD
-  std::shared_ptr<ProcessGroup::Task> Reduce(
-      std::vector<phi::DenseTensor>& in_tensors,   // NOLINT
-      std::vector<phi::DenseTensor>& out_tensors,  // NOLINT
-=======
   virtual std::shared_ptr<ProcessGroup::Task> Reduce(
       phi::DenseTensor* out_tensor,
       const phi::DenseTensor& in_tensor,
->>>>>>> 737fbdba
       const ReduceOptions& opts,
       bool sync_op,
-      bool use_calc_stream) override;
+      bool use_calc_stream);
 
   std::shared_ptr<ProcessGroup::Task> ReduceScatter(
       phi::DenseTensor* out_tensor,
@@ -185,36 +136,24 @@
       const ReduceScatterOptions& opts,
       bool sync_op) override;
 
-<<<<<<< HEAD
-  std::shared_ptr<ProcessGroup::Task> ReduceScatter(
-      std::vector<phi::DenseTensor>& in_tensors,   // NOLINT
-      std::vector<phi::DenseTensor>& out_tensors,  // NOLINT
-=======
   virtual std::shared_ptr<ProcessGroup::Task> ReduceScatter(
       phi::DenseTensor* out_tensor,
       const phi::DenseTensor& in_tensor,
->>>>>>> 737fbdba
       const ReduceScatterOptions& opts,
       bool sync_op,
-      bool use_calc_stream) override;
+      bool use_calc_stream);
 
   std::shared_ptr<ProcessGroup::Task> Scatter(phi::DenseTensor* out_tensor,
                                               const phi::DenseTensor& in_tensor,
                                               const ScatterOptions& opts,
                                               bool sync_op) override;
 
-<<<<<<< HEAD
-  std::shared_ptr<ProcessGroup::Task> Scatter(
-      std::vector<phi::DenseTensor>& in_tensors,   // NOLINT
-      std::vector<phi::DenseTensor>& out_tensors,  // NOLINT
-=======
   virtual std::shared_ptr<ProcessGroup::Task> Scatter(
       phi::DenseTensor* out_tensor,
       const phi::DenseTensor& in_tensor,
->>>>>>> 737fbdba
       const ScatterOptions& opts,
       bool sync_op,
-      bool use_calc_stream) override;
+      bool use_calc_stream);
 
   std::shared_ptr<ProcessGroup::Task> Recv(phi::DenseTensor* tensor,
                                            int src_rank,
@@ -222,11 +161,6 @@
                                            int64_t numel,
                                            bool sync_op) override;
 
-<<<<<<< HEAD
-  std::shared_ptr<ProcessGroup::Task> Recv(
-      std::vector<phi::DenseTensor>& tensors,  // NOLINT
-      int src_rank,
-=======
   virtual std::shared_ptr<ProcessGroup::Task> Recv(phi::DenseTensor* tensor,
                                                    int src_rank,
                                                    int64_t offset,
@@ -245,9 +179,8 @@
       int dst_rank,
       int64_t offset,
       int64_t numel,
->>>>>>> 737fbdba
       bool sync_op,
-      bool use_calc_stream) override;
+      bool use_calc_stream);
 };
 
 }  // namespace distributed
