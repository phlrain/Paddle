/* Copyright (c) 2016 PaddlePaddle Authors. All Rights Reserved.

Licensed under the Apache License, Version 2.0 (the "License");
you may not use this file except in compliance with the License.
You may obtain a copy of the License at

    http://www.apache.org/licenses/LICENSE-2.0

Unless required by applicable law or agreed to in writing, software
distributed under the License is distributed on an "AS IS" BASIS,
WITHOUT WARRANTIES OR CONDITIONS OF ANY KIND, either express or implied.
See the License for the specific language governing permissions and
limitations under the License. */

#include <string>
#include <vector>
#include "paddle/fluid/framework/op_registry.h"

namespace paddle {
namespace operators {

using Tensor = framework::Tensor;

inline std::vector<int> get_new_shape(
    const std::vector<const Tensor *> &list_new_shape_tensor) {
  // get tensor from
  std::vector<int> vec_new_shape;
  for (size_t i = 0; i < list_new_shape_tensor.size(); ++i) {
    auto tensor = list_new_shape_tensor[i];
    PADDLE_ENFORCE_EQ(
        tensor->dims(), framework::make_ddim({1}),
        "ShapeError: If the element type of 'shape' in ReshapeOp is Tensor, "
        "the element's shape must be [1]. But received the element's shape "
        "is [%s]",
        tensor->dims());
    if (platform::is_gpu_place(tensor->place())) {
      framework::Tensor temp;
      TensorCopySync(*tensor, platform::CPUPlace(), &temp);

      vec_new_shape.push_back(static_cast<int32_t>(*temp.data<int32_t>()));
    } else {
      vec_new_shape.push_back(static_cast<int32_t>(*tensor->data<int32_t>()));
    }
  }

  return vec_new_shape;
}

class ReshapeOp : public framework::OperatorWithKernel {
 public:
  ReshapeOp(const std::string &type, const framework::VariableNameMap &inputs,
            const framework::VariableNameMap &outputs,
            const framework::AttributeMap &attrs)
      : OperatorWithKernel(type, inputs, outputs, attrs) {}

  void InferShape(framework::InferShapeContext *ctx) const override {
    PADDLE_ENFORCE_EQ(ctx->HasInput("X"), true,
                      "Input(X) of ReshapeOp should not be null.");
    PADDLE_ENFORCE_EQ(ctx->HasOutput("Out"), true,
                      "Output(Out) of ReshapeOp should not be null.");

    if (ctx->HasInputs("ShapeTensor")) {
      // top prority shape
      auto ShapeTensor = ctx->Inputs("ShapeTensor");
      PADDLE_ENFORCE_GT(
          ShapeTensor.size(), 0,
          "ShapeError: When `shape` in ReshapeOp is a list or tuple "
          "which contains Tensor, the shape's size can't be zero. "
          "But received shape's size is %d.",
          ShapeTensor.size());
      auto infer_shape = ctx->Attrs().Get<std::vector<int>>("shape");
      const int64_t copy_dim_val = 0;
      auto in_dims = ctx->GetInputDim("X");
      for (size_t i = 0; i < infer_shape.size(); ++i) {
        if (infer_shape[i] == copy_dim_val) {
          PADDLE_ENFORCE_LT(
              static_cast<int>(i), in_dims.size(),
              "ShapeError: The index of 0 in `shape` must be less than "
              "the input tensor X's dimensions. But received shape[%d] "
              "= 0, X's dimensions = %d, X's shape = [%s].",
              i, in_dims.size(), in_dims);
          infer_shape[i] = in_dims[i];
        }
      }
      auto infer_out_dims = framework::make_ddim(infer_shape);
      ctx->SetOutputDim("Out", infer_out_dims);
      return;
    }

    const std::vector<int> &shape = ctx->Attrs().Get<std::vector<int>>("shape");
    if (ctx->HasInput("Shape") && shape.empty()) {
      auto shape_dims = ctx->GetInputDim("Shape");
      int num_ele = 1;
      for (int i = 0; i < shape_dims.size(); ++i) {
        num_ele *= shape_dims[i];
      }
      auto vec_dims = std::vector<int>(num_ele, -1);
      auto out_dims = framework::make_ddim(vec_dims);
      ctx->SetOutputDim("Out", out_dims);
      ctx->ShareLoD("X", /*->*/ "Out");
      return;
    }

    if (ctx->HasInput("Shape") && !shape.empty() && ctx->IsRuntime()) {
      // If true, set the shape of Output(Out) according to Input(Shape) in
      // ReshapeKernel with ExecutionContext. Also check LoD in ReshapeKernel.
      ctx->ShareLoD("X", /*->*/ "Out");
      return;
    }

    PADDLE_ENFORCE_EQ(
        !shape.empty(), true,
        "ShapeError: The parameter 'shape' in ReshapeOp must be set. "
        "But received 'shape' is empty.");
    auto x_dims = ctx->GetInputDim("X");
    auto out_dims = ValidateShape(shape, x_dims);
    ctx->SetOutputDim("Out", out_dims);
    if (x_dims[0] == out_dims[0]) {
      // Only pass LoD when the first dimension of output and Input(X)
      // are the same.
      ctx->ShareLoD("X", /*->*/ "Out");
    }
  }

  static framework::DDim ValidateShape(const std::vector<int> shape,
                                       const framework::DDim &in_dims) {
    const int64_t in_size = framework::product(in_dims);
    auto in_dims_vec = framework::vectorize(in_dims);
    bool all_positive = std::all_of(in_dims_vec.cbegin(), in_dims_vec.cend(),
                                    [](int64_t i) { return i > 0; });
    // only one dimension can be set to -1, whose size will be automatically
    // infered.
    const int64_t unk_dim_val = -1;
    const int64_t copy_dim_val = 0;

    std::vector<int64_t> output_shape(shape.size(), 0);
    int64_t capacity = 1;
    int unk_dim_idx = -1;
    for (size_t i = 0; i < shape.size(); ++i) {
      if (shape[i] == unk_dim_val) {
        PADDLE_ENFORCE_EQ(
            unk_dim_idx, -1,
            "ShapeError: Only one dimension value of 'shape' in ReshapeOp can "
            "be -1. But received shape = [%s], shape[%d] is also -1.",
            framework::make_ddim(shape), i);
        unk_dim_idx = i;
      } else if (shape[i] == copy_dim_val) {
        PADDLE_ENFORCE_LT(
            static_cast<int>(i), in_dims.size(),
            "ShapeError: The index of 0 in `shape` must be less than "
            "the input tensor X's dimensions. "
            "But received shape = [%s], shape[%d] = 0, X's shape = [%s], "
            "X's dimensions = %d.",
            framework::make_ddim(shape), i, in_dims, in_dims.size());
      } else {
        PADDLE_ENFORCE_GT(
            shape[i], 0,
            "ShapeError: Each dimension value of 'shape' in ReshapeOp must not "
            "be negtive except one unknown dimension. "
            "But received  shape = [%s], shape[%d] = %d.",
            framework::make_ddim(shape), i, shape[i]);
      }

      capacity *= (shape[i] ? shape[i] : in_dims[i]);
      output_shape[i] =
          (shape[i] ? static_cast<int64_t>(shape[i]) : in_dims[i]);
    }

    if (unk_dim_idx != -1) {
      if (all_positive) {
        // in_size < 0 and is un-determinate in compile time, skip the check,
        // for example, in_dims = [-1, 8, 1, 1], shape = [-1, 3, 8],
        // capacity = -24, in_size = -8, output_shape[0] = 0
        // the following check will fail.
        output_shape[unk_dim_idx] = -in_size / capacity;
        PADDLE_ENFORCE_EQ(output_shape[unk_dim_idx] * capacity, -in_size,
                          "ShapeError: The 'shape' in ReshapeOp is invalid. "
                          "The input tensor X'size must be divisible by known "
                          "capacity of 'shape'. "
                          "But received X's shape = [%s], X's size = %d, "
                          "'shape' is [%s], known "
                          "capacity of 'shape' is %d.",
                          in_dims, in_size, framework::make_ddim(shape),
                          capacity);
      } else {
        output_shape[unk_dim_idx] = -1;
      }
    } else {
      if (all_positive) {
        PADDLE_ENFORCE_EQ(
            capacity, in_size,
            "ShapeError: The 'shape' in ReshapeOp is invalid. "
            "The input tensor X'size must be equal to the capacity of 'shape'. "
            "But received X's shape = [%s], X's size = %d, 'shape' is [%s], "
            "the "
            "capacity of 'shape' is %d.",
            in_dims, in_size, framework::make_ddim(shape), capacity);
      }
    }
    return framework::make_ddim(output_shape);
  }

 protected:
  framework::OpKernelType GetExpectedKernelType(
      const framework::ExecutionContext &ctx) const override {
    return framework::OpKernelType(
        OperatorWithKernel::IndicateVarDataType(ctx, "X"),
        ctx.device_context());
  }

  framework::OpKernelType GetKernelTypeForVar(
      const std::string &var_name, const Tensor &tensor,
      const framework::OpKernelType &expected_kernel_type) const override {
    if (var_name == "ShapeTensor") {
      return expected_kernel_type;
    }
    return framework::OpKernelType(expected_kernel_type.data_type_,
                                   tensor.place(), tensor.layout());
  }
};

class ReshapeOpMaker : public framework::OpProtoAndCheckerMaker {
 public:
  void Make() override {
    AddInput("X", "(Tensor). The input tensor of reshape operator.");
    AddInput("Shape",
             "(Tensor<int32>, optional). Target shape of reshape operator. "
             "It has a higher priority than Attr(shape) but a lower priority "
             "than Input(ShapeTensor). The Attr(shape) still should be "
             "set correctly to gurantee shape inference in compile time.")
        .AsDispensable();
    AddInput(
        "ShapeTensor",
        "(vector<Tensor<int32>>, optional). Target shape of reshape operator. "
        "It has the highest priority compare with Input(Shape) and "
        "Attr(shape)."
        "The shape of the element in vector must be [1].")
        .AsDuplicable()
        .AsDispensable();
    AddOutput("Out", "(Tensor). The output tensor of reshape operator.");
    AddAttr<std::vector<int>>(
        "shape",
        "(std::vector<int>) Target shape of reshape operator."
        "It has the lowest priority compare with Input(Shape) and "
        " Input(ShapeTensor).")
        .SetDefault({});
    AddComment(R"DOC(
Reshape Operator.

Reshape Input(X) into the shape specified by Attr(shape) or Input(Shape). The
data in Input(X) are unchanged.

Examples:

1. Given a 3-D tensor Input(X) with a shape [2, 4, 6], and the target shape
specified by Attr(shape) is [6, 8], the reshape operator will transform Input(X)
into a 2-D tensor with shape [6, 8] and leaving Input(X)'s data unchanged.

2. Given a 3-D tensor Input(X) with a shape [2, 4, 6], and the target shape
specified by Attr(shape) is [2, 3, -1, 2], the reshape operator will transform
Input(X) into a 4-D tensor with shape [2, 3, 4, 2] and leaving Input(X)'s data
unchanged. In this case, one and only dimension of Attr(shape) can be set to -1,
the value of this dimension is inferred from the total element number of
Input(X) and remaining dimensions.

3. Given a 3-D tensor Input(X) with a shape [2, 4, 6], and the target shape
specified by Attr(shape) is [-1, 0, 3, 2], the reshape operator will transform
Input(X) into a 4-D tensor with shape [2, 4, 3, 2] and leaving Input(X)'s data
unchanged. In this case, besides -1, 0 means the actual dimension value is going
to be copied from the corresponding dimension of Input(X).

Note:

1. One and only one dimension in Attr(shape) can be set -1. In this case,
the actual dimension value will be infered from the total element number of
Input(X) and remaining dimensions.

2. More than one dimensions in Attr(shape) can be set to 0, which means the real
dimension value will be copied from Input(X) at runtime. Note that the index of
0 can not exceed Rank(X). For example, Input(X) is a 3-D tensor with shape
[2, 3, 4], Attr(shape) = [2, 3, 2, 0] is an invalid input.

3. Input(Shape) has a higher priority than Attr(shape) if it is provided, while
Attr(shape) still should be set correctly to gurantee shape inference in
compile-time.

)DOC");
  }
};

class ReshapeGradOp : public framework::OperatorWithKernel {
 public:
  ReshapeGradOp(const std::string &type,
                const framework::VariableNameMap &inputs,
                const framework::VariableNameMap &outputs,
                const framework::AttributeMap &attrs)
      : OperatorWithKernel(type, inputs, outputs, attrs) {}

  void InferShape(framework::InferShapeContext *ctx) const override {
    PADDLE_ENFORCE_EQ(ctx->HasInput("X"), true, "Input(X) shouldn't be null.");
    PADDLE_ENFORCE_EQ(ctx->HasInput(framework::GradVarName("Out")), true,
                      "Input(Out@GRAD) shouldn't be null.");
    ctx->SetOutputDim(framework::GradVarName("X"), ctx->GetInputDim("X"));
  }

 protected:
  framework::OpKernelType GetExpectedKernelType(
      const framework::ExecutionContext &ctx) const override {
    return framework::OpKernelType(
        OperatorWithKernel::IndicateVarDataType(ctx, "X"),
        ctx.device_context());
  }
};

class ReshapeKernel {
 public:
  void operator()(const framework::ExecutionContext &ctx) const {
    auto *out = ctx.Output<framework::LoDTensor>("Out");
    auto *in = ctx.Input<framework::LoDTensor>("X");

    framework::DDim out_dims = out->dims();

    auto list_new_shape_tensor =
        ctx.MultiInput<framework::Tensor>("ShapeTensor");
    if (list_new_shape_tensor.size() > 0) {
      // have shape tensor
      auto new_shape = get_new_shape(list_new_shape_tensor);
      out_dims = ReshapeOp::ValidateShape(new_shape, in->dims());

    } else {
      auto *shape_tensor = ctx.HasInput("Shape")
                               ? ctx.Input<framework::LoDTensor>("Shape")
                               : nullptr;

      if (shape_tensor) {
        auto *shape_data = shape_tensor->data<int>();
        framework::Tensor cpu_shape_tensor;
        if (platform::is_gpu_place(shape_tensor->place())) {
          TensorCopySync(*shape_tensor, platform::CPUPlace(),
                         &cpu_shape_tensor);
          shape_data = cpu_shape_tensor.data<int>();
        }
        auto shape =
            std::vector<int>(shape_data, shape_data + shape_tensor->numel());
        out_dims = ReshapeOp::ValidateShape(shape, in->dims());
      }
    }

    out->Resize(out_dims);
    out->mutable_data(ctx.GetPlace(), in->type());
    framework::TensorCopy(
        *in, ctx.GetPlace(),
        ctx.template device_context<platform::DeviceContext>(), out);
    out->Resize(out_dims);
  }
};

class ReshapeGradKernel {
 public:
  void operator()(const framework::ExecutionContext &ctx) const {
    auto *d_out = ctx.Input<framework::Tensor>(framework::GradVarName("Out"));
    auto *d_x = ctx.Output<framework::Tensor>(framework::GradVarName("X"));
    auto in_dims = d_x->dims();

    d_x->mutable_data(ctx.GetPlace(), d_out->type());
    framework::TensorCopySync(*d_out, ctx.GetPlace(), d_x);
    d_x->Resize(in_dims);
  }
};

class ReshapeDoubleGradKernel {
 public:
  void operator()(const framework::ExecutionContext &ctx) const {
    auto *dd_x = ctx.Input<framework::Tensor>("DDX");
    auto *dd_out = ctx.Output<framework::Tensor>("DDOut");

    auto out_dims = dd_out->dims();

    dd_out->mutable_data(ctx.GetPlace(), dd_x->type());
    framework::TensorCopySync(*dd_x, ctx.GetPlace(), dd_out);
    dd_out->Resize(out_dims);
  }
};

// FIXME(zcd): reshape2 adds an intermediate output(XShape) based on reshape,
// the XShape is used to carry the shape and lod of X which will be used in
// reshape_grad, in this way, the framework can reuse the memory of X
// immediately the reshape_op is finished.
// Considering compatibility issues, we could not fix reshape_op
class Reshape2Op : public ReshapeOp {
 public:
  Reshape2Op(const std::string &type, const framework::VariableNameMap &inputs,
             const framework::VariableNameMap &outputs,
             const framework::AttributeMap &attrs)
      : ReshapeOp(type, inputs, outputs, attrs) {}

  void InferShape(framework::InferShapeContext *ctx) const override {
    PADDLE_ENFORCE_EQ(ctx->HasOutput("XShape"), true,
                      "Output(XShape) of ReshapeOp should not be null.");
    const auto &x_dims = ctx->GetInputDim("X");
    std::vector<int64_t> xshape_dims(x_dims.size() + 1);
    xshape_dims[0] = 0;
    for (int i = 0; i < x_dims.size(); ++i) {
      xshape_dims[i + 1] = x_dims[i];
    }
    ctx->SetOutputDim("XShape", framework::make_ddim(xshape_dims));
    ctx->ShareLoD("X", /*->*/ "XShape");

    ReshapeOp::InferShape(ctx);
  }
};

class Reshape2OpMaker : public ReshapeOpMaker {
 public:
  void Make() override {
    ReshapeOpMaker::Make();
    AddOutput("XShape",
              "XShape is just used to store the shape and lod of X, which will "
              "be used in FlattenGradOp.")
        .AsIntermediate();
  }
};

template <typename T>
class Reshape2GradMaker : public framework::SingleGradOpMaker<T> {
 public:
  using framework::SingleGradOpMaker<T>::SingleGradOpMaker;

  std::unique_ptr<T> Apply() const override {
    auto *grad_op = new T();
    grad_op->SetType("reshape2_grad");
<<<<<<< HEAD
    grad_op->SetInput("XShape", Output("XShape"));
    if (ForwardOp().Inputs().count("ShapeTensor")) {
      grad_op->SetInput("ShapeTensor", Input("ShapeTensor"));
    }
    grad_op->SetInput(framework::GradVarName("Out"), OutputGrad("Out"));
    grad_op->SetOutput(framework::GradVarName("X"), InputGrad("X"));
    grad_op->SetAttrMap(Attrs());
    return std::unique_ptr<framework::OpDesc>(grad_op);
=======
    grad_op->SetInput("XShape", this->Output("XShape"));
    grad_op->SetInput("ShapeTensor", this->Input("ShapeTensor"));
    grad_op->SetInput(framework::GradVarName("Out"), this->OutputGrad("Out"));
    grad_op->SetOutput(framework::GradVarName("X"), this->InputGrad("X"));
    grad_op->SetAttrMap(this->Attrs());
    return std::unique_ptr<T>(grad_op);
  }
};

template <typename T>
class Reshape2DoubleGradMaker : public framework::SingleGradOpMaker<T> {
 public:
  using framework::SingleGradOpMaker<T>::SingleGradOpMaker;

  std::unique_ptr<T> Apply() const override {
    auto *grad_op = new T();
    grad_op->SetType("reshape2_grad_grad");

    grad_op->SetInput("ShapeTensor", this->Input("ShapeTensor"));
    grad_op->SetInput("DOut", this->Input(framework::GradVarName("Out")));
    grad_op->SetInput("DDX", this->OutputGrad(framework::GradVarName("X")));

    grad_op->SetOutput("DDOut", this->InputGrad(framework::GradVarName("Out")));
    grad_op->SetAttrMap(this->Attrs());
    return std::unique_ptr<T>(grad_op);
>>>>>>> 7b4cb655
  }
};

class Reshape2GradOp : public framework::OperatorWithKernel {
 public:
  Reshape2GradOp(const std::string &type,
                 const framework::VariableNameMap &inputs,
                 const framework::VariableNameMap &outputs,
                 const framework::AttributeMap &attrs)
      : OperatorWithKernel(type, inputs, outputs, attrs) {}

  void InferShape(framework::InferShapeContext *ctx) const override {
    PADDLE_ENFORCE_EQ(ctx->HasInput("XShape"), true,
                      "Input(XShape) shouldn't be null.");
    PADDLE_ENFORCE_EQ(ctx->HasInput(framework::GradVarName("Out")), true,
                      "Input(Out@GRAD) shouldn't be null.");
    auto xshape_dims = ctx->GetInputDim("XShape");
    auto x_dims = framework::slice_ddim(xshape_dims, 1, xshape_dims.size());
    ctx->SetOutputDim(framework::GradVarName("X"), x_dims);
    ctx->ShareLoD("XShape", framework::GradVarName("X"));
  }

 protected:
  framework::OpKernelType GetExpectedKernelType(
      const framework::ExecutionContext &ctx) const override {
    return framework::OpKernelType(OperatorWithKernel::IndicateVarDataType(
                                       ctx, framework::GradVarName("Out")),
                                   ctx.device_context());
  }

  framework::OpKernelType GetKernelTypeForVar(
      const std::string &var_name, const Tensor &tensor,
      const framework::OpKernelType &expected_kernel_type) const override {
    if (var_name == "ShapeTensor") {
      return expected_kernel_type;
    }
    return framework::OpKernelType(expected_kernel_type.data_type_,
                                   tensor.place(), tensor.layout());
  }
};

class Reshape2DoubleGradOp : public framework::OperatorWithKernel {
 public:
  Reshape2DoubleGradOp(const std::string &type,
                       const framework::VariableNameMap &inputs,
                       const framework::VariableNameMap &outputs,
                       const framework::AttributeMap &attrs)
      : OperatorWithKernel(type, inputs, outputs, attrs) {}

  void InferShape(framework::InferShapeContext *ctx) const override {
    PADDLE_ENFORCE_EQ(ctx->HasInput("DDX"), true,
                      "Input(X@GRAD_GRAD) shouldn't be null.");

    if (ctx->HasOutput("DDOut") && ctx->HasInput("DDX")) {
      ctx->ShareDim("DOut", "DDOut");
    }
  }

 protected:
  framework::OpKernelType GetExpectedKernelType(
      const framework::ExecutionContext &ctx) const override {
    return framework::OpKernelType(
        OperatorWithKernel::IndicateVarDataType(ctx, "DDX"),
        ctx.device_context());
  }

  framework::OpKernelType GetKernelTypeForVar(
      const std::string &var_name, const Tensor &tensor,
      const framework::OpKernelType &expected_kernel_type) const override {
    if (var_name == "ShapeTensor") {
      return expected_kernel_type;
    }
    return framework::OpKernelType(expected_kernel_type.data_type_,
                                   tensor.place(), tensor.layout());
  }
};

DECLARE_INPLACE_OP_INFERER(ReshapeOpInplaceInToOut, {"X", "Out"});
DECLARE_INPLACE_OP_INFERER(ReshapeGradInplaceInToOut,
                           {framework::GradVarName("Out"),
                            framework::GradVarName("X")});
DECLARE_INPLACE_OP_INFERER(ReshapeDoubleGradInplaceInToOut, {"DDX", "DDOut"});

}  // namespace operators
}  // namespace paddle
namespace ops = paddle::operators;
namespace plat = paddle::platform;

REGISTER_OPERATOR(
    reshape, ops::ReshapeOp, ops::ReshapeOpMaker,
    paddle::framework::DefaultGradOpMaker<paddle::framework::OpDesc, true>,
    paddle::framework::DefaultGradOpMaker<paddle::imperative::OpBase, true>,
    ops::ReshapeOpInplaceInToOut);
REGISTER_OPERATOR(reshape_grad, ops::ReshapeGradOp,
                  ops::ReshapeGradInplaceInToOut);

REGISTER_OP_CPU_KERNEL_FUNCTOR(reshape, float, ops::ReshapeKernel, double,
                               ops::ReshapeKernel, int, ops::ReshapeKernel,
                               int64_t, ops::ReshapeKernel);
REGISTER_OP_CPU_KERNEL_FUNCTOR(reshape_grad, float, ops::ReshapeGradKernel,
                               double, ops::ReshapeGradKernel, int,
                               ops::ReshapeGradKernel, int64_t,
                               ops::ReshapeGradKernel);
REGISTER_OPERATOR(reshape2, ops::Reshape2Op, ops::Reshape2OpMaker,
                  ops::Reshape2GradMaker<paddle::framework::OpDesc>,
                  ops::Reshape2GradMaker<paddle::imperative::OpBase>,
                  ops::ReshapeOpInplaceInToOut);
REGISTER_OPERATOR(reshape2_grad, ops::Reshape2GradOp,
                  ops::Reshape2DoubleGradMaker<paddle::framework::OpDesc>,
                  ops::Reshape2DoubleGradMaker<paddle::imperative::OpBase>,
                  ops::ReshapeGradInplaceInToOut);
REGISTER_OPERATOR(reshape2_grad_grad, ops::Reshape2DoubleGradOp,
                  ops::ReshapeDoubleGradInplaceInToOut);

REGISTER_OP_CPU_KERNEL_FUNCTOR(reshape2, float, ops::ReshapeKernel, double,
                               ops::ReshapeKernel, int, ops::ReshapeKernel,
                               int64_t, ops::ReshapeKernel);
REGISTER_OP_CPU_KERNEL_FUNCTOR(reshape2_grad, float, ops::ReshapeGradKernel,
                               double, ops::ReshapeGradKernel, int,
                               ops::ReshapeGradKernel, int64_t,
                               ops::ReshapeGradKernel);
REGISTER_OP_CPU_KERNEL_FUNCTOR(reshape2_grad_grad, float,
                               ops::ReshapeDoubleGradKernel, double,
                               ops::ReshapeDoubleGradKernel, int,
                               ops::ReshapeDoubleGradKernel, int64_t,
                               ops::ReshapeDoubleGradKernel);

#ifdef PADDLE_WITH_CUDA
REGISTER_OP_CUDA_KERNEL_FUNCTOR(reshape, float, ops::ReshapeKernel, double,
                                ops::ReshapeKernel, int, ops::ReshapeKernel,
                                int64_t, ops::ReshapeKernel, plat::float16,
                                ops::ReshapeKernel);
REGISTER_OP_CUDA_KERNEL_FUNCTOR(reshape_grad, float, ops::ReshapeGradKernel,
                                double, ops::ReshapeGradKernel, int,
                                ops::ReshapeGradKernel, int64_t,
                                ops::ReshapeGradKernel, plat::float16,
                                ops::ReshapeGradKernel);
REGISTER_OP_CUDA_KERNEL_FUNCTOR(reshape2, float, ops::ReshapeKernel, double,
                                ops::ReshapeKernel, int, ops::ReshapeKernel,
                                int64_t, ops::ReshapeKernel, plat::float16,
                                ops::ReshapeKernel);
REGISTER_OP_CUDA_KERNEL_FUNCTOR(reshape2_grad, float, ops::ReshapeGradKernel,
                                double, ops::ReshapeGradKernel, int,
                                ops::ReshapeGradKernel, int64_t,
                                ops::ReshapeGradKernel, plat::float16,
                                ops::ReshapeGradKernel);

REGISTER_OP_CUDA_KERNEL_FUNCTOR(reshape2_grad_grad, float,
                                ops::ReshapeDoubleGradKernel, double,
                                ops::ReshapeDoubleGradKernel, int,
                                ops::ReshapeDoubleGradKernel, int64_t,
                                ops::ReshapeDoubleGradKernel, plat::float16,
                                ops::ReshapeDoubleGradKernel);
#endif<|MERGE_RESOLUTION|>--- conflicted
+++ resolved
@@ -429,18 +429,10 @@
   std::unique_ptr<T> Apply() const override {
     auto *grad_op = new T();
     grad_op->SetType("reshape2_grad");
-<<<<<<< HEAD
-    grad_op->SetInput("XShape", Output("XShape"));
-    if (ForwardOp().Inputs().count("ShapeTensor")) {
-      grad_op->SetInput("ShapeTensor", Input("ShapeTensor"));
-    }
-    grad_op->SetInput(framework::GradVarName("Out"), OutputGrad("Out"));
-    grad_op->SetOutput(framework::GradVarName("X"), InputGrad("X"));
-    grad_op->SetAttrMap(Attrs());
-    return std::unique_ptr<framework::OpDesc>(grad_op);
-=======
     grad_op->SetInput("XShape", this->Output("XShape"));
-    grad_op->SetInput("ShapeTensor", this->Input("ShapeTensor"));
+    if (this->HasInput("ShapeTensor")) {
+      grad_op->SetInput("ShapeTensor", this->Input("ShapeTensor"));
+    }
     grad_op->SetInput(framework::GradVarName("Out"), this->OutputGrad("Out"));
     grad_op->SetOutput(framework::GradVarName("X"), this->InputGrad("X"));
     grad_op->SetAttrMap(this->Attrs());
@@ -464,7 +456,6 @@
     grad_op->SetOutput("DDOut", this->InputGrad(framework::GradVarName("Out")));
     grad_op->SetAttrMap(this->Attrs());
     return std::unique_ptr<T>(grad_op);
->>>>>>> 7b4cb655
   }
 };
 
