/* Copyright (c) 2016 PaddlePaddle Authors. All Rights Reserved.

Licensed under the Apache License, Version 2.0 (the "License");
you may not use this file except in compliance with the License.
You may obtain a copy of the License at

    http://www.apache.org/licenses/LICENSE-2.0

Unless required by applicable law or agreed to in writing, software
distributed under the License is distributed on an "AS IS" BASIS,
WITHOUT WARRANTIES OR CONDITIONS OF ANY KIND, either express or implied.
See the License for the specific language governing permissions and
limitations under the License. */

#include "paddle/fluid/operators/rank_loss_op.h"
#include <memory>
#include <string>

namespace paddle {
namespace operators {

class RankLossOp : public framework::OperatorWithKernel {
 public:
  RankLossOp(const std::string &type, const framework::VariableNameMap &inputs,
             const framework::VariableNameMap &outputs,
             const framework::AttributeMap &attrs)
      : OperatorWithKernel(type, inputs, outputs, attrs) {}

  void InferShape(framework::InferShapeContext *ctx) const override {
    PADDLE_ENFORCE_EQ(ctx->HasInput("Label"), true,
                      "Input(Label) shouldn't be null.");
    PADDLE_ENFORCE_EQ(ctx->HasInput("Left"), true,
                      "Input(Left) shouldn't be null.");
    PADDLE_ENFORCE_EQ(ctx->HasInput("Right"), true,
                      "Input(Right) shouldn't be null.");

    auto label_dims = ctx->GetInputDim("Label");
    auto left_dims = ctx->GetInputDim("Left");
    auto right_dims = ctx->GetInputDim("Right");
    // check label_dims valid
    PADDLE_ENFORCE_GE(label_dims.size(), 1,
                      "The dimension size of Input(Label) must be greater than "
                      "or equal to 1.");
    PADDLE_ENFORCE_LE(
        label_dims.size(), 2,
        "The dimension size of Input(Label) must be less than or equal to 2.");
    if (label_dims.size() == 2U) {
      PADDLE_ENFORCE_EQ(label_dims[1], 1,
                        "The last dimension of Input(Label) must be 1.");
    }
    // check left_dims valid
    PADDLE_ENFORCE_GE(left_dims.size(), 1,
                      "The dimension size of Input(Left) must be greater than "
                      "or equal to 1.");
    PADDLE_ENFORCE_LE(
        left_dims.size(), 2,
        "The dimension size of Input(Left) must be less than or equal to 2.");
    if (left_dims.size() == 2U) {
      PADDLE_ENFORCE_EQ(left_dims[1], 1,
                        "The last dimension of Input(Left) must be 1.");
    }
    // check right_dims valid
    PADDLE_ENFORCE_GE(right_dims.size(), 1,
                      "The dimension size of Input(Right) must be greater than "
                      "or equal to 1.");
    PADDLE_ENFORCE_LE(
        right_dims.size(), 2,
        "The dimension size of Input(Right) must be less than or equal to 2.");
    if (right_dims.size() == 2U) {
      PADDLE_ENFORCE_EQ(right_dims[1], 1,
                        "The last dimension of Input(Right) must be 1.");
    }
    PADDLE_ENFORCE_EQ(label_dims[0], left_dims[0],
                      "The first dimension of Input(Label) and Input(Left) "
                      "must have the same value.");
    PADDLE_ENFORCE_EQ(label_dims[0], right_dims[0],
                      "The first dimension of Input(Label) and Input(Right) "
                      "must have the same value.");
    ctx->SetOutputDim("Out", label_dims);
  }
};

class RankLossOpMaker : public framework::OpProtoAndCheckerMaker {
 public:
  void Make() override {
    AddInput("Label",
             "(2-D Tensor with shape [batch_size x 1]) "
             "The label indicating A ranked higher than B or not.");
    AddInput("Left",
             "(2-D Tensor with shape [batch_size x 1]) "
             "The output of RankNet for doc A.");
    AddInput("Right",
             "(2-D Tensor with shape [batch_size x 1]) "
             "The output of RankNet for doc B.");
    AddOutput("Out",
              "(2-D Tensor with shape [batch_size x 1]) "
              "The output loss of RankLoss operator.");
    AddComment(R"DOC(
RankLoss Operator.

RankLoss operator for RankNet
(http://icml.cc/2015/wp-content/uploads/2015/06/icml_ranking.pdf). 
RankNet is a pairwise ranking model with
one training sample consisting of a pair of doc A and B, and the label P
indicating that A is ranked higher than B or not:

P = {0, 1} or {0, 0.5, 1}, where 0.5 means no information about the rank of
the input pair.

The RankLoss operator takes three inputs: Left (o_i), Right (o_j) and Label
(P_{i,j}), which represent the output score of RankNet for the two docs and 
the label respectively, and yields the rank loss C_{i,j} using the following 
equation:

$$
  C_{i,j} = -\tilde{P_{ij}} * o_{i,j} + \log(1 + e^{o_{i,j}}) \\
  o_{i,j} =  o_i - o_j  \\
  \tilde{P_{i,j}} = \left \{0, 0.5, 1 \right \} \ or \ \left \{0, 1 \right \}
$$

The operator can take batch inputs with size batch_size (batch_size >= 1).

)DOC");
  }
};

class RankLossGradOp : public framework::OperatorWithKernel {
 public:
  RankLossGradOp(const std::string &type,
                 const framework::VariableNameMap &inputs,
                 const framework::VariableNameMap &outputs,
                 const framework::AttributeMap &attrs)
      : OperatorWithKernel(type, inputs, outputs, attrs) {}

  void InferShape(framework::InferShapeContext *ctx) const override {
    PADDLE_ENFORCE_EQ(ctx->HasInput("Label"), true,
                      "Input(Label) shouldn't be null.");
    PADDLE_ENFORCE_EQ(ctx->HasInput("Left"), true,
                      "Input(Left) shouldn't be null.");
    PADDLE_ENFORCE_EQ(ctx->HasInput("Right"), true,
                      "Input(Right) shouldn't be null.");
    PADDLE_ENFORCE_EQ(ctx->HasInput(framework::GradVarName("Out")), true,
                      "Input(Out@GRAD) shouldn't be null.");
    auto left_dims = ctx->GetInputDim("Left");
    auto right_dims = ctx->GetInputDim("Right");
    auto left_grad_name = framework::GradVarName("Left");
    auto right_grad_name = framework::GradVarName("Right");

    if (ctx->HasOutput(left_grad_name)) {
      ctx->SetOutputDim(left_grad_name, left_dims);
    }

    if (ctx->HasOutput(right_grad_name)) {
      ctx->SetOutputDim(right_grad_name, right_dims);
    }
  }
};

template <typename T>
class RankLossGradMaker : public framework::SingleGradOpMaker<T> {
 public:
  using framework::SingleGradOpMaker<T>::SingleGradOpMaker;

 protected:
  std::unique_ptr<T> Apply() const override {
    std::unique_ptr<T> op(new T());
    op->SetType("rank_loss_grad");
    op->SetInput("Label", this->Input("Label"));
    op->SetInput("Left", this->Input("Left"));
    op->SetInput("Right", this->Input("Right"));
    op->SetInput(framework::GradVarName("Out"), this->OutputGrad("Out"));
    op->SetOutput(framework::GradVarName("Left"), this->InputGrad("Left"));
    op->SetOutput(framework::GradVarName("Right"), this->InputGrad("Right"));
    op->SetAttrMap(this->Attrs());
    return op;
  }
};

}  // namespace operators
}  // namespace paddle
namespace ops = paddle::operators;

<<<<<<< HEAD
REGISTER_OPERATOR(
    rank_loss, ops::RankLossOp, ops::RankLossOpMaker,
    paddle::framework::DefaultGradOpMaker<paddle::framework::OpDesc, true>,
    paddle::framework::DefaultGradOpMaker<paddle::imperative::OpBase, true>);
=======
REGISTER_OPERATOR(rank_loss, ops::RankLossOp, ops::RankLossOpMaker,
                  ops::RankLossGradDescMaker);
>>>>>>> 5fc2cfba
REGISTER_OPERATOR(rank_loss_grad, ops::RankLossGradOp);
REGISTER_OP_CPU_KERNEL(
    rank_loss, ops::RankLossKernel<paddle::platform::CPUDeviceContext, float>);
REGISTER_OP_CPU_KERNEL(
    rank_loss_grad,
    ops::RankLossGradKernel<paddle::platform::CPUDeviceContext, float>);<|MERGE_RESOLUTION|>--- conflicted
+++ resolved
@@ -180,15 +180,9 @@
 }  // namespace paddle
 namespace ops = paddle::operators;
 
-<<<<<<< HEAD
-REGISTER_OPERATOR(
-    rank_loss, ops::RankLossOp, ops::RankLossOpMaker,
-    paddle::framework::DefaultGradOpMaker<paddle::framework::OpDesc, true>,
-    paddle::framework::DefaultGradOpMaker<paddle::imperative::OpBase, true>);
-=======
 REGISTER_OPERATOR(rank_loss, ops::RankLossOp, ops::RankLossOpMaker,
-                  ops::RankLossGradDescMaker);
->>>>>>> 5fc2cfba
+                  ops::RankLossGradDescMaker<paddle::framework::OpDesc, true>,
+                  ops::RankLossGradDescMaker<paddle::imperative::OpBase, true>);
 REGISTER_OPERATOR(rank_loss_grad, ops::RankLossGradOp);
 REGISTER_OP_CPU_KERNEL(
     rank_loss, ops::RankLossKernel<paddle::platform::CPUDeviceContext, float>);
