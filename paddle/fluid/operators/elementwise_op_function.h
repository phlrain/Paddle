--- conflicted
+++ resolved
@@ -644,24 +644,13 @@
 
 template <typename Functor, typename DeviceContext, typename T,
           typename OutType = T>
-<<<<<<< HEAD
-void ElementwiseComputeEx(const framework::ExecutionContext& ctx,
-                          const framework::Tensor* x,
-                          const framework::Tensor* y, int axis, Functor func,
-                          framework::Tensor* z) {
-#if !defined(_WIN32)
-=======
+
 void ElementwiseComputeEx(const framework::ExecutionContext &ctx,
                           const framework::Tensor *x,
                           const framework::Tensor *y, int axis, Functor func,
                           framework::Tensor *z) {
->>>>>>> 6ba2b222
   TransformFunctor<Functor, T, DeviceContext, OutType> functor(
       x, y, z, ctx.template device_context<DeviceContext>(), func);
-#else
-  TransformFunctor<Functor, T, DeviceContext, OutType> functor(
-      x, y, z, ctx.device_context<DeviceContext>(), func);
-#endif  // !_WIN32
   auto x_dims = x->dims();
   auto y_dims_untrimed = y->dims();
   PADDLE_ENFORCE_GE(x_dims.size(), y_dims_untrimed.size(),
