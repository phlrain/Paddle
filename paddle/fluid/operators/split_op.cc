/* Copyright (c) 2016 PaddlePaddle Authors. All Rights Reserved.

Licensed under the Apache License, Version 2.0 (the "License");
you may not use this file except in compliance with the License.
You may obtain a copy of the License at

http://www.apache.org/licenses/LICENSE-2.0

Unless required by applicable law or agreed to in writing, software
distributed under the License is distributed on an "AS IS" BASIS,
WITHOUT WARRANTIES OR CONDITIONS OF ANY KIND, either express or implied.
See the License for the specific language governing permissions and
limitations under the License. */

#include "paddle/fluid/operators/split_op.h"

namespace paddle {
namespace operators {
using framework::Tensor;

class SplitOp : public framework::OperatorWithKernel {
 public:
  using framework::OperatorWithKernel::OperatorWithKernel;

  void InferShape(framework::InferShapeContext *ctx) const override {
    PADDLE_ENFORCE(ctx->HasInput("X"),
                   "Input(X) of SplitOp should not be null.");
    PADDLE_ENFORCE_GE(ctx->Outputs("Out").size(), 1UL,
                      "Outputs(Out) of SplitOp should not be empty.");
    auto in_dims = ctx->GetInputDim("X");
    auto outs_names = ctx->Outputs("Out");
    size_t axis = static_cast<size_t>(ctx->Attrs().Get<int>("axis"));
    size_t num = static_cast<size_t>(ctx->Attrs().Get<int>("num"));
    std::vector<int> sections = static_cast<std::vector<int>>(
        ctx->Attrs().Get<std::vector<int>>("sections"));
    const size_t outs_number = outs_names.size();
    std::vector<framework::DDim> outs_dims;
    outs_dims.reserve(outs_number);

    if (num > 0) {
      int64_t in_axis_dim = in_dims[axis];
      if (ctx->IsRuntime() || in_axis_dim > 0) {
        PADDLE_ENFORCE_EQ(in_axis_dim % num, 0,
                          "tensor split does not result"
                          " in an equal division");
        size_t out_axis_dim = in_axis_dim / num;
        for (size_t i = 0; i < outs_number; ++i) {
          auto dim = in_dims;
          dim[axis] = out_axis_dim;
          outs_dims.push_back(dim);
        }
      } else {
        for (size_t i = 0; i < outs_number; ++i) {
          auto dim = in_dims;
          dim[axis] = -1;
          outs_dims.push_back(dim);
        }
      }
    } else if (sections.size() > 0) {
      PADDLE_ENFORCE_EQ(sections.size(), outs_number,
                        "tensor split sections size"
                        "should be equal to output size.");
      for (size_t i = 0; i < outs_number; ++i) {
        auto dim = in_dims;
        dim[axis] = sections[i];
        outs_dims.push_back(dim);
      }
    }
    ctx->SetOutputsDim("Out", outs_dims);
    if (axis != 0) {
      // Only pass LoD when not spliting along the first dim.
      for (size_t i = 0; i < outs_number; ++i) {
        ctx->ShareLoD("X", "Out", 0, i);
      }
    }
  }
};

class SplitOpMaker : public framework::OpProtoAndCheckerMaker {
 public:
  void Make() override {
    AddInput("X", "(Tensor) Input tensor of the split operator.");
    AddOutput("Out", "(Tensor) Output tensors of the split operator.")
        .AsDuplicable();
    AddComment(R"DOC(
Split operator

This operator splits the input tensor into multiple sub-tensors.

Example:
  Input = [[1,2],
           [3,4],
           [5,6]]
  sections = [2,1]
  axis = 0
  Output[0] = [[1,2],
               [3,4]]
  Output[1] = [[5,6]]

    )DOC");
    AddAttr<std::vector<int>>("sections",
                              "(vector<int>) "
                              "the length of each output along the "
                              "specified axis.")
        .SetDefault(std::vector<int>{});
    AddAttr<int>("num",
                 "(int, default 0)"
                 "Number of sub-tensors. This must evenly divide "
                 "Input.dims()[axis]")
        .SetDefault(0);
    AddAttr<int>("axis",
                 "(int, default 0) "
                 "The axis which the input will be splited on.")
        .SetDefault(0);
  }
};

}  // namespace operators
}  // namespace paddle

namespace ops = paddle::operators;
<<<<<<< HEAD

REGISTER_OPERATOR(split, ops::SplitOp, ops::SplitOpMaker,
                  ops::SplitGradMaker<paddle::framework::OpDesc>,
                  ops::SplitGradMaker<paddle::imperative::OpBase>);
=======
namespace plat = paddle::platform;
REGISTER_OPERATOR(split, ops::SplitOp, ops::SplitOpMaker, ops::SplitGradMaker);
>>>>>>> bfa55c9d
REGISTER_OP_CPU_KERNEL(
    split, ops::SplitOpKernel<plat::CPUDeviceContext, double>,
    ops::SplitOpKernel<plat::CPUDeviceContext, float>,
    ops::SplitOpKernel<plat::CPUDeviceContext, int64_t>,
    ops::SplitOpKernel<plat::CPUDeviceContext, int>,
    ops::SplitOpKernel<plat::CPUDeviceContext, plat::float16>);<|MERGE_RESOLUTION|>--- conflicted
+++ resolved
@@ -119,15 +119,11 @@
 }  // namespace paddle
 
 namespace ops = paddle::operators;
-<<<<<<< HEAD
 
 REGISTER_OPERATOR(split, ops::SplitOp, ops::SplitOpMaker,
                   ops::SplitGradMaker<paddle::framework::OpDesc>,
                   ops::SplitGradMaker<paddle::imperative::OpBase>);
-=======
 namespace plat = paddle::platform;
-REGISTER_OPERATOR(split, ops::SplitOp, ops::SplitOpMaker, ops::SplitGradMaker);
->>>>>>> bfa55c9d
 REGISTER_OP_CPU_KERNEL(
     split, ops::SplitOpKernel<plat::CPUDeviceContext, double>,
     ops::SplitOpKernel<plat::CPUDeviceContext, float>,
