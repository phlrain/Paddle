/* Copyright (c) 2018 PaddlePaddle Authors. All Rights Reserved.

Licensed under the Apache License, Version 2.0 (the "License");
you may not use this file except in compliance with the License.
You may obtain a copy of the License at

    http://www.apache.org/licenses/LICENSE-2.0

Unless required by applicable law or agreed to in writing, software
distributed under the License is distributed on an "AS IS" BASIS,
WITHOUT WARRANTIES OR CONDITIONS OF ANY KIND, either express or implied.
See the License for the specific language governing permissions and
limitations under the License. */

#include "paddle/fluid/operators/slice_op.h"
#include <algorithm>
#include <memory>
#include <string>
#include <vector>

namespace paddle {
namespace operators {

using Tensor = framework::Tensor;

class SliceOp : public framework::OperatorWithKernel {
 public:
  using framework::OperatorWithKernel::OperatorWithKernel;

  void InferShape(framework::InferShapeContext *ctx) const override {
    PADDLE_ENFORCE_EQ(ctx->HasInput("Input"), true,
                      "Input (Input) of slice op should not be null.");

    PADDLE_ENFORCE_EQ(ctx->HasOutput("Out"), true,
                      "Output (Out) of slice op should not be null.");

    auto in_dims = ctx->GetInputDim("Input");
    PADDLE_ENFORCE_LT(in_dims.size(), 7,
                      "The rank of input should be less than 7.");
    framework::DDim out_dims(in_dims);

    auto axes = ctx->Attrs().Get<std::vector<int>>("axes");
    auto starts = ctx->Attrs().Get<std::vector<int>>("starts");
    auto ends = ctx->Attrs().Get<std::vector<int>>("ends");
    auto infer_flags = ctx->Attrs().Get<std::vector<int>>("infer_flags");
    auto decrease_axis = ctx->Attrs().Get<std::vector<int>>("decrease_axis");

    auto starts_size = starts.size();
    auto ends_size = ends.size();
    if (infer_flags.empty()) {
      // Initialize infer_flags with 1.
      // To be compatible with other op tests in which infer_flags is not set.
      infer_flags = std::vector<int>(axes.size(), 1);
    }

    if (ctx->HasInputs("StartsTensorList")) {
      auto StartsTensorList = ctx->Inputs("StartsTensorList");
      PADDLE_ENFORCE_GT(StartsTensorList.size(), 0,
                        "StartsTensorList size can't be zero");
      starts_size = StartsTensorList.size();
    }
    if (ctx->HasInputs("EndsTensorList")) {
      auto EndsTensorList = ctx->Inputs("EndsTensorList");
      PADDLE_ENFORCE_GT(EndsTensorList.size(), 0,
                        "EndsTensorList size can't be zero");
      ends_size = EndsTensorList.size();
    }

    if (ctx->HasInput("StartsTensor") == false) {
      PADDLE_ENFORCE_EQ(
          starts_size, axes.size(),
          "The size of starts must be equal to the size of axes.");
    }
    if (ctx->HasInput("EndsTensor") == false) {
      PADDLE_ENFORCE_EQ(ends_size, axes.size(),
                        "The size of ends must be equal to the size of axes.");
    }

    int dim_value, start, end;
    for (size_t i = 0; i < axes.size(); ++i) {
      PADDLE_ENFORCE_LT(static_cast<int>(axes[i]), in_dims.size(),
                        "The index of dimension in axes must be less "
                        "than the size of input shape.");
      if (infer_flags[i] == -1) {
        out_dims[axes[i]] = -1;
      } else {
        // infer out_dim shape
        dim_value = out_dims[axes[i]];
        if (dim_value > 0) {
          start = starts[i] < 0 ? (starts[i] + dim_value) : starts[i];
          end = ends[i] < 0 ? (ends[i] + dim_value) : ends[i];
          start = std::max(start, 0);
          end = std::max(end, 0);
          end = std::min(end, dim_value);
          PADDLE_ENFORCE_GT(end, start, "end should greater than start");
          out_dims[axes[i]] = end - start;
        }
      }
    }
    // generate new shape
    if (decrease_axis.size() > 0) {
      std::vector<int> new_out_shape;
      for (size_t i = 0; i < decrease_axis.size(); ++i) {
        if (ctx->IsRuntime() && infer_flags[i] != -1) {
          PADDLE_ENFORCE_EQ(out_dims[decrease_axis[i]], 1,
                            "decrease dim should be 1");
        }
        out_dims[decrease_axis[i]] = 0;
      }

      for (int i = 0; i < out_dims.size(); ++i) {
        if (out_dims[i] != 0) {
          new_out_shape.push_back(out_dims[i]);
        }
      }
      if (new_out_shape.size() == 0) {
        new_out_shape.push_back(1);
      }

      out_dims = framework::make_ddim(new_out_shape);
    }
    ctx->SetOutputDim("Out", out_dims);
    if (axes[0] != 0) {
      ctx->ShareLoD("Input", /*->*/ "Out");
    }
  }

 protected:
  framework::OpKernelType GetExpectedKernelType(
      const framework::ExecutionContext &ctx) const override {
    return framework::OpKernelType(
        OperatorWithKernel::IndicateVarDataType(ctx, "Input"),
        ctx.device_context());
  }
  framework::OpKernelType GetKernelTypeForVar(
      const std::string &var_name, const Tensor &tensor,
      const framework::OpKernelType &expected_kernel_type) const override {
    if (var_name == "StartsTensor" || var_name == "EndsTensor") {
      return expected_kernel_type;
    }
    if (var_name == "StartsTensorList" || var_name == "EndsTensorList") {
      return expected_kernel_type;
    }
    return framework::OpKernelType(expected_kernel_type.data_type_,
                                   tensor.place(), tensor.layout());
  }
};

class SliceOpMaker : public framework::OpProtoAndCheckerMaker {
 public:
  void Make() override {
    AddInput("Input", "(Tensor) Tensor of data to extract slices from.");
    AddInput("StartsTensor",
             "(Tensor<int32>, optional) If provided, slice will use this."
             "It has the highest priority of StartsTensor, StartsTensorList "
             "and attr(starts).")
        .AsDispensable();
    AddInput("EndsTensor",
             "(Tensor<int32>, optional) If provided, slice will use this."
             "It has the highest priority of EndsTensor, EndsTensorList and "
             "attr(ends).")
        .AsDispensable();
    AddInput(
        "StartsTensorList",
        "(vector<Tensor<int32>>, optional) If provided, slice will use this."
        "The shape of the tensor in vector MUST BE [1]."
        "It has higher priority compare with attr(starts).")
        .AsDuplicable()
        .AsDispensable();
    AddInput(
        "EndsTensorList",
        "(vector<Tensor<int32>>, optional) If provided, slice will use this."
        "The shape of the tensor in vector MUST BE [1]."
        "It has higher priority compare with attr(ends).")
        .AsDuplicable()
        .AsDispensable();
    AddOutput("Out", "Sliced data tensor.");
    AddAttr<std::vector<int>>(
        "axes",
        "(list<int>) Axes that `starts` and `ends` apply to. It's optional."
        "If not present, will be treated as [0, 1, ..., len(`starts`) - 1].");
    AddAttr<std::vector<int>>(
        "starts",
        "(list<int>) Starting indices of corresponding axis in `axes`")
        .SetDefault({});
    AddAttr<std::vector<int>>(
        "ends", "(list<int>) Ending indices of corresponding axis in `axes`.")
        .SetDefault({});
    AddAttr<std::vector<int>>(
        "infer_flags", "(list<int>) Flags of inferring dims in attributes.")
        .SetDefault({});
    AddAttr<std::vector<int>>("decrease_axis", "(list<int>) decrease_axis")
        .SetDefault({});
    AddComment(R"DOC(
Slice Operator.

Produces a slice of the input tensor along multiple axes. Similar to numpy:
https://docs.scipy.org/doc/numpy/reference/arrays.indexing.html
Slice uses `axes`, `starts` and `ends` attributes to specify the start and
end dimension for each axis in the list of axes, it uses this information
to slice the input data tensor. If a negative value is passed for any of
the start or end indices, it represents number of elements before the end
of that dimension. If the value passed to start or end is larger than
the n (the number of elements in this dimension), it represents n.
For slicing to the end of a dimension with unknown size, it is recommended
to pass in INT_MAX. The size of axes must be equal to starts\' and ends\'.
Following examples will explain how slice works:

.. code-block:: text

    Case1:
        Given:
            data = [ [1, 2, 3, 4], [5, 6, 7, 8], ]
            axes = [0, 1]
            starts = [1, 0]
            ends = [2, 3]
        Then:
            result = [ [5, 6, 7], ]

    Case2:
        Given:
            data = [ [1, 2, 3, 4], [5, 6, 7, 8], ]
            starts = [0, 1]
            ends = [-1, 1000]
        Then:
            result = [ [2, 3, 4], ]
)DOC");
  }
};

class SliceOpGrad : public framework::OperatorWithKernel {
 public:
  using framework::OperatorWithKernel::OperatorWithKernel;

  void InferShape(framework::InferShapeContext *ctx) const override {
    PADDLE_ENFORCE_EQ(ctx->HasInput("Input"), true, "Input should not be null");
    PADDLE_ENFORCE_EQ(ctx->HasInput(framework::GradVarName("Out")), true,
                      "Input(Out@GRAD) should not be null");
    auto x_dims = ctx->GetInputDim("Input");
    auto x_grad_name = framework::GradVarName("Input");
    if (ctx->HasOutput(x_grad_name)) {
      ctx->SetOutputDim(x_grad_name, x_dims);
    }
  }
  framework::OpKernelType GetExpectedKernelType(
      const framework::ExecutionContext &ctx) const override {
    return framework::OpKernelType(OperatorWithKernel::IndicateVarDataType(
                                       ctx, framework::GradVarName("Out")),
                                   ctx.device_context());
  }
  framework::OpKernelType GetKernelTypeForVar(
      const std::string &var_name, const Tensor &tensor,
      const framework::OpKernelType &expected_kernel_type) const override {
    if (var_name == "StartsTensor" || var_name == "EndsTensor") {
      return expected_kernel_type;
    }
    if (var_name == "StartsTensorList" || var_name == "EndsTensorList") {
      return expected_kernel_type;
    }
    return framework::OpKernelType(expected_kernel_type.data_type_,
                                   tensor.place(), tensor.layout());
  }
};

template <typename T>
class SliceOpGradMaker : public framework::SingleGradOpMaker<T> {
 public:
  using framework::SingleGradOpMaker<T>::SingleGradOpMaker;

 protected:
<<<<<<< HEAD
  std::unique_ptr<framework::OpDesc> Apply() const override {
    auto *bind = new framework::OpDesc();
    bind->SetInput("Input", Input("Input"));
    if (ForwardOp().Inputs().count("StartsTensor")) {
      bind->SetInput("StartsTensor", Input("StartsTensor"));
    }
    if (ForwardOp().Inputs().count("EndsTensor")) {
      bind->SetInput("EndsTensor", Input("EndsTensor"));
    }
    if (ForwardOp().Inputs().count("StartsTensorList")) {
      bind->SetInput("StartsTensorList", Input("StartsTensorList"));
    }
    if (ForwardOp().Inputs().count("EndsTensorList")) {
      bind->SetInput("EndsTensorList", Input("EndsTensorList"));
    }
    bind->SetInput(framework::GradVarName("Out"), OutputGrad("Out"));
    bind->SetOutput(framework::GradVarName("Input"), InputGrad("Input"));
    bind->SetAttrMap(Attrs());
=======
  std::unique_ptr<T> Apply() const override {
    auto *bind = new T();
    bind->SetInput("Input", this->Input("Input"));
    bind->SetInput("StartsTensor", this->Input("StartsTensor"));
    bind->SetInput("EndsTensor", this->Input("EndsTensor"));
    bind->SetInput("StartsTensorList", this->Input("StartsTensorList"));
    bind->SetInput("EndsTensorList", this->Input("EndsTensorList"));
    bind->SetInput(framework::GradVarName("Out"), this->OutputGrad("Out"));
    bind->SetOutput(framework::GradVarName("Input"), this->InputGrad("Input"));
    bind->SetAttrMap(this->Attrs());
>>>>>>> 7b4cb655
    bind->SetType("slice_grad");
    return std::unique_ptr<T>(bind);
  }
};

DECLARE_NO_NEED_BUFFER_VARS_INFERENCE(SliceOpGradNoNeedBufferVarsInference,
                                      "Input");

}  // namespace operators
}  // namespace paddle

namespace ops = paddle::operators;
REGISTER_OPERATOR(slice, ops::SliceOp, ops::SliceOpMaker,
                  ops::SliceOpGradMaker<paddle::framework::OpDesc>,
                  ops::SliceOpGradMaker<paddle::imperative::OpBase>);
REGISTER_OPERATOR(slice_grad, ops::SliceOpGrad,
                  ops::SliceOpGradNoNeedBufferVarsInference);

REGISTER_OP_CPU_KERNEL(
    slice, ops::SliceKernel<paddle::platform::CPUDeviceContext, int>,
    ops::SliceKernel<paddle::platform::CPUDeviceContext, int64_t>,
    ops::SliceKernel<paddle::platform::CPUDeviceContext, float>,
    ops::SliceKernel<paddle::platform::CPUDeviceContext, double>);

REGISTER_OP_CPU_KERNEL(
    slice_grad, ops::SliceGradKernel<paddle::platform::CPUDeviceContext, int>,
    ops::SliceGradKernel<paddle::platform::CPUDeviceContext, int64_t>,
    ops::SliceGradKernel<paddle::platform::CPUDeviceContext, float>,
    ops::SliceGradKernel<paddle::platform::CPUDeviceContext, double>);<|MERGE_RESOLUTION|>--- conflicted
+++ resolved
@@ -268,37 +268,24 @@
   using framework::SingleGradOpMaker<T>::SingleGradOpMaker;
 
  protected:
-<<<<<<< HEAD
-  std::unique_ptr<framework::OpDesc> Apply() const override {
-    auto *bind = new framework::OpDesc();
-    bind->SetInput("Input", Input("Input"));
-    if (ForwardOp().Inputs().count("StartsTensor")) {
-      bind->SetInput("StartsTensor", Input("StartsTensor"));
-    }
-    if (ForwardOp().Inputs().count("EndsTensor")) {
-      bind->SetInput("EndsTensor", Input("EndsTensor"));
-    }
-    if (ForwardOp().Inputs().count("StartsTensorList")) {
-      bind->SetInput("StartsTensorList", Input("StartsTensorList"));
-    }
-    if (ForwardOp().Inputs().count("EndsTensorList")) {
-      bind->SetInput("EndsTensorList", Input("EndsTensorList"));
-    }
-    bind->SetInput(framework::GradVarName("Out"), OutputGrad("Out"));
-    bind->SetOutput(framework::GradVarName("Input"), InputGrad("Input"));
-    bind->SetAttrMap(Attrs());
-=======
   std::unique_ptr<T> Apply() const override {
     auto *bind = new T();
     bind->SetInput("Input", this->Input("Input"));
-    bind->SetInput("StartsTensor", this->Input("StartsTensor"));
-    bind->SetInput("EndsTensor", this->Input("EndsTensor"));
-    bind->SetInput("StartsTensorList", this->Input("StartsTensorList"));
-    bind->SetInput("EndsTensorList", this->Input("EndsTensorList"));
+    if (this->HasInput("StartsTensor")) {
+      bind->SetInput("StartsTensor", this->Input("StartsTensor"));
+    }
+    if (this->HasInput("EndsTensor")) {
+      bind->SetInput("EndsTensor", this->Input("EndsTensor"));
+    }
+    if (this->HasInput("StartsTensorList")) {
+      bind->SetInput("StartsTensorList", this->Input("StartsTensorList"));
+    }
+    if (this->HasInput("EndsTensorList")) {
+      bind->SetInput("EndsTensorList", this->Input("EndsTensorList"));
+    }
     bind->SetInput(framework::GradVarName("Out"), this->OutputGrad("Out"));
     bind->SetOutput(framework::GradVarName("Input"), this->InputGrad("Input"));
     bind->SetAttrMap(this->Attrs());
->>>>>>> 7b4cb655
     bind->SetType("slice_grad");
     return std::unique_ptr<T>(bind);
   }
