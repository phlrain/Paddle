--- conflicted
+++ resolved
@@ -132,14 +132,11 @@
  public:
   void Compute(const framework::ExecutionContext &ctx) const override {
     using LoDTensor = framework::LoDTensor;
-<<<<<<< HEAD
-=======
     const auto *param_var = ctx.InputVar("Param");
     PADDLE_ENFORCE(param_var->IsType<framework::LoDTensor>(),
                    "The Var(%s)'s type should be LoDTensor, "
                    "but the received is %s",
                    ctx.Inputs("Param").front(), param_var->Type().name());
->>>>>>> 59577786
     auto *grad_var = ctx.InputVar("Grad");
     auto *param_out = ctx.Output<LoDTensor>("ParamOut");
     auto *moment_out = ctx.Output<LoDTensor>("MomentOut");
