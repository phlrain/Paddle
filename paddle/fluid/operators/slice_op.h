--- conflicted
+++ resolved
@@ -43,296 +43,6 @@
   void Compute(const framework::ExecutionContext& ctx) const override {}
 
  private:
-<<<<<<< HEAD
-=======
-  template <size_t D>
-  void SliceCompute(const framework::ExecutionContext& ctx) const {
-    auto axes = ctx.Attr<std::vector<int>>("axes");
-    auto starts_int = ctx.Attr<std::vector<int>>("starts");
-    auto ends_int = ctx.Attr<std::vector<int>>("ends");
-    std::vector<int64_t> starts(starts_int.begin(), starts_int.end());
-    std::vector<int64_t> ends(ends_int.begin(), ends_int.end());
-
-    // Get the accurate attribute value of starts and ends
-    auto starts_tensor_list = ctx.MultiInput<Tensor>("StartsTensorList");
-    if (ctx.HasInput("StartsTensor")) {
-      starts = GetDataFromTensor<int64_t>(ctx.Input<Tensor>("StartsTensor"));
-    } else if (starts_tensor_list.size() > 0) {
-      starts = GetDataFromTensorList<int64_t>(starts_tensor_list);
-    }
-
-    auto ends_tensor_list = ctx.MultiInput<Tensor>("EndsTensorList");
-    if (ctx.HasInput("EndsTensor")) {
-      ends = GetDataFromTensor<int64_t>(ctx.Input<Tensor>("EndsTensor"));
-    } else if (ends_tensor_list.size() > 0) {
-      ends = GetDataFromTensorList<int64_t>(ends_tensor_list);
-    }
-
-    Variable* d_input_var = ctx.OutputVar(framework::GradVarName("Input"));
-    const Variable* d_out_var = ctx.InputVar(framework::GradVarName("Out"));
-    bool d_input_is_array = d_input_var->IsType<LoDTensorArray>();
-    bool d_out_is_array = d_out_var->IsType<LoDTensorArray>();
-
-    if (d_input_is_array) {
-      auto* input_array = ctx.Input<LoDTensorArray>("Input");
-      auto* d_in_arr =
-          ctx.Output<LoDTensorArray>(framework::GradVarName("Input"));
-
-      int64_t d_in_size = input_array->size();
-      d_in_arr->resize(d_in_size);
-      // If the input is LoDTensorArray, the rank of input is 1.
-      // So only use the 0th element of starts.
-      int64_t start = starts[0] < 0 ? (starts[0] + d_in_size) : starts[0];
-      start = std::max(start, static_cast<int64_t>(0));
-      // set zero
-      platform::DeviceContextPool& pool =
-          platform::DeviceContextPool::Instance();
-      auto& dev_ctx = *pool.Get(ctx.GetPlace());
-      phi::funcs::SetConstant<DeviceContext, T> functor;
-      for (int i = 0; i < d_in_size; ++i) {
-        auto dim = input_array->at(i).dims();
-        d_in_arr->at(i).Resize(dim);
-        d_in_arr->at(i).mutable_data<T>(ctx.GetPlace());
-        functor(reinterpret_cast<const DeviceContext&>(dev_ctx),
-                &d_in_arr->at(i), static_cast<T>(0));
-      }
-
-      if (d_out_is_array) {
-        auto* d_out_arr =
-            ctx.Input<LoDTensorArray>(framework::GradVarName("Out"));
-        int d_out_size = d_out_arr->size();
-        for (int i = 0; i < d_out_size; ++i) {
-          paddle::framework::TensorCopy(d_out_arr->at(i), ctx.GetPlace(),
-                                        &(d_in_arr->at(start + i)));
-        }
-      } else {
-        auto* d_out = ctx.Input<Tensor>(framework::GradVarName("Out"));
-        paddle::framework::TensorCopy(*d_out, ctx.GetPlace(),
-                                      &(d_in_arr->at(start)));
-      }
-      return;
-    }
-
-    auto* d_out = ctx.Input<Tensor>(framework::GradVarName("Out"));
-    auto* d_input = ctx.Output<Tensor>(framework::GradVarName("Input"));
-    d_input->mutable_data<T>(ctx.GetPlace());
-
-    auto out_dims = d_out->dims();
-    auto in_dims = d_input->dims();
-
-    auto decrease_axis = ctx.Attr<std::vector<int>>("decrease_axis");
-    auto decrease_size = decrease_axis.size();
-    if (decrease_size > 0) {
-      if (decrease_size == static_cast<size_t>(in_dims.size())) {
-        // all dims decrease
-        std::vector<int> origin_out_shape(decrease_size, 1);
-        out_dims = phi::make_ddim(std::vector<int>(decrease_size, 1));
-      } else {
-        std::vector<int> origin_out_shape(out_dims.size() + decrease_size, -1);
-        for (size_t i = 0; i < decrease_size; ++i) {
-          origin_out_shape[decrease_axis[i]] = 1;
-        }
-
-        int index = 0;
-        for (size_t i = 0; i < origin_out_shape.size(); ++i) {
-          if (origin_out_shape[i] == -1) {
-            origin_out_shape[i] = out_dims[index];
-            ++index;
-          }
-        }
-
-        out_dims = phi::make_ddim(origin_out_shape);
-      }
-    }
-
-    auto offsets = Eigen::array<int64_t, D>();
-    auto extents = Eigen::array<int64_t, D>();
-    for (size_t i = 0; i < D; ++i) {
-      offsets[i] = 0;
-      extents[i] = out_dims[i];
-    }
-
-    for (size_t i = 0; i < axes.size(); ++i) {
-      int axis = axes[i];
-      int64_t start = starts[i] < 0 ? (starts[i] + in_dims[axis]) : starts[i];
-      start = std::max(start, static_cast<int64_t>(0));
-      offsets[axis] = start;
-    }
-
-    Eigen::array<std::pair<int64_t, int64_t>, D> paddings;
-    for (size_t i = 0; i < paddings.size(); ++i) {
-      paddings[i].first = offsets[i];
-      paddings[i].second = (in_dims[i] - out_dims[i]) - offsets[i];
-    }
-    EigenPaddingCompute(ctx, d_input, in_dims, d_out, out_dims, paddings);
-  }
-
-  template <size_t D>
-  void EigenPaddingCompute(
-      const framework::ExecutionContext& context, Tensor* d_input,
-      const DDim& in_dims, const Tensor* d_out, const DDim& out_dims,
-      const Eigen::array<std::pair<int64_t, int64_t>, D>& paddings) const {
-    if (D <= 3) {
-      // if dimension less than 3, cannot reduce dimension
-      LaunchEigenPadding(context, d_input, in_dims, d_out, out_dims, paddings);
-    } else {  // else we can reduce dimension
-      // count not-zero padding number, and record the dimension
-      int need_pad_num = 0, pad_dim = -1;
-      for (size_t i = 0; i < D; i++) {
-        if (paddings[i].first != 0 || paddings[i].second != 0) {
-          need_pad_num++;
-          pad_dim = i;
-        }
-      }
-
-      if (need_pad_num == 1) {
-        // only need padding one dimension, we can reduce dimension.
-        // only the padding dimension is available for us.
-        // How to reduce dimension(5 to 3 for example):
-        // before(D=5):
-        // in_dims:        [x1,  x2,  x3,  x4,  x5]
-        // padding.first:  [0,   0,   a,   0,  0]
-        // padding.second: [0,   0,   b,   0,  0]
-        //                     | |
-        //                     V V
-        // after(D=3):
-        // reshaped_in_dims:        [x1*x2,  x3,  x4*x5]
-        // reshaped_padding.first:  [0,      a,     0]
-        // reshaped_padding.second: [0,      b,     0]
-
-        if (pad_dim == D - 1) {
-          // only last dimension need padding,
-          // reshape the dimension of tensor in 2: [preceding, padding]
-          std::vector<int64_t> in_tore_shape(2, 1), out_tore_shape(2, 1);
-          Eigen::array<std::pair<int64_t, int64_t>, 2> reshaped_padding;
-
-          // first dimension is the accumulate of preceding dimension
-          for (int i = 0; i < pad_dim; i++) {
-            in_tore_shape[0] *= in_dims[i];
-            out_tore_shape[0] *= out_dims[i];
-          }
-          // second dimension is the padding dimension
-          in_tore_shape[1] = in_dims[pad_dim];
-          out_tore_shape[1] = out_dims[pad_dim];
-
-          // convert array from std::vector to DDim
-          DDim reshaped_in_dims = phi::make_ddim(in_tore_shape);
-          DDim reshaped_out_dims = phi::make_ddim(out_tore_shape);
-
-          // after reshape: the first dimension do not need padding,
-          // set padding[0] zero
-          reshaped_padding[0].first = reshaped_padding[0].second = 0;
-          // the second dimension is the previous padding dimension
-          reshaped_padding[1].first = paddings[pad_dim].first;
-          reshaped_padding[1].second = paddings[pad_dim].second;
-
-          LaunchEigenPadding(context, d_input, reshaped_in_dims, d_out,
-                             reshaped_out_dims, reshaped_padding);
-        } else if (pad_dim == 0) {
-          // only first dimension need padding,
-          // reshape the dimension of tensor in 2: [padding, succeeding]
-          // similar to (D - 1)
-          std::vector<int64_t> in_tore_shape(2, 1), out_tore_shape(2, 1);
-          Eigen::array<std::pair<int64_t, int64_t>, 2> reshaped_padding;
-
-          // first dimension is the padding dimension
-          in_tore_shape[0] = in_dims[pad_dim];
-          out_tore_shape[0] = out_dims[pad_dim];
-          // sencond dimension is the accumulate of succeeding dimension
-          for (size_t i = pad_dim + 1; i < D; i++) {
-            in_tore_shape[1] *= in_dims[i];
-            out_tore_shape[1] *= out_dims[i];
-          }
-
-          // convert array from std::vector to DDim
-          DDim reshaped_in_dims = phi::make_ddim(in_tore_shape);
-          DDim reshaped_out_dims = phi::make_ddim(out_tore_shape);
-
-          // after reshape:
-          // the first dimension is the previous padding dimension
-          reshaped_padding[0].first = paddings[pad_dim].first;
-          reshaped_padding[0].second = paddings[pad_dim].second;
-          // the second dimension do not need padding, set padding[1] zero
-          reshaped_padding[1].first = reshaped_padding[1].second = 0;
-
-          LaunchEigenPadding(context, d_input, reshaped_in_dims, d_out,
-                             reshaped_out_dims, reshaped_padding);
-        } else {
-          // other dimension need padding
-          // reshape the dimension of tensor in 3:
-          // [preceding, padding, succeeding]
-          std::vector<int64_t> in_tore_shape(3, 1), out_tore_shape(3, 1);
-          Eigen::array<std::pair<int64_t, int64_t>, 3> reshaped_padding;
-
-          // first dimension is the accumulate of preceding dimension
-          for (int i = 0; i < pad_dim; i++) {
-            in_tore_shape[0] *= in_dims[i];
-            out_tore_shape[0] *= out_dims[i];
-          }
-          // second dimension is the padding dimension
-          in_tore_shape[1] = in_dims[pad_dim];
-          out_tore_shape[1] = out_dims[pad_dim];
-          // third dimension is the accumulate of succeeding dimension
-          for (size_t i = pad_dim + 1; i < D; i++) {
-            in_tore_shape[2] *= in_dims[i];
-            out_tore_shape[2] *= out_dims[i];
-          }
-
-          // convert array from std::vector to DDim
-          DDim reshaped_in_dims = phi::make_ddim(in_tore_shape);
-          DDim reshaped_out_dims = phi::make_ddim(out_tore_shape);
-
-          // after reshape:
-          // the first dimension do not need padding, set padding[0] zero
-          reshaped_padding[0].first = reshaped_padding[2].second = 0;
-          // the second dimension is the previous padding dimension
-          reshaped_padding[1].first = paddings[pad_dim].first;
-          reshaped_padding[1].second = paddings[pad_dim].second;
-          // the third dimension do not need padding, set padding[2] zero
-          reshaped_padding[2].first = reshaped_padding[2].second = 0;
-
-          LaunchEigenPadding(context, d_input, reshaped_in_dims, d_out,
-                             reshaped_out_dims, reshaped_padding);
-        }
-      } else {
-        // need padding at many dimension, cannot reduce dimension
-        LaunchEigenPadding(context, d_input, in_dims, d_out, out_dims,
-                           paddings);
-      }
-    }
-  }
-
-  template <size_t D>
-  void LaunchEigenPadding(
-      const framework::ExecutionContext& context, Tensor* d_input,
-      const DDim& in_dims, const Tensor* d_out, const DDim& out_dims,
-      const Eigen::array<std::pair<int64_t, int64_t>, D>& paddings) const {
-    auto& place =
-        *context.template device_context<DeviceContext>().eigen_device();
-    auto d_in_t =
-        framework::EigenTensor<T, D, Eigen::RowMajor, Eigen::DenseIndex>::From(
-            *d_input, in_dims);
-    auto d_out_t =
-        framework::EigenTensor<T, D, Eigen::RowMajor, Eigen::DenseIndex>::From(
-            *d_out, out_dims);
-
-    if (d_input->numel() <= Eigen::NumTraits<int>::highest()) {
-      // similar to tf.pad:
-      // if element number less than INT_MAX, change the type of index to int
-      Eigen::array<std::pair<int, int>, D> paddings_32bit;
-      for (size_t i = 0; i < D; i++) {
-        paddings_32bit[i] =
-            std::make_pair(paddings[i].first, paddings[i].second);
-      }
-      EigenPad<std::decay_t<decltype(place)>, T, D>::Eval(
-          place, framework::To32BitIndex(d_in_t),
-          framework::To32BitIndex(d_out_t), paddings_32bit, static_cast<T>(0));
-    } else {
-      EigenPad<std::decay_t<decltype(place)>, T, D>::Eval(
-          place, d_in_t, d_out_t, paddings, static_cast<T>(0));
-    }
-  }
->>>>>>> 852a872f
 };
 }  // namespace operators
 }  // namespace paddle