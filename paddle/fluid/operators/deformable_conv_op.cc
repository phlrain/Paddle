--- conflicted
+++ resolved
@@ -275,13 +275,10 @@
 namespace ops = paddle::operators;
 REGISTER_OPERATOR(deformable_conv, ops::DeformableConvOp,
                   ops::DeformableConvOpMaker,
-<<<<<<< HEAD
                   ops::DeformableConvGradOpMaker<paddle::framework::OpDesc>,
                   ops::DeformableConvGradOpMaker<paddle::imperative::OpBase>);
-=======
-                  ops::DeformableConvGradOpDescMaker);
+
 REGISTER_OPERATOR(deformable_conv_grad, ops::DeformableConvGradOp);
->>>>>>> 2c32c2d6
 
 REGISTER_OP_CPU_KERNEL(deformable_conv, ops::DeformableConvCPUKernel<float>,
                        ops::DeformableConvCPUKernel<double>);
