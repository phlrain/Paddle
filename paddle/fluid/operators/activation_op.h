--- conflicted
+++ resolved
@@ -290,8 +290,6 @@
 USE_PHI_FUNCTOR(Swish)
 USE_PHI_FUNCTOR(HardSwish)
 USE_PHI_FUNCTOR(Pow)
-
-<<<<<<< HEAD
 USE_PHI_FUNCTOR(Exp)
 USE_PHI_FUNCTOR(Expm1)
 USE_PHI_FUNCTOR(Mish)
@@ -301,7 +299,7 @@
 USE_PHI_FUNCTOR(Sqrt)
 USE_PHI_FUNCTOR(Rsqrt)
 USE_PHI_FUNCTOR(Softplus)
-=======
+
 template <typename T>
 using ELUGradNegativeAlphaFunctor = phi::funcs::ELUGradNegativeAlphaFunctor<T>;
 
@@ -316,38 +314,6 @@
 
 template <typename T>
 using ZeroGradFunctor = phi::funcs::ZeroGradFunctor<T>;
-
-// exp(x) = e^x
-template <typename T>
-struct ExpFunctor : public BaseActivationFunctor<T> {
-  template <typename Device, typename X, typename Out>
-  void operator()(Device d, X x, Out out) const {
-    out.device(d) = x.exp();
-  }
-};
-
-template <typename T>
-struct ExpGradFunctor : public BaseActivationFunctor<T> {
-  template <typename Device, typename X, typename Out, typename dOut,
-            typename dX>
-  void operator()(Device d, X x, Out out, dOut dout, dX dx) const {
-    dx.device(d) = dout * out;
-  }
-
-  static constexpr ActBwdOpFwdDeps FwdDeps() {
-    return ActBwdOpFwdDeps::kDepOut;
-  }
-};
-
-// expm1(x) = e^x - 1
-template <typename T>
-struct Expm1Functor : public BaseActivationFunctor<T> {
-  template <typename Device, typename X, typename Out>
-  void operator()(Device d, X x, Out out) const {
-    out.device(d) = x.expm1();
-  }
-};
->>>>>>> be5918e0
 
 template <typename T>
 using ELUGradNegativeAlphaFunctor = phi::funcs::ELUGradNegativeAlphaFunctor<T>;
@@ -427,88 +393,6 @@
   }
 };
 
-<<<<<<< HEAD
-// ceil(x) = ceiling(x)
-template <typename T>
-struct CeilFunctor : public BaseActivationFunctor<T> {
-  template <typename Device, typename X, typename Out>
-  void operator()(Device d, X x, Out out) const {
-    out.device(d) = x.ceil();
-=======
-// reciprocal(x) = 1 / x
-template <typename T>
-struct ReciprocalFunctor : public BaseActivationFunctor<T> {
-  template <typename Device, typename X, typename Out>
-  void operator()(Device d, X x, Out out) const {
-    out.device(d) = static_cast<T>(1) / x;
->>>>>>> be5918e0
-  }
-};
-
-template <typename T>
-<<<<<<< HEAD
-struct ZeroGradFunctor : public BaseActivationFunctor<T> {
-  template <typename Device, typename X, typename Out, typename dOut,
-            typename dX>
-  void operator()(Device d, X x, Out out, dOut dout, dX dx) const {
-    dx.device(d) = static_cast<T>(0) * out;
-  }
-
-  static constexpr ActBwdOpFwdDeps FwdDeps() {
-    return ActBwdOpFwdDeps::kNoDeps;
-  }
-};
-
-// floor(x) = flooring(x)
-template <typename T>
-struct FloorFunctor : public BaseActivationFunctor<T> {
-  template <typename Device, typename X, typename Out>
-  void operator()(Device d, X x, Out out) const {
-    out.device(d) = x.floor();
-  }
-};
-
-// round(x) = [x]
-template <typename T>
-struct RoundFunctor : public BaseActivationFunctor<T> {
-  template <typename Device, typename X, typename Out>
-  void operator()(Device d, X x, Out out) const {
-    out.device(d) = x.round();
-  }
-=======
-struct ReciprocalGradFunctor : public BaseActivationFunctor<T> {
-  template <typename Device, typename X, typename Out, typename dOut,
-            typename dX>
-  void operator()(Device d, X x, Out out, dOut dout, dX dx) const {
-    dx.device(d) = dout * static_cast<T>(-1) * out * out;
-  }
-
-  static constexpr ActBwdOpFwdDeps FwdDeps() {
-    return ActBwdOpFwdDeps::kDepOut;
-  }
-};
-
-// square(x) = x^2
-template <typename T>
-struct SquareFunctor : public BaseActivationFunctor<T> {
-  template <typename Device, typename X, typename Out>
-  void operator()(Device d, X x, Out out) const {
-    out.device(d) = x.square();
-  }
-};
-
-template <typename T>
-struct SquareGradFunctor : public BaseActivationFunctor<T> {
-  template <typename Device, typename X, typename Out, typename dOut,
-            typename dX>
-  void operator()(Device d, X x, Out out, dOut dout, dX dx) const {
-    dx.device(d) = dout * static_cast<T>(2) * x;
-  }
-
-  static constexpr ActBwdOpFwdDeps FwdDeps() { return ActBwdOpFwdDeps::kDepX; }
->>>>>>> be5918e0
-};
-
 // relu6(x) = min(max(0, x), 6)
 template <typename T>
 struct Relu6Functor : public BaseActivationFunctor<T> {
@@ -543,157 +427,6 @@
   static constexpr ActBwdOpFwdDeps FwdDeps() {
     return ActBwdOpFwdDeps::kDepOut;
   }
-};
-
-<<<<<<< HEAD
-// HardSwish = min(max(0, x+3), 6) * x / 6
-template <typename T>
-struct HardSwishFunctor : public BaseActivationFunctor<T> {
-  float threshold;
-  float scale;
-  float offset;
-
-  typename BaseActivationFunctor<T>::AttrPair GetAttrs() {
-    return {{"threshold", &threshold}, {"scale", &scale}, {"offset", &offset}};
-  }
-
-  template <typename Device, typename X, typename Out>
-  void operator()(Device d, X x, Out out) const {
-    out.device(d) = (x + static_cast<T>(offset))
-                        .cwiseMax(static_cast<T>(0))
-                        .cwiseMin(static_cast<T>(threshold)) *
-                    x / static_cast<T>(scale);
-  }
-};
-
-template <typename T>
-struct HardSwishGradFunctor : public BaseActivationFunctor<T> {
-  float threshold;
-  float scale;
-  float offset;
-
-  typename BaseActivationFunctor<T>::AttrPair GetAttrs() {
-    return {{"threshold", &threshold}, {"scale", &scale}, {"offset", &offset}};
-  }
-  template <typename Device, typename X, typename Out, typename dOut,
-            typename dX>
-  void operator()(Device d, X x, Out out, dOut dout, dX dx) const {
-    auto tmp = ((x + static_cast<T>(offset)) < static_cast<T>(threshold))
-                   .template cast<T>();
-    dx.device(d) =
-        dout *
-        (((x + static_cast<T>(offset)) > static_cast<T>(0)).template cast<T>() *
-             (static_cast<T>(2) * x + static_cast<T>(offset)) /
-             static_cast<T>(scale) * tmp +
-         static_cast<T>(1) * (static_cast<T>(1) - tmp));
-=======
-// For numerical stability, using the following formula instead of softplus(x) =
-// log(1 + exp(x))
-// softplus(x) = log(1 + exp(beta * x)) / beta when beta * x <= threshold(beta =
-// 1, threshold = 20 by default), otherwise x
-template <typename T>
-struct SoftplusFunctor : public BaseActivationFunctor<T> {
-  float beta;
-  float threshold;
-  typename BaseActivationFunctor<T>::AttrPair GetAttrs() {
-    return {{"beta", &beta}, {"threshold", &threshold}};
-  }
-
-  template <typename Device, typename X, typename Out>
-  void operator()(Device d, X x, Out out) {
-    auto x_beta = static_cast<T>(beta) * x;
-    out.device(d) = (x_beta > static_cast<T>(threshold))
-                        .select(x, (static_cast<T>(1) + x_beta.exp()).log() /
-                                       static_cast<T>(beta));
-  }
-};
-
-// For numerical stability, using the following formula instead of
-// d(softplus(x))/dx = 1 / (1 + exp(-x))
-// d(softplus(x))/dx = 1 / (1 + exp(-beta * x)) when beta * x <= threshold(beta
-// = 1, threshold = 20 by default), otherwise x
-template <typename T>
-struct SoftplusGradFunctor : public BaseActivationFunctor<T> {
-  float beta;
-  float threshold;
-  typename BaseActivationFunctor<T>::AttrPair GetAttrs() {
-    return {{"beta", &beta}, {"threshold", &threshold}};
-  }
-
-  template <typename Device, typename X, typename Out, typename dOut,
-            typename dX>
-  void operator()(Device d, X x, Out out, dOut dout, dX dx) {
-    auto x_beta = static_cast<T>(beta) * x;
-    dx.device(d) =
-        (x_beta > static_cast<T>(threshold))
-            .select(dout, dout / (static_cast<T>(1) + (-x_beta).exp()));
-  }
-
-  static constexpr ActBwdOpFwdDeps FwdDeps() { return ActBwdOpFwdDeps::kDepX; }
-};
-
-// mish(x) = x * tanh(softplus(x))
-// softplus(x) = x, if x > threshold
-//             = ln(1 + exp(x)), otherwise
-template <typename T>
-struct MishFunctor : public BaseActivationFunctor<T> {
-  float threshold;
-  typename BaseActivationFunctor<T>::AttrPair GetAttrs() {
-    return {{"threshold", &threshold}};
-  }
-
-  template <typename Device, typename X, typename Out>
-  void operator()(Device d, X x, Out out) {
-    auto sp = (x > static_cast<T>(threshold))
-                  .select(x, (static_cast<T>(1) + x.exp()).log());
-    out.device(d) = x * sp.tanh();
-  }
-};
-
-// dx = dout * (tanh(sp) + x * (1 - tanh(sp) ** 2) * (1 - exp(-sp)))
-// sp = softplus(x)
-template <typename T>
-struct MishGradFunctor : public BaseActivationFunctor<T> {
-  float threshold;
-  typename BaseActivationFunctor<T>::AttrPair GetAttrs() {
-    return {{"threshold", &threshold}};
-  }
-
-  template <typename Device, typename X, typename Out, typename dOut,
-            typename dX>
-  void operator()(Device d, X x, Out out, dOut dout, dX dx) {
-    auto sp = (x > static_cast<T>(threshold))
-                  .select(x, (static_cast<T>(1) + x.exp()).log());
-    auto gsp = static_cast<T>(1) - (-sp).exp();
-    auto tsp = sp.tanh();
-    dx.device(d) = dout * (tsp + x * (static_cast<T>(1) - tsp * tsp) * gsp);
-  }
-
-  static constexpr ActBwdOpFwdDeps FwdDeps() { return ActBwdOpFwdDeps::kDepX; }
-};
-
-// softsign(x) = x / (1 + |x|)
-template <typename T>
-struct SoftsignFunctor : public BaseActivationFunctor<T> {
-  template <typename Device, typename X, typename Out>
-  void operator()(Device d, X x, Out out) {
-    out.device(d) = x / (static_cast<T>(1) + x.abs());
-  }
-};
-
-// d(softsign(x))/dx = 1 / (1 + |x|)^2
-// Taken from https://en.wikipedia.org/wiki/Activation_function
-template <typename T>
-struct SoftsignGradFunctor : public BaseActivationFunctor<T> {
-  template <typename Device, typename X, typename Out, typename dOut,
-            typename dX>
-  void operator()(Device d, X x, Out out, dOut dout, dX dx) {
-    dx.device(d) =
-        dout * (static_cast<T>(1) / (static_cast<T>(1) + x.abs()).square());
->>>>>>> be5918e0
-  }
-
-  static constexpr ActBwdOpFwdDeps FwdDeps() { return ActBwdOpFwdDeps::kDepX; }
 };
 
 template <typename T>
@@ -805,98 +538,6 @@
         dout * (x / static_cast<T>(alpha)).exp() * temp_a_pos * temp_x_neg +
         dout * temp_a_neg * temp_x_pos +
         dout * (x / static_cast<T>(alpha)).exp() * temp_a_neg * temp_x_neg;
-  }
-
-  static constexpr ActBwdOpFwdDeps FwdDeps() { return ActBwdOpFwdDeps::kDepX; }
-};
-
-template <typename T>
-<<<<<<< HEAD
-struct SwishFunctor : public BaseActivationFunctor<T> {
-  float beta;
-  typename BaseActivationFunctor<T>::AttrPair GetAttrs() {
-    return {{"beta", &beta}};
-=======
-struct LogitFunctor {
-  template <typename Device, typename X, typename Out, typename P>
-  void operator()(Device d, X x, Out out, P p, float eps) const {
-    // logit(x) = ln(x/(1-x))
-    auto tmp_x =
-        (x.cwiseMin(static_cast<T>(1.0 - eps))).cwiseMax(static_cast<T>(eps));
-
-    if (!eps) {
-      out.device(d) = (x < static_cast<T>(0.0) || x > static_cast<T>(1.0))
-                          .select(p.constant(static_cast<T>(NAN)),
-                                  (tmp_x / (static_cast<T>(1) - tmp_x)).log());
-    } else {
-      out.device(d) = (tmp_x / (static_cast<T>(1) - tmp_x)).log();
-    }
-  }
-};
-
-template <typename T>
-struct LogitGradFunctor {
-  template <typename Device, typename X, typename dOut, typename dX, typename P>
-  void operator()(Device d, X x, dOut dout, dX dx, P p, float eps) const {
-    // logit(x)' = 1/(x*(1-x))
-    dx.device(d) =
-        (x < static_cast<T>(eps) || x > static_cast<T>(1.0 - eps))
-            .select(p.constant(static_cast<T>(0)),
-                    dout * (static_cast<T>(1) / ((static_cast<T>(1) - x) * x)));
-  }
-};
-
-template <typename T>
-struct STanhFunctor : public BaseActivationFunctor<T> {
-  float scale_a;
-  float scale_b;
-  typename BaseActivationFunctor<T>::AttrPair GetAttrs() {
-    return {{"scale_a", &scale_a}, {"scale_b", &scale_b}};
->>>>>>> be5918e0
-  }
-
-  template <typename Device, typename X, typename Out>
-  void operator()(Device d, X x, Out out) const {
-<<<<<<< HEAD
-    out.device(d) = x / (static_cast<T>(1) + (static_cast<T>(-beta) * x).exp());
-=======
-    out.device(d) =
-        static_cast<T>(scale_b) * (static_cast<T>(scale_a) * x).tanh();
->>>>>>> be5918e0
-  }
-};
-
-template <typename T>
-<<<<<<< HEAD
-struct SwishGradFunctor : public BaseActivationFunctor<T> {
-  float beta;
-  typename BaseActivationFunctor<T>::AttrPair GetAttrs() {
-    return {{"beta", &beta}};
-=======
-struct STanhGradFunctor : public BaseActivationFunctor<T> {
-  float scale_a;
-  float scale_b;
-  typename BaseActivationFunctor<T>::AttrPair GetAttrs() {
-    return {{"scale_a", &scale_a}, {"scale_b", &scale_b}};
->>>>>>> be5918e0
-  }
-
-  template <typename Device, typename X, typename Out, typename dOut,
-            typename dX>
-<<<<<<< HEAD
-  void operator()(Device d, X x, Out fake_out, dOut dout, dX dx) const {
-    auto temp1 = static_cast<T>(1) /
-                 (static_cast<T>(1) + (static_cast<T>(-beta) * x).exp());
-    auto out = x * temp1;
-    auto temp2 = temp1 * (static_cast<T>(1) - (static_cast<T>(beta) * out));
-    dx.device(d) = dout * ((static_cast<T>(beta) * out) + temp2);
-=======
-  void operator()(Device d, X x, Out out, dOut dout, dX dx) const {
-    auto a = static_cast<T>(scale_a);
-    auto b = static_cast<T>(scale_b);
-    auto temp = (a * x).tanh() * (a * x).tanh();
-    dx.device(d) = dout * a * b * (static_cast<T>(1) - temp);
->>>>>>> be5918e0
   }
 
   static constexpr ActBwdOpFwdDeps FwdDeps() { return ActBwdOpFwdDeps::kDepX; }
@@ -1227,174 +868,12 @@
   }
 };
 
-<<<<<<< HEAD
-template <typename DeviceContext, typename Functor>
-class PowKernel : public framework::OpKernel<typename Functor::ELEMENT_TYPE> {
- public:
-  using T = typename Functor::ELEMENT_TYPE;
-
-  void Compute(const framework::ExecutionContext& context) const override {
-    const framework::Tensor* X = nullptr;
-    framework::Tensor* Out = nullptr;
-    ExtractActivationTensor(context, &X, &Out);
-    Out->mutable_data<T>(context.GetPlace());
-
-    auto x = framework::EigenVector<T>::Flatten(
-        GET_DATA_SAFELY(X, "Input", "X", "Pow"));
-    auto out = framework::EigenVector<T>::Flatten(
-        GET_DATA_SAFELY(Out, "Output", "Out", "Pow"));
-    auto* place =
-        context.template device_context<DeviceContext>().eigen_device();
-    Functor functor;
-    auto attrs = functor.GetAttrs();
-    for (auto& attr : attrs) {
-      *attr.second = context.Attr<float>(attr.first);
-    }
-    // get FactorTensor
-    auto* factor_tensor = context.HasInput("FactorTensor")
-                              ? context.Input<framework::Tensor>("FactorTensor")
-                              : nullptr;
-    if (factor_tensor) {
-      auto* factor_data = factor_tensor->data<float>();
-      framework::Tensor cpu_factor_tensor;
-      if (platform::is_gpu_place(factor_tensor->place())) {
-        framework::TensorCopySync(*factor_tensor, platform::CPUPlace(),
-                                  &cpu_factor_tensor);
-        factor_data = cpu_factor_tensor.data<float>();
-      }
-      auto factor =
-          std::vector<float>(factor_data, factor_data + factor_tensor->numel());
-      PADDLE_ENFORCE_EQ(
-          factor.size(), 1,
-          platform::errors::InvalidArgument(
-              "The shape of factor(tensor) must be [1] rather than %d",
-              factor.size()));
-      for (auto& attr : attrs) {
-        *attr.second = factor[0];
-      }
-    }
-    functor(*place, x, out);
-  }
-};
-
-template <typename DeviceContext, typename Functor>
-class PowGradKernel
-    : public framework::OpKernel<typename Functor::ELEMENT_TYPE> {
- public:
-  using T = typename Functor::ELEMENT_TYPE;
-  void Compute(const framework::ExecutionContext& context) const override {
-    const framework::Tensor *X, *Out, *dOut;
-    framework::Tensor* dX = nullptr;
-    X = Out = dOut = nullptr;
-    ExtractActivationGradTensor<Functor::FwdDeps()>(context, &X, &Out, &dOut,
-                                                    &dX);
-    dX->mutable_data<T>(context.GetPlace());
-    auto dout = framework::EigenVector<T>::Flatten(
-        GET_DATA_SAFELY(dOut, "Input", "Out@GRAD", "PowGrad"));
-    auto out = framework::EigenVector<T>::Flatten(
-        GET_DATA_SAFELY(Out, "Input", "Out", "PowGrad"));
-    auto dx = framework::EigenVector<T>::Flatten(
-        GET_DATA_SAFELY(dX, "Output", "X@GRAD", "PowGrad"));
-    auto x = framework::EigenVector<T>::Flatten(
-        GET_DATA_SAFELY(X, "Input", "X", "PowGrad"));
-    auto* place =
-        context.template device_context<DeviceContext>().eigen_device();
-    Functor functor;
-    auto attrs = functor.GetAttrs();
-    for (auto& attr : attrs) {
-      *attr.second = context.Attr<float>(attr.first);
-    }
-    // get FactorTensor
-    auto* factor_tensor =
-        context.HasInput("FactorTensor")
-            ? context.Input<framework::LoDTensor>("FactorTensor")
-            : nullptr;
-    if (factor_tensor) {
-      auto* factor_data = factor_tensor->data<float>();
-      framework::Tensor cpu_factor_tensor;
-      if (platform::is_gpu_place(factor_tensor->place())) {
-        framework::TensorCopySync(*factor_tensor, platform::CPUPlace(),
-                                  &cpu_factor_tensor);
-        factor_data = cpu_factor_tensor.data<float>();
-      }
-      auto factor =
-          std::vector<float>(factor_data, factor_data + factor_tensor->numel());
-      PADDLE_ENFORCE_EQ(
-          factor.size(), 1,
-          platform::errors::InvalidArgument(
-              "The shape of factor(tensor) must be [1] rather than %d",
-              factor.size()));
-      for (auto& attr : attrs) {
-        *attr.second = factor[0];
-      }
-    }
-    functor(*place, x, out, dout, dx);
-=======
-template <typename DeviceContext, typename T>
-class LogitKernel : public framework::OpKernel<T> {
- public:
-  void Compute(const framework::ExecutionContext& context) const override {
-    auto* out = context.Output<framework::Tensor>("Out");
-    auto* in = context.Input<framework::Tensor>("X");
-    auto eps = context.Attr<float>("eps");
-    out->mutable_data<T>(in->place());
-
-    auto eigen_out = framework::EigenVector<T>::Flatten(*out);
-    auto eigen_in = framework::EigenVector<T>::Flatten(*in);
-    auto& place =
-        *context.template device_context<DeviceContext>().eigen_device();
-    auto eigen_p = framework::EigenVector<T>::Flatten(*out);
-
-    LogitFunctor<T> functor;
-    functor(place, eigen_in, eigen_out, eigen_p, eps);
-  }
-};
-
-template <typename DeviceContext, typename T>
-class LogitGradKernel : public framework::OpKernel<T> {
- public:
-  void Compute(const framework::ExecutionContext& context) const override {
-    auto* x = context.Input<framework::Tensor>("X");
-    auto* dout =
-        context.Input<framework::Tensor>(framework::GradVarName("Out"));
-    auto* dx = context.Output<framework::Tensor>(framework::GradVarName("X"));
-    auto eps = context.Attr<float>("eps");
-    dx->mutable_data<T>(dout->place());
-
-    auto eigen_x = framework::EigenVector<T>::Flatten(*x);
-    auto eigen_dout = framework::EigenVector<T>::Flatten(*dout);
-    auto eigen_dx = framework::EigenVector<T>::Flatten(*dx);
-    auto& place =
-        *context.template device_context<DeviceContext>().eigen_device();
-    auto eigen_p = framework::EigenVector<T>::Flatten(*x);
-
-    LogitGradFunctor<T> functor;
-    functor(place, eigen_x, eigen_dout, eigen_dx, eigen_p, eps);
->>>>>>> be5918e0
-  }
-};
-
 }  // namespace operators
 }  // namespace paddle
 
-<<<<<<< HEAD
-#define FOR_EACH_ACTIVATION_OP(__macro)                                   \
-  __macro(ceil, Ceil, CeilFunctor, ZeroGradFunctor);                      \
-  __macro(floor, Floor, FloorFunctor, ZeroGradFunctor);                   \
-  __macro(round, Round, RoundFunctor, ZeroGradFunctor);                   \
-  __macro(soft_relu, SoftRelu, SoftReluFunctor, SoftReluGradFunctor);     \
-  __macro(relu6, Relu6, Relu6Functor, Relu6GradFunctor);                  \
-  __macro(swish, Swish, SwishFunctor, SwishGradFunctor);                  \
-  __macro(hard_swish, HardSwish, HardSwishFunctor, HardSwishGradFunctor); \
-  __macro(softsign, Softsign, SoftsignFunctor, SoftsignGradFunctor); 
-        
-=======
-#define FOR_EACH_ACTIVATION_OP(__macro)                                      \
-  __macro(reciprocal, Reciprocal, ReciprocalFunctor, ReciprocalGradFunctor); \
-  __macro(soft_relu, SoftRelu, SoftReluFunctor, SoftReluGradFunctor);        \
-  __macro(stanh, STanh, STanhFunctor, STanhGradFunctor);                     \
-  __macro(softplus, Softplus, SoftplusFunctor, SoftplusGradFunctor);         \
-  __macro(softsign, Softsign, SoftsignFunctor, SoftsignGradFunctor);         \
-  __macro(relu6, Relu6, Relu6Functor, Relu6GradFunctor);                     \
-  __macro(mish, Mish, MishFunctor, MishGradFunctor);
->>>>>>> be5918e0
+#define FOR_EACH_ACTIVATION_OP(__macro)                               \
+  \  
+  __macro(soft_relu, SoftRelu, SoftReluFunctor, SoftReluGradFunctor); \
+  \    
+  __macro(softsign, Softsign, SoftsignFunctor, SoftsignGradFunctor);  \
+  __macro(relu6, Relu6, Relu6Functor, Relu6GradFunctor);