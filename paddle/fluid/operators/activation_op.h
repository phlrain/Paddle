--- conflicted
+++ resolved
@@ -466,7 +466,6 @@
 template <typename T>
 using ReluCUDAFunctor = phi::funcs::ReluCUDAFunctor<T>;
 
-<<<<<<< HEAD
 // tanhshrink(x) = x - tanh(x)
 // where tanh(x) = (exp(x) - exp(-x)) / (exp(x) + exp(-x))
 template <typename T>
@@ -560,17 +559,6 @@
   static constexpr ActBwdOpFwdDeps FwdDeps() { return ActBwdOpFwdDeps::kDepX; }
 };
 
-=======
-// sqrt(x) = x^(1/2)
-template <typename T>
-struct SqrtFunctor : public BaseActivationFunctor<T> {
-  template <typename Device, typename X, typename Out>
-  void operator()(Device d, X x, Out out) const {
-    out.device(d) = x.sqrt();
-  }
-};
-
->>>>>>> 6849d33b
 template <typename T>
 struct SqrtGradFunctor : public BaseActivationFunctor<T> {
   template <typename Device, typename X, typename Out, typename dOut,
