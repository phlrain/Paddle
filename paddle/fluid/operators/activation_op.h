--- conflicted
+++ resolved
@@ -296,199 +296,6 @@
 template <typename T>
 using ELUGradNegativeAlphaFunctor = phi::funcs::ELUGradNegativeAlphaFunctor<T>;
 
-<<<<<<< HEAD
-template <typename T>
-struct SigmoidGradFunctor : public BaseActivationFunctor<T> {
-  template <typename Device, typename X, typename Out, typename dOut,
-            typename dX>
-  void operator()(Device d, X x, Out out, dOut dout, dX dx) const {
-    dx.device(d) = dout * out * (static_cast<T>(1) - out);
-  }
-
-  static constexpr ActBwdOpFwdDeps FwdDeps() {
-    return ActBwdOpFwdDeps::kDepOut;
-  }
-};
-
-/*
-    Out
-    DOut -> SigmoidGradGrad -> DOutNew
-    DDX                        DDOut
-
-    DDOut = (1-Out)*Out*DDX
-    DOutNew = (1-2*Out)*DOut*DDX
-*/
-template <typename T>
-struct SigmoidGradGradFunctor : public BaseActivationFunctor<T> {
-  template <typename Device>
-  void operator()(const Device& dev, const framework::Tensor* Out,
-                  const framework::Tensor* ddX, const framework::Tensor* dOut,
-                  framework::Tensor* dOutNew, framework::Tensor* ddOut) const {
-    auto* d = dev.eigen_device();
-    auto ddx = framework::EigenVector<T>::Flatten(
-        GET_DATA_SAFELY(ddX, "Input", "DDX", "SigmoidGradGrad"));
-    auto out = framework::EigenVector<T>::Flatten(
-        GET_DATA_SAFELY(Out, "Input", "Out", "SigmoidGradGrad"));
-
-    if (dOutNew) {
-      auto dout = framework::EigenVector<T>::Flatten(
-          GET_DATA_SAFELY(dOut, "Input", "DOut", "SigmoidGradGrad"));
-      auto dout_new = framework::EigenVector<T>::Flatten(
-          GET_DATA_SAFELY(dOutNew, "Output", "DOutNew", "SigmoidGradGrad"));
-      dout_new.device(*d) =
-          (static_cast<T>(1) - static_cast<T>(2) * out) * dout * ddx;
-    }
-    if (ddOut) {
-      auto ddout = framework::EigenVector<T>::Flatten(
-          GET_DATA_SAFELY(ddOut, "Output", "DDOut", "SigmoidGradGrad"));
-      ddout.device(*d) = (static_cast<T>(1) - out) * out * ddx;
-    }
-  }
-  static constexpr ActBwdOpFwdDeps FwdDeps() {
-    return ActBwdOpFwdDeps::kDepOut;
-  }
-};
-
-/*
-    Out
-    DOut                            D_Dout
-    DDx     -> SigmoidTripleGrad -> D_DDx
-    D_DDout                         d_OutNew
-    D_Dout_new
-
-    D_Dout = (1-2*Out)*DDx*D_Dout_new
-    D_DDx = (1-Out)*Out*D_DDout + (1-2*Out)*DOut*D_Dout_new
-    D_OutNew = (DDx-2*Out*DDx)*D_DDout - 2*DOut*DDx*D_Dout_new
-
-    Out, DDX, DOut, D_DDOut, D_DOut_New   // input
-    D_OutNew, D_DOut, D_DDx               // output
-*/
-template <typename T>
-struct SigmoidTripleGradFunctor : public BaseActivationFunctor<T> {
-  template <typename Device>
-  void operator()(const Device& dev, const framework::Tensor* Out,
-                  const framework::Tensor* ddX, const framework::Tensor* dOut,
-                  const framework::Tensor* d_DDOut,
-                  const framework::Tensor* d_dOut_New,
-                  framework::Tensor* d_d_Out, framework::Tensor* d_Out_New,
-                  framework::Tensor* d_DDx) const {
-    auto* d = dev.eigen_device();
-    auto ddx = framework::EigenVector<T>::Flatten(
-        GET_DATA_SAFELY(ddX, "Input", "DDX", "SigmoidTripleGrad"));
-    auto out = framework::EigenVector<T>::Flatten(
-        GET_DATA_SAFELY(Out, "Input", "Out", "SigmoidTripleGrad"));
-    auto dout = framework::EigenVector<T>::Flatten(
-        GET_DATA_SAFELY(dOut, "Input", "DOut", "SigmoidTripleGrad"));
-    auto d_ddOut = framework::EigenVector<T>::Flatten(
-        GET_DATA_SAFELY(d_DDOut, "Input", "D_DDOut", "SigmoidTripleGrad"));
-    auto d_dOutNew = framework::EigenVector<T>::Flatten(GET_DATA_SAFELY(
-        d_dOut_New, "Input", "D_DOut_New", "SigmoidTripleGrad"));
-
-    if (d_Out_New) {
-      auto d_OutNew = framework::EigenVector<T>::Flatten(GET_DATA_SAFELY(
-          d_Out_New, "Output", "D_OutNew", "SigmoidTripleGrad"));
-      d_OutNew.device(*d) = (ddx - static_cast<T>(2) * out * ddx) * d_ddOut -
-                            static_cast<T>(2) * dout * ddx * d_dOutNew;
-    }
-    if (d_d_Out) {
-      auto d_dOut = framework::EigenVector<T>::Flatten(
-          GET_DATA_SAFELY(d_d_Out, "Output", "D_DOut", "SigmoidTripleGrad"));
-      d_dOut.device(*d) =
-          (static_cast<T>(1) - static_cast<T>(2) * out) * ddx * d_dOutNew;
-    }
-    if (d_DDx) {
-      auto d_ddx = framework::EigenVector<T>::Flatten(
-          GET_DATA_SAFELY(d_DDx, "Output", "D_DDx", "SigmoidTripleGrad"));
-      d_ddx.device(*d) =
-          (static_cast<T>(1) - out) * out * d_ddOut +
-          (static_cast<T>(1) - static_cast<T>(2) * out) * dout * d_dOutNew;
-    }
-  }
-=======
-// exp(x) = e^x
-template <typename T>
-struct ExpFunctor : public BaseActivationFunctor<T> {
-  template <typename Device, typename X, typename Out>
-  void operator()(Device d, X x, Out out) const {
-    out.device(d) = x.exp();
-  }
-};
-
-template <typename T>
-struct ExpGradFunctor : public BaseActivationFunctor<T> {
-  template <typename Device, typename X, typename Out, typename dOut,
-            typename dX>
-  void operator()(Device d, X x, Out out, dOut dout, dX dx) const {
-    dx.device(d) = dout * out;
-  }
-
->>>>>>> 1904572a
-  static constexpr ActBwdOpFwdDeps FwdDeps() {
-    return ActBwdOpFwdDeps::kDepOut;
-  }
-};
-
-<<<<<<< HEAD
-// Originally: logsigmoid(x) = -log (1 + exp(-x))
-// For numerical stability, we can use the log-sum-exp trick:
-// https://hips.seas.harvard.edu/blog/2013/01/09/computing-log-sum-exp/
-// We can rewrite the above equation as:
-// out = -log( exp(0) + exp(-x)) [since exp(0) = 1]
-//   = -log( exp(max(-x, 0) - max(-x, 0)) + exp(-x + max(-x, 0) - max(-x, 0)))
-//   = -log( exp(max(-x, 0)) * exp(-max(-x, 0)) - exp(max(-x, 0)) * exp(-x -
-//           max(-x, 0)))
-//   = -log( exp(max(-x, 0)) * (exp(-max(-x, 0)) + exp(-x - max(-x, 0))))
-//   = -log( exp(max(-x, 0)) - log(exp(-max(-x, 0)) + exp(-x - max(-x, 0)))
-//
-// Hence, logsigmoid(x) = - (max(-x, 0) + log(exp(-max(-x, 0))
-// + exp(-x - max(-x, 0))))
-template <typename T>
-struct LogSigmoidFunctor : public BaseActivationFunctor<T> {
-  template <typename Device, typename X, typename Out>
-  void operator()(Device d, X x, Out out) const {
-    auto temp = (-x).cwiseMax(static_cast<T>(0));  // temp = max(-x, 0)
-    out.device(d) = -temp - (((-temp).exp() + (-x - temp).exp()).log());
-  }
-};
-
-// Originally: f' = exp(-x) / (1 + exp(-x))
-// For numerical stability: f' = exp(-x - max(-x, 0)) / (exp(-max(-x, 0)) +
-// exp(-x - max(-x, 0)))
-template <typename T>
-struct LogSigmoidGradFunctor : public BaseActivationFunctor<T> {
-  template <typename Device, typename X, typename Out, typename dOut,
-            typename dX>
-  void operator()(Device d, X x, Out out, dOut dout, dX dx) const {
-    auto temp = (-x).cwiseMax(static_cast<T>(0));  // temp = max(-x, 0)
-    dx.device(d) =
-        dout * ((-x - temp).exp() / ((-temp).exp() + (-x - temp).exp()));
-  }
-
-  static constexpr ActBwdOpFwdDeps FwdDeps() { return ActBwdOpFwdDeps::kDepX; }
-=======
-// expm1(x) = e^x - 1
-template <typename T>
-struct Expm1Functor : public BaseActivationFunctor<T> {
-  template <typename Device, typename X, typename Out>
-  void operator()(Device d, X x, Out out) const {
-    out.device(d) = x.expm1();
-  }
-};
-
-template <typename T>
-struct Expm1GradFunctor : public BaseActivationFunctor<T> {
-  template <typename Device, typename X, typename Out, typename dOut,
-            typename dX>
-  void operator()(Device d, X x, Out out, dOut dout, dX dx) const {
-    dx.device(d) = dout * out + dout;
-  }
-
-  static constexpr ActBwdOpFwdDeps FwdDeps() {
-    return ActBwdOpFwdDeps::kDepOut;
-  }
->>>>>>> 1904572a
-};
-
 // relu(x) = max(x, 0)
 
 template <typename T>
@@ -908,106 +715,6 @@
   }
 
   static constexpr ActBwdOpFwdDeps FwdDeps() { return ActBwdOpFwdDeps::kDepX; }
-};
-
-template <typename T>
-<<<<<<< HEAD
-struct HardSigmoidFunctor : public BaseActivationFunctor<T> {
-  float slope;
-  float offset;
-  typename BaseActivationFunctor<T>::AttrPair GetAttrs() {
-    return {{"slope", &slope}, {"offset", &offset}};
-=======
-struct LogitFunctor {
-  template <typename Device, typename X, typename Out, typename P>
-  void operator()(Device d, X x, Out out, P p, float eps) const {
-    // logit(x) = ln(x/(1-x))
-    auto tmp_x =
-        (x.cwiseMin(static_cast<T>(1.0 - eps))).cwiseMax(static_cast<T>(eps));
-
-    if (!eps) {
-      out.device(d) = (x < static_cast<T>(0.0) || x > static_cast<T>(1.0))
-                          .select(p.constant(static_cast<T>(NAN)),
-                                  (tmp_x / (static_cast<T>(1) - tmp_x)).log());
-    } else {
-      out.device(d) = (tmp_x / (static_cast<T>(1) - tmp_x)).log();
-    }
-  }
-};
-
-template <typename T>
-struct LogitGradFunctor {
-  template <typename Device, typename X, typename dOut, typename dX, typename P>
-  void operator()(Device d, X x, dOut dout, dX dx, P p, float eps) const {
-    // logit(x)' = 1/(x*(1-x))
-    dx.device(d) =
-        (x < static_cast<T>(eps) || x > static_cast<T>(1.0 - eps))
-            .select(p.constant(static_cast<T>(0)),
-                    dout * (static_cast<T>(1) / ((static_cast<T>(1) - x) * x)));
-  }
-};
-
-template <typename T>
-struct STanhFunctor : public BaseActivationFunctor<T> {
-  float scale_a;
-  float scale_b;
-  typename BaseActivationFunctor<T>::AttrPair GetAttrs() {
-    return {{"scale_a", &scale_a}, {"scale_b", &scale_b}};
->>>>>>> 1904572a
-  }
-
-  template <typename Device, typename X, typename Out>
-  void operator()(Device d, X x, Out out) const {
-<<<<<<< HEAD
-    auto temp = x * static_cast<T>(slope) + static_cast<T>(offset);
-    out.device(d) =
-        temp.cwiseMax(static_cast<T>(0)).cwiseMin(static_cast<T>(1));
-=======
-    out.device(d) =
-        static_cast<T>(scale_b) * (static_cast<T>(scale_a) * x).tanh();
->>>>>>> 1904572a
-  }
-};
-
-template <typename T>
-<<<<<<< HEAD
-struct HardSigmoidGradFunctor : public BaseActivationFunctor<T> {
-  float slope;
-  float offset;
-  typename BaseActivationFunctor<T>::AttrPair GetAttrs() {
-    return {{"slope", &slope}, {"offset", &offset}};
-  }
-  template <typename Device, typename X, typename Out, typename dOut,
-            typename dX>
-  void operator()(Device d, X x, Out out, dOut dout, dX dx) const {
-    dx.device(d) = dout *
-                   ((out > static_cast<T>(0)) * (out < static_cast<T>(1)))
-                       .template cast<T>() *
-                   static_cast<T>(slope);
-  }
-
-  static constexpr ActBwdOpFwdDeps FwdDeps() {
-    return ActBwdOpFwdDeps::kDepOut;
-  }
-=======
-struct STanhGradFunctor : public BaseActivationFunctor<T> {
-  float scale_a;
-  float scale_b;
-  typename BaseActivationFunctor<T>::AttrPair GetAttrs() {
-    return {{"scale_a", &scale_a}, {"scale_b", &scale_b}};
-  }
-
-  template <typename Device, typename X, typename Out, typename dOut,
-            typename dX>
-  void operator()(Device d, X x, Out out, dOut dout, dX dx) const {
-    auto a = static_cast<T>(scale_a);
-    auto b = static_cast<T>(scale_b);
-    auto temp = (a * x).tanh() * (a * x).tanh();
-    dx.device(d) = dout * a * b * (static_cast<T>(1) - temp);
-  }
-
-  static constexpr ActBwdOpFwdDeps FwdDeps() { return ActBwdOpFwdDeps::kDepX; }
->>>>>>> 1904572a
 };
 
 template <typename T>
