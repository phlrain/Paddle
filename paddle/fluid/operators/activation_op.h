/* Copyright (c) 2018 PaddlePaddle Authors. All Rights Reserved.

Licensed under the Apache License, Version 2.0 (the "License");
you may not use this file except in compliance with the License.
You may obtain a copy of the License at
    http://www.apache.org/licenses/LICENSE-2.0
Unless required by applicable law or agreed to in writing, software
distributed under the License is distributed on an "AS IS" BASIS,
WITHOUT WARRANTIES OR CONDITIONS OF ANY KIND, either express or implied.
See the License for the specific language governing permissions and
limitations under the License. */

#pragma once
#include <glog/logging.h>
#include <algorithm>
#include <memory>
#include <string>
#include <unordered_set>
#include <utility>
#include <vector>

#include <cmath>
#ifndef _USE_MATH_DEFINES
#define _USE_MATH_DEFINES
#endif

#include <type_traits>
#include "paddle/fluid/framework/eigen.h"
#include "paddle/fluid/framework/op_registry.h"
#include "paddle/fluid/framework/tensor_util.h"
#include "paddle/fluid/platform/enforce.h"
#include "paddle/fluid/platform/float16.h"
#include "paddle/phi/kernels/funcs/blas/blas.h"
#ifdef PADDLE_WITH_MKLDNN
#include "paddle/fluid/platform/mkldnn_helper.h"
#endif

#include "paddle/phi/kernels/funcs/activation_functor.h"

namespace paddle {
namespace operators {

using framework::To32BitIndex;

using ActBwdOpFwdDeps = phi::funcs::ActBwdOpFwdDeps;

/* The following operator can be used to process SelectedRows, because the
 * output of those operator for zero is zero too.
 */
static std::unordered_set<std::string> CanBeUsedBySelectedRows = {
    "abs", "abs_grad", "square", "square_grad", "sqrt", "sqrt_grad"};

inline void ExtractActivationTensor(const framework::ExecutionContext& context,
                                    const framework::Tensor** X,
                                    framework::Tensor** Out) {
  auto x_var = context.InputVar("X");
  auto out_var = context.OutputVar("Out");
  PADDLE_ENFORCE_NOT_NULL(x_var,
                          platform::errors::NotFound(
                              "Cannot get input Variable X, variable name = %s",
                              context.InputName("X")));
  PADDLE_ENFORCE_NOT_NULL(
      out_var, platform::errors::NotFound(
                   "Cannot get output Variable Out, variable name = %s",
                   context.OutputName("Out")));
  if (CanBeUsedBySelectedRows.count(context.Type())) {
    *X = paddle::framework::GetLoDTensorOrSelectedRowsValueFromVar(*x_var);
    *Out = paddle::framework::GetMutableLoDTensorOrSelectedRowsValueFromVar(
        out_var);
  } else {
    *X = context.Input<framework::Tensor>("X");
    *Out = context.Output<framework::Tensor>("Out");
  }

  PADDLE_ENFORCE_NOT_NULL(*Out, platform::errors::NotFound(
                                    "Cannot get the tensor from the Variable "
                                    "Output(Out), variable name = %s",
                                    context.OutputName("Out")));
}

template <ActBwdOpFwdDeps kDepValue>
inline void ExtractActivationGradTensor(
    const framework::ExecutionContext& context, const framework::Tensor** X,
    const framework::Tensor** Out, const framework::Tensor** dOut,
    framework::Tensor** dX) {
  auto out_grad_var = context.InputVar(framework::GradVarName("Out"));
  auto x_grad_var = context.OutputVar(framework::GradVarName("X"));
  const framework::Variable* out_var = nullptr;

  if (static_cast<int>(kDepValue) &
      static_cast<int>(ActBwdOpFwdDeps::kDepOut)) {
    out_var = context.InputVar("Out");
    PADDLE_ENFORCE_NOT_NULL(
        out_var, platform::errors::NotFound(
                     "Cannot get input Variable Out, variable name = %s",
                     context.InputName("Out")));
  }

  PADDLE_ENFORCE_NOT_NULL(
      out_grad_var, platform::errors::NotFound(
                        "Cannot get input Variable %s, variable name = %s",
                        framework::GradVarName("Out"),
                        context.InputName(framework::GradVarName("Out"))));
  PADDLE_ENFORCE_NOT_NULL(
      x_grad_var, platform::errors::NotFound(
                      "Cannot get output Variable %s, variable name = %s",
                      framework::GradVarName("X"),
                      context.OutputName(framework::GradVarName("X"))));

  if (CanBeUsedBySelectedRows.count(context.Type())) {
    *dOut = paddle::framework::GetLoDTensorOrSelectedRowsValueFromVar(
        *out_grad_var);
    *dX = paddle::framework::GetMutableLoDTensorOrSelectedRowsValueFromVar(
        x_grad_var);

    if (out_var) {
      *Out =
          paddle::framework::GetLoDTensorOrSelectedRowsValueFromVar(*out_var);
    } else {
      *Out = *dOut;  // fake out
    }

  } else {
    *Out = context.Input<framework::Tensor>("Out");
    *dOut = context.Input<framework::Tensor>(framework::GradVarName("Out"));
    *dX = context.Output<framework::Tensor>(framework::GradVarName("X"));

    if (out_var) {
      *Out = &(out_var->Get<framework::LoDTensor>());
    } else {
      *Out = *dOut;  // fake out
    }
  }

  PADDLE_ENFORCE_NOT_NULL(*dX,
                          platform::errors::NotFound(
                              "Cannot get the tensor from the Variable "
                              "Output(Out), variable name = %s",
                              context.OutputName(framework::GradVarName("X"))));

  if (static_cast<int>(kDepValue) & static_cast<int>(ActBwdOpFwdDeps::kDepX)) {
    auto x_var = context.InputVar("X");
    PADDLE_ENFORCE_NOT_NULL(x_var, platform::errors::NotFound(
                                       "Cannot get the tensor from the "
                                       "Variable Input(X), variable name = %s",
                                       context.InputName("X")));
    if (CanBeUsedBySelectedRows.count(context.Type())) {
      *X = paddle::framework::GetLoDTensorOrSelectedRowsValueFromVar(*x_var);
    } else {
      *X = context.Input<framework::Tensor>("X");
    }
  } else {
    VLOG(10) << " Inplace activation of Op : " << context.Type();
    *X = *dX;
  }
}

template <typename DeviceContext, typename Functor>
class ActivationKernel
    : public framework::OpKernel<typename Functor::ELEMENT_TYPE> {
 public:
  using T = typename Functor::ELEMENT_TYPE;

  void Compute(const framework::ExecutionContext& context) const override {
    const framework::Tensor* X = nullptr;
    framework::Tensor* Out = nullptr;
    ExtractActivationTensor(context, &X, &Out);
    Out->mutable_data<T>(context.GetPlace());

    auto x = framework::EigenVector<T>::Flatten(
        GET_DATA_SAFELY(X, "Input", "X", "Activation"));
    auto out = framework::EigenVector<T>::Flatten(
        GET_DATA_SAFELY(Out, "Output", "Out", "Activation"));
    auto* place =
        context.template device_context<DeviceContext>().eigen_device();
    Functor functor;

    auto attrs = functor.GetAttrs();
    for (auto& attr : attrs) {
      *attr.second = context.Attr<float>(attr.first);
    }
    // use 32bit index to speed up computation
    bool use_32bit_index = out.size() < Eigen::NumTraits<int>::highest();
    bool is_gpu_place = platform::is_gpu_place(context.GetPlace());
    if (use_32bit_index && is_gpu_place) {
      functor(*place, To32BitIndex(x), To32BitIndex(out));
    } else {
      functor(*place, x, out);
    }
  }
};

template <typename DeviceContext, typename Functor>
class ActivationGradKernel
    : public framework::OpKernel<typename Functor::ELEMENT_TYPE> {
 public:
  using T = typename Functor::ELEMENT_TYPE;
  void Compute(const framework::ExecutionContext& context) const override {
    const framework::Tensor *X, *Out, *dOut;
    framework::Tensor* dX = nullptr;
    X = Out = dOut = nullptr;
    ExtractActivationGradTensor<Functor::FwdDeps()>(context, &X, &Out, &dOut,
                                                    &dX);
    dX->mutable_data<T>(context.GetPlace());
    auto dout = framework::EigenVector<T>::Flatten(
        GET_DATA_SAFELY(dOut, "Input", "Out@GRAD", "ActivationGrad"));
    auto out = framework::EigenVector<T>::Flatten(
        GET_DATA_SAFELY(Out, "Input", "Out", "ActivationGrad"));
    auto dx = framework::EigenVector<T>::Flatten(
        GET_DATA_SAFELY(dX, "Input", "X@GRAD", "ActivationGrad"));
    auto x = framework::EigenVector<T>::Flatten(
        GET_DATA_SAFELY(X, "Input", "X", "ActivationGrad"));
    auto* place =
        context.template device_context<DeviceContext>().eigen_device();
    Functor functor;
    auto attrs = functor.GetAttrs();
    for (auto& attr : attrs) {
      *attr.second = context.Attr<float>(attr.first);
    }
    // use 32bit index to speed up computation
    bool use_32bit_index = out.size() < Eigen::NumTraits<int>::highest();
    bool is_gpu_place = platform::is_gpu_place(context.GetPlace());
    if (use_32bit_index && is_gpu_place) {
      functor(*place, To32BitIndex(x), To32BitIndex(out), To32BitIndex(dout),
              To32BitIndex(dx));
    } else {
      functor(*place, x, out, dout, dx);
    }
  }
};

template <typename T>
struct BaseActivationFunctor {
  using ELEMENT_TYPE = T;

  using AttrPair = std::vector<std::pair<const char*, float*>>;

  AttrPair GetAttrs() { return AttrPair(); }
};

#define USE_PHI_FUNCTOR(name)                         \
  template <typename T>                               \
  using name##Functor = phi::funcs::name##Functor<T>; \
  template <typename T>                               \
  using name##GradFunctor = phi::funcs::name##GradFunctor<T>;

#define USE_PHI_DOUBLE_GRAD_FUNCTOR(name) \
  template <typename T>                   \
  using name##GradGradFunctor = phi::funcs::name##GradGradFunctor<T>;

#define USE_PHI_TRIPLE_GRAD_FUNCTOR(name) \
  template <typename T>                   \
  using name##TripleGradFunctor = phi::funcs::name##TripleGradFunctor<T>;

USE_PHI_FUNCTOR(Cos)
USE_PHI_FUNCTOR(Tan)
USE_PHI_FUNCTOR(Acos)
USE_PHI_FUNCTOR(Sin)
USE_PHI_FUNCTOR(Asin)
USE_PHI_FUNCTOR(Atan)
USE_PHI_FUNCTOR(Sinh)
USE_PHI_FUNCTOR(Cosh)
USE_PHI_FUNCTOR(Asinh)
USE_PHI_FUNCTOR(Acosh)
USE_PHI_FUNCTOR(Atanh)
USE_PHI_FUNCTOR(Tanh)
USE_PHI_FUNCTOR(Exp)
USE_PHI_DOUBLE_GRAD_FUNCTOR(Tanh)
USE_PHI_TRIPLE_GRAD_FUNCTOR(Tanh)
USE_PHI_FUNCTOR(BRelu)
USE_PHI_FUNCTOR(ThresholdedRelu)
USE_PHI_FUNCTOR(LeakyRelu)
USE_PHI_DOUBLE_GRAD_FUNCTOR(LeakyRelu)
USE_PHI_FUNCTOR(HardShrink)
USE_PHI_FUNCTOR(SoftShrink)
USE_PHI_FUNCTOR(TanhShrink)
USE_PHI_FUNCTOR(Silu)
USE_PHI_FUNCTOR(ELU)
USE_PHI_DOUBLE_GRAD_FUNCTOR(ELU)
USE_PHI_FUNCTOR(Sigmoid)
USE_PHI_DOUBLE_GRAD_FUNCTOR(Sigmoid)
USE_PHI_TRIPLE_GRAD_FUNCTOR(Sigmoid)
USE_PHI_FUNCTOR(LogSigmoid)
USE_PHI_FUNCTOR(HardSigmoid)
USE_PHI_FUNCTOR(Log)
USE_PHI_DOUBLE_GRAD_FUNCTOR(Log)
USE_PHI_FUNCTOR(Log2)
USE_PHI_FUNCTOR(Log10)
USE_PHI_FUNCTOR(Log1p)

USE_PHI_FUNCTOR(Exp)
USE_PHI_FUNCTOR(Expm1)
USE_PHI_FUNCTOR(Mish)
USE_PHI_FUNCTOR(STanh)
USE_PHI_FUNCTOR(Reciprocal)
USE_PHI_FUNCTOR(Square)
USE_PHI_FUNCTOR(Sqrt)
USE_PHI_FUNCTOR(Rsqrt)
USE_PHI_FUNCTOR(Softplus)
USE_PHI_FUNCTOR(Softsign)

template <typename T>
using ELUGradNegativeAlphaFunctor = phi::funcs::ELUGradNegativeAlphaFunctor<T>;

// relu(x) = max(x, 0)

template <typename T>
using ReluCPUFunctor = phi::funcs::ReluCPUFunctor<T>;
template <typename T>
using ReluGradFunctor = phi::funcs::ReluGradFunctor<T>;

template <typename T>
using ReluGradGradFunctor = phi::funcs::ReluGradGradFunctor<T>;

template <typename T>
using ReluCUDAFunctor = phi::funcs::ReluCUDAFunctor<T>;

template <typename T>
struct SqrtGradGradFunctor : public BaseActivationFunctor<T> {
  template <typename Device>
  void operator()(const Device& dev, const framework::Tensor* Out,
                  const framework::Tensor* ddX, framework::Tensor* ddOut,
                  framework::Tensor* dOut, const framework::Tensor* dX) const {
    auto* d = dev.eigen_device();
    auto ddx = framework::EigenVector<T>::Flatten(
        GET_DATA_SAFELY(ddX, "Input", "DDX", "SqrtGradGrad"));
    auto out = framework::EigenVector<T>::Flatten(
        GET_DATA_SAFELY(Out, "Output", "Out", "SqrtGradGrad"));
    // sqrt GradGrad: ddy = 0.5 * ddx / y, dy = -1 * dx * ddx
    // calculate dy first, so ddy can inplace ddx
    if (dOut) {
      auto dx = framework::EigenVector<T>::Flatten(
          GET_DATA_SAFELY(dX, "Output", "DX", "SqrtGradGrad"));
      auto dout = framework::EigenVector<T>::Flatten(
          GET_DATA_SAFELY(dOut, "Output", "DOut", "SqrtGradGrad"));
      dout.device(*d) = dx * ddx * static_cast<T>(-1) / out;
    }
    if (ddOut) {
      auto ddout = framework::EigenVector<T>::Flatten(
          GET_DATA_SAFELY(ddOut, "Output", "DDOut", "SqrtGradGrad"));
      ddout.device(*d) = ddx * static_cast<T>(0.5) / out;
    }
  }
  static constexpr ActBwdOpFwdDeps FwdDeps() {
    return ActBwdOpFwdDeps::kDepOut;
  }
};

template <typename T>
struct RsqrtGradGradFunctor : public BaseActivationFunctor<T> {
  template <typename Device>
  void operator()(const Device& dev, const framework::Tensor* Out,
                  const framework::Tensor* ddX, framework::Tensor* ddOut,
                  framework::Tensor* dOut, const framework::Tensor* dX) const {
    auto* d = dev.eigen_device();
    auto ddx = framework::EigenVector<T>::Flatten(
        GET_DATA_SAFELY(ddX, "Input", "DDX", "RsqrtGradGrad"));
    auto out = framework::EigenVector<T>::Flatten(
        GET_DATA_SAFELY(Out, "Output", "Out", "RsqrtGradGrad"));

    // rsqrt GradGrad: ddy = -0.5 * ddx * y * y * y, dy = (3/y) * dx * ddx
    if (dOut) {
      auto dx = framework::EigenVector<T>::Flatten(
          GET_DATA_SAFELY(dX, "Output", "DX", "RsqrtGradGrad"));
      auto dout = framework::EigenVector<T>::Flatten(
          GET_DATA_SAFELY(dOut, "Output", "DOut", "RsqrtGradGrad"));
      dout.device(*d) = (static_cast<T>(3.0) / out) * dx * ddx;
    }
    if (ddOut) {
      auto ddout = framework::EigenVector<T>::Flatten(
          GET_DATA_SAFELY(ddOut, "Output", "DDOut", "RsqrtGradGrad"));
      ddout.device(*d) = ddx * static_cast<T>(-0.5) * out * out * out;
    }
  }
  static constexpr ActBwdOpFwdDeps FwdDeps() {
    return ActBwdOpFwdDeps::kDepOut;
  }
};

// ceil(x) = ceiling(x)
template <typename T>
struct CeilFunctor : public BaseActivationFunctor<T> {
  template <typename Device, typename X, typename Out>
  void operator()(Device d, X x, Out out) const {
    out.device(d) = x.ceil();
  }
};

template <typename T>
struct ZeroGradFunctor : public BaseActivationFunctor<T> {
  template <typename Device, typename X, typename Out, typename dOut,
            typename dX>
  void operator()(Device d, X x, Out out, dOut dout, dX dx) const {
    dx.device(d) = static_cast<T>(0) * out;
  }

  static constexpr ActBwdOpFwdDeps FwdDeps() {
    return ActBwdOpFwdDeps::kNoDeps;
  }
};

// floor(x) = flooring(x)
template <typename T>
struct FloorFunctor : public BaseActivationFunctor<T> {
  template <typename Device, typename X, typename Out>
  void operator()(Device d, X x, Out out) const {
    out.device(d) = x.floor();
  }
};

// round(x) = [x]
template <typename T>
struct RoundFunctor : public BaseActivationFunctor<T> {
  template <typename Device, typename X, typename Out>
  void operator()(Device d, X x, Out out) const {
    out.device(d) = x.round();
  }
};

<<<<<<< HEAD
// log(x) = natural logarithm of x
template <typename T>
struct LogFunctor : public BaseActivationFunctor<T> {
  template <typename Device, typename X, typename Out>
  void operator()(Device d, X x, Out out) const {
    out.device(d) = x.log();
=======
// reciprocal(x) = 1 / x
template <typename T>
struct ReciprocalFunctor : public BaseActivationFunctor<T> {
  template <typename Device, typename X, typename Out>
  void operator()(Device d, X x, Out out) const {
    out.device(d) = static_cast<T>(1) / x;
>>>>>>> 3980e222
  }
};

template <typename T>
<<<<<<< HEAD
struct LogGradFunctor : public BaseActivationFunctor<T> {
  template <typename Device, typename X, typename Out, typename dOut,
            typename dX>
  void operator()(Device d, X x, Out out, dOut dout, dX dx) const {
    dx.device(d) = dout * (static_cast<T>(1) / x);
  }

  static constexpr ActBwdOpFwdDeps FwdDeps() { return ActBwdOpFwdDeps::kDepX; }
};

// log2(x) = logarithm to the base 2 of the elements of x
template <typename T>
struct Log2Functor : public BaseActivationFunctor<T> {
  template <typename Device, typename X, typename Out>
  void operator()(Device d, X x, Out out) const {
    out.device(d) = x.log() / static_cast<T>(log(2));
  }
};

// the gradient of log2(x) is 1/(x*ln(2))
template <typename T>
struct Log2GradFunctor : public BaseActivationFunctor<T> {
  template <typename Device, typename X, typename Out, typename dOut,
            typename dX>
  void operator()(Device d, X x, Out out, dOut dout, dX dx) const {
    dx.device(d) = dout * static_cast<T>(1) / (x * static_cast<T>(log(2)));
  }

  static constexpr ActBwdOpFwdDeps FwdDeps() { return ActBwdOpFwdDeps::kDepX; }
};

// log10(x) = logarithm to the base 10 of the elements of x
template <typename T>
struct Log10Functor : public BaseActivationFunctor<T> {
  template <typename Device, typename X, typename Out>
  void operator()(Device d, X x, Out out) const {
    out.device(d) = x.log() / static_cast<T>(log(10));
  }
};

// the gradient of log10(x) is 1/(x*ln(10))
template <typename T>
struct Log10GradFunctor : public BaseActivationFunctor<T> {
  template <typename Device, typename X, typename Out, typename dOut,
            typename dX>
  void operator()(Device d, X x, Out out, dOut dout, dX dx) const {
    dx.device(d) = dout * static_cast<T>(1) / (x * static_cast<T>(log(10)));
  }

  static constexpr ActBwdOpFwdDeps FwdDeps() { return ActBwdOpFwdDeps::kDepX; }
};

// log1p(x) = natural logarithm of x+1
template <typename T>
struct Log1pFunctor : public BaseActivationFunctor<T> {
  template <typename Device, typename X, typename Out>
  void operator()(Device d, X x, Out out) const {
    out.device(d) = (static_cast<T>(1) + x).log();
=======
struct ReciprocalGradFunctor : public BaseActivationFunctor<T> {
  template <typename Device, typename X, typename Out, typename dOut,
            typename dX>
  void operator()(Device d, X x, Out out, dOut dout, dX dx) const {
    dx.device(d) = dout * static_cast<T>(-1) * out * out;
  }

  static constexpr ActBwdOpFwdDeps FwdDeps() {
    return ActBwdOpFwdDeps::kDepOut;
  }
};

// square(x) = x^2
template <typename T>
struct SquareFunctor : public BaseActivationFunctor<T> {
  template <typename Device, typename X, typename Out>
  void operator()(Device d, X x, Out out) const {
    out.device(d) = x.square();
>>>>>>> 3980e222
  }
};

template <typename T>
<<<<<<< HEAD
struct Log1pGradFunctor : public BaseActivationFunctor<T> {
  template <typename Device, typename X, typename Out, typename dOut,
            typename dX>
  void operator()(Device d, X x, Out out, dOut dout, dX dx) const {
    dx.device(d) = dout * (static_cast<T>(1) / (x + static_cast<T>(1)));
=======
struct SquareGradFunctor : public BaseActivationFunctor<T> {
  template <typename Device, typename X, typename Out, typename dOut,
            typename dX>
  void operator()(Device d, X x, Out out, dOut dout, dX dx) const {
    dx.device(d) = dout * static_cast<T>(2) * x;
>>>>>>> 3980e222
  }

  static constexpr ActBwdOpFwdDeps FwdDeps() { return ActBwdOpFwdDeps::kDepX; }
};

// relu6(x) = min(max(0, x), 6)
template <typename T>
struct Relu6Functor : public BaseActivationFunctor<T> {
  float threshold;

  typename BaseActivationFunctor<T>::AttrPair GetAttrs() {
    return {{"threshold", &threshold}};
  }

  template <typename Device, typename X, typename Out>
  void operator()(Device d, X x, Out out) const {
    out.device(d) =
        x.cwiseMax(static_cast<T>(0)).cwiseMin(static_cast<T>(threshold));
  }
};

template <typename T>
struct Relu6GradFunctor : public BaseActivationFunctor<T> {
  float threshold;
  typename BaseActivationFunctor<T>::AttrPair GetAttrs() {
    return {{"threshold", &threshold}};
  }
  template <typename Device, typename X, typename Out, typename dOut,
            typename dX>
  void operator()(Device d, X x, Out out, dOut dout, dX dx) const {
    dx.device(d) =
        dout *
        ((out > static_cast<T>(0)) * (out < static_cast<T>(threshold)))
            .template cast<T>();
  }

  static constexpr ActBwdOpFwdDeps FwdDeps() {
    return ActBwdOpFwdDeps::kDepOut;
  }
};

// HardSwish = min(max(0, x+3), 6) * x / 6
template <typename T>
struct HardSwishFunctor : public BaseActivationFunctor<T> {
  float threshold;
  float scale;
  float offset;

  typename BaseActivationFunctor<T>::AttrPair GetAttrs() {
    return {{"threshold", &threshold}, {"scale", &scale}, {"offset", &offset}};
  }

  template <typename Device, typename X, typename Out>
  void operator()(Device d, X x, Out out) const {
    out.device(d) = (x + static_cast<T>(offset))
                        .cwiseMax(static_cast<T>(0))
                        .cwiseMin(static_cast<T>(threshold)) *
                    x / static_cast<T>(scale);
  }
};

template <typename T>
struct HardSwishGradFunctor : public BaseActivationFunctor<T> {
  float threshold;
  float scale;
  float offset;

  typename BaseActivationFunctor<T>::AttrPair GetAttrs() {
    return {{"threshold", &threshold}, {"scale", &scale}, {"offset", &offset}};
  }
  template <typename Device, typename X, typename Out, typename dOut,
            typename dX>
  void operator()(Device d, X x, Out out, dOut dout, dX dx) const {
    auto tmp = ((x + static_cast<T>(offset)) < static_cast<T>(threshold))
                   .template cast<T>();
    dx.device(d) =
        dout *
        (((x + static_cast<T>(offset)) > static_cast<T>(0)).template cast<T>() *
             (static_cast<T>(2) * x + static_cast<T>(offset)) /
             static_cast<T>(scale) * tmp +
         static_cast<T>(1) * (static_cast<T>(1) - tmp));
  }

  static constexpr ActBwdOpFwdDeps FwdDeps() { return ActBwdOpFwdDeps::kDepX; }
};

template <typename T>
struct SoftReluFunctor : public BaseActivationFunctor<T> {
  float threshold;
  typename BaseActivationFunctor<T>::AttrPair GetAttrs() {
    return {{"threshold", &threshold}};
  }

  template <typename Device, typename X, typename Out>
  void operator()(Device d, X x, Out out) const {
    auto tmp = static_cast<T>(threshold);
    auto temp = x.cwiseMax(-tmp).cwiseMin(tmp);
    out.device(d) = (static_cast<T>(1) + temp.exp()).log();
  }
};

template <typename T>
struct SoftReluGradFunctor : public BaseActivationFunctor<T> {
  float threshold;
  typename BaseActivationFunctor<T>::AttrPair GetAttrs() {
    return {{"threshold", &threshold}};
  }
  template <typename Device, typename X, typename Out, typename dOut,
            typename dX>
  void operator()(Device d, X x, Out out, dOut dout, dX dx) const {
    auto tmp = static_cast<T>(threshold);
    auto temp = ((out > -tmp) * (out < tmp)).template cast<T>();
    dx.device(d) = dout * (static_cast<T>(1) - (-out).exp()) * temp;
  }

  static constexpr ActBwdOpFwdDeps FwdDeps() {
    return ActBwdOpFwdDeps::kDepOut;
  }
};

template <typename DeviceContext, typename T>
class ELUGradKernel : public framework::OpKernel<T> {
 public:
  void Compute(const framework::ExecutionContext& context) const override {
    auto* X = context.Input<framework::Tensor>("X");
    auto* Out = context.Input<framework::Tensor>("Out");
    auto* dOut =
        context.Input<framework::Tensor>(framework::GradVarName("Out"));
    auto* dX = context.Output<framework::Tensor>(framework::GradVarName("X"));
    const float alpha = context.Attr<float>("alpha");
    dX->mutable_data<T>(context.GetPlace());

    auto x = framework::EigenVector<T>::Flatten(
        GET_DATA_SAFELY(X, "Input", "X", "elu_grad"));
    auto out = framework::EigenVector<T>::Flatten(
        GET_DATA_SAFELY(Out, "Input", "Out", "elu_grad"));
    auto dout = framework::EigenVector<T>::Flatten(
        GET_DATA_SAFELY(dOut, "Input", "dOut", "elu_grad"));
    auto dx = framework::EigenVector<T>::Flatten(
        GET_DATA_SAFELY(dX, "Output", "dX", "elu_grad"));
    auto* place =
        context.template device_context<DeviceContext>().eigen_device();

    if (alpha > 0) {
      ELUGradFunctor<T> functor;
      functor.alpha = alpha;
      functor(*place, x, out, dout, dx);
    } else {
      ELUGradNegativeAlphaFunctor<T> functor;
      functor.alpha = alpha;
      functor(*place, x, out, dout, dx);
    }
  }
};

template <typename T>
struct CELUFunctor : public BaseActivationFunctor<T> {
  float alpha;
  typename BaseActivationFunctor<T>::AttrPair GetAttrs() {
    return {{"alpha", &alpha}};
  }

  template <typename Device, typename X, typename Out>
  void operator()(Device d, X x, Out out) const {
    out.device(d) =
        (x < static_cast<T>(0))
            .select(static_cast<T>(alpha) *
                        ((x / static_cast<T>(alpha)).exp() - static_cast<T>(1)),
                    x);
  }
};

template <typename T>
struct CELUGradFunctor : public BaseActivationFunctor<T> {
  float alpha;
  typename BaseActivationFunctor<T>::AttrPair GetAttrs() {
    return {{"alpha", &alpha}};
  }
  template <typename Device, typename X, typename Out, typename dOut,
            typename dX>
  void operator()(Device d, X x, Out out, dOut dout, dX dx) const {
    auto temp_a_pos = static_cast<T>(alpha > 0);
    auto temp_a_neg = static_cast<T>(alpha <= 0);
    auto temp_x_pos = (x > static_cast<T>(0)).template cast<T>();
    auto temp_x_neg = (x <= static_cast<T>(0)).template cast<T>();

    // dx = dout, if alpha > 0 and x > 0
    // dx = dout * (x/alpha).exp(), if alpha > 0 and x <= 0
    // dx = dout , if alpha < 0 and x > 0
    // dx = dout * (x/alpha).exp(), if alpha < 0 and x <=0
    dx.device(d) =
        dout * temp_a_pos * temp_x_pos +
        dout * (x / static_cast<T>(alpha)).exp() * temp_a_pos * temp_x_neg +
        dout * temp_a_neg * temp_x_pos +
        dout * (x / static_cast<T>(alpha)).exp() * temp_a_neg * temp_x_neg;
  }

  static constexpr ActBwdOpFwdDeps FwdDeps() { return ActBwdOpFwdDeps::kDepX; }
};

// FIXME(qijun) https://github.com/PaddlePaddle/Paddle/issues/5198
template <typename T>
struct PowFunctor : public BaseActivationFunctor<T> {
  float factor;
  typename BaseActivationFunctor<T>::AttrPair GetAttrs() {
    return {{"factor", &factor}};
  }
  template <typename Device, typename X, typename Out>
  void operator()(Device d, X x, Out out) const {
    out.device(d) = x.pow(static_cast<T>(factor));
  }
};

template <typename T>
struct PowGradFunctor : public BaseActivationFunctor<T> {
  float factor;
  typename BaseActivationFunctor<T>::AttrPair GetAttrs() {
    return {{"factor", &factor}};
  }
  template <typename Device, typename X, typename Out, typename dOut,
            typename dX>
  void operator()(Device d, X x, Out out, dOut dout, dX dx) const {
    dx.device(d) = dout * static_cast<T>(factor) *
                   x.pow(static_cast<T>(factor) - static_cast<T>(1));
  }

  static constexpr ActBwdOpFwdDeps FwdDeps() { return ActBwdOpFwdDeps::kDepX; }
};

template <typename T>
struct SwishFunctor : public BaseActivationFunctor<T> {
  float beta;
  typename BaseActivationFunctor<T>::AttrPair GetAttrs() {
    return {{"beta", &beta}};
  }

  template <typename Device, typename X, typename Out>
  void operator()(Device d, X x, Out out) const {
    out.device(d) = x / (static_cast<T>(1) + (static_cast<T>(-beta) * x).exp());
  }
};

template <typename T>
struct SwishGradFunctor : public BaseActivationFunctor<T> {
  float beta;
  typename BaseActivationFunctor<T>::AttrPair GetAttrs() {
    return {{"beta", &beta}};
  }

  template <typename Device, typename X, typename Out, typename dOut,
            typename dX>
  void operator()(Device d, X x, Out fake_out, dOut dout, dX dx) const {
    auto temp1 = static_cast<T>(1) /
                 (static_cast<T>(1) + (static_cast<T>(-beta) * x).exp());
    auto out = x * temp1;
    auto temp2 = temp1 * (static_cast<T>(1) - (static_cast<T>(beta) * out));
    dx.device(d) = dout * ((static_cast<T>(beta) * out) + temp2);
  }

  static constexpr ActBwdOpFwdDeps FwdDeps() { return ActBwdOpFwdDeps::kDepX; }
};

template <typename T>
struct AbsGradGradFunctor : public BaseActivationFunctor<T> {
  template <typename Device>
  void operator()(const Device& dev, const framework::Tensor* X,
                  const framework::Tensor* Out, const framework::Tensor* ddX,
                  framework::Tensor* ddOut, framework::Tensor* dOut,
                  framework::Tensor* dX) const {
    auto* d = dev.eigen_device();
    auto ddx = framework::EigenVector<T>::Flatten(
        GET_DATA_SAFELY(ddX, "Input", "DDX", "AbsGradGrad"));
    auto x = framework::EigenVector<T>::Flatten(
        GET_DATA_SAFELY(X, "Input", "X", "AbsGradGrad"));
    if (ddOut) {
      auto ddout = framework::EigenVector<T>::Flatten(
          GET_DATA_SAFELY(ddOut, "Output", "DDOut", "AbsGradGrad"));
      ddout.device(*d) = ddx * x.sign();
    }
  }
  static constexpr ActBwdOpFwdDeps FwdDeps() { return ActBwdOpFwdDeps::kDepX; }
};

template <typename T>
struct CELUGradGradFunctor : public BaseActivationFunctor<T> {
  float alpha;
  typename BaseActivationFunctor<T>::AttrPair GetAttrs() {
    return {{"alpha", &alpha}};
  }
  template <typename Device>
  void operator()(const Device& dev, const framework::Tensor* X,
                  const framework::Tensor* ddX, framework::Tensor* ddOut,
                  const framework::Tensor* dOut, framework::Tensor* dX) const {
    auto* d = dev.eigen_device();
    auto ddx = framework::EigenVector<T>::Flatten(
        GET_DATA_SAFELY(ddX, "Input", "DDX", "CELUGradGrad"));
    auto x = framework::EigenVector<T>::Flatten(
        GET_DATA_SAFELY(X, "Input", "X", "CELUGradGrad"));

    if (dX) {
      auto dx = framework::EigenVector<T>::Flatten(
          GET_DATA_SAFELY(dX, "Output", "DX", "CELUGradGrad"));
      auto dout = framework::EigenVector<T>::Flatten(
          GET_DATA_SAFELY(dOut, "Output", "DOut", "CELUGradGrad"));
      dx.device(*d) = ddx * dout / static_cast<T>(alpha) *
                      (x / static_cast<T>(alpha)).exp() *
                      (x <= static_cast<T>(0)).template cast<T>();
    }

    if (ddOut) {
      auto ddout = framework::EigenVector<T>::Flatten(
          GET_DATA_SAFELY(ddOut, "Output", "DDOut", "CELUGradGrad"));
      ddout.device(*d) = ddx *
                         ((x > static_cast<T>(0)).template cast<T>() +
                          (x / static_cast<T>(alpha)).exp() *
                              (x <= static_cast<T>(0)).template cast<T>())
                             .template cast<T>();
    }
  }
  static constexpr ActBwdOpFwdDeps FwdDeps() { return ActBwdOpFwdDeps::kDepX; }
};

template <typename T>
struct SquareGradGradFunctor : public BaseActivationFunctor<T> {
  template <typename Device>
  void operator()(const Device& dev, const framework::Tensor* X,
                  const framework::Tensor* ddX, framework::Tensor* ddOut,
                  const framework::Tensor* dOut, framework::Tensor* dX) const {
    auto* d = dev.eigen_device();
    auto ddx = framework::EigenVector<T>::Flatten(
        GET_DATA_SAFELY(ddX, "Input", "DDX", "SquareGradGrad"));
    auto x = framework::EigenVector<T>::Flatten(
        GET_DATA_SAFELY(X, "Input", "X", "SquareGradGrad"));
    // square GradGrad: ddy=2x*ddx, dx=2dy*ddx
    // calculate dx first, so ddy can inplace ddx
    if (dX) {
      auto dx = framework::EigenVector<T>::Flatten(
          GET_DATA_SAFELY(dX, "Output", "DX", "SquareGradGrad"));
      auto dout = framework::EigenVector<T>::Flatten(
          GET_DATA_SAFELY(dOut, "Output", "DOut", "SquareGradGrad"));
      dx.device(*d) = ddx * static_cast<T>(2) * dout;
    }
    if (ddOut) {
      auto ddout = framework::EigenVector<T>::Flatten(
          GET_DATA_SAFELY(ddOut, "Output", "DDOut", "SquareGradGrad"));
      ddout.device(*d) = ddx * static_cast<T>(2) * x;
    }
  }
  static constexpr ActBwdOpFwdDeps FwdDeps() { return ActBwdOpFwdDeps::kDepX; }
};

// TODO(dengkaipeng): double gradient calculation for Square/Sqrt need
// DOut(dy) as input(not output), tensor extraction is different from
// others. Impliment extraction kernel seperately here.
inline void ExtractDoubleGradTensorWithInputDOut(
    const framework::ExecutionContext& ctx, const framework::Tensor** X,
    const framework::Tensor** ddX, framework::Tensor** dX,
    const framework::Tensor** dOut, framework::Tensor** ddOut) {
  // extract ddX(output), ddOut(input)
  auto ddx_var = ctx.InputVar("DDX");
  auto ddo_var = ctx.OutputVar("DDOut");
  PADDLE_ENFORCE_NOT_NULL(
      ddx_var, platform::errors::NotFound(
                   "Cannot get input Variable Out, variable name = %s",
                   ctx.InputName("DDX")));
  *ddX = ctx.Input<framework::Tensor>("DDX");
  if (ddo_var) {
    *ddOut = ctx.Output<framework::Tensor>("DDOut");
  }
  PADDLE_ENFORCE_NOT_NULL(
      ddX,
      platform::errors::NotFound(
          "Cannot get the tensor from the Variable DDX, variable name = %s",
          ctx.OutputName("DDX")));

  // extract x(input), dx(output)
  auto x_var = ctx.InputVar("X");
  PADDLE_ENFORCE_NOT_NULL(
      x_var, platform::errors::NotFound(
                 "Cannot get input Variable Out, variable name = %s",
                 ctx.InputName("X")));
  auto dx_var = ctx.OutputVar("DX");
  *X = ctx.Input<framework::Tensor>("X");
  if (dx_var) {
    *dX = ctx.Output<framework::Tensor>("DX");
  }

  // extract dOut(input)
  auto dout_var = ctx.InputVar("DOut");
  if (dout_var) {
    *dOut = ctx.Input<framework::Tensor>("DOut");
  }
}

template <typename DeviceContext, typename Functor>
class SquareDoubleGradKernel
    : public framework::OpKernel<typename Functor::ELEMENT_TYPE> {
 public:
  using T = typename Functor::ELEMENT_TYPE;
  void Compute(const framework::ExecutionContext& ctx) const override {
    const framework::Tensor *X, *ddX, *dOut;
    X = ddX = dOut = nullptr;
    framework::Tensor *dX, *ddOut;
    dX = ddOut = nullptr;

    ExtractDoubleGradTensorWithInputDOut(ctx, &X, &ddX, &dX, &dOut, &ddOut);

    if (dX) dX->mutable_data<T>(X->dims(), ctx.GetPlace());
    if (ddOut) ddOut->mutable_data<T>(ctx.GetPlace());

    auto& place = ctx.template device_context<DeviceContext>();

    Functor functor;
    functor(place, X, ddX, ddOut, dOut, dX);
  }
};

template <typename DeviceContext, typename Functor>
class CELUDoubleGradKernel
    : public framework::OpKernel<typename Functor::ELEMENT_TYPE> {
 public:
  using T = typename Functor::ELEMENT_TYPE;
  void Compute(const framework::ExecutionContext& ctx) const override {
    const framework::Tensor *X, *ddX, *dOut;
    X = ddX = dOut = nullptr;
    framework::Tensor *dX, *ddOut;
    dX = ddOut = nullptr;

    ExtractDoubleGradTensorWithInputDOut(ctx, &X, &ddX, &dX, &dOut, &ddOut);

    if (dX) dX->mutable_data<T>(X->dims(), ctx.GetPlace());
    if (ddOut) ddOut->mutable_data<T>(ctx.GetPlace());

    auto& place = ctx.template device_context<DeviceContext>();

    Functor functor;
    auto attrs = functor.GetAttrs();
    for (auto& attr : attrs) {
      *attr.second = ctx.Attr<float>(attr.first);
    }
    functor(place, X, ddX, ddOut, dOut, dX);
  }
};

template <typename DeviceContext, typename Functor>
class SqrtDoubleGradKernel
    : public framework::OpKernel<typename Functor::ELEMENT_TYPE> {
 public:
  using T = typename Functor::ELEMENT_TYPE;
  void Compute(const framework::ExecutionContext& ctx) const override {
    const framework::Tensor *Out, *dX, *ddX;
    Out = dX = ddX = nullptr;
    framework::Tensor *ddOut, *dOut;
    ddOut = dOut = nullptr;

    // extract ddx(input), ddout(output)
    auto ddx_var = ctx.InputVar("DDX");
    auto ddo_var = ctx.OutputVar("DDOut");
    PADDLE_ENFORCE_NOT_NULL(
        ddx_var, platform::errors::NotFound(
                     "Cannot get input Variable DDX, variable name = %s",
                     ctx.InputName("DDX")));
    ddX = ctx.Input<framework::Tensor>("DDX");
    if (ddo_var) {
      ddOut = ctx.Output<framework::Tensor>("DDOut");
    }
    PADDLE_ENFORCE_NOT_NULL(
        ddX, platform::errors::NotFound(
                 "Cannot get input Variable DDX, variable name = %s",
                 ctx.InputName("DDX")));

    // extract out(input), dout(output)
    auto out_var = ctx.InputVar("Out");
    PADDLE_ENFORCE_NOT_NULL(
        out_var, platform::errors::NotFound(
                     "Cannot get input Variable Out, variable name = %s",
                     ctx.InputName("Out")));
    auto dout_var = ctx.OutputVar("DOut");
    Out = ctx.Input<framework::Tensor>("Out");
    if (dout_var) {
      dOut = ctx.Output<framework::Tensor>("DOut");
    }

    // extract dx(input)
    auto dx_var = ctx.InputVar("DX");
    PADDLE_ENFORCE_NOT_NULL(
        dx_var, platform::errors::NotFound(
                    "Cannot get input Variable DX, variable name = %s",
                    ctx.InputName("DX")));
    if (dx_var) {
      dX = ctx.Input<framework::Tensor>("DX");
    }

    if (dOut) dOut->mutable_data<T>(Out->dims(), ctx.GetPlace());
    if (ddOut) ddOut->mutable_data<T>(Out->dims(), ctx.GetPlace());

    auto& place = ctx.template device_context<DeviceContext>();

    Functor functor;
    functor(place, Out, ddX, ddOut, dOut, dX);
  }
};

// rsqrt Grad: dx = -0.5 * dy * y * y * y
// rsqrt GradGrad: ddy = -0.5 * ddx * y * y * y, dy = (3 / y) * dx * ddx
template <typename DeviceContext, typename Functor>
class RsqrtDoubleGradKernel
    : public framework::OpKernel<typename Functor::ELEMENT_TYPE> {
 public:
  using T = typename Functor::ELEMENT_TYPE;
  void Compute(const framework::ExecutionContext& ctx) const override {
    const framework::Tensor *Out, *dX, *ddX;
    Out = dX = ddX = nullptr;
    framework::Tensor *ddOut, *dOut;
    ddOut = dOut = nullptr;

    // extract ddx(input), ddout(output)
    auto ddx_var = ctx.InputVar("DDX");
    auto ddo_var = ctx.OutputVar("DDOut");
    PADDLE_ENFORCE_NOT_NULL(
        ddx_var, platform::errors::NotFound(
                     "Cannot get input Variable DDX, variable name = %s",
                     ctx.InputName("DDX")));
    ddX = ctx.Input<framework::Tensor>("DDX");
    if (ddo_var) {
      ddOut = ctx.Output<framework::Tensor>("DDOut");
    }
    PADDLE_ENFORCE_NOT_NULL(
        ddX, platform::errors::NotFound(
                 "Cannot get input Variable DDX, variable name = %s",
                 ctx.InputName("DDX")));

    // extract out(input), dout(output)
    auto out_var = ctx.InputVar("Out");
    PADDLE_ENFORCE_NOT_NULL(
        out_var, platform::errors::NotFound(
                     "Cannot get input Variable Out, variable name = %s",
                     ctx.InputName("Out")));
    auto dout_var = ctx.OutputVar("DOut");
    Out = ctx.Input<framework::Tensor>("Out");
    if (dout_var) {
      dOut = ctx.Output<framework::Tensor>("DOut");
    }

    // extract dx(input)
    auto dx_var = ctx.InputVar("DX");
    PADDLE_ENFORCE_NOT_NULL(
        dx_var, platform::errors::NotFound(
                    "Cannot get input Variable DX, variable name = %s",
                    ctx.InputName("DX")));
    if (dx_var) {
      dX = ctx.Input<framework::Tensor>("DX");
    }

    if (dOut) dOut->mutable_data<T>(Out->dims(), ctx.GetPlace());
    if (ddOut) ddOut->mutable_data<T>(Out->dims(), ctx.GetPlace());

    auto& place = ctx.template device_context<DeviceContext>();

    Functor functor;
    functor(place, Out, ddX, ddOut, dOut, dX);
  }
};

template <typename DeviceContext, typename Functor>
class PowKernel : public framework::OpKernel<typename Functor::ELEMENT_TYPE> {
 public:
  using T = typename Functor::ELEMENT_TYPE;

  void Compute(const framework::ExecutionContext& context) const override {
    const framework::Tensor* X = nullptr;
    framework::Tensor* Out = nullptr;
    ExtractActivationTensor(context, &X, &Out);
    Out->mutable_data<T>(context.GetPlace());

    auto x = framework::EigenVector<T>::Flatten(
        GET_DATA_SAFELY(X, "Input", "X", "Pow"));
    auto out = framework::EigenVector<T>::Flatten(
        GET_DATA_SAFELY(Out, "Output", "Out", "Pow"));
    auto* place =
        context.template device_context<DeviceContext>().eigen_device();
    Functor functor;
    auto attrs = functor.GetAttrs();
    for (auto& attr : attrs) {
      *attr.second = context.Attr<float>(attr.first);
    }
    // get FactorTensor
    auto* factor_tensor = context.HasInput("FactorTensor")
                              ? context.Input<framework::Tensor>("FactorTensor")
                              : nullptr;
    if (factor_tensor) {
      auto* factor_data = factor_tensor->data<float>();
      framework::Tensor cpu_factor_tensor;
      if (platform::is_gpu_place(factor_tensor->place())) {
        framework::TensorCopySync(*factor_tensor, platform::CPUPlace(),
                                  &cpu_factor_tensor);
        factor_data = cpu_factor_tensor.data<float>();
      }
      auto factor =
          std::vector<float>(factor_data, factor_data + factor_tensor->numel());
      PADDLE_ENFORCE_EQ(
          factor.size(), 1,
          platform::errors::InvalidArgument(
              "The shape of factor(tensor) must be [1] rather than %d",
              factor.size()));
      for (auto& attr : attrs) {
        *attr.second = factor[0];
      }
    }
    functor(*place, x, out);
  }
};

template <typename DeviceContext, typename Functor>
class PowGradKernel
    : public framework::OpKernel<typename Functor::ELEMENT_TYPE> {
 public:
  using T = typename Functor::ELEMENT_TYPE;
  void Compute(const framework::ExecutionContext& context) const override {
    const framework::Tensor *X, *Out, *dOut;
    framework::Tensor* dX = nullptr;
    X = Out = dOut = nullptr;
    ExtractActivationGradTensor<Functor::FwdDeps()>(context, &X, &Out, &dOut,
                                                    &dX);
    dX->mutable_data<T>(context.GetPlace());
    auto dout = framework::EigenVector<T>::Flatten(
        GET_DATA_SAFELY(dOut, "Input", "Out@GRAD", "PowGrad"));
    auto out = framework::EigenVector<T>::Flatten(
        GET_DATA_SAFELY(Out, "Input", "Out", "PowGrad"));
    auto dx = framework::EigenVector<T>::Flatten(
        GET_DATA_SAFELY(dX, "Output", "X@GRAD", "PowGrad"));
    auto x = framework::EigenVector<T>::Flatten(
        GET_DATA_SAFELY(X, "Input", "X", "PowGrad"));
    auto* place =
        context.template device_context<DeviceContext>().eigen_device();
    Functor functor;
    auto attrs = functor.GetAttrs();
    for (auto& attr : attrs) {
      *attr.second = context.Attr<float>(attr.first);
    }
    // get FactorTensor
    auto* factor_tensor =
        context.HasInput("FactorTensor")
            ? context.Input<framework::LoDTensor>("FactorTensor")
            : nullptr;
    if (factor_tensor) {
      auto* factor_data = factor_tensor->data<float>();
      framework::Tensor cpu_factor_tensor;
      if (platform::is_gpu_place(factor_tensor->place())) {
        framework::TensorCopySync(*factor_tensor, platform::CPUPlace(),
                                  &cpu_factor_tensor);
        factor_data = cpu_factor_tensor.data<float>();
      }
      auto factor =
          std::vector<float>(factor_data, factor_data + factor_tensor->numel());
      PADDLE_ENFORCE_EQ(
          factor.size(), 1,
          platform::errors::InvalidArgument(
              "The shape of factor(tensor) must be [1] rather than %d",
              factor.size()));
      for (auto& attr : attrs) {
        *attr.second = factor[0];
      }
    }
    functor(*place, x, out, dout, dx);
  }
};

<<<<<<< HEAD
template <typename T>
struct LogGradGradFunctor : public BaseActivationFunctor<T> {
  template <typename Device>
  void operator()(const Device& dev, const framework::Tensor* X,
                  const framework::Tensor* ddX, framework::Tensor* ddOut,
                  const framework::Tensor* dOut, framework::Tensor* dX) const {
    auto* d = dev.eigen_device();
    auto ddx = framework::EigenVector<T>::Flatten(
        GET_DATA_SAFELY(ddX, "Input", "DDX", "LogGradGrad"));
    auto x = framework::EigenVector<T>::Flatten(
        GET_DATA_SAFELY(X, "Input", "X", "LogGradGrad"));
    // ddout = ddx / x; dx = -(dout / x) * (ddx / x)
    // calculate dx first, so ddout can inplace ddx
    if (dX) {
      auto dout = framework::EigenVector<T>::Flatten(
          GET_DATA_SAFELY(dOut, "Output", "DOut", "LogGradGrad"));
      auto dx = framework::EigenVector<T>::Flatten(
          GET_DATA_SAFELY(dX, "Output", "DX", "LogGradGrad"));
      dx.device(*d) = dout * static_cast<T>(-1) * ddx / (x * x);
    }
    if (ddOut) {
      auto ddout = framework::EigenVector<T>::Flatten(
          GET_DATA_SAFELY(ddOut, "Output", "DDOut", "LogGradGrad"));
      ddout.device(*d) = ddx * static_cast<T>(1) / x;
    }
  }

  static constexpr ActBwdOpFwdDeps FwdDeps() { return ActBwdOpFwdDeps::kDepX; }
=======
template <typename DeviceContext, typename T>
class LogitKernel : public framework::OpKernel<T> {
 public:
  void Compute(const framework::ExecutionContext& context) const override {
    auto* out = context.Output<framework::Tensor>("Out");
    auto* in = context.Input<framework::Tensor>("X");
    auto eps = context.Attr<float>("eps");
    out->mutable_data<T>(in->place());

    auto eigen_out = framework::EigenVector<T>::Flatten(*out);
    auto eigen_in = framework::EigenVector<T>::Flatten(*in);
    auto& place =
        *context.template device_context<DeviceContext>().eigen_device();
    auto eigen_p = framework::EigenVector<T>::Flatten(*out);

    LogitFunctor<T> functor;
    functor(place, eigen_in, eigen_out, eigen_p, eps);
  }
};

template <typename DeviceContext, typename T>
class LogitGradKernel : public framework::OpKernel<T> {
 public:
  void Compute(const framework::ExecutionContext& context) const override {
    auto* x = context.Input<framework::Tensor>("X");
    auto* dout =
        context.Input<framework::Tensor>(framework::GradVarName("Out"));
    auto* dx = context.Output<framework::Tensor>(framework::GradVarName("X"));
    auto eps = context.Attr<float>("eps");
    dx->mutable_data<T>(dout->place());

    auto eigen_x = framework::EigenVector<T>::Flatten(*x);
    auto eigen_dout = framework::EigenVector<T>::Flatten(*dout);
    auto eigen_dx = framework::EigenVector<T>::Flatten(*dx);
    auto& place =
        *context.template device_context<DeviceContext>().eigen_device();
    auto eigen_p = framework::EigenVector<T>::Flatten(*x);

    LogitGradFunctor<T> functor;
    functor(place, eigen_x, eigen_dout, eigen_dx, eigen_p, eps);
  }
>>>>>>> 3980e222
};

}  // namespace operators
}  // namespace paddle

#define FOR_EACH_ACTIVATION_OP(__macro)                                      \
  __macro(ceil, Ceil, CeilFunctor, ZeroGradFunctor);                         \
  __macro(floor, Floor, FloorFunctor, ZeroGradFunctor);                      \
  __macro(round, Round, RoundFunctor, ZeroGradFunctor);                      \
<<<<<<< HEAD
  __macro(log1p, Log1p, Log1pFunctor, Log1pGradFunctor);                     \
  __macro(log2, Log2, Log2Functor, Log2GradFunctor);                         \
  __macro(log10, Log10, Log10Functor, Log10GradFunctor);                     \
=======
  __macro(reciprocal, Reciprocal, ReciprocalFunctor, ReciprocalGradFunctor); \
>>>>>>> 3980e222
  __macro(soft_relu, SoftRelu, SoftReluFunctor, SoftReluGradFunctor);        \
  __macro(relu6, Relu6, Relu6Functor, Relu6GradFunctor);                     \
  __macro(swish, Swish, SwishFunctor, SwishGradFunctor);                     \
  __macro(hard_swish, HardSwish, HardSwishFunctor, HardSwishGradFunctor);<|MERGE_RESOLUTION|>--- conflicted
+++ resolved
@@ -417,126 +417,6 @@
   }
 };
 
-<<<<<<< HEAD
-// log(x) = natural logarithm of x
-template <typename T>
-struct LogFunctor : public BaseActivationFunctor<T> {
-  template <typename Device, typename X, typename Out>
-  void operator()(Device d, X x, Out out) const {
-    out.device(d) = x.log();
-=======
-// reciprocal(x) = 1 / x
-template <typename T>
-struct ReciprocalFunctor : public BaseActivationFunctor<T> {
-  template <typename Device, typename X, typename Out>
-  void operator()(Device d, X x, Out out) const {
-    out.device(d) = static_cast<T>(1) / x;
->>>>>>> 3980e222
-  }
-};
-
-template <typename T>
-<<<<<<< HEAD
-struct LogGradFunctor : public BaseActivationFunctor<T> {
-  template <typename Device, typename X, typename Out, typename dOut,
-            typename dX>
-  void operator()(Device d, X x, Out out, dOut dout, dX dx) const {
-    dx.device(d) = dout * (static_cast<T>(1) / x);
-  }
-
-  static constexpr ActBwdOpFwdDeps FwdDeps() { return ActBwdOpFwdDeps::kDepX; }
-};
-
-// log2(x) = logarithm to the base 2 of the elements of x
-template <typename T>
-struct Log2Functor : public BaseActivationFunctor<T> {
-  template <typename Device, typename X, typename Out>
-  void operator()(Device d, X x, Out out) const {
-    out.device(d) = x.log() / static_cast<T>(log(2));
-  }
-};
-
-// the gradient of log2(x) is 1/(x*ln(2))
-template <typename T>
-struct Log2GradFunctor : public BaseActivationFunctor<T> {
-  template <typename Device, typename X, typename Out, typename dOut,
-            typename dX>
-  void operator()(Device d, X x, Out out, dOut dout, dX dx) const {
-    dx.device(d) = dout * static_cast<T>(1) / (x * static_cast<T>(log(2)));
-  }
-
-  static constexpr ActBwdOpFwdDeps FwdDeps() { return ActBwdOpFwdDeps::kDepX; }
-};
-
-// log10(x) = logarithm to the base 10 of the elements of x
-template <typename T>
-struct Log10Functor : public BaseActivationFunctor<T> {
-  template <typename Device, typename X, typename Out>
-  void operator()(Device d, X x, Out out) const {
-    out.device(d) = x.log() / static_cast<T>(log(10));
-  }
-};
-
-// the gradient of log10(x) is 1/(x*ln(10))
-template <typename T>
-struct Log10GradFunctor : public BaseActivationFunctor<T> {
-  template <typename Device, typename X, typename Out, typename dOut,
-            typename dX>
-  void operator()(Device d, X x, Out out, dOut dout, dX dx) const {
-    dx.device(d) = dout * static_cast<T>(1) / (x * static_cast<T>(log(10)));
-  }
-
-  static constexpr ActBwdOpFwdDeps FwdDeps() { return ActBwdOpFwdDeps::kDepX; }
-};
-
-// log1p(x) = natural logarithm of x+1
-template <typename T>
-struct Log1pFunctor : public BaseActivationFunctor<T> {
-  template <typename Device, typename X, typename Out>
-  void operator()(Device d, X x, Out out) const {
-    out.device(d) = (static_cast<T>(1) + x).log();
-=======
-struct ReciprocalGradFunctor : public BaseActivationFunctor<T> {
-  template <typename Device, typename X, typename Out, typename dOut,
-            typename dX>
-  void operator()(Device d, X x, Out out, dOut dout, dX dx) const {
-    dx.device(d) = dout * static_cast<T>(-1) * out * out;
-  }
-
-  static constexpr ActBwdOpFwdDeps FwdDeps() {
-    return ActBwdOpFwdDeps::kDepOut;
-  }
-};
-
-// square(x) = x^2
-template <typename T>
-struct SquareFunctor : public BaseActivationFunctor<T> {
-  template <typename Device, typename X, typename Out>
-  void operator()(Device d, X x, Out out) const {
-    out.device(d) = x.square();
->>>>>>> 3980e222
-  }
-};
-
-template <typename T>
-<<<<<<< HEAD
-struct Log1pGradFunctor : public BaseActivationFunctor<T> {
-  template <typename Device, typename X, typename Out, typename dOut,
-            typename dX>
-  void operator()(Device d, X x, Out out, dOut dout, dX dx) const {
-    dx.device(d) = dout * (static_cast<T>(1) / (x + static_cast<T>(1)));
-=======
-struct SquareGradFunctor : public BaseActivationFunctor<T> {
-  template <typename Device, typename X, typename Out, typename dOut,
-            typename dX>
-  void operator()(Device d, X x, Out out, dOut dout, dX dx) const {
-    dx.device(d) = dout * static_cast<T>(2) * x;
->>>>>>> 3980e222
-  }
-
-  static constexpr ActBwdOpFwdDeps FwdDeps() { return ActBwdOpFwdDeps::kDepX; }
-};
-
 // relu6(x) = min(max(0, x), 6)
 template <typename T>
 struct Relu6Functor : public BaseActivationFunctor<T> {
@@ -1200,80 +1080,6 @@
   }
 };
 
-<<<<<<< HEAD
-template <typename T>
-struct LogGradGradFunctor : public BaseActivationFunctor<T> {
-  template <typename Device>
-  void operator()(const Device& dev, const framework::Tensor* X,
-                  const framework::Tensor* ddX, framework::Tensor* ddOut,
-                  const framework::Tensor* dOut, framework::Tensor* dX) const {
-    auto* d = dev.eigen_device();
-    auto ddx = framework::EigenVector<T>::Flatten(
-        GET_DATA_SAFELY(ddX, "Input", "DDX", "LogGradGrad"));
-    auto x = framework::EigenVector<T>::Flatten(
-        GET_DATA_SAFELY(X, "Input", "X", "LogGradGrad"));
-    // ddout = ddx / x; dx = -(dout / x) * (ddx / x)
-    // calculate dx first, so ddout can inplace ddx
-    if (dX) {
-      auto dout = framework::EigenVector<T>::Flatten(
-          GET_DATA_SAFELY(dOut, "Output", "DOut", "LogGradGrad"));
-      auto dx = framework::EigenVector<T>::Flatten(
-          GET_DATA_SAFELY(dX, "Output", "DX", "LogGradGrad"));
-      dx.device(*d) = dout * static_cast<T>(-1) * ddx / (x * x);
-    }
-    if (ddOut) {
-      auto ddout = framework::EigenVector<T>::Flatten(
-          GET_DATA_SAFELY(ddOut, "Output", "DDOut", "LogGradGrad"));
-      ddout.device(*d) = ddx * static_cast<T>(1) / x;
-    }
-  }
-
-  static constexpr ActBwdOpFwdDeps FwdDeps() { return ActBwdOpFwdDeps::kDepX; }
-=======
-template <typename DeviceContext, typename T>
-class LogitKernel : public framework::OpKernel<T> {
- public:
-  void Compute(const framework::ExecutionContext& context) const override {
-    auto* out = context.Output<framework::Tensor>("Out");
-    auto* in = context.Input<framework::Tensor>("X");
-    auto eps = context.Attr<float>("eps");
-    out->mutable_data<T>(in->place());
-
-    auto eigen_out = framework::EigenVector<T>::Flatten(*out);
-    auto eigen_in = framework::EigenVector<T>::Flatten(*in);
-    auto& place =
-        *context.template device_context<DeviceContext>().eigen_device();
-    auto eigen_p = framework::EigenVector<T>::Flatten(*out);
-
-    LogitFunctor<T> functor;
-    functor(place, eigen_in, eigen_out, eigen_p, eps);
-  }
-};
-
-template <typename DeviceContext, typename T>
-class LogitGradKernel : public framework::OpKernel<T> {
- public:
-  void Compute(const framework::ExecutionContext& context) const override {
-    auto* x = context.Input<framework::Tensor>("X");
-    auto* dout =
-        context.Input<framework::Tensor>(framework::GradVarName("Out"));
-    auto* dx = context.Output<framework::Tensor>(framework::GradVarName("X"));
-    auto eps = context.Attr<float>("eps");
-    dx->mutable_data<T>(dout->place());
-
-    auto eigen_x = framework::EigenVector<T>::Flatten(*x);
-    auto eigen_dout = framework::EigenVector<T>::Flatten(*dout);
-    auto eigen_dx = framework::EigenVector<T>::Flatten(*dx);
-    auto& place =
-        *context.template device_context<DeviceContext>().eigen_device();
-    auto eigen_p = framework::EigenVector<T>::Flatten(*x);
-
-    LogitGradFunctor<T> functor;
-    functor(place, eigen_x, eigen_dout, eigen_dx, eigen_p, eps);
-  }
->>>>>>> 3980e222
-};
-
 }  // namespace operators
 }  // namespace paddle
 
@@ -1281,13 +1087,6 @@
   __macro(ceil, Ceil, CeilFunctor, ZeroGradFunctor);                         \
   __macro(floor, Floor, FloorFunctor, ZeroGradFunctor);                      \
   __macro(round, Round, RoundFunctor, ZeroGradFunctor);                      \
-<<<<<<< HEAD
-  __macro(log1p, Log1p, Log1pFunctor, Log1pGradFunctor);                     \
-  __macro(log2, Log2, Log2Functor, Log2GradFunctor);                         \
-  __macro(log10, Log10, Log10Functor, Log10GradFunctor);                     \
-=======
-  __macro(reciprocal, Reciprocal, ReciprocalFunctor, ReciprocalGradFunctor); \
->>>>>>> 3980e222
   __macro(soft_relu, SoftRelu, SoftReluFunctor, SoftReluGradFunctor);        \
   __macro(relu6, Relu6, Relu6Functor, Relu6GradFunctor);                     \
   __macro(swish, Swish, SwishFunctor, SwishGradFunctor);                     \
