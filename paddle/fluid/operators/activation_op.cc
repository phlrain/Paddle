--- conflicted
+++ resolved
@@ -1496,7 +1496,6 @@
                        HardSigmoidGradFunctor);
 REGISTER_ACTIVATION_OP(logsigmoid, LogSigmoid, LogSigmoidFunctor,
                        LogSigmoidGradFunctor);
-<<<<<<< HEAD
 REGISTER_ACTIVATION_OP(expm1, Expm1, Expm1Functor, Expm1GradFunctor);
 REGISTER_ACTIVATION_OP(softplus, Softplus, SoftplusFunctor,
                        SoftplusGradFunctor);
@@ -1526,11 +1525,9 @@
                               ops::SquareGradFunctor<int>>,
     ops::ActivationGradKernel<paddle::platform::CPUDeviceContext,
                               ops::SquareGradFunctor<int64_t>>);
-=======
 REGISTER_ACTIVATION_OP(log2, Log2, Log2Functor, Log2GradFunctor);
 REGISTER_ACTIVATION_OP(log10, Log10, Log10Functor, Log10GradFunctor);
 REGISTER_ACTIVATION_OP(log1p, Log1p, Log1pFunctor, Log1pGradFunctor);
->>>>>>> 3980e222
 
 /* ==========================    sigmoid register  =============================
  */
