--- conflicted
+++ resolved
@@ -80,18 +80,13 @@
                   ops::ElementwiseDivGradOpMaker<paddle::framework::OpDesc>,
                   ops::ElementwiseDivGradOpMaker<paddle::imperative::OpBase>);
 
-<<<<<<< HEAD
 REGISTER_OPERATOR(
     elementwise_div_grad, ops::ElementwiseOpGrad,
     ops::ElementwiseDivDoubleGradMaker<paddle::framework::OpDesc>,
     ops::ElementwiseDivDoubleGradMaker<paddle::imperative::OpBase>);
-REGISTER_OPERATOR(elementwise_div_grad_grad, ops::ElementwiseDivOpDoubleGrad);
-=======
-REGISTER_OPERATOR(elementwise_div_grad, ops::ElementwiseOpGrad,
-                  ops::ElementwiseDivDoubleGradDescMaker);
+
 REGISTER_OPERATOR(elementwise_div_grad_grad, ops::ElementwiseDivOpDoubleGrad,
                   ops::ElementwiseDivDoubleGradOpInplace);
->>>>>>> 2c32c2d6
 
 REGISTER_OP_CPU_KERNEL(
     elementwise_div,
