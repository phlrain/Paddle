/* Copyright (c) 2016 PaddlePaddle Authors. All Rights Reserved.

Licensed under the Apache License, Version 2.0 (the "License");
you may not use this file except in compliance with the License.
You may obtain a copy of the License at

    http://www.apache.org/licenses/LICENSE-2.0

Unless required by applicable law or agreed to in writing, software
distributed under the License is distributed on an "AS IS" BASIS,
WITHOUT WARRANTIES OR CONDITIONS OF ANY KIND, either express or implied.
See the License for the specific language governing permissions and
limitations under the License. */

#include <mkldnn/include/mkldnn.hpp>
#include "paddle/fluid/operators/elementwise/elementwise_op.h"
#include "paddle/fluid/operators/elementwise/elementwise_op_function.h"

#include "paddle/fluid/operators/jit/kernels.h"
#include "paddle/fluid/platform/cpu_info.h"
#include "paddle/fluid/platform/mkldnn_helper.h"

#ifdef PADDLE_WITH_XBYAK
#include "xbyak/xbyak.h"
#include "xbyak/xbyak_util.h"
#endif

namespace paddle {
namespace operators {

using framework::DataLayout;
using mkldnn::memory;
using platform::StringToMKLDNNFormat;

<<<<<<< HEAD
static void UpdateDataFormat(const framework::ExecutionContext& ctx,
                             framework::Tensor* tensor, const char* attribute) {
  if (ctx.HasAttr(attribute)) {
    auto format_as_string = ctx.Attr<std::string>(attribute);
    auto format = StringToMKLDNNFormat(&format_as_string);
    if (format != MKLDNNMemoryFormat::any) {
      tensor->set_format(format);
=======
template <typename T>
static void ComputeBroadcastedMultiply(const T* x_data, const T* y_data,
                                       T* z_data, int64_t n, int64_t c,
                                       int64_t h, int64_t w, int simd_width,
                                       void (*multiply)(const T*, const T*, T*,
                                                        int, int)) {
  const int64_t C = c / simd_width;
#pragma omp parallel for collapse(2)
  for (int ni = 0; ni < n; ni++) {
    for (int ci = 0; ci < C; ci++) {
      auto ptr_x =
          x_data + ni * C * h * w * simd_width + ci * h * w * simd_width;

      auto ptr_y = y_data + ni * C * simd_width + ci * simd_width;
      auto ptr_z =
          z_data + ni * C * h * w * simd_width + ci * h * w * simd_width;

      multiply(ptr_x, ptr_y, ptr_z, h, w);
>>>>>>> 45c1e7bb
    }
  }
}

template <typename T>
class ElementwiseMulMKLDNNKernel : public framework::OpKernel<T> {
 public:
  void Compute(const framework::ExecutionContext& ctx) const override {
    using Tensor = framework::Tensor;

    int axis = ctx.Attr<int>("axis");
    auto* x = ctx.Input<Tensor>("X");
    auto* y = ctx.Input<Tensor>("Y");
    auto* z = ctx.Output<Tensor>("Out");
    const T* x_data = x->data<T>();
    const T* y_data = y->data<T>();
    T* z_data = z->mutable_data<T>(ctx.GetPlace());

    auto x_dims = x->dims();
    auto y_dims_untrimmed = y->dims();
    auto x_int_dims = paddle::framework::vectorize<int>(x_dims);

    int pre, num, post, is_run_common_broadcast;
    get_mid_dims(x_dims, y_dims_untrimmed, axis, &pre, &num, &post,
                 &is_run_common_broadcast);

    if (post == 1) PADDLE_THROW("Not implemented when post is 1");

    const int64_t n = x_dims[0];
    const int64_t c = x_dims[1];
    const int64_t h = x_dims[2];
    const int64_t w = x_dims[3];

    const int simd_width = 16;
    auto multiply =
        jit::KernelFuncs<jit::NCHW16CMulNCTuple<T>, platform::CPUPlace>::Cache()
            .At(0);
    ComputeBroadcastedMultiply(x_data, y_data, z_data, n, c, h, w, simd_width,
                               multiply);

    z->set_layout(DataLayout::kMKLDNN);
    z->set_format(x->format());
  }
};
}  // namespace operators
}  // namespace paddle

namespace ops = paddle::operators;

REGISTER_OP_KERNEL(elementwise_mul, MKLDNN, ::paddle::platform::CPUPlace,
                   ops::ElementwiseMulMKLDNNKernel<float>)<|MERGE_RESOLUTION|>--- conflicted
+++ resolved
@@ -32,15 +32,6 @@
 using mkldnn::memory;
 using platform::StringToMKLDNNFormat;
 
-<<<<<<< HEAD
-static void UpdateDataFormat(const framework::ExecutionContext& ctx,
-                             framework::Tensor* tensor, const char* attribute) {
-  if (ctx.HasAttr(attribute)) {
-    auto format_as_string = ctx.Attr<std::string>(attribute);
-    auto format = StringToMKLDNNFormat(&format_as_string);
-    if (format != MKLDNNMemoryFormat::any) {
-      tensor->set_format(format);
-=======
 template <typename T>
 static void ComputeBroadcastedMultiply(const T* x_data, const T* y_data,
                                        T* z_data, int64_t n, int64_t c,
@@ -59,7 +50,6 @@
           z_data + ni * C * h * w * simd_width + ci * h * w * simd_width;
 
       multiply(ptr_x, ptr_y, ptr_z, h, w);
->>>>>>> 45c1e7bb
     }
   }
 }
