--- conflicted
+++ resolved
@@ -20,10 +20,6 @@
 namespace paddle {
 namespace operators {
 
-template <typename T>
-<<<<<<< HEAD
-class ElementwiseMulOpGradMaker : public framework::SingleGradOpMaker<T> {
-=======
 struct SameDimsElemwiseMul<
     platform::CPUDeviceContext, T,
     typename std::enable_if<std::is_floating_point<T>::value>::type> {
@@ -73,8 +69,8 @@
   }
 };
 
-class ElementwiseMulOpGradDescMaker : public framework::SingleGradOpDescMaker {
->>>>>>> bfa55c9d
+template <typename T>
+class ElementwiseMulOpGradMaker : public framework::SingleGradOpMaker<T> {
  public:
   using framework::SingleGradOpMaker<T>::SingleGradOpMaker;
 
@@ -92,19 +88,8 @@
   }
 };
 
-<<<<<<< HEAD
-class ElementwiseMulOpMaker : public ElementwiseOpMaker {
- protected:
-  virtual std::string GetName() const { return "Mul"; }
-  virtual std::string GetEquation() const { return "Out = X \\\\odot Y"; }
-};
-
 template <typename T>
 class ElementwiseMulDoubleGradMaker : public framework::SingleGradOpMaker<T> {
-=======
-class ElementwiseMulDoubleGradDescMaker
-    : public framework::SingleGradOpDescMaker {
->>>>>>> bfa55c9d
  public:
   using framework::SingleGradOpMaker<T>::SingleGradOpMaker;
 
