/* Copyright (c) 2018 PaddlePaddle Authors. All Rights Reserve.
   Licensed under the Apache License, Version 2.0 (the "License");
   you may not use this file except in compliance with the License.
   You may obtain a copy of the License at
   http://www.apache.org/licenses/LICENSE-2.0
   Unless required by applicable law or agreed to in writing, software
   distributed under the License is distributed on an "AS IS" BASIS,
   WITHOUT WARRANTIES OR CONDITIONS OF ANY KIND, either express or implied.
   See the License for the specific language governing permissions and
   limitations under the License. */

#include "paddle/fluid/operators/interpolate_op.h"
#include <memory>
#include <string>
#include <vector>
#include "paddle/fluid/framework/op_registry.h"

namespace paddle {
namespace operators {

using framework::Tensor;

static void Interpolate2DInferShapeCheck(framework::InferShapeContext* ctx) {
  auto dim_x = ctx->GetInputDim("X");
  auto interp_method = ctx->Attrs().Get<std::string>("interp_method");

  PADDLE_ENFORCE(
      "bilinear" == interp_method || "nearest" == interp_method,
      "Interpolation method can only be \"bilinear\" or \"nearest\" when "
      "Input(X) dimension is 4");

  if (ctx->HasInputs("SizeTensor")) {
    // top prority size
    auto inputs_name = ctx->Inputs("SizeTensor");
    PADDLE_ENFORCE_EQ(
        inputs_name.size(), 2,
        "Input(SizeTensor)'size of Op(interpolate) must be 2. "
        "Attr(out_shape)'s length must be 2 for 4-D input tensor.");
    int out_h = ctx->Attrs().Get<int>("out_h");
    int out_w = ctx->Attrs().Get<int>("out_w");
    std::vector<int64_t> dim_out({dim_x[0], dim_x[1], out_h, out_w});
    ctx->SetOutputDim("Out", framework::make_ddim(dim_out));

    return;
  }

  int out_h, out_w;
  if (ctx->HasInput("Scale")) {
    auto scale_tensor = ctx->GetInputDim("Scale");
    PADDLE_ENFORCE_EQ(scale_tensor.size(), 1,
                      "Scale's dimension size must be 1.");
    out_h = -1;
    out_w = -1;
  } else {
    float scale = ctx->Attrs().Get<float>("scale");
    if (scale > 0) {
      // round down
      out_h = static_cast<int>(dim_x[2] * scale);
      out_w = static_cast<int>(dim_x[3] * scale);
      // protect when input shape is -1
      out_h = out_h > 0 ? out_h : -1;
      out_w = out_w > 0 ? out_w : -1;
    } else {
      out_h = ctx->Attrs().Get<int>("out_h");
      out_w = ctx->Attrs().Get<int>("out_w");
    }
  }

  if (ctx->HasInput("OutSize") && ctx->IsRuntime()) {
    auto out_size_dim = ctx->GetInputDim("OutSize");
    PADDLE_ENFORCE_EQ(out_size_dim.size(), 1,
                      "OutSize's dimension size must be 1");
    PADDLE_ENFORCE_EQ(out_size_dim[0], 2, "OutSize's dim[0] must be 2");
    ctx->ShareLoD("X", "Out");
    return;
  }

  std::vector<int64_t> dim_out({dim_x[0], dim_x[1], out_h, out_w});
  ctx->SetOutputDim("Out", framework::make_ddim(dim_out));
}

static void Interpolate3DInferShapeCheck(framework::InferShapeContext* ctx) {
  auto dim_x = ctx->GetInputDim("X");
  auto interp_method = ctx->Attrs().Get<std::string>("interp_method");

  PADDLE_ENFORCE("trilinear" == interp_method,
                 "Interpolation method can only be \"trilinear\" when Input(X) "
                 "dimension is 5");

  if (ctx->HasInputs("SizeTensor")) {
    // top prority size
    auto inputs_name = ctx->Inputs("SizeTensor");
    PADDLE_ENFORCE_EQ(
        inputs_name.size(), 3,
        "Input(SizeTensor)'s size of Op(interpolate) must be 3. "
        "Attr(out_shape)'s length must be 3 for 5-D input tensor.");
    int out_d = ctx->Attrs().Get<int>("out_d");
    int out_h = ctx->Attrs().Get<int>("out_h");
    int out_w = ctx->Attrs().Get<int>("out_w");
    std::vector<int64_t> dim_out({dim_x[0], dim_x[1], out_d, out_h, out_w});
    ctx->SetOutputDim("Out", framework::make_ddim(dim_out));

    return;
  }

  int out_d, out_h, out_w;
  if (ctx->HasInput("Scale")) {
    auto scale_tensor = ctx->GetInputDim("Scale");
    PADDLE_ENFORCE_EQ(scale_tensor.size(), 1,
                      "Scale's dimension size must be 1");
    out_d = -1;
    out_h = -1;
    out_w = -1;
  } else {
    float scale = ctx->Attrs().Get<float>("scale");
    if (scale > 0) {
      // round down
      out_d = static_cast<int>(dim_x[2] * scale);
      out_h = static_cast<int>(dim_x[3] * scale);
      out_w = static_cast<int>(dim_x[4] * scale);
      // protect when input shape is -1
      out_d = out_d > 0 ? out_d : -1;
      out_h = out_h > 0 ? out_h : -1;
      out_w = out_w > 0 ? out_w : -1;
    } else {
      out_d = ctx->Attrs().Get<int>("out_d");
      out_h = ctx->Attrs().Get<int>("out_h");
      out_w = ctx->Attrs().Get<int>("out_w");
    }
  }

  if (ctx->HasInput("OutSize") && ctx->IsRuntime()) {
    auto out_size_dim = ctx->GetInputDim("OutSize");
    PADDLE_ENFORCE_EQ(out_size_dim.size(), 1,
                      "OutSize's dimension size must be 1");
    PADDLE_ENFORCE_EQ(out_size_dim[0], 3, "OutSize's dim[0] must be 3");
    ctx->ShareLoD("X", "Out");
    return;
  }

  std::vector<int64_t> dim_out({dim_x[0], dim_x[1], out_d, out_h, out_w});
  ctx->SetOutputDim("Out", framework::make_ddim(dim_out));
}

class InterpolateOp : public framework::OperatorWithKernel {
 public:
  using framework::OperatorWithKernel::OperatorWithKernel;

 protected:
  void InferShape(framework::InferShapeContext* ctx) const override {
    PADDLE_ENFORCE(ctx->HasInput("X"),
                   "Input(X) of InterpolateOp should not be null.");
    PADDLE_ENFORCE(ctx->HasOutput("Out"),
                   "Output(Out) of InterpolationOp should not be null.");

    auto dim_x = ctx->GetInputDim("X");  // NCHW format
    PADDLE_ENFORCE(dim_x.size() == 4 || dim_x.size() == 5,
                   "Input(X) dimension must be 4 or 5");

    if (dim_x.size() == 4) {
      // shape check for 2D interpolate for input tensor shape NCHW
      Interpolate2DInferShapeCheck(ctx);
    } else {  // dim_x.size() == 5
      // shape check for 3D interpolate for input tensor shape NCDHW
      Interpolate3DInferShapeCheck(ctx);
    }
  }

 protected:
  framework::OpKernelType GetExpectedKernelType(
      const framework::ExecutionContext& ctx) const override {
    return framework::OpKernelType(ctx.Input<Tensor>("X")->type(),
                                   ctx.GetPlace());
  }

  framework::OpKernelType GetKernelTypeForVar(
      const std::string& var_name, const Tensor& tensor,
      const framework::OpKernelType& expected_kernel_type) const override {
    if (var_name == "SizeTensor" || var_name == "Scale") {
      return expected_kernel_type;
    }
    return framework::OpKernelType(expected_kernel_type.data_type_,
                                   tensor.place(), tensor.layout());
  }
};

class InterpolateOpMaker : public framework::OpProtoAndCheckerMaker {
 public:
  void Make() override {
    AddInput("X",
             "The input tensor of interpolate operator, "
             "This is a 4-D tensor with shape of [N, C, H, W] or a "
             "5-D tensor with shape of [N, C, D, H, W].");
    AddInput("OutSize",
             "This is a 1-D tensor with two numbers to specify output size. "
             "It should be [output_height, output_width] when input is a 4-D "
             "tensor and should be [output_depth, output_height, output_width] "
             "when input is a 5-D tensor. It has a higher priority than "
             "the attr(out_d), attr(out_h), attr(out_w) and attr(scale).")
        .AsDispensable();
    AddInput("SizeTensor",
             "(vector<Tensor<int32>>, optional). If provided, interpolate will "
             "use this. The shape of the tensor in vector MUST BE [1]. "
             "It has the highest priority compare with Input(OutSize) and "
             "attr(out_d), attr(out_h), attr(out_w) and attr(scale).")
        .AsDuplicable()
        .AsDispensable();
    AddInput("Scale",
             "This is a 1-D tensor with one number to specify output scale. "
             "It has the higher priority compare with attr(scale).")
        .AsDispensable();
    AddOutput("Out",
              "The output tensor of interpolate operator, "
              "This is a tensor in same rank with Input(X).");

    AddAttr<int>("out_d", "output depth of interpolate op.").SetDefault(0);
    AddAttr<int>("out_h", "output height of interpolate op.").SetDefault(0);
    AddAttr<int>("out_w", "output width of interpolate op.").SetDefault(0);
    AddAttr<float>("scale", "scale factor of interpolate op.").SetDefault(0.);
    AddAttr<std::string>("interp_method",
                         "(string, default \"bilinear\"), interpolation "
                         "method, can be \"bilinear\" for "
                         "bilinear interpolation, \"trilinear\" for trilinear "
                         "interpolation and \"nearest\" for nearest "
                         "neighbor interpolation.")
        .SetDefault("bilinear");
    AddAttr<bool>(
        "align_corners",
        "an optional bool. Defaults to True. "
        "If True, the centers of 4 corner pixels of the input and output "
        "tensors are aligned, preserving the values at the corner pixels, "
        "If False, are not aligned")
        .SetDefault(true);
    AddAttr<int>("align_mode",
                 "(int, default \'1\'), optional for bilinear interpolation, "
                 "can be \'0\' for src_idx = scale*(dst_indx+0.5)-0.5 , "
                 "can be \'1\' for src_idx = scale*dst_index .")
        .SetDefault(1);
    AddComment(R"DOC(
          This operator samples input X to given output shape by using specified
          interpolation method, the interpolation methods can be \"nearest\"
          for nearest neighbor interpolation and \"bilinear\" for bilinear 
          interpolation.

          Nearest neighbor interpolation is to perform nearest neighbor interpolation
          in both the 3rd dimention(in height direction) and the 4th dimention(in width 
          direction) on input tensor.
            
          Bilinear interpolation is an extension of linear interpolation for 
          interpolating functions of two variables (e.g. H-direction and 
          W-direction in this op) on a rectilinear 2D grid. The key idea is 
          to perform linear interpolation first in one direction, and then 
          again in the other direction.

          Trilinear interpolation is an extension of linear interpolation for 
          interpolating functions of three variables (e.g. D-direction, 
          H-direction and W-direction in this op) on a rectilinear 3D grid. 
          The linear interpolation is performed on three directions.

          Align_corners and align_mode are optinal parameters,the calculation method 
          of interpolation can be selected by them.
          
          Example:

          For scale:
          
            if align_corners = True and out_{size}>1 :

              scale_{factor} = (in_{size}-1.0)/(out_{size}-1.0)
            
            else:
              
              scale_{factor} = float(in_{size}/out_{size})
            
          
          Nearest neighbor interpolation:
          
          if:
              align_corners = False

              input : (N,C,H_in,W_in)
              output: (N,C,H_out,W_out) where:

              H_out = \left \lfloor {H_{in} * scale_{}factor}} \right \rfloor
              W_out = \left \lfloor {W_{in} * scale_{}factor}} \right \rfloor

          else:
              align_corners = True

              input : (N,C,H_in,W_in)
              output: (N,C,H_out,W_out) where:

              H_out = round(H_{in} * scale_{factor})
              W_out = round(W_{in} * scale_{factor})

          Bilinear interpolation:

          if:
              align_corners = False , align_mode = 0
              
              input : (N,C,H_in,W_in)
              output: (N,C,H_out,W_out) where:
              
              H_out = (H_{in}+0.5) * scale_{factor} - 0.5
              W_out = (W_{in}+0.5) * scale_{factor} - 0.5


          else:
           
              input : (N,C,H_in,W_in)
              output: (N,C,H_out,W_out) where:

              H_out = H_{in} * scale_{factor}
              W_out = W_{in} * scale_{factor}

          Trilinear interpolation:

          if:
              align_corners = False , align_mode = 0
              
              input : (N,C,D_in,H_in,W_in)
              output: (N,C,D_out,H_out,W_out) where:
              
              D_out = (D_{in}+0.5) * scale_{factor} - 0.5
              H_out = (H_{in}+0.5) * scale_{factor} - 0.5
              W_out = (W_{in}+0.5) * scale_{factor} - 0.5


          else:
           
              input : (N,C,D_in,H_in,W_in)
              output: (N,C,D_out,H_out,W_out) where:

              D_out = D_{in} * scale_{factor}
              H_out = H_{in} * scale_{factor}
              W_out = W_{in} * scale_{factor}
          

          For details of nearest neighbor interpolation, please refer to Wikipedia: 
          https://en.wikipedia.org/wiki/Nearest-neighbor_interpolation

          For details of bilinear interpolation, please refer to Wikipedia: 
          https://en.wikipedia.org/wiki/Bilinear_interpolation

          For details of trilinear interpolation, please refer to Wikipedia: 
          https://en.wikipedia.org/wiki/Trilinear_interpolation
         )DOC");
  }
};

class InterpolateOpGrad : public framework::OperatorWithKernel {
 public:
  using framework::OperatorWithKernel::OperatorWithKernel;

 protected:
  void InferShape(framework::InferShapeContext* ctx) const override {
    PADDLE_ENFORCE(ctx->HasInput("X"), "Input(X) should not be null");
    PADDLE_ENFORCE(ctx->HasInput(framework::GradVarName("Out")),
                   "Input(Out@GRAD) should not be null");
    auto dim_x = ctx->GetInputDim("X");
    if (ctx->HasOutput(framework::GradVarName("X"))) {
      ctx->SetOutputDim(framework::GradVarName("X"), dim_x);
    }
  }

  framework::OpKernelType GetExpectedKernelType(
      const framework::ExecutionContext& ctx) const override {
    return framework::OpKernelType(
        ctx.Input<Tensor>(framework::GradVarName("Out"))->type(),
        ctx.GetPlace());
  }

  framework::OpKernelType GetKernelTypeForVar(
      const std::string& var_name, const Tensor& tensor,
      const framework::OpKernelType& expected_kernel_type) const override {
    if (var_name == "SizeTensor" || var_name == "Scale") {
      return expected_kernel_type;
    }
    return framework::OpKernelType(expected_kernel_type.data_type_,
                                   tensor.place(), tensor.layout());
  }
};

template <typename T>
class InterpolateGradMaker : public framework::SingleGradOpMaker<T> {
 public:
  using framework::SingleGradOpMaker<T>::SingleGradOpMaker;

 protected:
<<<<<<< HEAD
  std::unique_ptr<T> Apply() const override {
    std::unique_ptr<T> op(new T());
    op->SetType(this->ForwardOpType() + "_grad");
    op->SetInput("X", this->Input("X"));
    if (this->HaveInput("OutSize")) {
      op->SetInput("OutSize", this->Input("OutSize"));
    }
    op->SetInput(framework::GradVarName("Out"), this->OutputGrad("Out"));
    op->SetOutput(framework::GradVarName("X"), this->InputGrad("X"));
    op->SetAttrMap(this->Attrs());
=======
  std::unique_ptr<framework::OpDesc> Apply() const override {
    std::unique_ptr<framework::OpDesc> op(new framework::OpDesc());
    op->SetType(ForwardOp().Type() + "_grad");
    op->SetInput("X", Input("X"));
    if (ForwardOp().Inputs().count("SizeTensor") > 0) {
      op->SetInput("SizeTensor", Input("SizeTensor"));
    }
    if (ForwardOp().Inputs().count("OutSize") > 0) {
      op->SetInput("OutSize", Input("OutSize"));
    }
    if (ForwardOp().Inputs().count("Scale") > 0) {
      op->SetInput("Scale", Input("Scale"));
    }
    op->SetInput(framework::GradVarName("Out"), OutputGrad("Out"));
    op->SetOutput(framework::GradVarName("X"), InputGrad("X"));
    op->SetAttrMap(Attrs());
>>>>>>> 619c797a
    return op;
  }
};

DECLARE_NO_NEED_BUFFER_VARS_INFERENCE(InterpolateGradNoNeedBufferVarsInference,
                                      "X");

}  // namespace operators
}  // namespace paddle

namespace ops = paddle::operators;
REGISTER_OPERATOR(bilinear_interp, ops::InterpolateOp, ops::InterpolateOpMaker,
                  ops::InterpolateGradMaker<paddle::framework::OpDesc>,
                  ops::InterpolateGradMaker<paddle::imperative::OpBase>);
REGISTER_OPERATOR(bilinear_interp_grad, ops::InterpolateOpGrad,
                  ops::InterpolateGradNoNeedBufferVarsInference);
REGISTER_OPERATOR(nearest_interp, ops::InterpolateOp, ops::InterpolateOpMaker,
                  ops::InterpolateGradMaker<paddle::framework::OpDesc>,
                  ops::InterpolateGradMaker<paddle::imperative::OpBase>);
REGISTER_OPERATOR(nearest_interp_grad, ops::InterpolateOpGrad,
                  ops::InterpolateGradNoNeedBufferVarsInference);
REGISTER_OPERATOR(trilinear_interp, ops::InterpolateOp, ops::InterpolateOpMaker,
                  ops::InterpolateGradMaker<paddle::framework::OpDesc>,
                  ops::InterpolateGradMaker<paddle::imperative::OpBase>);
REGISTER_OPERATOR(trilinear_interp_grad, ops::InterpolateOpGrad,
                  ops::InterpolateGradNoNeedBufferVarsInference);
REGISTER_OP_CPU_KERNEL(bilinear_interp, ops::InterpolateKernel<float>,
                       ops::InterpolateKernel<double>,
                       ops::InterpolateKernel<uint8_t>);
REGISTER_OP_CPU_KERNEL(bilinear_interp_grad, ops::InterpolateGradKernel<float>,
                       ops::InterpolateGradKernel<double>);
REGISTER_OP_CPU_KERNEL(nearest_interp, ops::InterpolateKernel<float>,
                       ops::InterpolateKernel<double>,
                       ops::InterpolateKernel<uint8_t>);
REGISTER_OP_CPU_KERNEL(nearest_interp_grad, ops::InterpolateGradKernel<float>,
                       ops::InterpolateGradKernel<double>);
REGISTER_OP_CPU_KERNEL(trilinear_interp, ops::InterpolateKernel<float>,
                       ops::InterpolateKernel<double>,
                       ops::InterpolateKernel<uint8_t>);
REGISTER_OP_CPU_KERNEL(trilinear_interp_grad, ops::InterpolateGradKernel<float>,
                       ops::InterpolateGradKernel<double>);<|MERGE_RESOLUTION|>--- conflicted
+++ resolved
@@ -387,35 +387,22 @@
   using framework::SingleGradOpMaker<T>::SingleGradOpMaker;
 
  protected:
-<<<<<<< HEAD
   std::unique_ptr<T> Apply() const override {
     std::unique_ptr<T> op(new T());
     op->SetType(this->ForwardOpType() + "_grad");
     op->SetInput("X", this->Input("X"));
-    if (this->HaveInput("OutSize")) {
+    if (this->HaveInput("SizeTensor") > 0) {
+      op->SetInput("SizeTensor", this->Input("SizeTensor"));
+    }
+    if (this->HaveInput("OutSize") > 0) {
       op->SetInput("OutSize", this->Input("OutSize"));
+    }
+    if (this->HaveInput("Scale") > 0) {
+      op->SetInput("Scale", this->Input("Scale"));
     }
     op->SetInput(framework::GradVarName("Out"), this->OutputGrad("Out"));
     op->SetOutput(framework::GradVarName("X"), this->InputGrad("X"));
     op->SetAttrMap(this->Attrs());
-=======
-  std::unique_ptr<framework::OpDesc> Apply() const override {
-    std::unique_ptr<framework::OpDesc> op(new framework::OpDesc());
-    op->SetType(ForwardOp().Type() + "_grad");
-    op->SetInput("X", Input("X"));
-    if (ForwardOp().Inputs().count("SizeTensor") > 0) {
-      op->SetInput("SizeTensor", Input("SizeTensor"));
-    }
-    if (ForwardOp().Inputs().count("OutSize") > 0) {
-      op->SetInput("OutSize", Input("OutSize"));
-    }
-    if (ForwardOp().Inputs().count("Scale") > 0) {
-      op->SetInput("Scale", Input("Scale"));
-    }
-    op->SetInput(framework::GradVarName("Out"), OutputGrad("Out"));
-    op->SetOutput(framework::GradVarName("X"), InputGrad("X"));
-    op->SetAttrMap(Attrs());
->>>>>>> 619c797a
     return op;
   }
 };
