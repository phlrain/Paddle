/* Copyright (c) 2016 PaddlePaddle Authors. All Rights Reserved.

Licensed under the Apache License, Version 2.0 (the "License");
you may not use this file except in compliance with the License.
You may obtain a copy of the License at

    http://www.apache.org/licenses/LICENSE-2.0

Unless required by applicable law or agreed to in writing, software
distributed under the License is distributed on an "AS IS" BASIS,
WITHOUT WARRANTIES OR CONDITIONS OF ANY KIND, either express or implied.
See the License for the specific language governing permissions and
limitations under the License. */

#include "paddle/fluid/framework/data_type.h"
#include "paddle/fluid/framework/op_registry.h"
#include "paddle/fluid/framework/var_type.h"
#include "paddle/fluid/platform/device_context.h"

namespace paddle {
namespace operators {
class AssignFunctor {
 public:
  AssignFunctor(framework::Variable *out,
                const platform::DeviceContext &dev_ctx)
      : out_(out), dev_ctx_(dev_ctx) {}

  void operator()(const framework::LoDTensor &lod_tensor) const {
    auto &out_tensor = *out_->GetMutable<framework::LoDTensor>();
    copy_tensor(lod_tensor, &out_tensor);
  }

  void operator()(const framework::LoDTensorArray &array) const {
    auto &out_array = *out_->GetMutable<framework::LoDTensorArray>();
    out_array.resize(array.size());
    for (size_t i = 0; i < array.size(); ++i) {
      copy_tensor(array[i], &out_array[i]);
    }
  }

  void operator()(const framework::SelectedRows &rows) const {
    framework::SelectedRows &out_rows =
        *out_->GetMutable<framework::SelectedRows>();
    out_rows.set_rows(rows.rows());
    out_rows.set_height(rows.height());
    auto &t = rows.value();
    auto *m = out_rows.mutable_value();
    framework::TensorCopy(t, t.place(), dev_ctx_, m);
  }

  template <typename T>
  void operator()(const T &v) const {
    PADDLE_THROW("Not support type for assign op %s", typeid(T).name());
  }

 private:
  void copy_tensor(const framework::LoDTensor &lod_tensor,
                   framework::LoDTensor *out) const {
    if (lod_tensor.numel() == 0) return;
    auto &out_tensor = *out;
    TensorCopy(lod_tensor, lod_tensor.place(), dev_ctx_, &out_tensor);
    out_tensor.set_lod(lod_tensor.lod());
  }

  framework::Variable *out_;
  const platform::DeviceContext &dev_ctx_;
};

class AssignOp : public framework::OperatorWithKernel {
 public:
  AssignOp(const std::string &type, const framework::VariableNameMap &inputs,
           const framework::VariableNameMap &outputs,
           const framework::AttributeMap &attrs)
      : OperatorWithKernel(type, inputs, outputs, attrs) {}

  void InferShape(framework::InferShapeContext *ctx) const override {
    if (ctx->HasInput("X")) {
      auto type = ctx->GetInputsVarType("X")[0];
      if (type == framework::proto::VarType::SELECTED_ROWS ||
          type == framework::proto::VarType::LOD_TENSOR) {
        ctx->SetOutputDim("Out", ctx->GetInputDim("X"));
        if (type == framework::proto::VarType::LOD_TENSOR) {
          ctx->ShareLoD("X", /*->*/ "Out");
        }
      }
    }
  }

 protected:
  framework::OpKernelType GetExpectedKernelType(
      const framework::ExecutionContext &ctx) const override {
    return framework::OpKernelType(ctx.Input<framework::LoDTensor>("X")->type(),
                                   ctx.device_context());
  }
};

class AssignKernel {
 public:
  void operator()(const framework::ExecutionContext &ctx) const {
    auto *x = ctx.InputVar("X");
    if (x == nullptr) {
      return;
    }
    auto *out = ctx.OutputVar("Out");
    PADDLE_ENFORCE(
        out != nullptr,
        "The Output(Out) should not be null if the Input(X) is set.");
    platform::DeviceContextPool &pool = platform::DeviceContextPool::Instance();
    auto &dev_ctx = *pool.Get(ctx.GetPlace());

    framework::VisitVarType(*x, AssignFunctor(out, dev_ctx));
  }
};

class AssignOpProtoMaker : public framework::OpProtoAndCheckerMaker {
 public:
  void Make() override {
    AddInput("X",
             "(LoDTensor, SelectedRows or LoDTensorArray) The input variable "
             "could be LoDTensor, SelectedRows or LoDTensorArray.")
        .AsDispensable();
    AddOutput("Out",
              "(LoDTensor, SelectedRows or LoDTensorArray) The type of output "
              "is the same as input X.");
    AddComment(R"DOC(Assign Operator

Out = X,  when type in [LoDTensor/SelectedRows/LoDTensorArray]
raise error if the type is not listed above.
)DOC");
  }
};

template <typename T>
class AssignGradMaker : public framework::SingleGradOpMaker<T> {
 public:
  using framework::SingleGradOpMaker<T>::SingleGradOpMaker;

 protected:
  std::unique_ptr<T> Apply() const override {
    auto *op = new T();
    op->SetType("assign");
    op->SetInput("X", this->OutputGrad("Out"));
    op->SetOutput("Out", this->InputGrad("X"));
    return std::unique_ptr<T>(op);
  }
};

DECLARE_INPLACE_OP_INFERER(AssignOpInplaceInferer, {"X", "Out"});

}  // namespace operators
}  // namespace paddle

namespace ops = paddle::operators;
<<<<<<< HEAD
REGISTER_OPERATOR(assign, ops::AssignOp,
                  ops::AssignGradMaker<paddle::framework::OpDesc>,
                  ops::AssignGradMaker<paddle::imperative::OpBase>,
                  ops::AssignOpProtoMaker);
=======
REGISTER_OPERATOR(assign, ops::AssignOp, ops::AssignGradMaker,
                  ops::AssignOpProtoMaker, ops::AssignOpInplaceInferer);
>>>>>>> bfa55c9d
REGISTER_OP_CPU_KERNEL_FUNCTOR(assign, float, ops::AssignKernel, double,
                               ops::AssignKernel, int, ops::AssignKernel,
                               int64_t, ops::AssignKernel);

#ifdef PADDLE_WITH_CUDA
REGISTER_OP_CUDA_KERNEL_FUNCTOR(assign, float, ops::AssignKernel, double,
                                ops::AssignKernel, int, ops::AssignKernel,
                                int64_t, ops::AssignKernel);
#endif<|MERGE_RESOLUTION|>--- conflicted
+++ resolved
@@ -151,15 +151,11 @@
 }  // namespace paddle
 
 namespace ops = paddle::operators;
-<<<<<<< HEAD
 REGISTER_OPERATOR(assign, ops::AssignOp,
                   ops::AssignGradMaker<paddle::framework::OpDesc>,
                   ops::AssignGradMaker<paddle::imperative::OpBase>,
-                  ops::AssignOpProtoMaker);
-=======
-REGISTER_OPERATOR(assign, ops::AssignOp, ops::AssignGradMaker,
                   ops::AssignOpProtoMaker, ops::AssignOpInplaceInferer);
->>>>>>> bfa55c9d
+
 REGISTER_OP_CPU_KERNEL_FUNCTOR(assign, float, ops::AssignKernel, double,
                                ops::AssignKernel, int, ops::AssignKernel,
                                int64_t, ops::AssignKernel);
