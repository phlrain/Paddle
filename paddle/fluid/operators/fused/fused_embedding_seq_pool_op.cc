/* Copyright (c) 2016 PaddlePaddle Authors. All Rights Reserved.

Licensed under the Apache License, Version 2.0 (the "License");
you may not use this file except in compliance with the License.
You may obtain a copy of the License at

    http://www.apache.org/licenses/LICENSE-2.0

Unless required by applicable law or agreed to in writing, software
distributed under the License is distributed on an "AS IS" BASIS,
WITHOUT WARRANTIES OR CONDITIONS OF ANY KIND, either express or implied.
See the License for the specific language governing permissions and
limitations under the License. */

#include "paddle/fluid/operators/fused/fused_embedding_seq_pool_op.h"
#include <memory>
#include "paddle/fluid/framework/var_type_inference.h"

namespace paddle {
namespace operators {

class FusedEmbeddingSeqPoolOp : public framework::OperatorWithKernel {
 public:
  using framework::OperatorWithKernel::OperatorWithKernel;

  void InferShape(framework::InferShapeContext* ctx) const override {
    PADDLE_ENFORCE(ctx->HasInput("W"),
                   "Input W of FusedEmbeddingSeqPoolOp should not be null.");
    PADDLE_ENFORCE(ctx->HasInput("Ids"),
                   "Input Ids of FusedEmbeddingSeqPoolOp should not be null.");
    PADDLE_ENFORCE(ctx->HasOutput("Out"),
                   "Output of FusedEmbeddingSeqPoolOp should not be null.");

    auto table_dims = ctx->GetInputDim("W");
    auto ids_dims = ctx->GetInputDim("Ids");
    const std::string& combiner = ctx->Attrs().Get<std::string>("combiner");

    PADDLE_ENFORCE_EQ(table_dims.size(), 2);
    PADDLE_ENFORCE_GE(ids_dims.size(), 1,
                      "The dim size of the 'Ids' tensor must greater than 1.");
    PADDLE_ENFORCE_EQ(ids_dims[ids_dims.size() - 1], 1,
                      "The last dimension of the 'Ids' tensor must be 1.");
    // we only support sum now
    PADDLE_ENFORCE_EQ(combiner, "sum");

    int64_t last_dim = FusedEmbeddingSeqPoolLastDim(table_dims, ids_dims);
    // in compile time, the lod level of ids must be 1
    framework::VarDesc* ids_desc =
        boost::get<framework::VarDesc*>(ctx->GetInputVarPtrs("Ids")[0]);
    PADDLE_ENFORCE_EQ(ids_desc->GetLoDLevel(), 1);

    // in compile time, the shape from Ids -> output
    // should be [-1, 1] -> [-1, embedding_size]
    ctx->SetOutputDim("Out", framework::make_ddim({-1, last_dim}));
  }

 protected:
  framework::OpKernelType GetExpectedKernelType(
      const framework::ExecutionContext& ctx) const override {
    auto data_type = framework::GetDataTypeOfVar(ctx.InputVar("W"));
    return framework::OpKernelType(data_type, ctx.device_context());
  }
};

class FusedEmbeddingSeqPoolOpMaker : public framework::OpProtoAndCheckerMaker {
 public:
  void Make() override {
    AddInput("W",
             "(Tensor) The input represents embedding tensors, "
             "which is a learnable parameter.");
    AddInput("Ids",
             "An input with type int32 or int64 "
             "contains the ids to be looked up in W. "
             "The last dimension size must be 1.");
    AddOutput("Out", "The lookup results, which have the same type as W.");
    AddAttr<std::string>("combiner",
                         "(string, default sum) "
                         "A string specifying the reduction op. Currently sum "
                         "are supported, sum computes the weighted sum of the "
                         "embedding results for each row.")
        .SetDefault("sum");
    AddAttr<int64_t>("padding_idx",
                     "(int64, default -1) "
                     "If the value is -1, it makes no effect to lookup. "
                     "Otherwise the given value indicates padding the output "
                     "with zeros whenever lookup encounters it in Ids.")
        .SetDefault(kNoPadding);
    // NOTE(minqiyang): grad_inplace is an temporal attribute,
    // please do NOT set this attribute in python layer.
    AddAttr<bool>("grad_inplace",
                  "(boolean, default false) "
                  "If the grad op reuse the input's variable.")
        .SetDefault(false);
    AddAttr<bool>("is_sparse",
                  "(boolean, default false) "
                  "Sparse update.")
        .SetDefault(false);
    AddAttr<bool>(framework::kAllKernelsMustComputeRuntimeShape,
                  "Skip calling InferShape() function in the runtime.")
        .SetDefault(true);
    AddComment(R"DOC(
FusedEmbeddingSeqPool Operator.

Computes embeddings for the given ids and weights.

This operator is used to perform lookups on the parameter W,
then computes the weighted sum of the lookups results for each row
and concatenated into a dense tensor.

The input Ids should carry the LoD (Level of Details) information.
And the output will change the LoD information with input Ids.

)DOC");
  }
};

class FusedEmbeddingSeqPoolOpGrad : public framework::OperatorWithKernel {
 public:
  using framework::OperatorWithKernel::OperatorWithKernel;

  void InferShape(framework::InferShapeContext* ctx) const override {
    auto table_dims = ctx->GetInputDim("W");
    ctx->SetOutputDim(framework::GradVarName("W"), table_dims);
  }

 protected:
  framework::OpKernelType GetExpectedKernelType(
      const framework::ExecutionContext& ctx) const override {
    auto data_type = framework::GetDataTypeOfVar(ctx.InputVar("W"));
    return framework::OpKernelType(data_type, ctx.device_context());
  }
};

class FusedEmbeddingSeqPoolOpGradVarTypeInference
    : public framework::VarTypeInference {
 public:
  void operator()(framework::InferVarTypeContext* ctx) const override {
    auto out_var_name = ctx->Output(framework::GradVarName("W")).front();
    auto attr = ctx->GetAttr("is_sparse");
    bool is_sparse = boost::get<bool>(attr);
    if (is_sparse) {
      VLOG(3) << "fused_embedding_seq_pool_grad op "
              << framework::GradVarName("W") << " is set to SelectedRows";
      ctx->SetType(out_var_name, framework::proto::VarType::SELECTED_ROWS);
    } else {
      VLOG(3) << "fused_embedding_seq_pool_grad op "
              << framework::GradVarName("W") << " is set to LoDTensor";
      ctx->SetType(out_var_name, framework::proto::VarType::LOD_TENSOR);
    }
    ctx->SetDataType(out_var_name, ctx->GetDataType(ctx->Input("W")[0]));
  }
};

class FusedEmbeddingSeqPoolGradOpDescMaker
    : public framework::SingleGradOpDescMaker {
 public:
  using framework::SingleGradOpDescMaker::SingleGradOpDescMaker;

 protected:
  std::unique_ptr<framework::OpDesc> Apply() const override {
    std::unique_ptr<framework::OpDesc> op(new framework::OpDesc());
    op->SetType("fused_embedding_seq_pool_grad");
    op->SetInput("Ids", Input("Ids"));
    op->SetInput("W", Input("W"));
    op->SetInput(framework::GradVarName("Out"), OutputGrad("Out"));
    op->SetOutput(framework::GradVarName("W"), InputGrad("W"));
    op->SetAttrMap(Attrs());
    return op;
  }
};

}  // namespace operators
}  // namespace paddle

namespace ops = paddle::operators;
<<<<<<< HEAD

REGISTER_OPERATOR(
    fused_embedding_seq_pool, ops::FusedEmbeddingSeqPoolOp,
    ops::FusedEmbeddingSeqPoolOpMaker,
    paddle::framework::DefaultGradOpMaker<paddle::framework::OpDesc, true>,
    paddle::framework::DefaultGradOpMaker<paddle::imperative::OpBase, true>);
=======
REGISTER_OPERATOR(fused_embedding_seq_pool, ops::FusedEmbeddingSeqPoolOp,
                  ops::FusedEmbeddingSeqPoolGradOpDescMaker,
                  ops::FusedEmbeddingSeqPoolOpMaker);
>>>>>>> 5fc2cfba
REGISTER_OPERATOR(fused_embedding_seq_pool_grad,
                  ops::FusedEmbeddingSeqPoolOpGrad,
                  ops::FusedEmbeddingSeqPoolOpGradVarTypeInference);

REGISTER_OP_CPU_KERNEL(fused_embedding_seq_pool,
                       ops::FusedEmbeddingSeqPoolKernel<float>,
                       ops::FusedEmbeddingSeqPoolKernel<double>);
REGISTER_OP_CPU_KERNEL(fused_embedding_seq_pool_grad,
                       ops::FusedEmbeddingSeqPoolGradKernel<float>,
                       ops::FusedEmbeddingSeqPoolGradKernel<double>);<|MERGE_RESOLUTION|>--- conflicted
+++ resolved
@@ -151,20 +151,21 @@
   }
 };
 
-class FusedEmbeddingSeqPoolGradOpDescMaker
-    : public framework::SingleGradOpDescMaker {
+template <typename T>
+class FusedEmbeddingSeqPoolGradOpMaker
+    : public framework::SingleGradOpMaker<T> {
  public:
-  using framework::SingleGradOpDescMaker::SingleGradOpDescMaker;
+  using framework::SingleGradOpMaker<T>::SingleGradOpMaker;
 
  protected:
-  std::unique_ptr<framework::OpDesc> Apply() const override {
-    std::unique_ptr<framework::OpDesc> op(new framework::OpDesc());
+  std::unique_ptr<T> Apply() const override {
+    std::unique_ptr<T> op(new T());
     op->SetType("fused_embedding_seq_pool_grad");
-    op->SetInput("Ids", Input("Ids"));
-    op->SetInput("W", Input("W"));
-    op->SetInput(framework::GradVarName("Out"), OutputGrad("Out"));
-    op->SetOutput(framework::GradVarName("W"), InputGrad("W"));
-    op->SetAttrMap(Attrs());
+    op->SetInput("Ids", this->Input("Ids"));
+    op->SetInput("W", this->Input("W"));
+    op->SetInput(framework::GradVarName("Out"), this->OutputGrad("Out"));
+    op->SetOutput(framework::GradVarName("W"), this->InputGrad("W"));
+    op->SetAttrMap(this->Attrs());
     return op;
   }
 };
@@ -173,18 +174,12 @@
 }  // namespace paddle
 
 namespace ops = paddle::operators;
-<<<<<<< HEAD
 
 REGISTER_OPERATOR(
     fused_embedding_seq_pool, ops::FusedEmbeddingSeqPoolOp,
-    ops::FusedEmbeddingSeqPoolOpMaker,
-    paddle::framework::DefaultGradOpMaker<paddle::framework::OpDesc, true>,
-    paddle::framework::DefaultGradOpMaker<paddle::imperative::OpBase, true>);
-=======
-REGISTER_OPERATOR(fused_embedding_seq_pool, ops::FusedEmbeddingSeqPoolOp,
-                  ops::FusedEmbeddingSeqPoolGradOpDescMaker,
-                  ops::FusedEmbeddingSeqPoolOpMaker);
->>>>>>> 5fc2cfba
+    ops::FusedEmbeddingSeqPoolGradOpDescMaker,
+    ops::FusedEmbeddingSeqPoolOpMaker<paddle::framework::OpDesc, true>,
+    ops::FusedEmbeddingSeqPoolOpMaker<paddle::imperative::OpBase, true>);
 REGISTER_OPERATOR(fused_embedding_seq_pool_grad,
                   ops::FusedEmbeddingSeqPoolOpGrad,
                   ops::FusedEmbeddingSeqPoolOpGradVarTypeInference);
