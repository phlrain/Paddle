--- conflicted
+++ resolved
@@ -108,17 +108,11 @@
 }  // namespace paddle
 
 namespace ops = paddle::operators;
-<<<<<<< HEAD
 REGISTER_OPERATOR(
     sgd, ops::SGDOp, ops::SGDOpMaker,
     paddle::framework::EmptyGradOpMaker<paddle::framework::OpDesc>,
     paddle::framework::EmptyGradOpMaker<paddle::imperative::OpBase>,
     ops::SGDOpInferVarType);
-REGISTER_OP_CPU_KERNEL(sgd, ops::SGDOpKernel<float>, ops::SGDOpKernel<double>);
-=======
-REGISTER_OPERATOR(sgd, ops::SGDOp, ops::SGDOpMaker,
-                  paddle::framework::EmptyGradOpMaker, ops::SGDOpInferVarType);
 REGISTER_OP_CPU_KERNEL(
     sgd, ops::SGDOpKernel<paddle::platform::CPUDeviceContext, float>,
-    ops::SGDOpKernel<paddle::platform::CPUDeviceContext, double>);
->>>>>>> 250e72d2
+    ops::SGDOpKernel<paddle::platform::CPUDeviceContext, double>);