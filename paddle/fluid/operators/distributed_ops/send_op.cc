/* Copyright (c) 2016 PaddlePaddle Authors. All Rights Reserved.

Licensed under the Apache License, Version 2.0 (the "License");
you may not use this file except in compliance with the License.
You may obtain a copy of the License at

    http://www.apache.org/licenses/LICENSE-2.0

Unless required by applicable law or agreed to in writing, software
distributed under the License is distributed on an "AS IS" BASIS,
WITHOUT WARRANTIES OR CONDITIONS OF ANY KIND, either express or implied.
See the License for the specific language governing permissions and
limitations under the License. */

#include <future>  // NOLINT
#include <ostream>

#include "paddle/fluid/framework/blocking_queue.h"
#include "paddle/fluid/framework/data_type.h"
#include "paddle/fluid/framework/lod_tensor.h"
#include "paddle/fluid/framework/op_registry.h"
#include "paddle/fluid/operators/distributed/communicator.h"
#include "paddle/fluid/operators/distributed/distributed.h"
#include "paddle/fluid/operators/distributed/parameter_send.h"
#include "paddle/fluid/operators/distributed/rpc_common.h"
#include "paddle/fluid/operators/distributed_ops/send_recv_util.h"
#include "paddle/fluid/platform/profiler.h"

namespace paddle {
namespace operators {

class SendOp : public framework::OperatorBase {
 public:
  SendOp(const std::string& type, const framework::VariableNameMap& inputs,
         const framework::VariableNameMap& outputs,
         const framework::AttributeMap& attrs)
      : OperatorBase(type, inputs, outputs, attrs) {}

  void RunImpl(const framework::Scope& scope,
               const platform::Place& place) const override {
    auto ins = Inputs("X");

    auto epmap = Attr<std::vector<std::string>>("epmap");
    int sync_send = Attr<int>("sync_mode");
    auto trainer_id = Attr<int>("trainer_id");

    auto send_varnames = Attr<std::vector<std::string>>("send_varnames");
    auto height_sections = Attr<std::vector<int64_t>>("sections");

    if (send_varnames.size() > 0) {
      PADDLE_ENFORCE_EQ(ins.size(), 1, "");
<<<<<<< HEAD
      /*
      auto send_functor = distributed::ParameterSend<float>();
      auto rpc_ctx = distributed::RpcContext(ins[0], send_varnames, epmap,
      height_sections, trainer_id);
      send_functor(rpc_ctx, scope, static_cast<bool>(sync_send));
      */
      VLOG(3) << "send " << ins[0];
      distributed::Communicator::GetInstance()->Send(ins[0], scope);
      VLOG(3) << "send " << ins[0] << " done";
=======
      if (distributed::Communicator::GetInstance() == nullptr) {
        auto send_functor = distributed::ParameterSend<float>();
        auto rpc_ctx = distributed::RpcContext(ins[0], send_varnames, epmap,
                                               height_sections);
        send_functor(rpc_ctx, scope, true);
      } else {
        distributed::Communicator::GetInstance()->Send(ins[0], scope);
      }
>>>>>>> 674aed6a
    } else {
      platform::DeviceContextPool& pool =
          platform::DeviceContextPool::Instance();
      auto& ctx = *pool.Get(place);

      distributed::RPCClient* rpc_client =
          distributed::RPCClient::GetInstance<RPCCLIENT_T>(trainer_id);

      std::vector<distributed::VarHandlePtr> rets;
      for (size_t i = 0; i < ins.size(); i++) {
        if (NeedSend(scope, ins[i])) {
          VLOG(3) << "sending " << ins[i] << " to " << epmap[i];
          rets.push_back(
              rpc_client->AsyncSendVar(epmap[i], ctx, scope, ins[i]));
        } else {
          VLOG(3) << "don't send no-initialied variable: " << ins[i];
        }
      }
      if (sync_send) {
        for (size_t i = 0; i < rets.size(); i++) {
          VLOG(7) << "before sync_send " << ins[i] << "from " << epmap[i];
          PADDLE_ENFORCE(rets[i]->Wait(), "internal error in RPCClient");
          VLOG(7) << "after sync_send " << ins[i] << "from " << epmap[i];
        }
      }
    }
  }
};

class SendOpMaker : public framework::OpProtoAndCheckerMaker {
 public:
  void Make() {
    AddInput("X", "(Tensor, SelectedRows) Input variables to be sent")
        .AsDuplicable();
    AddOutput("Out", "(Any) Dummy outputs, used for control dependency")
        .AsDuplicable();
    AddComment(R"DOC(
Send operator

This operator will send variables to listen_and_serve op at the parameter server.
)DOC");
    AddAttr<int>("sync_mode",
                 "(int, default 0)"
                 "sync send or async send.")
        .SetDefault(0);
    AddAttr<int>("trainer_id", "trainer id from 0 ~ worker_num.").SetDefault(0);
    AddAttr<std::vector<std::string>>("epmap",
                                      "(string vector, default 127.0.0.1:6164)"
                                      "Server endpoints in the order of input "
                                      "variables for mapping")
        .SetDefault({"127.0.0.1:6164"});
    AddAttr<std::vector<int64_t>>("sections",
                                  "(vector<int>) "
                                  "the length of each output along the "
                                  "specified axis.")
        .SetDefault(std::vector<int64_t>{});
    AddAttr<std::vector<std::string>>(
        "send_varnames",
        "(vector<string>) "
        "the splited output varnames to send to pserver")
        .SetDefault(std::vector<std::string>{});
    AddAttr<int>("num",
                 "(int, default 0)"
                 "Number of sub-tensors. This must evenly divide "
                 "Input.dims()[axis]")
        .SetDefault(0);
  }
};

class SendOpShapeInference : public framework::InferShapeBase {
 public:
  void operator()(framework::InferShapeContext* ctx) const override {}
};

}  // namespace operators
}  // namespace paddle

namespace ops = paddle::operators;

REGISTER_OPERATOR(send, ops::SendOp, paddle::framework::EmptyGradOpMaker,
                  ops::SendOpMaker, ops::SendOpShapeInference);<|MERGE_RESOLUTION|>--- conflicted
+++ resolved
@@ -49,17 +49,6 @@
 
     if (send_varnames.size() > 0) {
       PADDLE_ENFORCE_EQ(ins.size(), 1, "");
-<<<<<<< HEAD
-      /*
-      auto send_functor = distributed::ParameterSend<float>();
-      auto rpc_ctx = distributed::RpcContext(ins[0], send_varnames, epmap,
-      height_sections, trainer_id);
-      send_functor(rpc_ctx, scope, static_cast<bool>(sync_send));
-      */
-      VLOG(3) << "send " << ins[0];
-      distributed::Communicator::GetInstance()->Send(ins[0], scope);
-      VLOG(3) << "send " << ins[0] << " done";
-=======
       if (distributed::Communicator::GetInstance() == nullptr) {
         auto send_functor = distributed::ParameterSend<float>();
         auto rpc_ctx = distributed::RpcContext(ins[0], send_varnames, epmap,
@@ -68,7 +57,6 @@
       } else {
         distributed::Communicator::GetInstance()->Send(ins[0], scope);
       }
->>>>>>> 674aed6a
     } else {
       platform::DeviceContextPool& pool =
           platform::DeviceContextPool::Instance();
