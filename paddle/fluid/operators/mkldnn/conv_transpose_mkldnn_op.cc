/* Copyright (c) 2018 PaddlePaddle Authors. All Rights Reserved.

   Licensed under the Apache License, Version 2.0 (the "License");
   you may not use this file except in compliance with the License.
   You may obtain a copy of the License at

   http://www.apache.org/licenses/LICENSE-2.0

   Unless required by applicable law or agreed to in writing, software
   distributed under the License is distributed on an "AS IS" BASIS,
   WITHOUT WARRANTIES OR CONDITIONS OF ANY KIND, either express or implied.
   See the License for the specific language governing permissions and
   limitations under the License. */

#include "boost/optional.hpp"
#include "paddle/fluid/framework/data_layout_transform.h"
#include "paddle/fluid/framework/op_registry.h"
#include "paddle/fluid/memory/malloc.h"
#include "paddle/fluid/platform/mkldnn_reuse.h"

namespace paddle {
namespace operators {

using Tensor = framework::Tensor;
using framework::DataLayout;

template <typename T>
class ConvTransposeMKLDNNOpKernel : public paddle::framework::OpKernel<T> {
 public:
  void Compute(const paddle::framework::ExecutionContext& ctx) const override {
    PADDLE_ENFORCE(paddle::platform::is_cpu_place(ctx.GetPlace()),
                   "It must use CPUPlace.");

    const bool is_test = ctx.Attr<bool>("is_test");
    PADDLE_ENFORCE(
        is_test == true,
        "ConvTransposeMKLDNN works only for inference!. Set is_test = True");

    auto& dev_ctx =
        ctx.template device_context<paddle::platform::MKLDNNDeviceContext>();
    const auto& mkldnn_engine = dev_ctx.GetEngine();

    auto* input = ctx.Input<Tensor>("Input");
    auto* filter = ctx.Input<Tensor>("Filter");
    auto* bias = ctx.HasInput("Bias") ? ctx.Input<Tensor>("Bias") : nullptr;
    auto* output = ctx.Output<Tensor>("Output");

    PADDLE_ENFORCE_EQ(input->layout(), DataLayout::kMKLDNN,
                      "Wrong layout set for Input tensor");
    PADDLE_ENFORCE_NE(input->format(), MKLDNNMemoryFormat::format_undef,
                      "Wrong format set for Input tensor");

    PADDLE_ENFORCE_EQ(filter->layout(), DataLayout::kMKLDNN,
                      "Wrong layout set for Filter tensor");
    PADDLE_ENFORCE_NE(filter->format(), MKLDNNMemoryFormat::format_undef,
                      "Wrong format set for Filter tensor");

    PADDLE_ENFORCE_EQ(input->dims().size(), 4,
                      "Input must be with 4 dimensions, i.e. NCHW");
    PADDLE_ENFORCE_EQ(filter->dims().size(), 4,
                      "Filter must be with 4 dimensions, i.e. OIHW");

    if (bias) {
      PADDLE_ENFORCE_EQ(bias->layout(), DataLayout::kMKLDNN,
                        "Wrong layout set for Bias tensor");
      PADDLE_ENFORCE_NE(bias->format(), MKLDNNMemoryFormat::format_undef,
                        "Wrong format set for Bias tensor");

      PADDLE_ENFORCE_EQ(bias->dims().size(), 1,
                        "Bias must only have 1 dimension, i.e. X");
    }

    std::vector<int> strides = ctx.Attr<std::vector<int>>("strides");
    std::vector<int> paddings = ctx.Attr<std::vector<int>>("paddings");
    std::vector<int> dilations = ctx.Attr<std::vector<int>>("dilations");
    int groups = ctx.Attr<int>("groups");

    PADDLE_ENFORCE(
        dilations.size() == 2 && dilations[0] == 1 && dilations[1] == 1,
        "dilation in convolution is not implemented yet");

    const T* input_data = input->data<T>();
    const T* filter_data = filter->data<T>();

    auto src_tz = paddle::framework::vectorize<int>(input->dims());
    auto iohw_weights_tz = paddle::framework::vectorize<int>(filter->dims());
    auto weights_tz = iohw_weights_tz;

    // IOHW -> OIHW
    weights_tz[0] = iohw_weights_tz[1];
    weights_tz[1] = iohw_weights_tz[0];

    // Custom Reorder from IOHW to OIHW
    auto iohw2oihw_reorder =
        [&iohw_weights_tz](const T* filter_data) -> std::shared_ptr<T> {
      int o = iohw_weights_tz[1];
      int c = iohw_weights_tz[0];
      int h = iohw_weights_tz[2];
      int w = iohw_weights_tz[3];
      std::shared_ptr<T> reordered_filter_data(new T[o * c * h * w](),
                                               std::default_delete<T[]>());
      for (int i = 0; i < c; ++i) {
        for (int j = 0; j < o; ++j) {
          int in_offset = j * h * w + i * o * h * w;
          int out_offset = j * c * h * w + i * h * w;
          std::memcpy(&(reordered_filter_data.get())[out_offset],
                      &filter_data[in_offset], h * w * sizeof(T));
        }
      }

      return reordered_filter_data;
    };

    int g = std::max(groups, 1);
    if (g > 1) {
      int o = weights_tz[0];
      int i = weights_tz[1];
      int h = weights_tz[2];
      int w = weights_tz[3];
      weights_tz.resize(5);
      weights_tz[0] = g;
      weights_tz[1] = o / g;
      weights_tz[2] = i;
      weights_tz[3] = h;
      weights_tz[4] = w;
    }
    auto dst_tz = paddle::framework::vectorize<int>(output->dims());

    // Get unique name for storing MKLDNN primitives
<<<<<<< HEAD
    const std::string key = platform::ConvTransposeMKLDNNHandler::GetHash(
        src_tz, weights_tz, strides, paddings, dilations, groups,
        ctx.OutputName("Output"));
=======
    const std::string key =
        platform::CreateKey(src_tz, weights_tz, strides, paddings, dilations,
                            groups, ctx.op().Output("Output"));
>>>>>>> e8673668

    std::vector<mkldnn::primitive> pipeline;

    auto user_src_md = platform::MKLDNNMemDesc(
        {src_tz}, platform::MKLDNNGetDataType<T>(), input->format());
    auto user_weights_md = platform::MKLDNNMemDesc(
        {weights_tz}, platform::MKLDNNGetDataType<T>(),
        (g == 1) ? MKLDNNMemoryFormat::oihw : MKLDNNMemoryFormat::goihw);

    /* create memory descriptor for convolution without specified format
     * ('any') which lets a primitive (convolution in this case) choose
     * the memory format preferred for best performance
     */
    std::string data_format = ctx.Attr<std::string>("data_format");
    auto chosen_memory_format =
        platform::data_format_to_memory_format(data_format);
    std::string fuse_activation = ctx.Attr<std::string>("fuse_activation");
    float fuse_alpha = ctx.Attr<float>("fuse_alpha");
    float fuse_beta = ctx.Attr<float>("fuse_beta");

    auto src_md = platform::MKLDNNMemDesc(
        src_tz, platform::MKLDNNGetDataType<T>(), chosen_memory_format);
    auto weights_md = platform::MKLDNNMemDesc(
        weights_tz, platform::MKLDNNGetDataType<T>(), chosen_memory_format);
    std::vector<int> bias_tz;
    auto dst_md = platform::MKLDNNMemDesc(
        dst_tz, platform::MKLDNNGetDataType<T>(), chosen_memory_format);

    platform::ConvTransposeMKLDNNHandler handler(dev_ctx, mkldnn_engine, key);
    // create a deconv(conv transpose) primitive descriptor and save it for
    // usage in backward
    std::shared_ptr<mkldnn::deconvolution_forward::primitive_desc>
        conv_transpose_pd;
    auto fwd_prop_kind = is_test ? mkldnn::prop_kind::forward_inference
                                 : mkldnn::prop_kind::forward_training;
    if (bias) {
      bias_tz = paddle::framework::vectorize<int>(bias->dims());
      auto bias_md = platform::MKLDNNMemDesc(
          bias_tz, platform::MKLDNNGetDataType<T>(), MKLDNNMemoryFormat::x);
      conv_transpose_pd = handler.AcquireConvolutionPrimitiveDescriptor(
          src_md, weights_md, bias_md, dst_md, strides, paddings, mkldnn_engine,
          fuse_activation, fuse_alpha, fuse_beta, false, fwd_prop_kind);
    } else {
      conv_transpose_pd = handler.AcquireConvolutionPrimitiveDescriptor(
          src_md, weights_md, boost::none, dst_md, strides, paddings,
          mkldnn_engine, fuse_activation, fuse_alpha, fuse_beta, false,
          fwd_prop_kind);
    }

    // create mkldnn memory from input tensors (data/weights)
    auto user_src_memory_p = handler.AcquireSrcMemory(
        user_src_md, platform::to_void_cast<T>(input_data));
    auto user_weights_memory_p = handler.AcquireWeightsMemory(
        user_weights_md, platform::to_void_cast<T>(filter_data),
        is_test ? iohw2oihw_reorder : platform::user_function());

    // create reorder primitive if the input format is not the preferred one
    auto src_memory_p =
        handler.AcquireSrcMemoryFromPrimitive(user_src_memory_p, pipeline);
    auto weights_memory_p = handler.AcquireWeightsMemoryFromPrimitive(
        user_weights_memory_p, pipeline, is_test);

    std::shared_ptr<mkldnn::memory> dst_memory_p;

    auto output_data =
        output->mutable_data<T>(ctx.GetPlace(), handler.GetDstMemorySize());
    dst_memory_p = handler.AcquireDstMemoryFromPrimitive(
        platform::to_void_cast<T>(output_data));

    // create convolution op primitive
    std::shared_ptr<mkldnn::deconvolution_forward> conv_p;
    if (bias) {
      const T* bias_data = bias->data<T>();
      auto user_bias_md = platform::MKLDNNMemDesc(
          {bias_tz}, platform::MKLDNNGetDataType<T>(), MKLDNNMemoryFormat::x);
      auto user_bias_memory_p = handler.AcquireBiasMemory(
          user_bias_md, platform::to_void_cast<T>(bias_data));

      auto bias_memory_p =
          handler.AcquireBiasMemoryFromPrimitive(user_bias_memory_p, pipeline);
      conv_p = handler.AcquireConvolution(src_memory_p, weights_memory_p,
                                          bias_memory_p, dst_memory_p);
    } else {
      conv_p = handler.AcquireConvolution(src_memory_p, weights_memory_p,
                                          dst_memory_p);
    }

    // push primitive to stream and wait until it's executed
    pipeline.push_back(*conv_p);
    mkldnn::stream(mkldnn::stream::kind::eager).submit(pipeline).wait();

    output->set_layout(DataLayout::kMKLDNN);
    output->set_format(platform::GetMKLDNNFormat(*dst_memory_p));
  }
};

}  // namespace operators
}  // namespace paddle

namespace ops = paddle::operators;

REGISTER_OP_KERNEL(conv2d_transpose, MKLDNN, ::paddle::platform::CPUPlace,
                   ops::ConvTransposeMKLDNNOpKernel<float>);<|MERGE_RESOLUTION|>--- conflicted
+++ resolved
@@ -127,15 +127,10 @@
     auto dst_tz = paddle::framework::vectorize<int>(output->dims());
 
     // Get unique name for storing MKLDNN primitives
-<<<<<<< HEAD
-    const std::string key = platform::ConvTransposeMKLDNNHandler::GetHash(
-        src_tz, weights_tz, strides, paddings, dilations, groups,
-        ctx.OutputName("Output"));
-=======
+
     const std::string key =
         platform::CreateKey(src_tz, weights_tz, strides, paddings, dilations,
-                            groups, ctx.op().Output("Output"));
->>>>>>> e8673668
+                            groups, ctx.OutputName("Output"));
 
     std::vector<mkldnn::primitive> pipeline;
 
