--- conflicted
+++ resolved
@@ -129,12 +129,7 @@
     // Get unique name for storing MKLDNN primitives
 
     const std::string key =
-<<<<<<< HEAD
-        platform::CreateKey(src_tz, weights_tz, strides, paddings, dilations,
-                            groups, ctx.OutputName("Output"));
-=======
-        platform::CreateKey(src_tz, ctx.op().Output("Output"));
->>>>>>> 7b4cb655
+        platform::CreateKey(src_tz, ctx.OutputName("Output"));
 
     std::vector<mkldnn::primitive> pipeline;
 
