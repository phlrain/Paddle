/* Copyright (c) 2016 PaddlePaddle Authors. All Rights Reserved.

Licensed under the Apache License, Version 2.0 (the "License");
you may not use this file except in compliance with the License.
You may obtain a copy of the License at

    http://www.apache.org/licenses/LICENSE-2.0

Unless required by applicable law or agreed to in writing, software
distributed under the License is distributed on an "AS IS" BASIS,
WITHOUT WARRANTIES OR CONDITIONS OF ANY KIND, either express or implied.
See the License for the specific language governing permissions and
limitations under the License. */

#include <iostream>
#include <numeric>
#include "mkldnn.hpp"
#include "paddle/fluid/operators/softmax_op.h"
#include "paddle/fluid/platform/mkldnn_reuse.h"

namespace paddle {
namespace operators {

using paddle::framework::Tensor;
using paddle::platform::MKLDNNDeviceContext;
using paddle::platform::MKLDNNMemDesc;

using mkldnn::memory;  // Note: paddle has also "memory" namespace
using mkldnn::primitive;
using mkldnn::prop_kind;
using mkldnn::softmax_backward;
using mkldnn::softmax_forward;
using mkldnn::stream;
using platform::to_void_cast;

template <typename T>
class SoftmaxMKLDNNHandler
    : public platform::MKLDNNHandlerT<T, mkldnn::softmax_forward,
                                      mkldnn::softmax_backward> {
 public:
  SoftmaxMKLDNNHandler(const std::vector<int>& dims,
                       const MKLDNNMemoryFormat fmt, const int& axis,
                       const platform::MKLDNNDeviceContext& dev_ctx,
                       platform::Place cpu_place, const std::string& uniq_name)
      : platform::MKLDNNHandlerT<T, mkldnn::softmax_forward,
                                 mkldnn::softmax_backward>(
            dev_ctx, dev_ctx.GetEngine(), cpu_place,
            platform::CreateKey(dims, axis, uniq_name)) {
    auto md = mkldnn::memory::desc(dims, platform::MKLDNNGetDataType<T>(), fmt);

    this->AcquireForwardPrimitiveDescriptor(prop_kind::forward_scoring, md,
                                            axis);
  }

  SoftmaxMKLDNNHandler(const std::vector<int>& dims,
                       const MKLDNNMemoryFormat fmt,
                       const MKLDNNMemoryFormat diff_fmt, const int& axis,
                       const platform::MKLDNNDeviceContext& dev_ctx,
                       platform::Place cpu_place, const std::string& uniq_name)
      : platform::MKLDNNHandlerT<T, mkldnn::softmax_forward,
                                 mkldnn::softmax_backward>(
            dev_ctx, dev_ctx.GetEngine(), cpu_place,
            platform::CreateKey(dims, axis, uniq_name)) {
    auto data_softmax_md =
        mkldnn::memory::desc(dims, platform::MKLDNNGetDataType<T>(), fmt);
    auto diff_softmax_md =
        mkldnn::memory::desc(dims, platform::MKLDNNGetDataType<T>(), diff_fmt);

    this->AcquireBackwardPrimitiveDescriptor(diff_softmax_md, data_softmax_md,
                                             axis);
  }
};

template <typename T>
class SoftmaxMKLDNNKernel : public paddle::framework::OpKernel<T> {
 public:
  void Compute(const paddle::framework::ExecutionContext& ctx) const override {
    PADDLE_ENFORCE(paddle::platform::is_cpu_place(ctx.GetPlace()),
                   "It must use CPUPlace.");
    auto& dev_ctx = ctx.template device_context<MKLDNNDeviceContext>();
    const Tensor* input = ctx.Input<Tensor>("X");
    Tensor* output = ctx.Output<Tensor>("Out");
    PADDLE_ENFORCE_EQ(
        input->dims(), output->dims(),
        "The shape of softmax's input and output must be identical.");

    auto dims = input->dims();  // input and output share the same shape
    const int axis = CanonicalAxis(ctx.Attr<int>("axis"), dims.size());

<<<<<<< HEAD
    auto src_tz = paddle::framework::vectorize<int>(flattened_dims);
    auto dst_tz = src_tz;
    // Same memory descriptor to be used for input and output
    memory::dims softmax_tz = {src_tz[0], src_tz[1]};

    SoftmaxMKLDNNHandler<T> handler(softmax_tz, MKLDNNMemoryFormat::nc, dev_ctx,
                                    ctx.GetPlace(), ctx.OutputName("Out"));
    // Currently only NC data format is supported
=======
    auto softmax_tz = paddle::framework::vectorize<int>(dims);

    SoftmaxMKLDNNHandler<T> handler(softmax_tz, input->format(), axis, dev_ctx,
                                    ctx.GetPlace(), ctx.op().Output("Out"));

>>>>>>> e8673668
    auto softmax_src_memory_p = handler.AcquireSrcMemory(input);
    auto softmax_dst_memory_p = handler.AcquireDstMemory(output);
    auto softmax_p = handler.AcquireForwardPrimitive(*softmax_src_memory_p,
                                                     *softmax_dst_memory_p);

    std::vector<primitive> pipeline{*softmax_p};
    stream(stream::kind::eager).submit(pipeline).wait();

    const bool is_test = ctx.Attr<bool>("is_test");
    if (!is_test) {
      T* output_data = output->mutable_data<T>(ctx.GetPlace());
      int size = std::accumulate(begin(softmax_tz), end(softmax_tz), 1,
                                 std::multiplies<int>());
      std::for_each(output_data, &output_data[size], [](T& val) {
        val = std::max(val, static_cast<T>(exp(-64)));
      });
    }

    output->set_layout(framework::DataLayout::kMKLDNN);
    // Softmax output format is the same as input one
    output->set_format(input->format());
  }
};

template <typename T>
class SoftmaxMKLDNNGradKernel : public paddle::framework::OpKernel<T> {
 public:
  void Compute(const paddle::framework::ExecutionContext& ctx) const override {
    PADDLE_ENFORCE(paddle::platform::is_cpu_place(ctx.GetPlace()),
                   "It must use CPUPlace.");

    auto& dev_ctx = ctx.template device_context<MKLDNNDeviceContext>();
    const Tensor* output = ctx.Input<Tensor>("Out");
    auto* dout = ctx.template Input<Tensor>(framework::GradVarName("Out"));
    auto* dx =
        ctx.template Output<framework::Tensor>(framework::GradVarName("X"));

    PADDLE_ENFORCE_EQ(
        dout->dims(), dx->dims(),
        "The shape of softmax_grad's input and output must be identical.");

    auto dims = dout->dims();  // input and output share the same shape
    const int axis = CanonicalAxis(ctx.Attr<int>("axis"), dims.size());

    std::vector<int> softmax_tz = paddle::framework::vectorize<int>(dims);

<<<<<<< HEAD
    // Same memory descriptor to be used for input and output
    memory::dims softmax_tz = {src_tz[0], src_tz[1]};

    // Two dimensional softmax does support NC format
    // Normalization is made after innermost dimension eg. C out of NC
    SoftmaxMKLDNNHandler<T> handler(softmax_tz, MKLDNNMemoryFormat::nc,
                                    MKLDNNMemoryFormat::nc, dev_ctx,
                                    ctx.GetPlace(), ctx.InputName("Out"));
=======
    SoftmaxMKLDNNHandler<T> handler(softmax_tz, output->format(),
                                    dout->format(), axis, dev_ctx,
                                    ctx.GetPlace(), ctx.op().Input("Out"));
>>>>>>> e8673668

    auto dst_memory_p = handler.AcquireDstMemory(output);
    auto diff_dst_memory_p = handler.AcquireDiffDstMemory(dout);
    auto diff_src_memory_p = handler.AcquireDiffSrcMemory(dx);

    auto softmax_bwd_p = handler.AcquireBackwardPrimitive(
        *dst_memory_p, *diff_dst_memory_p, *diff_src_memory_p);

    std::vector<primitive> pipeline{*softmax_bwd_p};
    stream(stream::kind::eager).submit(pipeline).wait();

    dx->set_layout(framework::DataLayout::kMKLDNN);
    dx->set_format(dout->format());
  }
};
}  // namespace operators
}  // namespace paddle

namespace ops = paddle::operators;

REGISTER_OP_KERNEL(softmax, MKLDNN, ::paddle::platform::CPUPlace,
                   ops::SoftmaxMKLDNNKernel<float>);
REGISTER_OP_KERNEL(softmax_grad, MKLDNN, ::paddle::platform::CPUPlace,
                   ops::SoftmaxMKLDNNGradKernel<float>);<|MERGE_RESOLUTION|>--- conflicted
+++ resolved
@@ -87,22 +87,11 @@
     auto dims = input->dims();  // input and output share the same shape
     const int axis = CanonicalAxis(ctx.Attr<int>("axis"), dims.size());
 
-<<<<<<< HEAD
-    auto src_tz = paddle::framework::vectorize<int>(flattened_dims);
-    auto dst_tz = src_tz;
-    // Same memory descriptor to be used for input and output
-    memory::dims softmax_tz = {src_tz[0], src_tz[1]};
-
-    SoftmaxMKLDNNHandler<T> handler(softmax_tz, MKLDNNMemoryFormat::nc, dev_ctx,
-                                    ctx.GetPlace(), ctx.OutputName("Out"));
-    // Currently only NC data format is supported
-=======
     auto softmax_tz = paddle::framework::vectorize<int>(dims);
 
     SoftmaxMKLDNNHandler<T> handler(softmax_tz, input->format(), axis, dev_ctx,
-                                    ctx.GetPlace(), ctx.op().Output("Out"));
+                                    ctx.GetPlace(), ctx.OutputName("Out"));
 
->>>>>>> e8673668
     auto softmax_src_memory_p = handler.AcquireSrcMemory(input);
     auto softmax_dst_memory_p = handler.AcquireDstMemory(output);
     auto softmax_p = handler.AcquireForwardPrimitive(*softmax_src_memory_p,
@@ -149,20 +138,9 @@
 
     std::vector<int> softmax_tz = paddle::framework::vectorize<int>(dims);
 
-<<<<<<< HEAD
-    // Same memory descriptor to be used for input and output
-    memory::dims softmax_tz = {src_tz[0], src_tz[1]};
-
-    // Two dimensional softmax does support NC format
-    // Normalization is made after innermost dimension eg. C out of NC
-    SoftmaxMKLDNNHandler<T> handler(softmax_tz, MKLDNNMemoryFormat::nc,
-                                    MKLDNNMemoryFormat::nc, dev_ctx,
-                                    ctx.GetPlace(), ctx.InputName("Out"));
-=======
     SoftmaxMKLDNNHandler<T> handler(softmax_tz, output->format(),
                                     dout->format(), axis, dev_ctx,
-                                    ctx.GetPlace(), ctx.op().Input("Out"));
->>>>>>> e8673668
+                                    ctx.GetPlace(), ctx.InputName("Out"));
 
     auto dst_memory_p = handler.AcquireDstMemory(output);
     auto diff_dst_memory_p = handler.AcquireDiffDstMemory(dout);
