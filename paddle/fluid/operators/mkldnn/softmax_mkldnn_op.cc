--- conflicted
+++ resolved
@@ -218,13 +218,7 @@
     auto dst_tz = src_tz;
     // Same memory descriptor to be used for input and output
     memory::dims softmax_tz = {src_tz[0], src_tz[1]};
-<<<<<<< HEAD
-    // Generate keys for storing/retriving primitives for this operator
-    const std::string key =
-        platform::MKLDNNHandler::GetHash(softmax_tz, ctx.OutputName("Out"));
-
-=======
->>>>>>> 8c7e4119
+
     SoftmaxMKLDNNHandler<T> handler(softmax_tz, MKLDNNMemoryFormat::nc, dev_ctx,
                                     ctx.GetPlace(), ctx.op().Output("Out"));
     // Currently only NC data format is supported
@@ -278,27 +272,12 @@
 
     // Same memory descriptor to be used for input and output
     memory::dims softmax_tz = {src_tz[0], src_tz[1]};
-<<<<<<< HEAD
-    // Currently only supports NC data format
-    // retrieve eltwise primitive desc from device context
-    const std::string key =
-        platform::MKLDNNHandler::GetHash(softmax_tz, ctx.InputName("Out"));
-    const std::string key_softmax_pd = key + "@softmax_pd";
-
-    auto softmax_pd =
-        std::static_pointer_cast<mkldnn::softmax_forward::primitive_desc>(
-            dev_ctx.GetBlob(key_softmax_pd));
-    PADDLE_ENFORCE(softmax_pd != nullptr,
-                   "Fail to find softmax_pd in device context");
-=======
->>>>>>> 8c7e4119
-
-    // TODO(jczaja): Add layouts support when there is a need to do so
+
     // Two dimensional softmax does support NC format
     // Normalization is made after innermost dimension eg. C out of NC
     SoftmaxMKLDNNHandler<T> handler(softmax_tz, MKLDNNMemoryFormat::nc,
                                     MKLDNNMemoryFormat::nc, dev_ctx,
-                                    ctx.GetPlace(), ctx.op().Input("Out"));
+                                    ctx.GetPlace(), ctx.op().InputName("Out"));
 
     auto dst_memory_p = handler.AcquireDstMemory(output);
     auto diff_dst_memory_p = handler.AcquireDiffDstMemory(dout);
