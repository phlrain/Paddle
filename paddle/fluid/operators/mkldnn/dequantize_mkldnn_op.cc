/* Copyright (c) 2016 PaddlePaddle Authors. All Rights Reserved.

Licensed under the Apache License, Version 2.0 (the "License");
you may not use this file except in compliance with the License.
You may obtain a copy of the License at

    http://www.apache.org/licenses/LICENSE-2.0

Unless required by applicable law or agreed to in writing, software
distributed under the License is distributed on an "AS IS" BASIS,
WITHOUT WARRANTIES OR CONDITIONS OF ANY KIND, either express or implied.
See the License for the specific language governing permissions and
limitations under the License. */

#include "mkldnn.hpp"
#include "paddle/fluid/framework/data_layout_transform.h"
#include "paddle/fluid/framework/tensor.h"
#include "paddle/fluid/operators/dequantize_op.h"
#include "paddle/fluid/platform/mkldnn_helper.h"
#include "paddle/fluid/platform/mkldnn_reuse.h"

namespace paddle {
namespace operators {

using mkldnn::memory;
using mkldnn::primitive;
using mkldnn::reorder;
using platform::to_void_cast;
using Tensor = framework::Tensor;
using framework::DataLayout;
using mkldnn::stream;
using platform::GetMKLDNNFormat;

std::string CreateKey(const paddle::framework::ExecutionContext& ctx,
                      const mkldnn::memory::data_type& src_dt,
                      const std::vector<int>& src_tz, const float scale_data) {
  std::string key;
  key.reserve(platform::MKLDNNHandler::MaxKeyLength);
<<<<<<< HEAD
  platform::MKLDNNHandler::AppendKey(&key, std::to_string(src_dt));
  platform::MKLDNNHandler::AppendKeyDims(&key, src_tz);
  platform::MKLDNNHandler::AppendKey(&key, std::to_string(scale_data));
  platform::MKLDNNHandler::AppendKey(&key, ctx.OutputName("Output"));
=======
  platform::AppendKey(&key, std::to_string(src_dt));
  platform::AppendKeyDims(&key, src_tz);
  platform::AppendKey(&key, std::to_string(scale_data));
  platform::AppendKey(&key, ctx.op().Output("Output"));
>>>>>>> 8c7e4119
  return key;
}

template <typename T>
class DeQuantOpKernel : public framework::OpKernel<T> {
 public:
  void Compute(const framework::ExecutionContext& ctx) const override {
    auto* input = ctx.Input<Tensor>("Input");
    auto scale_data = ctx.Attr<float>("Scale");
    auto* output = ctx.Output<Tensor>("Output");
    auto& dev_ctx =
        ctx.template device_context<platform::MKLDNNDeviceContext>();
    const auto& engine = dev_ctx.GetEngine();

    const T* input_data = input->data<T>();
    float* output_data = output->mutable_data<float>(ctx.GetPlace());
    std::vector<float> reorder_scale = {1.0f / scale_data};

    std::vector<primitive> pipeline;
    auto src_tz = paddle::framework::vectorize<int>(input->dims());
    auto dst_tz = paddle::framework::vectorize<int>(output->dims());
    mkldnn::memory::data_type src_dt =
        paddle::framework::ToMKLDNNDataType(input->type());
    MKLDNNMemoryFormat src_fmt = input->format();
    std::string key = CreateKey(ctx, src_dt, src_tz, reorder_scale[0]);
    const std::string key_prim = key + "@reorder_p";
    const std::string key_src_mem = key + "@src_mem";
    const std::string key_dst_mem = key + "@dst_mem";

    std::shared_ptr<mkldnn::memory> src_memory;
    std::shared_ptr<mkldnn::memory> dst_memory;
    std::shared_ptr<reorder> reorder_p;
    reorder_p = std::static_pointer_cast<reorder>(dev_ctx.GetBlob(key_prim));

    if (reorder_p == nullptr) {
      mkldnn::primitive_attr attri;
      int mask = 0;
      attri.set_output_scales(mask, reorder_scale);

      auto src_md = platform::MKLDNNMemDesc({src_tz}, src_dt, src_fmt);
      auto src_pd = mkldnn::memory::primitive_desc(src_md, engine);
      src_memory =
          std::make_shared<mkldnn::memory>(src_pd, to_void_cast<T>(input_data));
      std::shared_ptr<primitive::at> src_memory_p =
          std::shared_ptr<primitive::at>(new primitive::at(*src_memory));

      auto dst_md = platform::MKLDNNMemDesc({dst_tz}, memory::data_type::f32,
                                            MKLDNNMemoryFormat::nchw);
      auto dst_pd = mkldnn::memory::primitive_desc(dst_md, engine);
      dst_memory = std::make_shared<mkldnn::memory>(
          dst_pd, to_void_cast<float>(output_data));

      auto reorder_pd = std::shared_ptr<reorder::primitive_desc>(
          new reorder::primitive_desc(src_pd, dst_pd, attri));
      reorder_p = std::shared_ptr<reorder>(
          new reorder(*reorder_pd, *src_memory_p, *dst_memory));
      dev_ctx.SetBlob(key_prim, reorder_p);
      dev_ctx.SetBlob(key_src_mem, src_memory);
      dev_ctx.SetBlob(key_dst_mem, dst_memory);
    } else {
      src_memory = std::static_pointer_cast<mkldnn::memory>(
          dev_ctx.GetBlob(key_src_mem));
      src_memory->set_data_handle(to_void_cast<T>(input_data));

      dst_memory = std::static_pointer_cast<mkldnn::memory>(
          dev_ctx.GetBlob(key_dst_mem));
      dst_memory->set_data_handle(output->mutable_data<float>(ctx.GetPlace()));
    }

    pipeline.push_back(*reorder_p);
    stream(stream::kind::eager).submit(pipeline).wait();

    output->set_format(GetMKLDNNFormat(*dst_memory));
  }
};

}  // namespace operators
}  // namespace paddle

namespace ops = paddle::operators;

REGISTER_OP_KERNEL(dequantize, MKLDNN, ::paddle::platform::CPUPlace,
                   ops::DeQuantOpKernel<uint8_t>, ops::DeQuantOpKernel<int8_t>);<|MERGE_RESOLUTION|>--- conflicted
+++ resolved
@@ -36,17 +36,10 @@
                       const std::vector<int>& src_tz, const float scale_data) {
   std::string key;
   key.reserve(platform::MKLDNNHandler::MaxKeyLength);
-<<<<<<< HEAD
-  platform::MKLDNNHandler::AppendKey(&key, std::to_string(src_dt));
-  platform::MKLDNNHandler::AppendKeyDims(&key, src_tz);
-  platform::MKLDNNHandler::AppendKey(&key, std::to_string(scale_data));
-  platform::MKLDNNHandler::AppendKey(&key, ctx.OutputName("Output"));
-=======
   platform::AppendKey(&key, std::to_string(src_dt));
   platform::AppendKeyDims(&key, src_tz);
   platform::AppendKey(&key, std::to_string(scale_data));
-  platform::AppendKey(&key, ctx.op().Output("Output"));
->>>>>>> 8c7e4119
+  platform::AppendKey(&key, ctx.OutputName("Output"));
   return key;
 }
 
