/* Copyright (c) 2018 PaddlePaddle Authors. All Rights Reserve.

Licensed under the Apache License, Version 2.0 (the "License");
you may not use this file except in compliance with the License.
You may obtain a copy of the License at

    http://www.apache.org/licenses/LICENSE-2.0

Unless required by applicable law or agreed to in writing, software
distributed under the License is distributed on an "AS IS" BASIS,
WITHOUT WARRANTIES OR CONDITIONS OF ANY KIND, either express or implied.
See the License for the specific language governing permissions and
limitations under the License. */

#include "paddle/fluid/framework/tensor.h"
#include "paddle/fluid/operators/lrn_op.h"
#include "paddle/fluid/platform/mkldnn_reuse.h"

namespace paddle {
namespace operators {

using paddle::framework::Tensor;
using paddle::platform::MKLDNNDeviceContext;

template <typename T>
class LRNMKLDNNOpKernel : public paddle::framework::OpKernel<T> {
 public:
  void Compute(const paddle::framework::ExecutionContext& ctx) const override {
    const bool is_float_type = std::is_same<T, float>::value;
    PADDLE_ENFORCE(is_float_type, "MKLDNN LRN must use float data.");
    PADDLE_ENFORCE(paddle::platform::is_cpu_place(ctx.GetPlace()),
                   "MKLDNN LRN must use CPUPlace.");

    auto& dev_ctx = ctx.template device_context<MKLDNNDeviceContext>();

    auto x = ctx.Input<Tensor>("X");
    auto out = ctx.Output<Tensor>("Out");
    auto mid = ctx.Output<Tensor>("MidOut");

    const int n = ctx.Attr<int>("n");
    // MKL-DNN implements LRN in a caffe way:
    // http://caffe.berkeleyvision.org/tutorial/layers/lrn.html
    // Where sum of squares is divided by size of normalization window
    // this is not the case for PaddlePaddle LRN.
    // Hence we need to compensate for this diffrence by
    // multipliing alpha by size of window(n)
    const float alpha = ctx.Attr<float>("alpha") * static_cast<float>(n);
    const float beta = ctx.Attr<float>("beta");
    const float k = ctx.Attr<float>("k");
    bool is_test = ctx.Attr<bool>("is_test");

    auto dims = paddle::framework::vectorize<int>(x->dims());

<<<<<<< HEAD
    // Format and dims are assumed to be the same for dst and src
    auto md = paddle::platform::MKLDNNMemDesc(
        dims, platform::MKLDNNGetDataType<T>(), x->format());

    const std::string key = platform::LRNMKLDNNHandler::GetHash(
        dims, n, alpha, beta, k, x->format(), ctx.OutputName("Out"));

    platform::LRNMKLDNNHandler handler(ctx.Attr<bool>("is_test"), dev_ctx,
                                       mkldnn_engine, key);
    auto src_memory =
        handler.AcquireSrcMemory(md, platform::to_void_cast<T>(input_data));

    // TODO(jczaja): Hide getting PD inside of handler for all Acquire API
    handler.AcquireLRNPrimitiveDescriptor(md, n, alpha, beta, k);

    auto dst_memory =
        handler.AcquireDstMemory(md, platform::to_void_cast<T>(output_data));

    auto lrn_p = handler.AcquireLRN(dst_memory, src_memory);
=======
    platform::LRNMKLDNNHandler<T> handler(dims, n, alpha, beta, k, x->format(),
                                          is_test, dev_ctx, ctx.GetPlace(),
                                          ctx.op().Output("Out"));

    auto src_memory = handler.AcquireSrcMemory(x);
    auto dst_memory = handler.AcquireDstMemory(out);

    std::shared_ptr<mkldnn::memory> workspace_memory;
    std::shared_ptr<mkldnn::lrn_forward> lrn_p;
    if (is_test == false) {
      workspace_memory = handler.AcquireWorkspaceMemory(mid);
      lrn_p = handler.AcquireForwardPrimitive(*src_memory, *workspace_memory,
                                              *dst_memory);
    } else {
      // mid has to be allocated and filled
      // k to pass LRN unit tests
      // TODO(jczaja): Disable checking mid in unit tests (Require API change)
      mid->mutable_data<T>(ctx.GetPlace());
      auto e_mid = framework::EigenTensor<T, 4>::From(*mid);
      e_mid = e_mid.constant(k);
      lrn_p = handler.AcquireForwardPrimitive(*src_memory, *dst_memory);
    }
>>>>>>> e8673668

    std::vector<mkldnn::primitive> pipeline = {*lrn_p};
    mkldnn::stream(mkldnn::stream::kind::eager).submit(pipeline).wait();

    out->set_layout(framework::DataLayout::kMKLDNN);
    out->set_format(platform::GetMKLDNNFormat(*dst_memory));
  }
};

template <typename T>
class LRNMKLDNNGradOpKernel : public paddle::framework::OpKernel<T> {
 public:
  void Compute(const paddle::framework::ExecutionContext& ctx) const override {
    const bool is_float_type = std::is_same<T, float>::value;
    PADDLE_ENFORCE(is_float_type, "MKLDNN LRN must use float data.");
    PADDLE_ENFORCE(paddle::platform::is_cpu_place(ctx.GetPlace()),
                   "MKLDNN LRN must use CPUPlace.");
    PADDLE_ENFORCE(
        !ctx.Attr<bool>("is_test"),
        "is_test attribute should be set to False in training phase.");

    auto x = ctx.Input<Tensor>("X");
    auto mid = ctx.Input<Tensor>("MidOut");

    auto out_grad = ctx.Input<Tensor>(framework::GradVarName("Out"));
    auto x_grad = ctx.Output<Tensor>(framework::GradVarName("X"));

    const int n = ctx.Attr<int>("n");
    const float alpha = ctx.Attr<float>("alpha") * static_cast<float>(n);
    const float beta = ctx.Attr<float>("beta");
    const float k = ctx.Attr<float>("k");

    auto& dev_ctx = ctx.template device_context<MKLDNNDeviceContext>();

    auto dims = paddle::framework::vectorize<int>(x->dims());

<<<<<<< HEAD
    const std::string key = platform::LRNMKLDNNHandler::GetHash(
        dims, n, alpha, beta, k, x->format(), ctx.InputName("Out"));
=======
    platform::LRNMKLDNNHandler<T> handler(
        dims, n, alpha, beta, k, x->format(), out_grad->format(), dev_ctx,
        ctx.GetPlace(), ctx.op().Input("Out"));
>>>>>>> e8673668

    auto src_memory = handler.AcquireSrcMemory(x);
    auto workspace = handler.AcquireBackwardWorkspaceMemory(mid);
    auto diff_dst_memory = handler.AcquireDiffDstMemory(out_grad);
    auto diff_src_memory = handler.AcquireDiffSrcMemory(x_grad);

    auto lrn_bwd = handler.AcquireBackwardPrimitive(
        *src_memory, *diff_dst_memory, *workspace, *diff_src_memory);

    std::vector<mkldnn::primitive> pipeline = {*lrn_bwd};
    mkldnn::stream(mkldnn::stream::kind::eager).submit(pipeline).wait();

    x_grad->set_layout(framework::DataLayout::kMKLDNN);
    x_grad->set_format(platform::GetMKLDNNFormat(*diff_src_memory));
  }
};
}  // namespace operators
}  // namespace paddle

namespace ops = paddle::operators;

REGISTER_OP_KERNEL(lrn, MKLDNN, paddle::platform::CPUPlace,
                   ops::LRNMKLDNNOpKernel<float>);
REGISTER_OP_KERNEL(lrn_grad, MKLDNN, paddle::platform::CPUPlace,
                   ops::LRNMKLDNNGradOpKernel<float>);<|MERGE_RESOLUTION|>--- conflicted
+++ resolved
@@ -51,30 +51,9 @@
 
     auto dims = paddle::framework::vectorize<int>(x->dims());
 
-<<<<<<< HEAD
-    // Format and dims are assumed to be the same for dst and src
-    auto md = paddle::platform::MKLDNNMemDesc(
-        dims, platform::MKLDNNGetDataType<T>(), x->format());
-
-    const std::string key = platform::LRNMKLDNNHandler::GetHash(
-        dims, n, alpha, beta, k, x->format(), ctx.OutputName("Out"));
-
-    platform::LRNMKLDNNHandler handler(ctx.Attr<bool>("is_test"), dev_ctx,
-                                       mkldnn_engine, key);
-    auto src_memory =
-        handler.AcquireSrcMemory(md, platform::to_void_cast<T>(input_data));
-
-    // TODO(jczaja): Hide getting PD inside of handler for all Acquire API
-    handler.AcquireLRNPrimitiveDescriptor(md, n, alpha, beta, k);
-
-    auto dst_memory =
-        handler.AcquireDstMemory(md, platform::to_void_cast<T>(output_data));
-
-    auto lrn_p = handler.AcquireLRN(dst_memory, src_memory);
-=======
     platform::LRNMKLDNNHandler<T> handler(dims, n, alpha, beta, k, x->format(),
                                           is_test, dev_ctx, ctx.GetPlace(),
-                                          ctx.op().Output("Out"));
+                                          ctx.OutputName("Out"));
 
     auto src_memory = handler.AcquireSrcMemory(x);
     auto dst_memory = handler.AcquireDstMemory(out);
@@ -94,7 +73,6 @@
       e_mid = e_mid.constant(k);
       lrn_p = handler.AcquireForwardPrimitive(*src_memory, *dst_memory);
     }
->>>>>>> e8673668
 
     std::vector<mkldnn::primitive> pipeline = {*lrn_p};
     mkldnn::stream(mkldnn::stream::kind::eager).submit(pipeline).wait();
@@ -131,14 +109,9 @@
 
     auto dims = paddle::framework::vectorize<int>(x->dims());
 
-<<<<<<< HEAD
-    const std::string key = platform::LRNMKLDNNHandler::GetHash(
-        dims, n, alpha, beta, k, x->format(), ctx.InputName("Out"));
-=======
-    platform::LRNMKLDNNHandler<T> handler(
-        dims, n, alpha, beta, k, x->format(), out_grad->format(), dev_ctx,
-        ctx.GetPlace(), ctx.op().Input("Out"));
->>>>>>> e8673668
+    platform::LRNMKLDNNHandler<T> handler(dims, n, alpha, beta, k, x->format(),
+                                          out_grad->format(), dev_ctx,
+                                          ctx.GetPlace(), ctx.InputName("Out"));
 
     auto src_memory = handler.AcquireSrcMemory(x);
     auto workspace = handler.AcquireBackwardWorkspaceMemory(mid);
