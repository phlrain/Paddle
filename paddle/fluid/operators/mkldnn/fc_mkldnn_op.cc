/* Copyright (c) 2018 PaddlePaddle Authors. All Rights Reserved.

Licensed under the Apache License, Version 2.0 (the "License");
you may not use this file except in compliance with the License.
You may obtain a copy of the License at

   http://www.apache.org/licenses/LICENSE-2.0

Unless required by applicable law or agreed to in writing, software
distributed under the License is distributed on an "AS IS" BASIS,
WITHOUT WARRANTIES OR CONDITIONS OF ANY KIND, either express or implied.
See the License for the specific language governing permissions and
limitations under the License. */

#include <mkldnn/include/mkldnn_types.h>
#include <memory>
#include "paddle/fluid/framework/tensor.h"
#include "paddle/fluid/operators/fc_op.h"
#include "paddle/fluid/platform/device_context.h"
#include "paddle/fluid/platform/mkldnn_helper.h"
#include "paddle/fluid/platform/variant.h"

namespace paddle {
namespace operators {

using framework::DataLayout;
using framework::Tensor;
using framework::LoDTensor;
using framework::DDim;
using framework::ExecutionContext;
using platform::MKLDNNDeviceContext;
using platform::to_void_cast;
using platform::GetMKLDNNFormat;
using mkldnn::memory;
using mkldnn::inner_product_forward;
using mkldnn::primitive;
using mkldnn::stream;
using mkldnn::prop_kind;

template <typename T_in, typename T_w, typename T_out>
class FCPrimitiveFactory {
 public:
  explicit FCPrimitiveFactory(const mkldnn::engine& engine) : engine_(engine) {}

  inner_product_forward CreateFcPrimitive(const LoDTensor* input,
                                          const Tensor* weights,
                                          const Tensor* bias, LoDTensor* output,
                                          const ExecutionContext& ctx) {
    RecomputeOutputDims(ctx, input, weights, output);
    // If primitive has already been created and cached, don't create new one,
    // but update input and output data pointers and return it.
    if (fc_) {
      UpdateDataPointers(ctx, output, input);
      return *fc_;
    }
    auto src_desc = CreateMemDescriptor<T_in>(input, input->format());
    input_ = CreateMemory<T_in>(src_desc, input);

    // Since MKL-DNN doesn't support 4D column-major data formats in
    // inner_product
    // primitive, transpose the weights to be in row-major format
    weights_ = TransposeWeights(weights);
    if (src_desc.data.ndims == 4) {
      weights_ = CreateFourDimWeightsMemory(input, weights);
    }
    // If int8 data type is desired, weights are quantized to signed int8
    QuantizeWeights(ctx);

    // Choose MKLDNNMemoryFormat::any so that MKL-DNN can determine itself what
    // is the best format for output during the creation of inner product
    // primitive descriptor
    auto dst_desc = CreateMemDescriptor<T_out>(output, MKLDNNMemoryFormat::any);

    fc_ = CreateFcPrimitive(*input_, *weights_, dst_desc, bias, output, ctx);
    return *fc_;
  }

 private:
  void UpdateDataPointers(const ExecutionContext& ctx, Tensor* out,
                          const Tensor* in) {
    input_->set_data_handle(to_void_cast(in->data<T_in>()));
    output_->set_data_handle(out->mutable_data<T_out>(ctx.GetPlace()));
    // If the primitive exists, but the output tensor has changed its
    // variable, update its format to what has been determined in first
    // call to CreateFcPrimitive method.
    if (out->format() == MKLDNNMemoryFormat::format_undef) {
      auto output_format = platform::GetMKLDNNFormat(*output_);
      out->set_format((MKLDNNMemoryFormat)output_format);
    }
  }

  // Choose weight memory format based on input memory format
  MKLDNNMemoryFormat MatchWeightFormat(MKLDNNMemoryFormat fmt) {
    using format = MKLDNNMemoryFormat;
    switch (fmt) {
      case format::nChw16c:
        return format::oIhw16i;
      case format::nChw8c:
        return format::oIhw8i;
      case format::nchw:
        return format::oihw;
      case format::nhwc:
        return format::hwio;
      default:
        return format::format_undef;
    }
  }

  // Convert data from one data format to another
  mkldnn::memory Reorder(const memory::desc& src_desc,
                         const memory::desc& dst_desc, const void* src_data) {
    auto src_mem = memory({src_desc, engine_}, const_cast<void*>(src_data));
    auto dst_mem = memory({dst_desc, engine_});

    auto reorder = mkldnn::reorder(src_mem, dst_mem);
    stream(stream::kind::eager).submit({reorder}).wait();

    return dst_mem;
  }

  // Convert data from one data format to another and rescale it.
  // If the desired data type is (un)signed int8, quantization occurs here.
  mkldnn::memory Reorder(const memory& src_mem,
                         const memory::primitive_desc& dst_pd,
                         const std::vector<float>& scale_data) {
    mkldnn::memory dst_mem = mkldnn::memory(dst_pd);
    mkldnn::primitive_attr attributes;
    // According to MKL-DNN's documentation mask determines along which
    // dimensions should the scale be applied.
    // 0 - Single scale applied to whole tensor
    // 1 - Apply Scale along a slice of each dimension which index is 1.
    //     In case of weights quantization, that dimension is output,
    //     becuase we perform per-output-channel quantization
    int mask = CreateMask(0, scale_data.size() > 1);
    attributes.set_output_scales(mask, scale_data);
    auto reorder =
        mkldnn::reorder(mkldnn::reorder::primitive_desc(
                            src_mem.get_primitive_desc(), dst_pd, attributes),
                        src_mem, dst_mem);

    stream(stream::kind::eager).submit({reorder}).wait();

    return dst_mem;
  }

  template <typename T>
  static mkldnn::memory::desc CreateMemDescriptor(const std::vector<int>& dims,
                                                  MKLDNNMemoryFormat format) {
    return platform::MKLDNNMemDesc(dims, platform::MKLDNNGetDataType<T>(),
                                   format);
  }

  template <typename T>
  static mkldnn::memory::desc CreateMemDescriptor(const Tensor* tensor,
                                                  MKLDNNMemoryFormat format) {
    auto dims = framework::vectorize<int>(tensor->dims());
    return CreateMemDescriptor<T>(dims, format);
  }

  template <typename T>
  mkldnn::memory CreateMemory(const mkldnn::memory::desc& desc,
                              const Tensor* tensor) {
    return CreateMemory(desc, tensor->data<T>());
  }

  mkldnn::memory CreateMemory(const mkldnn::memory::desc& desc,
                              const void* data) {
    return memory({desc, engine_}, const_cast<void*>(data));
  }

  // Transpose weights through MKL-DNN's reorder from io to oi format.
  mkldnn::memory TransposeWeights(const Tensor* weights) {
    auto dims = framework::vectorize<int>(weights->dims());
    std::swap(dims[0], dims[1]);  // Correct output dimensions
    auto src_desc = CreateMemDescriptor<float>(dims, MKLDNNMemoryFormat::io);
    auto dst_desc = CreateMemDescriptor<float>(dims, MKLDNNMemoryFormat::oi);
    return Reorder(src_desc, dst_desc, weights->data<float>());
  }

  // Compute the bias scales so that its values correspond to the
  // scale of data being an output of weights and input multiplication
  std::vector<float> ComputeBiasScales(const ExecutionContext& ctx) {
    auto scale_in_data = ctx.Attr<float>("Scale_in");
    auto scale_weights_data = ctx.Attr<std::vector<float>>("Scale_weights");
    const size_t weight_scales_num = scale_weights_data.size();
    std::vector<float> bias_scales(weight_scales_num);

#pragma omp parallel for
    for (size_t i = 0; i < weight_scales_num; i++) {
      if (scale_weights_data[i] == 0.0)
        bias_scales[i] = 1.0f;
      else
        bias_scales[i] = scale_in_data * scale_weights_data[i];
    }

    return bias_scales;
  }

  // Correct output scale, to take into account scaling of input and weights
  // Since the data that comes out of input and weight multiplication is
  // scaled with its own scales, this data needs to be divided by
  // those scales to normalise them back to what their floating-point range
  // was. Then we multiply them by desired output scale we want on the output.
  std::vector<float> ComputeOutputShiftScale(const ExecutionContext& ctx) {
    auto scale_in_data = ctx.Attr<float>("Scale_in");
    auto scale_weights_data = ctx.Attr<std::vector<float>>("Scale_weights");
    // If the output will be in floats, we don't multiply by scale_out.
    auto scale_out_data = ctx.Attr<bool>("force_fp32_output")
                              ? 1.0f
                              : ctx.Attr<float>("Scale_out");
    const size_t weight_scales_num = scale_weights_data.size();
    std::vector<float> output_shift_scale(weight_scales_num);

#pragma omp parallel for
    for (size_t i = 0; i < weight_scales_num; i++) {
      if (scale_weights_data[i] == 0.0)
        output_shift_scale[i] = scale_out_data;
      else
        output_shift_scale[i] =
            scale_out_data / (scale_in_data * scale_weights_data[i]);
    }

    return output_shift_scale;
  }

  // Computing MKL-DNN's scaling mask which determines along which dimension
  // slice should the scaling be applied. For more data plase refer to:
  // https://intel.github.io/mkl-dnn/group__c__api__attributes.html
  // Section dnnl_status_t DNNL_API dnnl_primitive_attr_set_output_scales
  int CreateMask(int slice_dimension, bool is_multi_channel_quantizied) {
    return is_multi_channel_quantizied ? 1 << slice_dimension : 0;
  }

  void QuantizeWeights(const ExecutionContext& ctx) {
    auto quantized_desc = weights_->get_primitive_desc().desc();
    quantized_desc.data.data_type =
        (mkldnn_data_type_t)platform::MKLDNNGetDataType<T_w>();
    weights_ = Reorder(*weights_, {quantized_desc, engine_},
                       ctx.Attr<std::vector<float>>("Scale_weights"));
  }

  void QuantizeBias(const inner_product_forward::primitive_desc& fc_prim_desc,
                    const ExecutionContext& ctx) {
    auto bias_scales = ComputeBiasScales(ctx);
    bias_ = Reorder(*bias_, fc_prim_desc.bias_primitive_desc(), bias_scales);
  }

  // Fuse relu into FC with activation type attribute has been set to 'relu'
  mkldnn::primitive_attr CreatePostOps(const ExecutionContext& ctx) {
    mkldnn::primitive_attr attributes;
    mkldnn::post_ops post_operations;

    auto output_shift_scale = ComputeOutputShiftScale(ctx);
    int mask = CreateMask(1, output_shift_scale.size() > 1);
    attributes.set_output_scales(mask, output_shift_scale);

    if (ctx.Attr<std::string>("activation_type") == "relu") {
      constexpr float scale = 1.0f;
      constexpr float negative_slope = 0.0f;
      constexpr float placeholder = 1.0f;  // beta
      post_operations.append_eltwise(scale, mkldnn::algorithm::eltwise_relu,
                                     negative_slope, placeholder);
    }

    attributes.set_post_ops(post_operations);
    return attributes;
  }

  inner_product_forward CreateFcPrimitive(const memory& src_memory,
                                          const memory& weights_memory,
                                          const memory::desc& dst_desc,
                                          const Tensor* bias, Tensor* output,
                                          const ExecutionContext& ctx) {
    // Acquire descriptors needed for creation of inner_product primitive
    // descriptor
    const auto weights_desc = weights_memory.get_primitive_desc().desc();
    const auto src_desc = src_memory.get_primitive_desc().desc();
    // Based on provided attributes, create attributes used by MKL-DNN to
    // enable fused post-op activations such as 'relu'
    const auto attrs = CreatePostOps(ctx);
    // If bias exists, create inner_product primitive with or without bias
    if (bias) {
      auto bias_desc = CreateMemDescriptor<float>(bias, bias->format());
      bias_ = CreateMemory<float>(bias_desc, bias);
      // Create inner_product descriptor. At this point the format of output
      // is determined.
      auto fc_prim_desc =
          CreateFcPrimDesc(src_desc, weights_desc, bias_desc, dst_desc, attrs);
      // If int8 is desired, quantize bias into 32-bit signed int
      QuantizeBias(fc_prim_desc, ctx);

      // Based on format determined by inner_product, create output in desired
      // memory format
      output_ = CreateDstMemory(fc_prim_desc, ctx, output);

      // Return MKL-DNN primitive ready to be fed into pipeline and executed
      return inner_product_forward(fc_prim_desc, src_memory, weights_memory,
                                   *bias_, *output_);
    } else {
      auto fc_prim_desc =
          CreateFcPrimDesc(src_desc, weights_desc, dst_desc, attrs);
      output_ = CreateDstMemory(fc_prim_desc, ctx, output);

      return inner_product_forward(fc_prim_desc, src_memory, weights_memory,
                                   *output_);
    }
  }

  mkldnn::inner_product_forward::primitive_desc CreateFcPrimDesc(
      const mkldnn::memory::desc& input_desc,
      const mkldnn::memory::desc& weights_desc,
      const mkldnn::memory::desc& bias_desc,
      const mkldnn::memory::desc& dst_desc,
      const mkldnn::primitive_attr& attrs) {
    auto fc_desc =
        inner_product_forward::desc(prop_kind::forward_scoring, input_desc,
                                    weights_desc, bias_desc, dst_desc);

    return inner_product_forward::primitive_desc(fc_desc, attrs, engine_);
  }

  mkldnn::inner_product_forward::primitive_desc CreateFcPrimDesc(
      const mkldnn::memory::desc& input_desc,
      const mkldnn::memory::desc& weights_desc,
      const mkldnn::memory::desc& dst_desc,
      const mkldnn::primitive_attr& attrs) {
    auto fc_desc = inner_product_forward::desc(prop_kind::forward, input_desc,
                                               weights_desc, dst_desc);

    return inner_product_forward::primitive_desc(fc_desc, attrs, engine_);
  }

  // Since MKL-DNN requires the number of input dimensions to be
  // equal to the number of weight dimensions, we have to convert
  // weights to 4D memory if input is 4D. It also requires that
  // all dimensions of weights and inputs agree, with an exception
  // for the batch size and number of output channels (the first dim).
  // In order to perform that we have to prepare the memory descriptor
  // by hand, as MKL-DNN's reorder does not support conversion
  // from one dimensionality to another. Hence, we set
  // the first dimension of weights to resemble number of outputs
  // and then we use the sizes of number of input channels as well
  // as image width and height for latter dimensions. Then we create
  // memories, find a format corresponding with input format and
  // perform a converion.
  mkldnn::memory CreateFourDimWeightsMemory(const Tensor* input,
                                            const Tensor* weights) {
    auto input_dims = framework::vectorize<int>(input->dims());
    auto weight_dims = framework::vectorize<int>(weights->dims());
    auto dims = {weight_dims[1], input_dims[1], input_dims[2], input_dims[3]};

    auto dst_format = MatchWeightFormat(input->format());
    auto src_desc = CreateMemDescriptor<float>(dims, MKLDNNMemoryFormat::oihw);
    auto dst_desc = CreateMemDescriptor<float>(dims, dst_format);

    return Reorder(src_desc, dst_desc, weights_->get_data_handle());
  }

  // Create output memory based on output tensor and inner_product
  // primitive descriptor format chosen for output
  mkldnn::memory CreateDstMemory(
      const mkldnn::inner_product_forward::primitive_desc& fc_prim_desc,
      const ExecutionContext& ctx, Tensor* output) {
    auto dst_prim_desc = fc_prim_desc.dst_primitive_desc();
    auto buffer_size = dst_prim_desc.get_size();
    T_out* output_data =
        output->mutable_data<T_out>(ctx.GetPlace(), buffer_size);
    memory dst_mem(dst_prim_desc, to_void_cast<T_out>(output_data));
    output->set_format(platform::GetMKLDNNFormat(dst_mem));
    return dst_mem;
  }

  void RecomputeOutputDims(const ExecutionContext& ctx, const LoDTensor* input,
                           const Tensor* w, LoDTensor* output) {
    int in_num_col_dims = ctx.Attr<int>("in_num_col_dims");
    bool padding_weights = ctx.Attr<bool>("padding_weights");
    PADDLE_ENFORCE_EQ(padding_weights, false,
                      platform::errors::PermissionDenied(
                          "Weight padding in fc can not be used in MKLDNN."));
    std::vector<int64_t> output_dims;
    FCOutputSize(input->dims(), w->dims(), output_dims, in_num_col_dims,
                 padding_weights);
    output->Resize(framework::make_ddim(output_dims));
    output->set_lod(input->lod());
  }

 private:
  const mkldnn::engine& engine_;
  boost::optional<memory> bias_;
  boost::optional<memory> input_;
  boost::optional<memory> output_;
  boost::optional<memory> weights_;
  boost::optional<inner_product_forward> fc_;
};

// Attempt to fetch cached primitive factory based on provided parameters
// of input format, weight dimensions and output name.
// If not cached, create a new one.
template <typename T_in, typename T_w, typename T_out>
static std::shared_ptr<FCPrimitiveFactory<T_in, T_w, T_out>>
GetPrimitiveFactory(const MKLDNNDeviceContext& dev_ctx,
                    const ExecutionContext& ctx, const Tensor* input,
                    const Tensor* weights,
                    const mkldnn::engine& mkldnn_engine) {
  const std::string key = platform::CreateKey(
<<<<<<< HEAD
      framework::vectorize<int>(weights->dims()), ctx.OutputName("Out"));
=======
      platform::ThreadIDasStr(), input->format(),
      framework::vectorize<int>(weights->dims()), ctx.op().Output("Out"));
>>>>>>> 5d7d5482

  auto prim_creator =
      std::static_pointer_cast<FCPrimitiveFactory<T_in, T_w, T_out>>(
          dev_ctx.GetBlob(key));
  if (prim_creator == nullptr) {
    prim_creator =
        std::make_shared<FCPrimitiveFactory<T_in, T_w, T_out>>(mkldnn_engine);
    dev_ctx.SetBlob(key, prim_creator);
  }

  return prim_creator;
}

// Choose appropriate primitive factory implementation based on inferred
// output type (uint8, int8 or float).
template <typename T_in, typename T_w>
static inner_product_forward GetFcPrimitive(
    const MKLDNNDeviceContext& dev_ctx, const ExecutionContext& ctx,
    const LoDTensor* input, const Tensor* w, const Tensor* bias,
    LoDTensor* output, const mkldnn::engine& mkldnn_engine, bool fuse_relu,
    bool force_fp32_output) {
  constexpr bool is_int8 =
      std::is_same<T_in, int8_t>::value || std::is_same<T_in, uint8_t>::value;
  if (!is_int8 || force_fp32_output) {
    return GetPrimitiveFactory<T_in, T_w, float>(dev_ctx, ctx, input, w,
                                                 mkldnn_engine)
        ->CreateFcPrimitive(input, w, bias, output, ctx);
  } else if (fuse_relu) {
    return GetPrimitiveFactory<T_in, T_w, uint8_t>(dev_ctx, ctx, input, w,
                                                   mkldnn_engine)
        ->CreateFcPrimitive(input, w, bias, output, ctx);
  } else {
    return GetPrimitiveFactory<T_in, T_w, int8_t>(dev_ctx, ctx, input, w,
                                                  mkldnn_engine)
        ->CreateFcPrimitive(input, w, bias, output, ctx);
  }
}

template <typename T_in, typename T_w>
class FCMKLDNNOpKernel : public framework::OpKernel<T_in> {
 public:
  void Compute(const paddle::framework::ExecutionContext& ctx) const override {
    PADDLE_ENFORCE_EQ(
        platform::is_cpu_place(ctx.GetPlace()), true,
        platform::errors::PreconditionNotMet("FC MKL-DNN must use CPUPlace."));
    auto& dev_ctx = ctx.template device_context<MKLDNNDeviceContext>();
    const auto& mkldnn_engine = dev_ctx.GetEngine();

    auto input = ctx.Input<LoDTensor>("Input");
    auto w = ctx.Input<Tensor>("W");
    auto bias = ctx.Input<Tensor>("Bias");
    auto output = ctx.Output<LoDTensor>("Out");

    bool fuse_relu = ctx.Attr<std::string>("activation_type") == "relu";
    bool force_fp32_output = ctx.Attr<bool>("force_fp32_output");

    auto fc =
        GetFcPrimitive<T_in, T_w>(dev_ctx, ctx, input, w, bias, output,
                                  mkldnn_engine, fuse_relu, force_fp32_output);
    stream(stream::kind::eager).submit({fc}).wait();

    output->set_layout(DataLayout::kMKLDNN);
  }
};
}  // namespace operators
}  // namespace paddle

// Weights of FC are by default stored using fp32, template argument of weight
// data type implies their destination data type. (What's eventually going to
// be used during computations of kernel).
namespace ops = paddle::operators;
REGISTER_OP_KERNEL_WITH_CUSTOM_TYPE(fc, MKLDNN, ::paddle::platform::CPUPlace,
                                    FP32, ops::kFCMKLDNNFP32,
                                    ops::FCMKLDNNOpKernel<float, float>);

REGISTER_OP_KERNEL_WITH_CUSTOM_TYPE(fc, MKLDNN, ::paddle::platform::CPUPlace,
                                    U8, ops::kFCMKLDNNINT8,
                                    ops::FCMKLDNNOpKernel<uint8_t, int8_t>);

REGISTER_OP_KERNEL_WITH_CUSTOM_TYPE(fc, MKLDNN, ::paddle::platform::CPUPlace,
                                    S8, ops::kFCMKLDNNINT8,
                                    ops::FCMKLDNNOpKernel<int8_t, int8_t>);<|MERGE_RESOLUTION|>--- conflicted
+++ resolved
@@ -403,12 +403,8 @@
                     const Tensor* weights,
                     const mkldnn::engine& mkldnn_engine) {
   const std::string key = platform::CreateKey(
-<<<<<<< HEAD
+      platform::ThreadIDasStr(), input->format(),
       framework::vectorize<int>(weights->dims()), ctx.OutputName("Out"));
-=======
-      platform::ThreadIDasStr(), input->format(),
-      framework::vectorize<int>(weights->dims()), ctx.op().Output("Out"));
->>>>>>> 5d7d5482
 
   auto prim_creator =
       std::static_pointer_cast<FCPrimitiveFactory<T_in, T_w, T_out>>(
