--- conflicted
+++ resolved
@@ -45,14 +45,8 @@
 
     auto nchw_tz = paddle::framework::vectorize<int>(input->dims());
 
-<<<<<<< HEAD
-    const std::string key = platform::TransposeMKLDNNHandler::GetHash(
+    const std::string key = platform::CreateKey(
         nchw_tz, axis, ctx.OutputName("Out") + std::to_string(input->format()));
-=======
-    const std::string key =
-        platform::CreateKey(nchw_tz, axis, ctx.op().Output("Out") +
-                                               std::to_string(input->format()));
->>>>>>> e8673668
 
     platform::TransposeMKLDNNHandler handler(nchw_tz, axis, dev_ctx,
                                              mkldnn_engine, key);
@@ -104,13 +98,8 @@
 
     auto nchw_tz = paddle::framework::vectorize<int>(out_grad->dims());
 
-<<<<<<< HEAD
-    const std::string key = platform::TransposeMKLDNNHandler::GetHash(
+    const std::string key = platform::CreateKey(
         nchw_tz, axis, ctx.OutputName(framework::GradVarName("X")));
-=======
-    const std::string key = platform::CreateKey(
-        nchw_tz, axis, ctx.op().Output(framework::GradVarName("X")));
->>>>>>> e8673668
 
     platform::TransposeMKLDNNHandler handler(nchw_tz, reversed_axis, dev_ctx,
                                              mkldnn_engine, key);
