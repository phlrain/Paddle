/* Copyright (c) 2018 PaddlePaddle Authors. All Rights Reserved.

Licensed under the Apache License, Version 2.0 (the "License");
you may not use this file except in compliance with the License.
You may obtain a copy of the License at

    http://www.apache.org/licenses/LICENSE-2.0

Unless required by applicable law or agreed to in writing, software
distributed under the License is distributed on an "AS IS" BASIS,
WITHOUT WARRANTIES OR CONDITIONS OF ANY KIND, either express or implied.
See the License for the specific language governing permissions and
limitations under the License. */

#include "paddle/fluid/framework/data_layout_transform.h"
#include "paddle/fluid/operators/pool_op.h"
#include "paddle/fluid/platform/mkldnn_helper.h"
#include "paddle/fluid/platform/mkldnn_reuse.h"

namespace paddle {
namespace operators {

using framework::DataLayout;
using mkldnn::memory;
using mkldnn::pooling_backward;
using mkldnn::pooling_forward;
using mkldnn::primitive;
using mkldnn::reorder;
using mkldnn::stream;
using platform::to_void_cast;

template <typename T>
class PoolMKLDNNOpKernel : public paddle::framework::OpKernel<T> {
 public:
  void Compute(const paddle::framework::ExecutionContext& ctx) const override {
    PADDLE_ENFORCE(paddle::platform::is_cpu_place(ctx.GetPlace()),
                   "It must use CPUPlace.");
    auto& dev_ctx =
        ctx.template device_context<platform::MKLDNNDeviceContext>();

    const Tensor* input = ctx.Input<Tensor>("X");
    Tensor* output = ctx.Output<Tensor>("Out");

    PADDLE_ENFORCE_EQ(input->layout(), DataLayout::kMKLDNN,
                      "Wrong layout set for Input tensor");
    PADDLE_ENFORCE_NE(input->format(), MKLDNNMemoryFormat::format_undef,
                      "Wrong format set for Input tensor");

    std::string pooling_type = ctx.Attr<std::string>("pooling_type");
    std::vector<int> ksize = ctx.Attr<std::vector<int>>("ksize");
    std::vector<int> strides = ctx.Attr<std::vector<int>>("strides");
    std::vector<int> paddings = ctx.Attr<std::vector<int>>("paddings");

    if (ctx.Attr<bool>("global_pooling")) {
      for (size_t i = 0; i < ksize.size(); ++i) {
        paddings[i] = 0;
        ksize[i] = static_cast<int>(input->dims()[i + 2]);
      }
    }

    // Only 2D pooling is supported now
    PADDLE_ENFORCE(ksize.size() == 2, "ksize must be 2D, i.e. 2D pooling");
    PADDLE_ENFORCE(pooling_type == "max" || pooling_type == "avg",
                   "pooling_type must be 'max' or 'avg'");
    PADDLE_ENFORCE(input->dims().size() == 4,
                   "Input dim must be with 4, i.e. NCHW");

    auto src_tz = paddle::framework::vectorize<int>(input->dims());
    auto dst_tz = paddle::framework::vectorize<int>(output->dims());

<<<<<<< HEAD
    auto input_format = input->format();
    MKLDNNMemoryFormat output_format{MKLDNNMemoryFormat::format_undef};

    mkldnn::memory::data_type dt =
        paddle::framework::ToMKLDNNDataType(input->type());
    auto fmt = input->format();

    const std::string key = platform::PoolingMKLDNNHandler::GetHash(
        src_tz, pooling_type, ksize, strides, paddings, dt, fmt,
        ctx.OutputName("Out"));

    platform::PoolingMKLDNNHandler handler(pooling_type, dt,
                                           ctx.Attr<bool>("is_test"), dev_ctx,
                                           mkldnn_engine, key);

    auto src_md = platform::MKLDNNMemDesc(src_tz, dt, input_format);

    auto src_memory =
        handler.AcquireSrcMemory(src_md, to_void_cast<T>(input_data));

    /* create memory descriptor for pooling without specified format
     * ('any') which lets a primitive (pooling in this case) choose
     * the memory format preferred for best performance
     */
    auto dst_md = platform::MKLDNNMemDesc(dst_tz, dt, MKLDNNMemoryFormat::any);

    auto pooling_pd = handler.AcquirePoolingPrimitiveDescriptor(
        src_tz, dst_tz, src_md, dst_md, ksize, strides, paddings,
        ctx.Attr<bool>("ceil_mode"));

    auto dst_memory =
        handler.AcquireDstMemoryFromPrimitive(to_void_cast<T>(output_data));

    auto pool_p = handler.AcquirePooling(dst_memory, src_memory);
=======
    auto is_test = ctx.Attr<bool>("is_test");

    platform::PoolingMKLDNNHandler<T> handler(
        src_tz, dst_tz, ksize, strides, paddings, pooling_type,
        ctx.Attr<bool>("ceil_mode"), input->format(),
        paddle::framework::ToMKLDNNDataType(input->type()), is_test, dev_ctx,
        ctx.GetPlace(), ctx.op().Output("Out"), ctx.Attr<bool>("exclusive"));

    auto src_memory = handler.AcquireSrcMemory(input);
    auto dst_memory = handler.AcquireDstMemory(output);

    std::shared_ptr<mkldnn::pooling_forward> pool_p;
    std::shared_ptr<mkldnn::memory> workspace_memory;
    if ((is_test == false) && (pooling_type == "max")) {
      // Training
      workspace_memory = handler.AcquireWorkspaceMemory();
      pool_p = handler.AcquireForwardPrimitive(*src_memory, *dst_memory,
                                               *workspace_memory);
    } else {
      // Inference
      pool_p = handler.AcquireForwardPrimitive(*src_memory, *dst_memory);
    }
>>>>>>> e8673668

    // push primitive to stream and wait until it's executed
    std::vector<mkldnn::primitive> pipeline{*pool_p};
    stream(stream::kind::eager).submit(pipeline).wait();

    output->set_layout(DataLayout::kMKLDNN);
    output->set_format(platform::GetMKLDNNFormat(*dst_memory));
  }
};

template <typename T>
class PoolMKLDNNGradOpKernel : public paddle::framework::OpKernel<T> {
 public:
  void Compute(const paddle::framework::ExecutionContext& ctx) const override {
    PADDLE_ENFORCE(paddle::platform::is_cpu_place(ctx.GetPlace()),
                   "It must use CPUPlace.");

    const Tensor* in_x = ctx.Input<Tensor>("X");
    const Tensor* out_grad = ctx.Input<Tensor>(framework::GradVarName("Out"));
    Tensor* in_x_grad = ctx.Output<Tensor>(framework::GradVarName("X"));

    PADDLE_ENFORCE_EQ(in_x->layout(), DataLayout::kMKLDNN,
                      "Wrong layout set for Input tensor");
    PADDLE_ENFORCE_NE(in_x->format(), MKLDNNMemoryFormat::format_undef,
                      "Wrong format set for Input tensor");

    PADDLE_ENFORCE_EQ(out_grad->layout(), DataLayout::kMKLDNN,
                      "Wrong layout set for Input output_grad tensor");
    PADDLE_ENFORCE_NE(out_grad->format(), MKLDNNMemoryFormat::format_undef,
                      "Wrong format set for Input output_grad tensor");

    PADDLE_ENFORCE_EQ(
        ctx.Attr<bool>("is_test"), false,
        "is_test attribute should be set to False in training phase.");

    std::string pooling_type = ctx.Attr<std::string>("pooling_type");
    std::vector<int> ksize = ctx.Attr<std::vector<int>>("ksize");
    std::vector<int> strides = ctx.Attr<std::vector<int>>("strides");
    std::vector<int> paddings = ctx.Attr<std::vector<int>>("paddings");

    if (ctx.Attr<bool>("global_pooling")) {
      for (size_t i = 0; i < ksize.size(); ++i) {
        paddings[i] = 0;
        ksize[i] = static_cast<int>(in_x->dims()[i + 2]);
      }
    }

    auto& dev_ctx =
        ctx.template device_context<platform::MKLDNNDeviceContext>();

    std::vector<mkldnn::primitive> pipeline;

    auto diff_src_tz = paddle::framework::vectorize<int>(in_x_grad->dims());
    auto diff_dst_tz = paddle::framework::vectorize<int>(out_grad->dims());

    // Get an unique name from "argument" name of "Out" variable
    // This name will be used as key when referring info from device context
    const std::string key = platform::CreateKey(
        diff_src_tz, pooling_type, ksize, strides, paddings,
        memory::data_type::f32, in_x->format(), ctx.InputName("Out"));

    platform::PoolingMKLDNNHandler<T> handler(
        diff_dst_tz, diff_src_tz, ksize, strides, paddings, pooling_type,
        ctx.Attr<bool>("ceil_mode"), in_x->format(), out_grad->format(),
        paddle::framework::ToMKLDNNDataType(out_grad->type()), dev_ctx,
        ctx.GetPlace(), ctx.op().Input("Out"), ctx.Attr<bool>("exclusive"));

    auto diff_dst_memory = handler.AcquireDiffDstMemory(out_grad);
    auto diff_src_memory = handler.AcquireDiffSrcMemory(in_x_grad);

    std::shared_ptr<mkldnn::pooling_backward> pool_bwd_p;
    std::shared_ptr<mkldnn::memory> workspace_memory;
    if (pooling_type == "max") {
      // Max - pooling needs Workspace
      workspace_memory = handler.AcquireWorkspaceMemory();
      pool_bwd_p = handler.AcquireBackwardPrimitive(
          *diff_dst_memory, *workspace_memory, *diff_src_memory);
    } else {
      // Average Pooling
      pool_bwd_p =
          handler.AcquireBackwardPrimitive(*diff_dst_memory, *diff_src_memory);
    }

    pipeline.push_back(*pool_bwd_p);
    mkldnn::stream(mkldnn::stream::kind::eager).submit(pipeline).wait();

    in_x_grad->set_layout(DataLayout::kMKLDNN);
    in_x_grad->set_format(platform::GetMKLDNNFormat(*diff_src_memory));
  }  // Compute()
};

}  // namespace operators
}  // namespace paddle

namespace ops = paddle::operators;

REGISTER_OP_KERNEL(pool2d, MKLDNN, ::paddle::platform::CPUPlace,
                   ops::PoolMKLDNNOpKernel<float>,
                   ops::PoolMKLDNNOpKernel<int8_t>,
                   ops::PoolMKLDNNOpKernel<uint8_t>);

REGISTER_OP_KERNEL(pool2d_grad, MKLDNN, ::paddle::platform::CPUPlace,
                   ops::PoolMKLDNNGradOpKernel<float>);<|MERGE_RESOLUTION|>--- conflicted
+++ resolved
@@ -68,49 +68,13 @@
     auto src_tz = paddle::framework::vectorize<int>(input->dims());
     auto dst_tz = paddle::framework::vectorize<int>(output->dims());
 
-<<<<<<< HEAD
-    auto input_format = input->format();
-    MKLDNNMemoryFormat output_format{MKLDNNMemoryFormat::format_undef};
-
-    mkldnn::memory::data_type dt =
-        paddle::framework::ToMKLDNNDataType(input->type());
-    auto fmt = input->format();
-
-    const std::string key = platform::PoolingMKLDNNHandler::GetHash(
-        src_tz, pooling_type, ksize, strides, paddings, dt, fmt,
-        ctx.OutputName("Out"));
-
-    platform::PoolingMKLDNNHandler handler(pooling_type, dt,
-                                           ctx.Attr<bool>("is_test"), dev_ctx,
-                                           mkldnn_engine, key);
-
-    auto src_md = platform::MKLDNNMemDesc(src_tz, dt, input_format);
-
-    auto src_memory =
-        handler.AcquireSrcMemory(src_md, to_void_cast<T>(input_data));
-
-    /* create memory descriptor for pooling without specified format
-     * ('any') which lets a primitive (pooling in this case) choose
-     * the memory format preferred for best performance
-     */
-    auto dst_md = platform::MKLDNNMemDesc(dst_tz, dt, MKLDNNMemoryFormat::any);
-
-    auto pooling_pd = handler.AcquirePoolingPrimitiveDescriptor(
-        src_tz, dst_tz, src_md, dst_md, ksize, strides, paddings,
-        ctx.Attr<bool>("ceil_mode"));
-
-    auto dst_memory =
-        handler.AcquireDstMemoryFromPrimitive(to_void_cast<T>(output_data));
-
-    auto pool_p = handler.AcquirePooling(dst_memory, src_memory);
-=======
     auto is_test = ctx.Attr<bool>("is_test");
 
     platform::PoolingMKLDNNHandler<T> handler(
         src_tz, dst_tz, ksize, strides, paddings, pooling_type,
         ctx.Attr<bool>("ceil_mode"), input->format(),
         paddle::framework::ToMKLDNNDataType(input->type()), is_test, dev_ctx,
-        ctx.GetPlace(), ctx.op().Output("Out"), ctx.Attr<bool>("exclusive"));
+        ctx.GetPlace(), ctx.OutputName("Out"), ctx.Attr<bool>("exclusive"));
 
     auto src_memory = handler.AcquireSrcMemory(input);
     auto dst_memory = handler.AcquireDstMemory(output);
@@ -126,7 +90,6 @@
       // Inference
       pool_p = handler.AcquireForwardPrimitive(*src_memory, *dst_memory);
     }
->>>>>>> e8673668
 
     // push primitive to stream and wait until it's executed
     std::vector<mkldnn::primitive> pipeline{*pool_p};
