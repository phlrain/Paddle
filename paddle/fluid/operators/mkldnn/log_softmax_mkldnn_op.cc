/* Copyright (c) 2022 PaddlePaddle Authors. All Rights Reserved.

Licensed under the Apache License, Version 2.0 (the "License");
you may not use this file except in compliance with the License.
You may obtain a copy of the License at

    http://www.apache.org/licenses/LICENSE-2.0

Unless required by applicable law or agreed to in writing, software
distributed under the License is distributed on an "AS IS" BASIS,
WITHOUT WARRANTIES OR CONDITIONS OF ANY KIND, either express or implied.
See the License for the specific language governing permissions and
limitations under the License. */

<<<<<<< HEAD
#include "paddle/fluid/framework/op_registry.h"
=======
>>>>>>> 282e09dc
#include "paddle/fluid/platform/mkldnn_reuse.h"

namespace paddle {
namespace operators {

using framework::Tensor;

template <typename T>
class LogSoftmaxMKLDNNHandler
    : public platform::MKLDNNHandlerNoCachingT<T, dnnl::logsoftmax_forward> {
 public:
  LogSoftmaxMKLDNNHandler(const dnnl::engine mkldnn_engine,
                          platform::Place cpu_place, const Tensor* x,
                          const int axis)
      : platform::MKLDNNHandlerNoCachingT<T, dnnl::logsoftmax_forward>(
            mkldnn_engine, cpu_place) {
    const auto logsoftmax_tz = phi::vectorize(x->dims());
    const auto md = dnnl::memory::desc(
        logsoftmax_tz, platform::MKLDNNGetDataType<T>(), x->format());

    this->AcquireForwardPrimitiveDescriptor(dnnl::prop_kind::forward_inference,
                                            md, axis);
  }
};

template <typename T>
class LogSoftmaxMKLDNNKernel : public framework::OpKernel<T> {
 public:
  void Compute(const framework::ExecutionContext& ctx) const override {
    auto& dev_ctx =
        ctx.template device_context<platform::MKLDNNDeviceContext>();
    const auto& mkldnn_engine = dev_ctx.GetEngine();

    const Tensor* x = ctx.Input<Tensor>("X");
    Tensor* out = ctx.Output<Tensor>("Out");

    int axis = ctx.Attr<int>("axis");
    axis = axis >= 0 ? axis : x->dims().size() + axis;

    LogSoftmaxMKLDNNHandler<T> handler(mkldnn_engine, ctx.GetPlace(), x, axis);

    auto src_memory_p = handler.AcquireSrcMemory(x);
    auto dst_memory_p = handler.AcquireDstMemory(out);

    auto logsoftmax_p = handler.AcquireForwardPrimitive();

    auto& astream = platform::MKLDNNDeviceContext::tls().get_stream();
    logsoftmax_p->execute(astream, {{DNNL_ARG_SRC, *src_memory_p},
                                    {DNNL_ARG_DST, *dst_memory_p}});
    astream.wait();

    out->set_layout(framework::DataLayout::kMKLDNN);
    out->set_format(x->format());
  }
};
}  // namespace operators
}  // namespace paddle

namespace ops = paddle::operators;

REGISTER_OP_KERNEL(log_softmax, MKLDNN, ::paddle::platform::CPUPlace,
                   ops::LogSoftmaxMKLDNNKernel<float>,
                   ops::LogSoftmaxMKLDNNKernel<paddle::platform::bfloat16>);<|MERGE_RESOLUTION|>--- conflicted
+++ resolved
@@ -12,10 +12,6 @@
 See the License for the specific language governing permissions and
 limitations under the License. */
 
-<<<<<<< HEAD
-#include "paddle/fluid/framework/op_registry.h"
-=======
->>>>>>> 282e09dc
 #include "paddle/fluid/platform/mkldnn_reuse.h"
 
 namespace paddle {
