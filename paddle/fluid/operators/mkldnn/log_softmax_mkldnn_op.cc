--- conflicted
+++ resolved
@@ -12,10 +12,6 @@
 See the License for the specific language governing permissions and
 limitations under the License. */
 
-<<<<<<< HEAD
-#include "paddle/fluid/framework/op_registry.h"
-=======
->>>>>>> 2c66775b
 #include "paddle/fluid/platform/mkldnn_reuse.h"
 
 namespace paddle {
