--- conflicted
+++ resolved
@@ -122,16 +122,11 @@
 }  // namespace paddle
 
 namespace ops = paddle::operators;
-<<<<<<< HEAD
+
 REGISTER_OPERATOR(
     fc, ops::FCOp, ops::FCOpMaker,
-    paddle::framework::DefaultGradOpMaker<paddle::framework::OpDesc, true>,
-    paddle::framework::DefaultGradOpMaker<paddle::imperative::OpBase, true>);
-REGISTER_OPERATOR(fc_grad, ops::FCOpGrad);
-=======
-REGISTER_OPERATOR(fc, ops::FCOp, ops::FCOpMaker,
-                  paddle::framework::EmptyGradOpMaker);
->>>>>>> 5fc2cfba
+    paddle::framework::EmptyGradOpMaker<paddle::framework::OpDesc>,
+    paddle::framework::EmptyGradOpMaker<paddle::imperative::OpBase>);
 REGISTER_OP_CPU_KERNEL(
     fc, ops::FCOpKernel<paddle::platform::CPUDeviceContext, float>,
     ops::FCOpKernel<paddle::platform::CPUDeviceContext, double>);