--- conflicted
+++ resolved
@@ -329,24 +329,13 @@
                                             true>);                           \
   REGISTER_OPERATOR(op_name##_grad, ops::ReduceGradOp)
 
-<<<<<<< HEAD
-#define REGISTER_REDUCE_OP_WITHOUT_GRAD(op_name)                         \
+#define REGISTER_REDUCE_OP_WITHOUT_GRAD(op_name, ...)                    \
   class __##op_name##Maker__ : public ops::ReduceOpMaker {               \
    protected:                                                            \
     virtual std::string GetName() const { return #op_name; }             \
     virtual std::string GetOpType() const { return "Reduce " #op_name; } \
   };                                                                     \
   REGISTER_OPERATOR(                                                     \
-      op_name, ops::ReduceOp, __##op_name##Maker__,                      \
+      op_name, ops::ReduceOp##__VA_ARGS__, __##op_name##Maker__,         \
       paddle::framework::EmptyGradOpMaker<paddle::framework::OpDesc>,    \
-      paddle::framework::EmptyGradOpMaker<paddle::imperative::OpBase>);
-=======
-#define REGISTER_REDUCE_OP_WITHOUT_GRAD(op_name, ...)                          \
-  class __##op_name##Maker__ : public ops::ReduceOpMaker {                     \
-   protected:                                                                  \
-    virtual std::string GetName() const { return #op_name; }                   \
-    virtual std::string GetOpType() const { return "Reduce " #op_name; }       \
-  };                                                                           \
-  REGISTER_OPERATOR(op_name, ops::ReduceOp##__VA_ARGS__, __##op_name##Maker__, \
-                    paddle::framework::EmptyGradOpMaker);
->>>>>>> 940c6ff1
+      paddle::framework::EmptyGradOpMaker<paddle::imperative::OpBase>);