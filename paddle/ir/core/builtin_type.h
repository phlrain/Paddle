--- conflicted
+++ resolved
@@ -64,18 +64,6 @@
   };
 
 #define FOREACH_BUILTIN_TYPE(__macro) \
-<<<<<<< HEAD
-  __macro(BFloat16);                  \
-  __macro(Float16);                   \
-  __macro(Float32);                   \
-  __macro(Float64);                   \
-  __macro(Int8);                      \
-  __macro(UInt8);                     \
-  __macro(Int16);                     \
-  __macro(Int32);                     \
-  __macro(Int64);                     \
-  __macro(Bool);
-=======
   __macro(BFloat16Type);              \
   __macro(Float16Type);               \
   __macro(Float32Type);               \
@@ -88,7 +76,6 @@
   __macro(BoolType);                  \
   __macro(Complex64Type);             \
   __macro(Complex128Type);
->>>>>>> 87f72107
 
 FOREACH_BUILTIN_TYPE(DECLARE_BUILTIN_TYPE)
 
