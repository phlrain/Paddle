--- conflicted
+++ resolved
@@ -162,11 +162,8 @@
   Int32Type int32_type;
   Int64Type int64_type;
   BoolType bool_type;
-<<<<<<< HEAD
-=======
   Complex64Type complex64_type;
   Complex128Type complex128_type;
->>>>>>> af96d1e8
 
   // Cached AbstractAttribute instances.
   std::unordered_map<TypeId, AbstractAttribute *> registed_abstract_attributes_;
@@ -207,11 +204,8 @@
   impl_->int32_type = TypeManager::get<Int32Type>(this);
   impl_->int64_type = TypeManager::get<Int64Type>(this);
   impl_->bool_type = TypeManager::get<BoolType>(this);
-<<<<<<< HEAD
-=======
   impl_->complex64_type = TypeManager::get<Complex64Type>(this);
   impl_->complex128_type = TypeManager::get<Complex128Type>(this);
->>>>>>> af96d1e8
 }
 
 StorageManager &IrContext::type_storage_manager() {
@@ -349,17 +343,12 @@
 
 Int64Type Int64Type::get(IrContext *ctx) { return ctx->impl().int64_type; }
 
-<<<<<<< HEAD
-=======
 Int8Type Int8Type::get(IrContext *ctx) { return ctx->impl().int8_type; }
 
->>>>>>> af96d1e8
 UInt8Type UInt8Type::get(IrContext *ctx) { return ctx->impl().uint8_type; }
 
 BoolType BoolType::get(IrContext *ctx) { return ctx->impl().bool_type; }
 
-<<<<<<< HEAD
-=======
 Complex64Type Complex64Type::get(IrContext *ctx) {
   return ctx->impl().complex64_type;
 }
@@ -368,5 +357,4 @@
   return ctx->impl().complex128_type;
 }
 
->>>>>>> af96d1e8
 }  // namespace ir