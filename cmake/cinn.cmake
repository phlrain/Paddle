--- conflicted
+++ resolved
@@ -211,7 +211,6 @@
     ${LINKTYPE}
     SRCS
     ${core_src}
-    ${group_pattern_util}
     DEPS
     glog
     ${llvm_libs}
@@ -224,15 +223,6 @@
     ginac)
   add_dependencies(${CINNCORE_TARGET} GEN_LLVM_RUNTIME_IR_HEADER ZLIB::ZLIB)
   add_dependencies(${CINNCORE_TARGET} GEN_LLVM_RUNTIME_IR_HEADER ${core_deps})
-<<<<<<< HEAD
-  if(NOT CINN_ONLY)
-    target_link_libraries(${CINNCORE_TARGET} cinn_op_dialect cinn_runtime pir
-                          phi)
-    add_dependencies(${CINNCORE_TARGET} cinn_op_dialect cinn_runtime pir phi)
-  endif()
-=======
-
->>>>>>> ba4b0844
   target_link_libraries(${CINNCORE_TARGET} op_dialect pir phi)
   add_dependencies(${CINNCORE_TARGET} op_dialect pir phi)
 
