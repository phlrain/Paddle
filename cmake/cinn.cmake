set(CINN_THIRD_PARTY_PATH "${CMAKE_BINARY_DIR}/third_party")
set(CMAKE_EXPORT_COMPILE_COMMANDS ON)
set(DOWNLOAD_MODEL_DIR "${CINN_THIRD_PARTY_PATH}/model")

string(REGEX MATCH "-std=(c\\+\\+[^ ]+)" STD_FLAG "${CMAKE_CXX_FLAGS}")
if(NOT STD_FLAG)
  if(NOT CMAKE_CXX_STANDARD)
    message(
      STATUS
        "STD_FLAG and CMAKE_CXX_STANDARD not found, using default flag: -std=c++17"
    )
    set(CMAKE_CXX_FLAGS "${CMAKE_CXX_FLAGS} -std=c++17")
    set(CMAKE_CXX_STANDARD 17)
  else()
    message(
      STATUS
        "Got CMAKE_CXX_STANDARD=${CMAKE_CXX_STANDARD}, append -std=c++${CMAKE_CXX_STANDARD} to CMAKE_CXX_FLAGS"
    )
    set(CMAKE_CXX_FLAGS "${CMAKE_CXX_FLAGS} -std=c++${CMAKE_CXX_STANDARD}")
  endif()
else()
  string(REGEX MATCH "([0-9]+)" STD_VALUE "${STD_FLAG}")
  message(
    STATUS "Got STD_FLAG=${STD_FLAG}, set CMAKE_CXX_STANDARD=${STD_VALUE}")
  set(CMAKE_CXX_STANDARD ${STD_VALUE})
endif()

if(NOT DEFINED ENV{runtime_include_dir})
  message(
    STATUS
      "set runtime_include_dir: ${CMAKE_SOURCE_DIR}/paddle/cinn/runtime/cuda")
  set(ENV{runtime_include_dir} "${CMAKE_SOURCE_DIR}/paddle/cinn/runtime/cuda")
  add_definitions(
    -DRUNTIME_INCLUDE_DIR="${CMAKE_SOURCE_DIR}/paddle/cinn/runtime/cuda")
endif()

if(WITH_TESTING)
  add_definitions(-DCINN_WITH_TEST)
endif()
if(WITH_DEBUG)
  add_definitions(-DCINN_WITH_DEBUG)
endif()

# TODO(zhhsplendid): CINN has lots of warnings during early development.
# They will be treated as errors under paddle. We set no-error now and we will
# clean the code in the future.
add_definitions(-w)

include(cmake/cinn/version.cmake)
if(NOT EXISTS ${CMAKE_BINARY_DIR}/cmake/cinn/config.cmake)
  file(COPY ${PROJECT_SOURCE_DIR}/cmake/cinn/config.cmake
       DESTINATION ${CMAKE_BINARY_DIR}/cmake/cinn)
endif()
include(${CMAKE_BINARY_DIR}/cmake/cinn/config.cmake)

if(WITH_MKL)
  generate_dummy_static_lib(LIB_NAME "cinn_mklml" GENERATOR "mklml.cmake")
  target_link_libraries(cinn_mklml ${MKLML_LIB} ${MKLML_IOMP_LIB})
  add_dependencies(cinn_mklml ${MKLML_PROJECT})
  add_definitions(-DCINN_WITH_MKL_CBLAS)
endif()
if(WITH_MKLDNN)
  add_definitions(-DCINN_WITH_DNNL)
endif()

if(WITH_GPU)
  message(STATUS "Enable CINN CUDA")
  add_definitions(-DCINN_WITH_CUDA)
  if(WITH_CUDNN)
    message(STATUS "Enable CINN CUDNN")
    add_definitions(-DCINN_WITH_CUDNN)
  endif()
  if(WITH_CUTLASS)
    message(STATUS "Enable CINN CUTLASS")
    add_definitions(-DCINN_WITH_CUTLASS)
  endif()
  enable_language(CUDA)
  find_package(CUDA REQUIRED)
  include_directories(${CUDA_INCLUDE_DIRS})
  include_directories(${CMAKE_SOURCE_DIR}/paddle/cinn/runtime/cuda)
  include_directories(/usr/lib/x86_64-linux-gnu)
  set(CUDA_SEPARABLE_COMPILATION ON)

  cuda_select_nvcc_arch_flags(ARCH_FLAGS Auto)
  list(APPEND CUDA_NVCC_FLAGS ${ARCH_FLAGS})
  set(CMAKE_CUDA_STANDARD ${CMAKE_CXX_STANDARD})

  message(
    STATUS
      "copy paddle/cinn/common/float16.h paddle/cinn/common/bfloat16.h to $ENV{runtime_include_dir}"
  )
  file(COPY paddle/cinn/common/float16.h paddle/cinn/common/bfloat16.h
       DESTINATION $ENV{runtime_include_dir})

  find_library(CUDASTUB libcuda.so HINTS ${CUDA_TOOLKIT_ROOT_DIR}/lib64/stubs/
                                         REQUIRED)
  find_library(CUBLAS libcublas.so HINTS ${CUDA_TOOLKIT_ROOT_DIR}/lib64
                                         /usr/lib /usr/lib64 REQUIRED)
  find_library(CUDNN libcudnn.so HINTS ${CUDA_TOOLKIT_ROOT_DIR}/lib64 /usr/lib
                                       /usr/lib64 REQUIRED)
  find_library(CURAND libcurand.so HINTS ${CUDA_TOOLKIT_ROOT_DIR}/lib64
                                         /usr/lib /usr/lib64 REQUIRED)
  find_library(CUSOLVER libcusolver.so HINTS ${CUDA_TOOLKIT_ROOT_DIR}/lib64
                                             /usr/lib /usr/lib64 REQUIRED)
endif()

set(cinnapi_src CACHE INTERNAL "" FORCE)
set(core_src CACHE INTERNAL "" FORCE)
set(core_includes CACHE INTERNAL "" FORCE)
set(core_proto_includes CACHE INTERNAL "" FORCE)

include_directories(${CMAKE_SOURCE_DIR})
include_directories(${CMAKE_BINARY_DIR})

include(cmake/generic.cmake)
include(cmake/cinn/system.cmake)
include(cmake/cinn/core.cmake)
include(cmake/cinn/nvrtc.cmake)
include(cmake/cinn/nvtx.cmake)

set(LINK_FLAGS
    "-Wl,--version-script ${CMAKE_CURRENT_SOURCE_DIR}/cmake/cinn/export.map"
    CACHE INTERNAL "")
set(global_test_args
    "--cinn_x86_builtin_code_root=${CMAKE_SOURCE_DIR}/paddle/cinn/backends")

set(Python_VIRTUALENV FIRST)

if(NOT PYTHON_EXECUTABLE)
  find_package(PythonInterp ${PY_VERSION} REQUIRED)
endif()

if(NOT PYTHON_LIBRARIES)
  find_package(PythonLibs ${PY_VERSION} REQUIRED)
endif()

message(STATUS "PYTHON_LIBRARIES: ${PYTHON_LIBRARIES}")
message(STATUS "PYTHON_INCLUDE_DIR: ${PYTHON_INCLUDE_DIR}")

include_directories(${PYTHON_INCLUDE_DIR})

set(core_deps CACHE INTERNAL "" FORCE)
set(hlir_src CACHE INTERNAL "" FORCE)

# TODO(chenweihang): The logic later depends adding cinn subdirectory here,
# but better to move to paddle/CMakeLists.txt
add_subdirectory(paddle/cinn)

set(core_src "${cinnapi_src}")

cinn_cc_library(
  cinnapi
  SHARED
  SRCS
  ${cinnapi_src}
  DEPS
  glog
  ${llvm_libs}
  cinn_framework_proto
  param_proto
  auto_schedule_proto
  schedule_desc_proto
  absl
  isl
  ginac
  pybind
  ${jitify_deps})
add_dependencies(cinnapi GEN_LLVM_RUNTIME_IR_HEADER ZLIB::ZLIB)
add_dependencies(cinnapi GEN_LLVM_RUNTIME_IR_HEADER ${core_deps})
target_link_libraries(cinnapi op_dialect pir phi)
add_dependencies(cinnapi op_dialect pir phi)

target_link_libraries(cinnapi ${PYTHON_LIBRARIES})

if(WITH_MKL)
  target_link_libraries(cinnapi cinn_mklml)
  add_dependencies(cinnapi cinn_mklml)
  if(WITH_MKLDNN)
    target_link_libraries(cinnapi ${MKLDNN_LIB})
    add_dependencies(cinnapi ${MKLDNN_PROJECT})
  endif()
endif()

if(WITH_GPU)
  target_link_libraries(
    cinnapi
    ${CUDA_NVRTC_LIB}
    ${CUDA_LIBRARIES}
    ${CUDASTUB}
    ${CUBLAS}
    ${CUDNN}
    ${CURAND}
    ${CUSOLVER})
  if(NVTX_FOUND)
    target_link_libraries(cinnapi ${CUDA_NVTX_LIB})
  endif()
endif()

if(WITH_CUTLASS)
  target_link_libraries(cinnapi cutlass)
  add_dependencies(cinnapi cutlass)
endif()

function(gen_cinncore LINKTYPE)
  set(CINNCORE_TARGET cinncore)
  if(${LINKTYPE} STREQUAL "STATIC")
    set(CINNCORE_TARGET cinncore_static)
  endif()
  cinn_cc_library(
    ${CINNCORE_TARGET}
    ${LINKTYPE}
    SRCS
    ${core_src}
    DEPS
    glog
    ${llvm_libs}
    cinn_framework_proto
    param_proto
    auto_schedule_proto
    schedule_desc_proto
    absl
    isl
    ginac)
  add_dependencies(${CINNCORE_TARGET} GEN_LLVM_RUNTIME_IR_HEADER ZLIB::ZLIB)
  add_dependencies(${CINNCORE_TARGET} GEN_LLVM_RUNTIME_IR_HEADER ${core_deps})
<<<<<<< HEAD
  if(NOT CINN_ONLY)
    target_link_libraries(${CINNCORE_TARGET} cinn_op_dialect cinn_runtime pir
                          phi)
    add_dependencies(${CINNCORE_TARGET} cinn_op_dialect cinn_runtime pir phi)
  endif()
=======
  target_link_libraries(${CINNCORE_TARGET} op_dialect pir phi)
  add_dependencies(${CINNCORE_TARGET} op_dialect pir phi)
>>>>>>> 2121ac7e

  add_dependencies(${CINNCORE_TARGET} pybind)
  target_link_libraries(${CINNCORE_TARGET} ${PYTHON_LIBRARIES})

  if(WITH_MKL)
    target_link_libraries(${CINNCORE_TARGET} cinn_mklml)
    add_dependencies(${CINNCORE_TARGET} cinn_mklml)
    if(WITH_MKLDNN)
      target_link_libraries(${CINNCORE_TARGET} ${MKLDNN_LIB})
      add_dependencies(${CINNCORE_TARGET} ${MKLDNN_PROJECT})
    endif()
  endif()

  if(WITH_GPU)
    target_link_libraries(
      ${CINNCORE_TARGET}
      ${CUDA_NVRTC_LIB}
      ${CUDA_LIBRARIES}
      ${CUDASTUB}
      ${CUBLAS}
      ${CUDNN}
      ${CURAND}
      ${CUSOLVER}
      ${jitify_deps})
    if(NVTX_FOUND)
      target_link_libraries(${CINNCORE_TARGET} ${CUDA_NVTX_LIB})
    endif()
  endif()

  if(WITH_CUTLASS)
    target_link_libraries(cinnapi cutlass)
    add_dependencies(cinnapi cutlass)
  endif()
endfunction()

gen_cinncore(STATIC)
gen_cinncore(SHARED)

# --------distribute cinncore lib and include begin--------
set(PUBLISH_LIBS ON)
if(PUBLISH_LIBS)
  set(core_includes
      "${core_includes};paddle/cinn/runtime/cuda/cinn_cuda_runtime_source.cuh")
  set(core_includes
      "${core_includes};paddle/common/flags.h;paddle/utils/test_macros.h")
  foreach(header ${core_includes})
    get_filename_component(prefix ${header} DIRECTORY)
    file(COPY ${header}
         DESTINATION ${CMAKE_BINARY_DIR}/dist/cinn/include/${prefix})
  endforeach()

  foreach(proto_header ${core_proto_includes})
    string(REPLACE ${CMAKE_BINARY_DIR}/ "" relname ${proto_header})
    get_filename_component(prefix ${relname} DIRECTORY)
    set(target_name ${CMAKE_BINARY_DIR}/dist/cinn/include/${relname})
    add_custom_command(
      TARGET cinnapi
      POST_BUILD
      COMMENT "copy generated proto header '${relname}' to dist"
      COMMAND cmake -E copy ${proto_header} ${target_name} DEPENDS cinnapi)
  endforeach()

  add_custom_command(
    TARGET cinnapi
    POST_BUILD
    COMMAND cmake -E copy ${CMAKE_BINARY_DIR}/libcinnapi.so
            ${CMAKE_BINARY_DIR}/dist/cinn/lib/libcinnapi.so
    COMMAND cmake -E copy_directory ${CINN_THIRD_PARTY_PATH}/install
            ${CMAKE_BINARY_DIR}/dist/third_party DEPENDS cinnapi)
  add_custom_command(
    TARGET cinncore_static
    POST_BUILD
    COMMAND
      cmake -E copy ${PROJECT_SOURCE_DIR}/tools/cinn/tutorials_demo/demo.cc
      ${CMAKE_BINARY_DIR}/dist/demo.cc
    COMMAND
      cmake -E copy
      ${PROJECT_SOURCE_DIR}/tools/cinn/tutorials_demo/build_demo.sh
      ${CMAKE_BINARY_DIR}/dist/build_demo.sh
    COMMAND cmake -E copy ${CMAKE_BINARY_DIR}/libcinncore_static.a
            ${CMAKE_BINARY_DIR}/dist/cinn/lib/libcinncore_static.a
    COMMAND
      cmake -E copy
      ${CMAKE_BINARY_DIR}/paddle/cinn/frontend/paddle/libcinn_framework_proto.a
      ${CMAKE_BINARY_DIR}/dist/cinn/lib/libcinn_framework_proto.a
    COMMAND
      cmake -E copy ${CMAKE_BINARY_DIR}/paddle/cinn/hlir/pe/libparam_proto.a
      ${CMAKE_BINARY_DIR}/dist/cinn/lib/libparam_proto.a
    COMMAND
      cmake -E copy
      ${CMAKE_BINARY_DIR}/paddle/cinn/auto_schedule/libauto_schedule_proto.a
      ${CMAKE_BINARY_DIR}/dist/cinn/lib/libauto_schedule_proto.a
    COMMAND
      cmake -E copy
      ${CMAKE_BINARY_DIR}/paddle/cinn/ir/schedule/libschedule_desc_proto.a
      ${CMAKE_BINARY_DIR}/dist/cinn/lib/libschedule_desc_proto.a
    COMMENT "distribute libcinncore_static.a and related header files." DEPENDS
            cinncore_static)
endif()
# --------distribute cinncore lib and include end--------

set(CINN_LIB_NAME "libcinnapi.so")
set(CINN_LIB_LOCATION "${CMAKE_BINARY_DIR}/dist/cinn/lib")
set(CINN_LIB "${CINN_LIB_LOCATION}/${CINN_LIB_NAME}")

######################################
# Add CINN's dependencies header files
######################################

# Add isl
set(ISL_INCLUDE_DIR "${CMAKE_BINARY_DIR}/third_party/install/isl/include")
include_directories(${ISL_INCLUDE_DIR})

# Add LLVM
set(LLVM_INCLUDE_DIR "${CMAKE_BINARY_DIR}/dist/third_party/llvm/include")
include_directories(${LLVM_INCLUDE_DIR})

######################################################
# Put external_cinn and dependencies together as a lib
######################################################

set(CINN_INCLUDE_DIR "${CMAKE_BINARY_DIR}/dist/cinn/include")
include_directories(${CINN_INCLUDE_DIR})<|MERGE_RESOLUTION|>--- conflicted
+++ resolved
@@ -223,16 +223,9 @@
     ginac)
   add_dependencies(${CINNCORE_TARGET} GEN_LLVM_RUNTIME_IR_HEADER ZLIB::ZLIB)
   add_dependencies(${CINNCORE_TARGET} GEN_LLVM_RUNTIME_IR_HEADER ${core_deps})
-<<<<<<< HEAD
-  if(NOT CINN_ONLY)
-    target_link_libraries(${CINNCORE_TARGET} cinn_op_dialect cinn_runtime pir
-                          phi)
-    add_dependencies(${CINNCORE_TARGET} cinn_op_dialect cinn_runtime pir phi)
-  endif()
-=======
+
   target_link_libraries(${CINNCORE_TARGET} op_dialect pir phi)
   add_dependencies(${CINNCORE_TARGET} op_dialect pir phi)
->>>>>>> 2121ac7e
 
   add_dependencies(${CINNCORE_TARGET} pybind)
   target_link_libraries(${CINNCORE_TARGET} ${PYTHON_LIBRARIES})
