--- conflicted
+++ resolved
@@ -39,7 +39,6 @@
 out = b(cond)
 ```
 
-<<<<<<< HEAD
 If only true_block is set in an IfElseOp, we can have a default value for false as:
 ```python
 import paddle as pd
@@ -57,14 +56,4 @@
 
 out = b(cond)
 ```
-where default_value is a list of vars for `cond` == False.
-=======
-Some questions:
- 1. how to know which inputs will be selected by condition?
- ```python
- True_block():
-  y = pd.fc(x)
-  # we will have x, w, b all as inputs
-  # but only x will be selected by cond, how can the block know?
-```
->>>>>>> e39a2c9f
+where default_value is a list of vars for `cond` == False.