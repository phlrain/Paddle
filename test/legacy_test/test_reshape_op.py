# Copyright (c) 2022 PaddlePaddle Authors. All Rights Reserved.
#
# Licensed under the Apache License, Version 2.0 (the "License");
# you may not use this file except in compliance with the License.
# You may obtain a copy of the License at
#
#     http://www.apache.org/licenses/LICENSE-2.0
#
# Unless required by applicable law or agreed to in writing, software
# distributed under the License is distributed on an "AS IS" BASIS,
# WITHOUT WARRANTIES OR CONDITIONS OF ANY KIND, either express or implied.
# See the License for the specific language governing permissions and
# limitations under the License.

import unittest

import numpy as np

import paddle
from paddle.static import Program, program_guard

<<<<<<< HEAD
# # situation 1: have shape( list, no tensor), no actual shape(Tensor)
# class TestReshapeOp(OpTest):
#     def setUp(self):
#         self.init_data()
#         self.op_type = "reshape2"
#         self.prim_op_type = "prim"
#         self.python_api = paddle.tensor.reshape
#         self.public_python_api = paddle.tensor.reshape
#         self.python_out_sig = ['Out']
#         self.inputs = {"X": np.random.random(self.ori_shape).astype("float32")}
#         self.attrs = {"shape": self.new_shape}
#         self.outputs = {
#             "Out": self.inputs["X"].reshape(self.infered_shape),
#             'XShape': np.random.random(self.ori_shape).astype("float32"),
#         }

#     def init_data(self):
#         self.ori_shape = (2, 60)
#         self.new_shape = (12, 10)
#         self.infered_shape = (12, 10)

#     def test_check_output(self):
#         self.check_output(no_check_set=['XShape'])

#     def test_check_grad(self):
#         self.check_grad(["X"], "Out", check_prim=True)


# class TestReshapeOp_ZeroDim1(TestReshapeOp):
#     def setUp(self):
#         self.init_data()
#         self.op_type = "reshape2"
#         self.prim_op_type = "prim"
#         self.enable_cinn = False
#         self.python_api = paddle.tensor.reshape
#         self.public_python_api = paddle.tensor.reshape
#         self.python_out_sig = ['Out']
#         self.inputs = {"X": np.random.random(self.ori_shape).astype("float32")}
#         self.attrs = {"shape": self.new_shape}
#         self.outputs = {
#             "Out": self.inputs["X"].reshape(self.infered_shape),
#             'XShape': np.random.random(self.ori_shape).astype("float32"),
#         }

#     def init_data(self):
#         self.ori_shape = ()
#         self.new_shape = (1,)
#         self.infered_shape = (1,)


# class TestReshapeOp_ZeroDim2(TestReshapeOp_ZeroDim1):
#     def init_data(self):
#         self.ori_shape = ()
#         self.new_shape = (-1,)
#         self.infered_shape = (1,)


# class TestReshapeOp_ZeroDim3(OpTest):
#     def init_data(self):
#         self.ori_shape = (1,)
#         self.new_shape = ()
#         self.infered_shape = ()


# class TestReshapeBF16Op(OpTest):
#     def setUp(self):
#         self.init_data()
#         self.op_type = "reshape2"
#         self.prim_op_type = "prim"
#         self.enable_cinn = False
#         self.python_api = paddle.tensor.reshape
#         self.public_python_api = paddle.tensor.reshape
#         self.python_out_sig = ['Out']
#         self.dtype = np.uint16
#         x = np.random.random(self.ori_shape).astype("float32")
#         out = x.reshape(self.infered_shape)
#         self.inputs = {"X": convert_float_to_uint16(x)}
#         self.attrs = {"shape": self.new_shape}
#         self.outputs = {
#             "Out": convert_float_to_uint16(out),
#             'XShape': convert_float_to_uint16(
#                 np.random.random(self.ori_shape).astype("float32")
#             ),
#         }

#     def init_data(self):
#         self.ori_shape = (2, 60)
#         self.new_shape = (12, 10)
#         self.infered_shape = (12, 10)

#     def test_check_output(self):
#         self.check_output(no_check_set=['XShape'])

#     def test_check_grad(self):
#         self.check_grad(["X"], "Out", check_prim=True)


# class TestReshapeFP16Op(OpTest):
#     def setUp(self):
#         self.init_data()
#         self.op_type = "reshape2"
#         self.prim_op_type = "prim"
#         self.python_api = paddle.tensor.reshape
#         self.public_python_api = paddle.tensor.reshape
#         self.python_out_sig = ['Out']
#         self.dtype = np.float16
#         self.inputs = {"X": np.random.random(self.ori_shape).astype(self.dtype)}
#         self.attrs = {"shape": self.new_shape}
#         self.outputs = {
#             "Out": self.inputs["X"].reshape(self.infered_shape),
#             'XShape': np.random.random(self.ori_shape).astype(self.dtype),
#         }

#     def init_data(self):
#         self.ori_shape = (2, 60)
#         self.new_shape = (12, 10)
#         self.infered_shape = (12, 10)

#     def test_check_output(self):
#         self.check_output(no_check_set=['XShape'])

#     def test_check_grad(self):
#         self.check_grad(["X"], "Out", check_prim=True)


# class TestReshapeOpDimInfer1(TestReshapeOp):
#     def init_data(self):
#         self.ori_shape = (5, 25)
#         self.new_shape = (5, -1, 5)
#         self.infered_shape = (5, -1, 5)


# class TestReshapeOpDimInfer2(TestReshapeOp):
#     def init_data(self):
#         self.ori_shape = (10, 2, 6)
#         self.new_shape = (10, 0, 3, -1)
#         self.infered_shape = (10, 2, 3, -1)


# # situation 2: have shape(list, no tensor), have actual shape(Tensor)
# class TestReshapeOpWithInputShape(OpTest):
#     def setUp(self):
#         self.init_data()
#         self.op_type = "reshape2"
#         self.python_api = paddle.tensor.reshape
#         self.python_out_sig = ['Out']

#         self.inputs = {
#             "X": np.random.random(self.ori_shape).astype("float32"),
#             "Shape": np.array(self.actual_shape, dtype="int32"),
#         }
#         self.attrs = {"shape": self.new_shape}
#         self.outputs = {
#             "Out": self.inputs["X"].reshape(self.actual_shape),
#             'XShape': np.random.random(self.ori_shape).astype("float32"),
#         }

#     def init_data(self):
#         self.ori_shape = (6, 20)
#         self.new_shape = (0, -1, 20)
#         self.actual_shape = (2, 3, 20)

#     def test_check_output(self):
#         self.check_output(no_check_set=['XShape'])

#     def test_check_grad(self):
#         self.check_grad(["X"], "Out")


# # Situation 3: have shape(list, have tensor), no actual shape(Tensor)
# class TestReshapeOp_attr_ShapeTensor(OpTest):
#     def setUp(self):
#         self.init_data()
#         self.op_type = "reshape2"
#         self.python_api = paddle.tensor.reshape
#         self.python_out_sig = ['Out']

#         shape_tensor = []
#         for index, ele in enumerate(self.new_shape):
#             shape_tensor.append(
#                 ("x" + str(index), np.ones(1).astype('int32') * ele)
#             )

#         self.inputs = {
#             "X": np.random.random(self.ori_shape).astype("float32"),
#             'ShapeTensor': shape_tensor,
#         }
#         self.attrs = {'shape': self.shape}
#         self.outputs = {
#             "Out": self.inputs["X"].reshape(self.infered_shape),
#             'XShape': np.random.random(self.ori_shape).astype("float32"),
#         }

#     def init_data(self):
#         self.ori_shape = (4, 25)
#         self.new_shape = (10, 10)
#         self.infered_shape = (10, 10)
#         self.shape = (-1, -1)

#     def test_check_output(self):
#         self.check_output(no_check_set=['XShape'])

#     def test_check_grad(self):
#         self.check_grad(["X"], "Out")


# class TestReshapeOpDimInfer1_attr_ShapeTensor(TestReshapeOp_attr_ShapeTensor):
#     def init_data(self):
#         self.ori_shape = (5, 20)
#         self.new_shape = (5, -1, 20)
#         self.infered_shape = (5, -1, 20)
#         self.shape = (5, -1, -1)


# class TestReshapeOpDimInfer2_attr_ShapeTensor(TestReshapeOp_attr_ShapeTensor):
#     def init_data(self):
#         self.ori_shape = (10, 2, 6)
#         self.new_shape = (10, 0, 3, -1)
#         self.infered_shape = (10, 2, 3, -1)
#         self.shape = (10, 0, 3, -1)


# # Situation 4: have shape(Tensor), no actual shape(Tensor)
# class TestReshapeOp_attr_OnlyShape(OpTest):
#     def setUp(self):
#         self.init_data()
#         self.op_type = "reshape2"
#         self.python_api = paddle.tensor.reshape
#         self.python_out_sig = ['Out']

#         self.inputs = {
#             "X": np.random.random(self.ori_shape).astype("float32"),
#             "Shape": np.array(self.new_shape, dtype="int32"),
#         }
#         self.attrs = {}
#         self.outputs = {
#             "Out": self.inputs["X"].reshape(self.infered_shape),
#             'XShape': np.random.random(self.ori_shape).astype("float32"),
#         }

#     def init_data(self):
#         self.ori_shape = (4, 25)
#         self.new_shape = (10, 10)
#         self.infered_shape = (10, 10)

#     def test_check_output(self):
#         self.check_output(no_check_set=['XShape'])

#     def test_check_grad(self):
#         self.check_grad(["X"], "Out")


# class TestReshapeOpDimInfer1_attr_OnlyShape(TestReshapeOp_attr_OnlyShape):
#     def init_data(self):
#         self.ori_shape = (5, 20)
#         self.new_shape = (5, -1, 10)
#         self.infered_shape = (5, -1, 10)
#         self.shape = (5, -1, -1)


# class TestReshapeOpDimInfer2_attr_OnlyShape(TestReshapeOp_attr_OnlyShape):
#     def init_data(self):
#         self.ori_shape = (10, 2, 6)
#         self.new_shape = (10, 0, 3, -1)
#         self.infered_shape = (10, 2, 3, -1)
#         self.shape = (10, 0, 3, -1)


# # test int8 data type on CPU
# class TestReshapeInt8Op(OpTest):
#     def setUp(self):
#         self.init_dtype()
#         self.init_data()
#         self.use_mkldnn = True
#         self._cpu_only = True
#         self.op_type = "reshape2"
#         self.python_api = paddle.tensor.reshape
#         self.python_out_sig = ['Out']
#         input = np.random.randint(0, 127, self.ori_shape).astype(self.dtype)
#         self.inputs = {'X': OpTest.np_dtype_to_fluid_dtype(input)}
#         self.attrs = {
#             'shape': self.new_shape,
#             'use_mkldnn': self.use_mkldnn,
#         }
#         self.outputs = {
#             "Out": self.inputs["X"].reshape(self.infered_shape),
#             'XShape': np.random.random(self.ori_shape).astype(np.float32),
#         }

#     def init_dtype(self):
#         self.dtype = np.int8

#     def init_data(self):
#         self.ori_shape = (10, 2, 6)
#         self.new_shape = (10, 0, 3, -1)
#         self.infered_shape = (10, 2, 3, -1)

#     def test_check_output(self):
#         self.check_output_with_place(
#             fluid.core.CPUPlace(),
#             atol=1e-5,
#             no_check_set=['XShape'],
#         )

#     def test_check_grad(self):
#         pass


# # test unt8 data type on CPU
# class TestReshapeUint8Op(TestReshapeInt8Op):
#     def init_dtype(self):
#         self.dtype = np.uint8


# class TestReshapeOpBool(TestReshapeOp):
#     def setUp(self):
#         self.init_data()
#         self.op_type = "reshape2"
#         self.python_api = paddle.tensor.reshape
#         self.python_out_sig = ['Out']
#         self.inputs = {
#             "X": np.random.choice([True, False], size=self.ori_shape)
#         }
#         self.attrs = {"shape": self.new_shape}
#         self.outputs = {
#             "Out": self.inputs["X"].reshape(self.infered_shape),
#             'XShape': np.random.random(self.ori_shape).astype("float32"),
#         }

#     def test_check_grad(self):
#         pass
=======

# situation 1: have shape( list, no tensor), no actual shape(Tensor)
class TestReshapeOp(OpTest):
    def setUp(self):
        self.init_data()
        self.op_type = "reshape2"
        self.prim_op_type = "prim"
        self.python_api = paddle.tensor.reshape
        self.public_python_api = paddle.tensor.reshape
        self.python_out_sig = ['Out']
        self.inputs = {"X": np.random.random(self.ori_shape).astype("float32")}
        self.attrs = {"shape": self.new_shape}
        self.outputs = {
            "Out": self.inputs["X"].reshape(self.infered_shape),
            'XShape': np.random.random(self.ori_shape).astype("float32"),
        }

    def init_data(self):
        self.ori_shape = (2, 60)
        self.new_shape = (12, 10)
        self.infered_shape = (12, 10)

    def test_check_output(self):
        self.check_output(no_check_set=['XShape'])

    def test_check_grad(self):
        self.check_grad(["X"], "Out", check_prim=True)


class TestReshapeOp_ZeroDim1(TestReshapeOp):
    def setUp(self):
        self.init_data()
        self.op_type = "reshape2"
        self.prim_op_type = "prim"
        self.enable_cinn = False
        self.python_api = paddle.tensor.reshape
        self.public_python_api = paddle.tensor.reshape
        self.python_out_sig = ['Out']
        self.inputs = {"X": np.random.random(self.ori_shape).astype("float32")}
        self.attrs = {"shape": self.new_shape}
        self.outputs = {
            "Out": self.inputs["X"].reshape(self.infered_shape),
            'XShape': np.random.random(self.ori_shape).astype("float32"),
        }

    def init_data(self):
        self.ori_shape = ()
        self.new_shape = (1,)
        self.infered_shape = (1,)


class TestReshapeOp_ZeroDim2(TestReshapeOp_ZeroDim1):
    def init_data(self):
        self.ori_shape = ()
        self.new_shape = (-1,)
        self.infered_shape = (1,)


class TestReshapeOp_ZeroDim3(OpTest):
    def init_data(self):
        self.ori_shape = (1,)
        self.new_shape = ()
        self.infered_shape = ()


@unittest.skipIf(
    not paddle.is_compiled_with_cuda() or paddle.is_compiled_with_rocm(),
    "BFP16 test runs only on CUDA",
)
class TestReshapeBF16Op(OpTest):
    def setUp(self):
        self.init_data()
        self.op_type = "reshape2"
        self.prim_op_type = "prim"
        self.enable_cinn = False
        self.python_api = paddle.tensor.reshape
        self.public_python_api = paddle.tensor.reshape
        self.python_out_sig = ['Out']
        self.dtype = np.uint16
        x = np.random.random(self.ori_shape).astype("float32")
        out = x.reshape(self.infered_shape)
        self.inputs = {"X": convert_float_to_uint16(x)}
        self.attrs = {"shape": self.new_shape}
        self.outputs = {
            "Out": convert_float_to_uint16(out),
            'XShape': convert_float_to_uint16(
                np.random.random(self.ori_shape).astype("float32")
            ),
        }

    def init_data(self):
        self.ori_shape = (2, 60)
        self.new_shape = (12, 10)
        self.infered_shape = (12, 10)

    def test_check_output(self):
        self.check_output(no_check_set=['XShape'])

    def test_check_grad(self):
        self.check_grad(["X"], "Out", check_prim=True)


class TestReshapeFP16Op(OpTest):
    def setUp(self):
        self.init_data()
        self.op_type = "reshape2"
        self.prim_op_type = "prim"
        self.python_api = paddle.tensor.reshape
        self.public_python_api = paddle.tensor.reshape
        self.python_out_sig = ['Out']
        self.dtype = np.float16
        self.inputs = {"X": np.random.random(self.ori_shape).astype(self.dtype)}
        self.attrs = {"shape": self.new_shape}
        self.outputs = {
            "Out": self.inputs["X"].reshape(self.infered_shape),
            'XShape': np.random.random(self.ori_shape).astype(self.dtype),
        }

    def init_data(self):
        self.ori_shape = (2, 60)
        self.new_shape = (12, 10)
        self.infered_shape = (12, 10)

    def test_check_output(self):
        self.check_output(no_check_set=['XShape'])

    def test_check_grad(self):
        self.check_grad(["X"], "Out", check_prim=True)


class TestReshapeOpDimInfer1(TestReshapeOp):
    def init_data(self):
        self.ori_shape = (5, 25)
        self.new_shape = (5, -1, 5)
        self.infered_shape = (5, -1, 5)


class TestReshapeOpDimInfer2(TestReshapeOp):
    def init_data(self):
        self.ori_shape = (10, 2, 6)
        self.new_shape = (10, 0, 3, -1)
        self.infered_shape = (10, 2, 3, -1)


# situation 2: have shape(list, no tensor), have actual shape(Tensor)
class TestReshapeOpWithInputShape(OpTest):
    def setUp(self):
        self.init_data()
        self.op_type = "reshape2"
        self.python_api = paddle.tensor.reshape
        self.python_out_sig = ['Out']

        self.inputs = {
            "X": np.random.random(self.ori_shape).astype("float32"),
            "Shape": np.array(self.actual_shape, dtype="int32"),
        }
        self.attrs = {"shape": self.new_shape}
        self.outputs = {
            "Out": self.inputs["X"].reshape(self.actual_shape),
            'XShape': np.random.random(self.ori_shape).astype("float32"),
        }

    def init_data(self):
        self.ori_shape = (6, 20)
        self.new_shape = (0, -1, 20)
        self.actual_shape = (2, 3, 20)

    def test_check_output(self):
        self.check_output(no_check_set=['XShape'])

    def test_check_grad(self):
        self.check_grad(["X"], "Out")


# Situation 3: have shape(list, have tensor), no actual shape(Tensor)
class TestReshapeOp_attr_ShapeTensor(OpTest):
    def setUp(self):
        self.init_data()
        self.op_type = "reshape2"
        self.python_api = paddle.tensor.reshape
        self.python_out_sig = ['Out']

        shape_tensor = []
        for index, ele in enumerate(self.new_shape):
            shape_tensor.append(
                ("x" + str(index), np.ones(1).astype('int32') * ele)
            )

        self.inputs = {
            "X": np.random.random(self.ori_shape).astype("float32"),
            'ShapeTensor': shape_tensor,
        }
        self.attrs = {'shape': self.shape}
        self.outputs = {
            "Out": self.inputs["X"].reshape(self.infered_shape),
            'XShape': np.random.random(self.ori_shape).astype("float32"),
        }

    def init_data(self):
        self.ori_shape = (4, 25)
        self.new_shape = (10, 10)
        self.infered_shape = (10, 10)
        self.shape = (-1, -1)

    def test_check_output(self):
        self.check_output(no_check_set=['XShape'])

    def test_check_grad(self):
        self.check_grad(["X"], "Out")


class TestReshapeOpDimInfer1_attr_ShapeTensor(TestReshapeOp_attr_ShapeTensor):
    def init_data(self):
        self.ori_shape = (5, 20)
        self.new_shape = (5, -1, 20)
        self.infered_shape = (5, -1, 20)
        self.shape = (5, -1, -1)


class TestReshapeOpDimInfer2_attr_ShapeTensor(TestReshapeOp_attr_ShapeTensor):
    def init_data(self):
        self.ori_shape = (10, 2, 6)
        self.new_shape = (10, 0, 3, -1)
        self.infered_shape = (10, 2, 3, -1)
        self.shape = (10, 0, 3, -1)


# Situation 4: have shape(Tensor), no actual shape(Tensor)
class TestReshapeOp_attr_OnlyShape(OpTest):
    def setUp(self):
        self.init_data()
        self.op_type = "reshape2"
        self.python_api = paddle.tensor.reshape
        self.python_out_sig = ['Out']

        self.inputs = {
            "X": np.random.random(self.ori_shape).astype("float32"),
            "Shape": np.array(self.new_shape, dtype="int32"),
        }
        self.attrs = {}
        self.outputs = {
            "Out": self.inputs["X"].reshape(self.infered_shape),
            'XShape': np.random.random(self.ori_shape).astype("float32"),
        }

    def init_data(self):
        self.ori_shape = (4, 25)
        self.new_shape = (10, 10)
        self.infered_shape = (10, 10)

    def test_check_output(self):
        self.check_output(no_check_set=['XShape'])

    def test_check_grad(self):
        self.check_grad(["X"], "Out")


class TestReshapeOpDimInfer1_attr_OnlyShape(TestReshapeOp_attr_OnlyShape):
    def init_data(self):
        self.ori_shape = (5, 20)
        self.new_shape = (5, -1, 10)
        self.infered_shape = (5, -1, 10)
        self.shape = (5, -1, -1)


class TestReshapeOpDimInfer2_attr_OnlyShape(TestReshapeOp_attr_OnlyShape):
    def init_data(self):
        self.ori_shape = (10, 2, 6)
        self.new_shape = (10, 0, 3, -1)
        self.infered_shape = (10, 2, 3, -1)
        self.shape = (10, 0, 3, -1)


# test int8 data type on CPU
class TestReshapeInt8Op(OpTest):
    def setUp(self):
        self.init_dtype()
        self.init_data()
        self.use_mkldnn = True
        self._cpu_only = True
        self.op_type = "reshape2"
        self.python_api = paddle.tensor.reshape
        self.python_out_sig = ['Out']
        input = np.random.randint(0, 127, self.ori_shape).astype(self.dtype)
        self.inputs = {'X': OpTest.np_dtype_to_fluid_dtype(input)}
        self.attrs = {
            'shape': self.new_shape,
            'use_mkldnn': self.use_mkldnn,
        }
        self.outputs = {
            "Out": self.inputs["X"].reshape(self.infered_shape),
            'XShape': np.random.random(self.ori_shape).astype(np.float32),
        }

    def init_dtype(self):
        self.dtype = np.int8

    def init_data(self):
        self.ori_shape = (10, 2, 6)
        self.new_shape = (10, 0, 3, -1)
        self.infered_shape = (10, 2, 3, -1)

    def test_check_output(self):
        self.check_output_with_place(
            fluid.core.CPUPlace(),
            atol=1e-5,
            no_check_set=['XShape'],
        )

    def test_check_grad(self):
        pass


# test unt8 data type on CPU
class TestReshapeUint8Op(TestReshapeInt8Op):
    def init_dtype(self):
        self.dtype = np.uint8


class TestReshapeOpBool(TestReshapeOp):
    def setUp(self):
        self.init_data()
        self.op_type = "reshape2"
        self.python_api = paddle.tensor.reshape
        self.python_out_sig = ['Out']
        self.inputs = {
            "X": np.random.choice([True, False], size=self.ori_shape)
        }
        self.attrs = {"shape": self.new_shape}
        self.outputs = {
            "Out": self.inputs["X"].reshape(self.infered_shape),
            'XShape': np.random.random(self.ori_shape).astype("float32"),
        }

    def test_check_grad(self):
        pass
>>>>>>> abc1c3d4


# Test python API
class TestReshapeAPI(unittest.TestCase):
    def _set_paddle_api(self):
        self.fill_constant = paddle.tensor.fill_constant
        self.data = paddle.static.data
        self.to_tensor = paddle.to_tensor
        self._executed_api()

    def _executed_api(self):
        self.reshape = paddle.reshape

    def _test_api(self):
        paddle.enable_static()
        input = np.random.random([2, 25]).astype("float32")
        shape = [2, 5, 5]
        main_prog = Program()
        with program_guard(main_prog, Program()):
            positive_five = self.fill_constant([1], "int32", 5)
            x = self.data(name="x", shape=[2, 25], dtype="float32")

            actual_shape = self.data(name="shape", shape=[3], dtype="int32")

            # situation 1: have shape( list, no tensor)
            # out_1 = self.reshape(x, shape)

            # situation 2: have shape(list, no tensor)
            # out_2 = paddle.reshape(x, actual_shape)

            # # Situation 3: have shape(list, have tensor)
            out_3 = self.reshape(x, shape=[positive_five, 10])

            # # Situation 4: have shape(Tensor)
            # out_4 = self.reshape(x, shape=actual_shape)

        exe = paddle.static.Executor(place=paddle.CPUPlace())
        print(main_prog)
        out = exe.run(
            main_prog,
            feed={"x": input, "shape": np.array([2, 5, 5]).astype("int32")},
            fetch_list=[out_3],
        )

        # assert np.array_equal(res_1, input.reshape(shape))
        # assert np.array_equal(res_2, input.reshape(shape))
        # assert np.array_equal(res_3, input.reshape([5, 10]))
        # assert np.array_equal(res_4, input.reshape(shape))

    def test_paddle_api(self):
        self._set_paddle_api()
        self._test_api()

    # def test_imperative(self):
    #     self._set_paddle_api()
    #     input = np.random.random([2, 25]).astype("float32")
    #     shape = [2, 5, 5]
    #     with fluid.dygraph.guard():
    #         x = self.to_tensor(input)
    #         positive_five = self.fill_constant([1], "int32", 5)

    #         out_1 = self.reshape(x, shape)

    #         out_2 = self.reshape(x, shape=[positive_five, 10])

    #         shape_tensor = self.to_tensor(np.array([2, 5, 5]).astype("int32"))
    #         out_3 = self.reshape(x, shape=shape_tensor)

    #     assert np.array_equal(out_1.numpy(), input.reshape(shape))
    #     assert np.array_equal(out_2.numpy(), input.reshape([5, 10]))
    #     assert np.array_equal(out_3.numpy(), input.reshape(shape))


# class TestStaticReshape_(TestReshapeAPI):
#     def _executed_api(self):
#         self.reshape = paddle.reshape_

#     def test_imperative(self):
#         self._set_paddle_api()
#         input = np.random.random([2, 25]).astype("float32")
#         shape = [2, 5, 5]
#         with fluid.dygraph.guard():
#             x = self.to_tensor(input)
#             positive_five = self.fill_constant([1], "int32", 5)

#             out_1 = self.reshape(x, shape)

#             out_2 = self.reshape(x, shape=[positive_five, 10])

#             shape_tensor = self.to_tensor(np.array([2, 5, 5]).astype("int32"))
#             out_3 = self.reshape(x, shape=shape_tensor)

#         assert np.array_equal(out_1.numpy(), input.reshape(shape))
#         assert np.array_equal(out_2.numpy(), input.reshape(shape))
#         assert np.array_equal(out_3.numpy(), input.reshape(shape))


# # Test Input Error
# class TestReshapeOpError(unittest.TestCase):
#     def _set_paddle_api(self):
#         self.data = paddle.static.data
#         self.reshape = paddle.reshape

#     def _test_errors(self):
#         with program_guard(Program(), Program()):
#             # The x type of reshape_op must be Variable.
#             def test_x_type():
#                 x1 = fluid.create_lod_tensor(
#                     np.array([[-1]]), [[1]], paddle.CPUPlace()
#                 )
#                 self.reshape(x1, shape=[1])

#             self.assertRaises(TypeError, test_x_type)

#             # The x dtype of reshape_op must be float16, float32, float64, int32 or int64.
#             def test_x_dtype():
#                 x2 = self.data(name="x2", shape=[2, 25], dtype="int8")
#                 self.reshape(x2, shape=[2, 5, 5])

#             self.assertRaises(TypeError, test_x_dtype)

#             def test_x_dtype_float16():
#                 x_float16 = self.data(
#                     name="x_float16", shape=[2, 25], dtype="float16"
#                 )
#                 self.reshape(x_float16, shape=[2, 5, 5])

#             test_x_dtype_float16()

#             x3 = self.data(name="x3", shape=[2, 25], dtype="float32")

#             # The argument shape's type of reshape_op must be list, tuple or Variable.
#             def test_shape_type():
#                 self.reshape(x3, shape=1)

#             self.assertRaises(TypeError, test_shape_type)

#             # The argument shape have more than one -1.
#             def test_shape_1():
#                 self.reshape(x3, shape=[-1, -1, 5])

#             self.assertRaises(AssertionError, test_shape_1)

#             # The argument shape have element 0 whose index exceed the input dimension.
#             def test_shape_2():
#                 self.reshape(x3, [2, 5, 5, 0])

#             self.assertRaises(AssertionError, test_shape_2)

#             # The argument shape have more than one negative value.
#             def test_shape_3():
#                 self.reshape(x3, [-1, -2, 5])

#             self.assertRaises(AssertionError, test_shape_3)

#     def test_paddle_api_error(self):
#         self._set_paddle_api()
#         self._test_errors()


# class TestDygraphReshapeAPI(unittest.TestCase):
#     def setUp(self):
#         self.executed_api()

#     def executed_api(self):
#         self.reshape = paddle.reshape

#     def test_out(self):
#         paddle.disable_static()
#         input_1 = np.random.random([5, 1, 10]).astype("int32")
#         input = paddle.to_tensor(input_1)
#         output = self.reshape(x=input, shape=[5, 10])
#         out_np = output.numpy()
#         expected_out = np.reshape(input_1, newshape=[5, 10])
#         np.testing.assert_allclose(expected_out, out_np, rtol=1e-05)

#     def test_out_uint8(self):
#         paddle.disable_static()
#         input_1 = np.random.random([5, 1, 10]).astype("uint8")
#         input = paddle.to_tensor(input_1)
#         output = self.reshape(x=input, shape=[5, 10])
#         out_np = output.numpy()
#         expected_out = np.reshape(input_1, newshape=[5, 10])
#         np.testing.assert_allclose(expected_out, out_np, rtol=1e-05)

#     def test_out_float32(self):
#         paddle.disable_static()
#         input_1 = np.random.random([5, 1, 10]).astype("float32")
#         input = paddle.to_tensor(input_1)
#         output = self.reshape(x=input, shape=[5, 10])
#         out_np = output.numpy()
#         expected_out = np.reshape(input_1, newshape=[5, 10])
#         np.testing.assert_allclose(expected_out, out_np, rtol=1e-05)


# class TestDygraphReshapeInplaceAPI(TestDygraphReshapeAPI):
#     def executed_api(self):
#         self.reshape = paddle.reshape_


# class TestReshapeZeroTensor(unittest.TestCase):
#     def test_reshape_zero_tensor_success(self):
#         zero_tensor = paddle.zeros([0, 2, 3])
#         # since we use "0" as the dimension copy semantically in reshape,
#         # we need to copy the 0 dim in the src tensor in order to make a successful zero tensor reshape
#         zero_tensor = zero_tensor.reshape([0, 6])
#         self.assertTrue(list(zero_tensor.shape) == [0, 6])

#     def test_reshape_zero_tensor_error(self):
#         zero_tensor = paddle.zeros([0, 2, 3])
#         with self.assertRaises(ValueError):
#             zero_tensor.reshape([2, 3])


# class TestReshapeAPI_ZeroDim(unittest.TestCase):
#     def test_dygraph(self):
#         paddle.disable_static()
#         x = paddle.rand([])
#         x.stop_gradient = False

#         out = paddle.reshape(x, [1])
#         out.retain_grads()
#         out.backward()
#         self.assertEqual(x.grad.shape, [])
#         self.assertEqual(out.shape, [1])
#         self.assertEqual(out.grad.shape, [1])

#         out = paddle.reshape(x, [-1, 1])
#         out.retain_grads()
#         out.backward()
#         self.assertEqual(x.grad.shape, [])
#         self.assertEqual(out.shape, [1, 1])
#         self.assertEqual(out.grad.shape, [1, 1])

#         x = paddle.rand([1])
#         x.stop_gradient = False
#         out = paddle.reshape(x, [])
#         out.retain_grads()
#         out.backward()
#         self.assertEqual(x.grad.shape, [1])
#         self.assertEqual(out.shape, [])
#         self.assertEqual(out.grad.shape, [])

#         paddle.enable_static()

#     def test_static(self):
#         main_prog = fluid.Program()
#         with fluid.program_guard(main_prog, fluid.Program()):
#             x = paddle.rand([])
#             x.stop_gradient = False
#             out = paddle.reshape(x, [-1])
#             fluid.backward.append_backward(out)

#             prog = paddle.static.default_main_program()
#             block = prog.global_block()

#             x_grad = block.var(fluid.framework.grad_var_name(x.name))
#             out_grad = block.var(fluid.framework.grad_var_name(out.name))

#             # Test compile shape
#             self.assertEqual(x.shape, ())
#             self.assertEqual(out.shape, (1,))
#             self.assertEqual(x_grad.shape, ())
#             self.assertEqual(out_grad.shape, (1,))

#             exe = fluid.Executor()
#             result = exe.run(main_prog, fetch_list=[x, out, x_grad, out_grad])

#             # Test runtime shape
#             self.assertEqual(result[0].shape, ())
#             self.assertEqual(result[1].shape, (1,))
#             self.assertEqual(result[2].shape, ())
#             self.assertEqual(result[3].shape, (1,))


if __name__ == "__main__":
    paddle.enable_static()
    unittest.main()<|MERGE_RESOLUTION|>--- conflicted
+++ resolved
@@ -15,343 +15,12 @@
 import unittest
 
 import numpy as np
+from eager_op_test import OpTest, convert_float_to_uint16
 
 import paddle
+from paddle import fluid
 from paddle.static import Program, program_guard
 
-<<<<<<< HEAD
-# # situation 1: have shape( list, no tensor), no actual shape(Tensor)
-# class TestReshapeOp(OpTest):
-#     def setUp(self):
-#         self.init_data()
-#         self.op_type = "reshape2"
-#         self.prim_op_type = "prim"
-#         self.python_api = paddle.tensor.reshape
-#         self.public_python_api = paddle.tensor.reshape
-#         self.python_out_sig = ['Out']
-#         self.inputs = {"X": np.random.random(self.ori_shape).astype("float32")}
-#         self.attrs = {"shape": self.new_shape}
-#         self.outputs = {
-#             "Out": self.inputs["X"].reshape(self.infered_shape),
-#             'XShape': np.random.random(self.ori_shape).astype("float32"),
-#         }
-
-#     def init_data(self):
-#         self.ori_shape = (2, 60)
-#         self.new_shape = (12, 10)
-#         self.infered_shape = (12, 10)
-
-#     def test_check_output(self):
-#         self.check_output(no_check_set=['XShape'])
-
-#     def test_check_grad(self):
-#         self.check_grad(["X"], "Out", check_prim=True)
-
-
-# class TestReshapeOp_ZeroDim1(TestReshapeOp):
-#     def setUp(self):
-#         self.init_data()
-#         self.op_type = "reshape2"
-#         self.prim_op_type = "prim"
-#         self.enable_cinn = False
-#         self.python_api = paddle.tensor.reshape
-#         self.public_python_api = paddle.tensor.reshape
-#         self.python_out_sig = ['Out']
-#         self.inputs = {"X": np.random.random(self.ori_shape).astype("float32")}
-#         self.attrs = {"shape": self.new_shape}
-#         self.outputs = {
-#             "Out": self.inputs["X"].reshape(self.infered_shape),
-#             'XShape': np.random.random(self.ori_shape).astype("float32"),
-#         }
-
-#     def init_data(self):
-#         self.ori_shape = ()
-#         self.new_shape = (1,)
-#         self.infered_shape = (1,)
-
-
-# class TestReshapeOp_ZeroDim2(TestReshapeOp_ZeroDim1):
-#     def init_data(self):
-#         self.ori_shape = ()
-#         self.new_shape = (-1,)
-#         self.infered_shape = (1,)
-
-
-# class TestReshapeOp_ZeroDim3(OpTest):
-#     def init_data(self):
-#         self.ori_shape = (1,)
-#         self.new_shape = ()
-#         self.infered_shape = ()
-
-
-# class TestReshapeBF16Op(OpTest):
-#     def setUp(self):
-#         self.init_data()
-#         self.op_type = "reshape2"
-#         self.prim_op_type = "prim"
-#         self.enable_cinn = False
-#         self.python_api = paddle.tensor.reshape
-#         self.public_python_api = paddle.tensor.reshape
-#         self.python_out_sig = ['Out']
-#         self.dtype = np.uint16
-#         x = np.random.random(self.ori_shape).astype("float32")
-#         out = x.reshape(self.infered_shape)
-#         self.inputs = {"X": convert_float_to_uint16(x)}
-#         self.attrs = {"shape": self.new_shape}
-#         self.outputs = {
-#             "Out": convert_float_to_uint16(out),
-#             'XShape': convert_float_to_uint16(
-#                 np.random.random(self.ori_shape).astype("float32")
-#             ),
-#         }
-
-#     def init_data(self):
-#         self.ori_shape = (2, 60)
-#         self.new_shape = (12, 10)
-#         self.infered_shape = (12, 10)
-
-#     def test_check_output(self):
-#         self.check_output(no_check_set=['XShape'])
-
-#     def test_check_grad(self):
-#         self.check_grad(["X"], "Out", check_prim=True)
-
-
-# class TestReshapeFP16Op(OpTest):
-#     def setUp(self):
-#         self.init_data()
-#         self.op_type = "reshape2"
-#         self.prim_op_type = "prim"
-#         self.python_api = paddle.tensor.reshape
-#         self.public_python_api = paddle.tensor.reshape
-#         self.python_out_sig = ['Out']
-#         self.dtype = np.float16
-#         self.inputs = {"X": np.random.random(self.ori_shape).astype(self.dtype)}
-#         self.attrs = {"shape": self.new_shape}
-#         self.outputs = {
-#             "Out": self.inputs["X"].reshape(self.infered_shape),
-#             'XShape': np.random.random(self.ori_shape).astype(self.dtype),
-#         }
-
-#     def init_data(self):
-#         self.ori_shape = (2, 60)
-#         self.new_shape = (12, 10)
-#         self.infered_shape = (12, 10)
-
-#     def test_check_output(self):
-#         self.check_output(no_check_set=['XShape'])
-
-#     def test_check_grad(self):
-#         self.check_grad(["X"], "Out", check_prim=True)
-
-
-# class TestReshapeOpDimInfer1(TestReshapeOp):
-#     def init_data(self):
-#         self.ori_shape = (5, 25)
-#         self.new_shape = (5, -1, 5)
-#         self.infered_shape = (5, -1, 5)
-
-
-# class TestReshapeOpDimInfer2(TestReshapeOp):
-#     def init_data(self):
-#         self.ori_shape = (10, 2, 6)
-#         self.new_shape = (10, 0, 3, -1)
-#         self.infered_shape = (10, 2, 3, -1)
-
-
-# # situation 2: have shape(list, no tensor), have actual shape(Tensor)
-# class TestReshapeOpWithInputShape(OpTest):
-#     def setUp(self):
-#         self.init_data()
-#         self.op_type = "reshape2"
-#         self.python_api = paddle.tensor.reshape
-#         self.python_out_sig = ['Out']
-
-#         self.inputs = {
-#             "X": np.random.random(self.ori_shape).astype("float32"),
-#             "Shape": np.array(self.actual_shape, dtype="int32"),
-#         }
-#         self.attrs = {"shape": self.new_shape}
-#         self.outputs = {
-#             "Out": self.inputs["X"].reshape(self.actual_shape),
-#             'XShape': np.random.random(self.ori_shape).astype("float32"),
-#         }
-
-#     def init_data(self):
-#         self.ori_shape = (6, 20)
-#         self.new_shape = (0, -1, 20)
-#         self.actual_shape = (2, 3, 20)
-
-#     def test_check_output(self):
-#         self.check_output(no_check_set=['XShape'])
-
-#     def test_check_grad(self):
-#         self.check_grad(["X"], "Out")
-
-
-# # Situation 3: have shape(list, have tensor), no actual shape(Tensor)
-# class TestReshapeOp_attr_ShapeTensor(OpTest):
-#     def setUp(self):
-#         self.init_data()
-#         self.op_type = "reshape2"
-#         self.python_api = paddle.tensor.reshape
-#         self.python_out_sig = ['Out']
-
-#         shape_tensor = []
-#         for index, ele in enumerate(self.new_shape):
-#             shape_tensor.append(
-#                 ("x" + str(index), np.ones(1).astype('int32') * ele)
-#             )
-
-#         self.inputs = {
-#             "X": np.random.random(self.ori_shape).astype("float32"),
-#             'ShapeTensor': shape_tensor,
-#         }
-#         self.attrs = {'shape': self.shape}
-#         self.outputs = {
-#             "Out": self.inputs["X"].reshape(self.infered_shape),
-#             'XShape': np.random.random(self.ori_shape).astype("float32"),
-#         }
-
-#     def init_data(self):
-#         self.ori_shape = (4, 25)
-#         self.new_shape = (10, 10)
-#         self.infered_shape = (10, 10)
-#         self.shape = (-1, -1)
-
-#     def test_check_output(self):
-#         self.check_output(no_check_set=['XShape'])
-
-#     def test_check_grad(self):
-#         self.check_grad(["X"], "Out")
-
-
-# class TestReshapeOpDimInfer1_attr_ShapeTensor(TestReshapeOp_attr_ShapeTensor):
-#     def init_data(self):
-#         self.ori_shape = (5, 20)
-#         self.new_shape = (5, -1, 20)
-#         self.infered_shape = (5, -1, 20)
-#         self.shape = (5, -1, -1)
-
-
-# class TestReshapeOpDimInfer2_attr_ShapeTensor(TestReshapeOp_attr_ShapeTensor):
-#     def init_data(self):
-#         self.ori_shape = (10, 2, 6)
-#         self.new_shape = (10, 0, 3, -1)
-#         self.infered_shape = (10, 2, 3, -1)
-#         self.shape = (10, 0, 3, -1)
-
-
-# # Situation 4: have shape(Tensor), no actual shape(Tensor)
-# class TestReshapeOp_attr_OnlyShape(OpTest):
-#     def setUp(self):
-#         self.init_data()
-#         self.op_type = "reshape2"
-#         self.python_api = paddle.tensor.reshape
-#         self.python_out_sig = ['Out']
-
-#         self.inputs = {
-#             "X": np.random.random(self.ori_shape).astype("float32"),
-#             "Shape": np.array(self.new_shape, dtype="int32"),
-#         }
-#         self.attrs = {}
-#         self.outputs = {
-#             "Out": self.inputs["X"].reshape(self.infered_shape),
-#             'XShape': np.random.random(self.ori_shape).astype("float32"),
-#         }
-
-#     def init_data(self):
-#         self.ori_shape = (4, 25)
-#         self.new_shape = (10, 10)
-#         self.infered_shape = (10, 10)
-
-#     def test_check_output(self):
-#         self.check_output(no_check_set=['XShape'])
-
-#     def test_check_grad(self):
-#         self.check_grad(["X"], "Out")
-
-
-# class TestReshapeOpDimInfer1_attr_OnlyShape(TestReshapeOp_attr_OnlyShape):
-#     def init_data(self):
-#         self.ori_shape = (5, 20)
-#         self.new_shape = (5, -1, 10)
-#         self.infered_shape = (5, -1, 10)
-#         self.shape = (5, -1, -1)
-
-
-# class TestReshapeOpDimInfer2_attr_OnlyShape(TestReshapeOp_attr_OnlyShape):
-#     def init_data(self):
-#         self.ori_shape = (10, 2, 6)
-#         self.new_shape = (10, 0, 3, -1)
-#         self.infered_shape = (10, 2, 3, -1)
-#         self.shape = (10, 0, 3, -1)
-
-
-# # test int8 data type on CPU
-# class TestReshapeInt8Op(OpTest):
-#     def setUp(self):
-#         self.init_dtype()
-#         self.init_data()
-#         self.use_mkldnn = True
-#         self._cpu_only = True
-#         self.op_type = "reshape2"
-#         self.python_api = paddle.tensor.reshape
-#         self.python_out_sig = ['Out']
-#         input = np.random.randint(0, 127, self.ori_shape).astype(self.dtype)
-#         self.inputs = {'X': OpTest.np_dtype_to_fluid_dtype(input)}
-#         self.attrs = {
-#             'shape': self.new_shape,
-#             'use_mkldnn': self.use_mkldnn,
-#         }
-#         self.outputs = {
-#             "Out": self.inputs["X"].reshape(self.infered_shape),
-#             'XShape': np.random.random(self.ori_shape).astype(np.float32),
-#         }
-
-#     def init_dtype(self):
-#         self.dtype = np.int8
-
-#     def init_data(self):
-#         self.ori_shape = (10, 2, 6)
-#         self.new_shape = (10, 0, 3, -1)
-#         self.infered_shape = (10, 2, 3, -1)
-
-#     def test_check_output(self):
-#         self.check_output_with_place(
-#             fluid.core.CPUPlace(),
-#             atol=1e-5,
-#             no_check_set=['XShape'],
-#         )
-
-#     def test_check_grad(self):
-#         pass
-
-
-# # test unt8 data type on CPU
-# class TestReshapeUint8Op(TestReshapeInt8Op):
-#     def init_dtype(self):
-#         self.dtype = np.uint8
-
-
-# class TestReshapeOpBool(TestReshapeOp):
-#     def setUp(self):
-#         self.init_data()
-#         self.op_type = "reshape2"
-#         self.python_api = paddle.tensor.reshape
-#         self.python_out_sig = ['Out']
-#         self.inputs = {
-#             "X": np.random.choice([True, False], size=self.ori_shape)
-#         }
-#         self.attrs = {"shape": self.new_shape}
-#         self.outputs = {
-#             "Out": self.inputs["X"].reshape(self.infered_shape),
-#             'XShape': np.random.random(self.ori_shape).astype("float32"),
-#         }
-
-#     def test_check_grad(self):
-#         pass
-=======
 
 # situation 1: have shape( list, no tensor), no actual shape(Tensor)
 class TestReshapeOp(OpTest):
@@ -688,7 +357,6 @@
 
     def test_check_grad(self):
         pass
->>>>>>> abc1c3d4
 
 
 # Test python API
