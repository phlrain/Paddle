--- conflicted
+++ resolved
@@ -1314,11 +1314,7 @@
     FLAGS_new_executor_static_build=true)
 endforeach()
 
-<<<<<<< HEAD
-set(NEW_IR_COVERAGE_TESTS test_label_smooth_op)
-=======
 set(NEW_IR_COVERAGE_TESTS test_label_smooth_op test_instance_norm_op_v2)
->>>>>>> a2903920
 
 foreach(NEW_IR_COVERAGE_TEST ${NEW_IR_COVERAGE_TESTS})
   py_test_modules(
@@ -1326,11 +1322,8 @@
     FLAGS_enable_new_ir_in_executor=true)
 endforeach()
 
-<<<<<<< HEAD
-=======
 set_tests_properties(test_instance_norm_op_v2_new_ir PROPERTIES TIMEOUT 120)
 
->>>>>>> a2903920
 set_tests_properties(test_decoupled_py_reader_static_build PROPERTIES TIMEOUT
                                                                       120)
 set_tests_properties(test_fuse_bn_act_pass_static_build PROPERTIES TIMEOUT 120)
