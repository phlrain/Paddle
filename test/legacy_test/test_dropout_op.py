#   Copyright (c) 2018 PaddlePaddle Authors. All Rights Reserved.
#
# Licensed under the Apache License, Version 2.0 (the "License");
# you may not use this file except in compliance with the License.
# You may obtain a copy of the License at
#
#     http://www.apache.org/licenses/LICENSE-2.0
#
# Unless required by applicable law or agreed to in writing, software
# distributed under the License is distributed on an "AS IS" BASIS,
# WITHOUT WARRANTIES OR CONDITIONS OF ANY KIND, either express or implied.
# See the License for the specific language governing permissions and
# limitations under the License.

import unittest

import numpy as np

import paddle
from paddle import fluid
from paddle.fluid import Program, core, program_guard


def dropout_wapper(
    X,
    Seed=None,
    dropout_prob=0.5,
    is_test=False,
    dropout_implementation="downgrade_in_infer",
    seed=0,
    fix_seed=False,
):
    return paddle._C_ops.dropout(
        X,
        Seed,
        dropout_prob,
        is_test,
        dropout_implementation,
        seed,
        fix_seed,
    )


def prim_dropout_wrapper(
    x,
    Seed=None,
    dropout_prob=0.5,
    is_test=False,
    dropout_implementation='upscale_in_train',
    seed=None,
    fix_seed=None,
):
    return paddle.nn.functional.dropout(
        x,
        p=dropout_prob,
        axis=None,
        training=not is_test,
        mode=dropout_implementation,
    )


<<<<<<< HEAD
# class TestDropoutOp(OpTest):
#     def setUp(self):
#         self.op_type = "dropout"
#         self.prim_op_type = "comp"
#         self.python_api = dropout_wapper
#         self.public_python_api = prim_dropout_wrapper
#         self.inputs = {'X': np.random.random((32, 64)).astype("float32")}
#         self.attrs = {'dropout_prob': 0.0, 'fix_seed': True, 'is_test': False}
#         self.outputs = {
#             'Out': self.inputs['X'],
#             'Mask': np.ones((32, 64)).astype('uint8'),
#         }
#         # Because prim op compare res with dygraph
#         # when p = 0 dropout api return x,in dygraph mode x_grad = out_grad,
#         # but in static mode x_grad = []
#         self.enable_check_static_comp = False

#     def test_check_output(self):
#         self.check_output(check_prim=False)

#     def test_check_grad_normal(self):
#         # Now in dy2st mode x_grad = [], so set check_prim=False
#         self.check_grad(['X'], 'Out', check_prim=False)


# class TestDropoutOpInput1d(OpTest):
#     def setUp(self):
#         self.op_type = "dropout"
#         self.python_api = dropout_wapper
#         self.public_python_api = prim_dropout_wrapper
#         self.prim_op_type = "comp"
#         self.inputs = {'X': np.random.random((2000,)).astype("float32")}
#         self.attrs = {'dropout_prob': 0.0, 'fix_seed': True, 'is_test': False}
#         self.outputs = {
#             'Out': self.inputs['X'],
#             'Mask': np.ones(2000).astype('uint8'),
#         }
#         # Because prim op compare res with dygraph
#         # when p = 0 dropout api return x,in dygraph mode x_grad = out_grad,
#         # but in static mode x_grad = []
#         self.enable_check_static_comp = False

#     def test_check_output(self):
#         self.check_output(check_prim=False)

#     def test_check_grad_normal(self):
#         # Now in dy2st mode x_grad = [], so set check_prim=False
#         self.check_grad(['X'], 'Out', check_prim=False)


# class TestDropoutOp2(TestDropoutOp):
#     def setUp(self):
#         self.op_type = "dropout"
#         self.python_api = dropout_wapper
#         self.public_python_api = prim_dropout_wrapper
#         self.prim_op_type = "comp"
#         self.inputs = {'X': np.random.random((32, 64)).astype("float32")}
#         self.attrs = {'dropout_prob': 1.0, 'fix_seed': True, 'is_test': False}
#         self.outputs = {
#             'Out': np.zeros((32, 64)).astype('float32'),
#             'Mask': np.zeros((32, 64)).astype('uint8'),
#         }


# class TestDropoutOp3(TestDropoutOp):
#     def setUp(self):
#         self.op_type = "dropout"
#         self.python_api = dropout_wapper
#         self.public_python_api = prim_dropout_wrapper
#         self.prim_op_type = "comp"
#         self.inputs = {'X': np.random.random((32, 64, 2)).astype("float32")}
#         self.attrs = {'dropout_prob': 0.0, 'fix_seed': True, 'is_test': False}
#         self.outputs = {
#             'Out': self.inputs['X'],
#             'Mask': np.ones((32, 64, 2)).astype('uint8'),
#         }
#         # Because prim op compare res with dygraph
#         # when p = 0 dropout api return x,in dygraph mode x_grad = out_grad,
#         # but in static mode x_grad = []
#         self.enable_check_static_comp = False


# @skip_check_grad_ci(reason="For inference, check_grad is not required.")
# class TestDropoutOp4(OpTest):
#     def setUp(self):
#         self.op_type = "dropout"
#         self.python_api = dropout_wapper
#         self.public_python_api = prim_dropout_wrapper
#         self.prim_op_type = "comp"
#         self.inputs = {'X': np.random.random((32, 64)).astype("float32")}
#         self.attrs = {'dropout_prob': 0.35, 'fix_seed': True, 'is_test': True}
#         self.outputs = {
#             'Out': self.inputs['X'] * (1.0 - self.attrs['dropout_prob'])
#         }

#     def test_check_output(self):
#         self.check_output(check_prim=False)


# @skip_check_grad_ci(reason="For inference, check_grad is not required.")
# class TestDropoutOp5(OpTest):
#     def setUp(self):
#         self.op_type = "dropout"
#         self.python_api = dropout_wapper
#         self.public_python_api = prim_dropout_wrapper
#         self.prim_op_type = "comp"
#         self.inputs = {'X': np.random.random((32, 64, 3)).astype("float32")}
#         self.attrs = {'dropout_prob': 0.75, 'is_test': True}
#         self.outputs = {
#             'Out': self.inputs['X'] * (1.0 - self.attrs['dropout_prob'])
#         }

#     def test_check_output(self):
#         self.check_output(check_prim=False)


# class TestDropoutOp6(TestDropoutOp):
#     def setUp(self):
#         self.op_type = "dropout"
#         self.python_api = dropout_wapper
#         self.public_python_api = prim_dropout_wrapper
#         self.prim_op_type = "comp"
#         self.inputs = {'X': np.random.random((32, 64)).astype("float32")}
#         self.attrs = {
#             'dropout_prob': 1.0,
#             'fix_seed': True,
#             'is_test': False,
#             'dropout_implementation': 'upscale_in_train',
#         }
#         self.outputs = {
#             'Out': np.zeros((32, 64)).astype('float32'),
#             'Mask': np.zeros((32, 64)).astype('uint8'),
#         }


# class TestDropoutOp7(TestDropoutOp):
#     def setUp(self):
#         self.op_type = "dropout"
#         self.python_api = dropout_wapper
#         self.public_python_api = prim_dropout_wrapper
#         self.prim_op_type = "comp"
#         self.inputs = {'X': np.random.random((32, 64, 2)).astype("float32")}
#         self.attrs = {
#             'dropout_prob': 0.0,
#             'fix_seed': True,
#             'is_test': False,
#             'dropout_implementation': 'upscale_in_train',
#         }
#         self.outputs = {
#             'Out': self.inputs['X'],
#             'Mask': np.ones((32, 64, 2)).astype('uint8'),
#         }
#         # Because prim op compare res with dygraph
#         # when p = 0 dropout api return x,in dygraph mode x_grad = out_grad,
#         # but in static mode x_grad = []
#         self.enable_check_static_comp = False


# @skip_check_grad_ci(reason="For inference, check_grad is not required.")
# class TestDropoutOp8(OpTest):
#     def setUp(self):
#         self.op_type = "dropout"
#         self.python_api = dropout_wapper
#         self.public_python_api = prim_dropout_wrapper
#         self.prim_op_type = "comp"
#         self.inputs = {'X': np.random.random((32, 64)).astype("float32")}
#         self.attrs = {
#             'dropout_prob': 0.35,
#             'fix_seed': True,
#             'is_test': True,
#             'dropout_implementation': 'upscale_in_train',
#         }
#         self.outputs = {'Out': self.inputs['X']}

#     def test_check_output(self):
#         self.check_output(check_prim=False)


# @skip_check_grad_ci(reason="For inference, check_grad is not required.")
# class TestDropoutOp9(OpTest):
#     def setUp(self):
#         self.op_type = "dropout"
#         self.python_api = dropout_wapper
#         self.public_python_api = prim_dropout_wrapper
#         self.prim_op_type = "comp"
#         self.inputs = {'X': np.random.random((32, 64, 3)).astype("float32")}
#         self.attrs = {
#             'dropout_prob': 0.75,
#             'is_test': True,
#             'dropout_implementation': 'upscale_in_train',
#         }
#         self.outputs = {'Out': self.inputs['X']}

#     def test_check_output(self):
#         self.check_output(check_prim=False)


# class TestDropoutOpWithSeed(OpTest):
#     def setUp(self):
#         self.op_type = "dropout"
#         self.python_api = dropout_wapper
#         self.public_python_api = prim_dropout_wrapper
#         self.prim_op_type = "comp"
#         self.inputs = {
#             "X": np.random.random((32, 64)).astype("float32"),
#             "Seed": np.asarray([125], dtype="int32"),
#         }
#         self.attrs = {
#             'dropout_prob': 0.0,
#         }
#         self.outputs = {
#             'Out': self.inputs['X'],
#             'Mask': np.ones((32, 64)).astype('uint8'),
#         }
#         # Because prim op compare res with dygraph
#         # when p = 0 dropout api return x,in dygraph mode x_grad = out_grad,
#         # but in static mode x_grad = []
#         self.enable_check_static_comp = False

#     def test_check_output(self):
#         self.check_output(check_prim=False)

#     def test_check_grad_normal(self):
#         # Now in dy2st mode x_grad = [], so set check_prim=False
#         self.check_grad(['X'], 'Out', max_relative_error=0.05, check_prim=False)


# @unittest.skipIf(
#     not core.is_compiled_with_cuda() or not core.op_support_gpu("dropout"),
#     "core is not compiled with CUDA or core is not support dropout",
# )
# @skip_check_grad_ci(reason="For inference, check_grad is not required.")
# class TestFP16DropoutOp(OpTest):
#     def setUp(self):
#         self.op_type = "dropout"
#         self.python_api = dropout_wapper
#         self.public_python_api = prim_dropout_wrapper
#         self.prim_op_type = "comp"
#         self.init_test_case()

#         x = np.random.random(self.input_size).astype("float16")
#         out = x * (1.0 - self.prob)
#         self.inputs = {'X': OpTest.np_dtype_to_fluid_dtype(x)}
#         self.attrs = {
#             'dropout_prob': self.prob,
#             'fix_seed': self.fix_seed,
#             'is_test': True,
#         }
#         self.outputs = {'Out': out}

#     def init_test_case(self):
#         self.input_size = [32, 64]
#         self.prob = 0.35
#         self.fix_seed = True

#     def test_check_output(self):
#         self.check_output_with_place(
#             core.CUDAPlace(0), atol=1e-3, check_prim=False
#         )

#     def test_check_grad_normal(self):
#         self.check_grad(['X'], 'Out')


# @unittest.skipIf(
#     not core.is_compiled_with_cuda() or not core.op_support_gpu("dropout"),
#     "core is not compiled with CUDA or core is not support dropout",
# )
# @skip_check_grad_ci(reason="For inference, check_grad is not required.")
# class TestFP16DropoutOp2(TestFP16DropoutOp):
#     def init_test_case(self):
#         self.input_size = [32, 64, 3]
#         self.prob = 0.75
#         self.fix_seed = False


# class TestBF16DropoutOp(OpTest):
#     def setUp(self):
#         self.op_type = "dropout"
#         self.python_api = dropout_wapper
#         self.public_python_api = prim_dropout_wrapper
#         self.prim_op_type = "comp"
#         self.dtype = np.uint16
#         self.enable_cinn = False

#         x = np.random.random((32, 64)).astype("float32")
#         self.inputs = {'X': convert_float_to_uint16(x)}
#         self.attrs = {'dropout_prob': 1.0, 'fix_seed': True, 'is_test': False}
#         self.outputs = {
#             'Out': convert_float_to_uint16(
#                 np.zeros((32, 64)).astype('float32')
#             ),
#             'Mask': np.zeros((32, 64)).astype('uint8'),
#         }

#     def test_check_output(self):
#         self.check_output(check_prim=False)

#     def test_check_grad_normal(self):
#         self.check_grad(['X'], 'Out', check_prim=False)
=======
class TestDropoutOp(OpTest):
    def setUp(self):
        self.op_type = "dropout"
        self.prim_op_type = "comp"
        self.python_api = dropout_wapper
        self.public_python_api = prim_dropout_wrapper
        self.inputs = {'X': np.random.random((32, 64)).astype("float32")}
        self.attrs = {'dropout_prob': 0.0, 'fix_seed': True, 'is_test': False}
        self.outputs = {
            'Out': self.inputs['X'],
            'Mask': np.ones((32, 64)).astype('uint8'),
        }
        # Because prim op compare res with dygraph
        # when p = 0 dropout api return x,in dygraph mode x_grad = out_grad,
        # but in static mode x_grad = []
        self.enable_check_static_comp = False

    def test_check_output(self):
        self.check_output(check_prim=True)

    def test_check_grad_normal(self):
        # Now in dy2st mode x_grad = [], so set check_prim=False
        self.check_grad(['X'], 'Out', check_prim=False)


class TestDropoutOp_ZeroDim(TestDropoutOp):
    def setUp(self):
        self.op_type = "dropout"
        self.prim_op_type = "comp"
        self.python_api = dropout_wapper
        self.public_python_api = prim_dropout_wrapper
        self.inputs = {'X': np.random.random(()).astype("float32")}
        self.attrs = {'dropout_prob': 0.0, 'fix_seed': True, 'is_test': False}
        self.outputs = {
            'Out': self.inputs['X'],
            'Mask': np.ones(()).astype('uint8'),
        }
        # Because prim op compare res with dygraph
        # when p = 0 dropout api return x,in dygraph mode x_grad = out_grad,
        # but in static mode x_grad = []
        self.enable_check_static_comp = False


class TestDropoutOpInput1d(OpTest):
    def setUp(self):
        self.op_type = "dropout"
        self.python_api = dropout_wapper
        self.public_python_api = prim_dropout_wrapper
        self.prim_op_type = "comp"
        self.inputs = {'X': np.random.random((2000,)).astype("float32")}
        self.attrs = {'dropout_prob': 0.0, 'fix_seed': True, 'is_test': False}
        self.outputs = {
            'Out': self.inputs['X'],
            'Mask': np.ones(2000).astype('uint8'),
        }
        # Because prim op compare res with dygraph
        # when p = 0 dropout api return x,in dygraph mode x_grad = out_grad,
        # but in static mode x_grad = []
        self.enable_check_static_comp = False

    def test_check_output(self):
        self.check_output(check_prim=True)

    def test_check_grad_normal(self):
        # Now in dy2st mode x_grad = [], so set check_prim=False
        self.check_grad(['X'], 'Out', check_prim=False)


class TestDropoutOp2(TestDropoutOp):
    def setUp(self):
        self.op_type = "dropout"
        self.python_api = dropout_wapper
        self.public_python_api = prim_dropout_wrapper
        self.prim_op_type = "comp"
        self.inputs = {'X': np.random.random((32, 64)).astype("float32")}
        self.attrs = {'dropout_prob': 1.0, 'fix_seed': True, 'is_test': False}
        self.outputs = {
            'Out': np.zeros((32, 64)).astype('float32'),
            'Mask': np.zeros((32, 64)).astype('uint8'),
        }


class TestDropoutOp2_ZeroDim(TestDropoutOp2):
    def setUp(self):
        self.op_type = "dropout"
        self.python_api = dropout_wapper
        self.public_python_api = prim_dropout_wrapper
        self.prim_op_type = "comp"
        self.inputs = {'X': np.random.random(()).astype("float32")}
        self.attrs = {'dropout_prob': 1.0, 'fix_seed': True, 'is_test': False}
        self.outputs = {
            'Out': np.zeros(()).astype('float32'),
            'Mask': np.zeros(()).astype('uint8'),
        }


class TestDropoutOp3(TestDropoutOp):
    def setUp(self):
        self.op_type = "dropout"
        self.python_api = dropout_wapper
        self.public_python_api = prim_dropout_wrapper
        self.prim_op_type = "comp"
        self.inputs = {'X': np.random.random((32, 64, 2)).astype("float32")}
        self.attrs = {'dropout_prob': 0.0, 'fix_seed': True, 'is_test': False}
        self.outputs = {
            'Out': self.inputs['X'],
            'Mask': np.ones((32, 64, 2)).astype('uint8'),
        }
        # Because prim op compare res with dygraph
        # when p = 0 dropout api return x,in dygraph mode x_grad = out_grad,
        # but in static mode x_grad = []
        self.enable_check_static_comp = False


@skip_check_grad_ci(reason="For inference, check_grad is not required.")
class TestDropoutOp4(OpTest):
    def setUp(self):
        self.op_type = "dropout"
        self.python_api = dropout_wapper
        self.public_python_api = prim_dropout_wrapper
        self.prim_op_type = "comp"
        self.inputs = {'X': np.random.random((32, 64)).astype("float32")}
        self.attrs = {'dropout_prob': 0.35, 'fix_seed': True, 'is_test': True}
        self.outputs = {
            'Out': self.inputs['X'] * (1.0 - self.attrs['dropout_prob'])
        }

    def test_check_output(self):
        self.check_output(check_prim=True)


@skip_check_grad_ci(reason="For inference, check_grad is not required.")
class TestDropoutOp5(OpTest):
    def setUp(self):
        self.op_type = "dropout"
        self.python_api = dropout_wapper
        self.public_python_api = prim_dropout_wrapper
        self.prim_op_type = "comp"
        self.inputs = {'X': np.random.random((32, 64, 3)).astype("float32")}
        self.attrs = {'dropout_prob': 0.75, 'is_test': True}
        self.outputs = {
            'Out': self.inputs['X'] * (1.0 - self.attrs['dropout_prob'])
        }

    def test_check_output(self):
        self.check_output(check_prim=True)


class TestDropoutOp6(TestDropoutOp):
    def setUp(self):
        self.op_type = "dropout"
        self.python_api = dropout_wapper
        self.public_python_api = prim_dropout_wrapper
        self.prim_op_type = "comp"
        self.inputs = {'X': np.random.random((32, 64)).astype("float32")}
        self.attrs = {
            'dropout_prob': 1.0,
            'fix_seed': True,
            'is_test': False,
            'dropout_implementation': 'upscale_in_train',
        }
        self.outputs = {
            'Out': np.zeros((32, 64)).astype('float32'),
            'Mask': np.zeros((32, 64)).astype('uint8'),
        }


class TestDropoutOp7(TestDropoutOp):
    def setUp(self):
        self.op_type = "dropout"
        self.python_api = dropout_wapper
        self.public_python_api = prim_dropout_wrapper
        self.prim_op_type = "comp"
        self.inputs = {'X': np.random.random((32, 64, 2)).astype("float32")}
        self.attrs = {
            'dropout_prob': 0.0,
            'fix_seed': True,
            'is_test': False,
            'dropout_implementation': 'upscale_in_train',
        }
        self.outputs = {
            'Out': self.inputs['X'],
            'Mask': np.ones((32, 64, 2)).astype('uint8'),
        }
        # Because prim op compare res with dygraph
        # when p = 0 dropout api return x,in dygraph mode x_grad = out_grad,
        # but in static mode x_grad = []
        self.enable_check_static_comp = False


@skip_check_grad_ci(reason="For inference, check_grad is not required.")
class TestDropoutOp8(OpTest):
    def setUp(self):
        self.op_type = "dropout"
        self.python_api = dropout_wapper
        self.public_python_api = prim_dropout_wrapper
        self.prim_op_type = "comp"
        self.inputs = {'X': np.random.random((32, 64)).astype("float32")}
        self.attrs = {
            'dropout_prob': 0.35,
            'fix_seed': True,
            'is_test': True,
            'dropout_implementation': 'upscale_in_train',
        }
        self.outputs = {'Out': self.inputs['X']}

    def test_check_output(self):
        self.check_output(check_prim=True)


@skip_check_grad_ci(reason="For inference, check_grad is not required.")
class TestDropoutOp9(OpTest):
    def setUp(self):
        self.op_type = "dropout"
        self.python_api = dropout_wapper
        self.public_python_api = prim_dropout_wrapper
        self.prim_op_type = "comp"
        self.inputs = {'X': np.random.random((32, 64, 3)).astype("float32")}
        self.attrs = {
            'dropout_prob': 0.75,
            'is_test': True,
            'dropout_implementation': 'upscale_in_train',
        }
        self.outputs = {'Out': self.inputs['X']}

    def test_check_output(self):
        self.check_output(check_prim=True)


class TestDropoutOpWithSeed(OpTest):
    def setUp(self):
        self.op_type = "dropout"
        self.python_api = dropout_wapper
        self.public_python_api = prim_dropout_wrapper
        self.prim_op_type = "comp"
        self.inputs = {
            "X": np.random.random((32, 64)).astype("float32"),
            "Seed": np.asarray([125], dtype="int32"),
        }
        self.attrs = {
            'dropout_prob': 0.0,
        }
        self.outputs = {
            'Out': self.inputs['X'],
            'Mask': np.ones((32, 64)).astype('uint8'),
        }
        # Because prim op compare res with dygraph
        # when p = 0 dropout api return x,in dygraph mode x_grad = out_grad,
        # but in static mode x_grad = []
        self.enable_check_static_comp = False

    def test_check_output(self):
        self.check_output(check_prim=True)

    def test_check_grad_normal(self):
        # Now in dy2st mode x_grad = [], so set check_prim=False
        self.check_grad(['X'], 'Out', max_relative_error=0.05, check_prim=False)


@unittest.skipIf(
    not core.is_compiled_with_cuda() or not core.op_support_gpu("dropout"),
    "core is not compiled with CUDA or core is not support dropout",
)
@skip_check_grad_ci(reason="For inference, check_grad is not required.")
class TestFP16DropoutOp(OpTest):
    def setUp(self):
        self.op_type = "dropout"
        self.python_api = dropout_wapper
        self.public_python_api = prim_dropout_wrapper
        self.prim_op_type = "comp"
        self.init_test_case()

        x = np.random.random(self.input_size).astype("float16")
        out = x * (1.0 - self.prob)
        self.inputs = {'X': OpTest.np_dtype_to_fluid_dtype(x)}
        self.attrs = {
            'dropout_prob': self.prob,
            'fix_seed': self.fix_seed,
            'is_test': True,
        }
        self.outputs = {'Out': out}

    def init_test_case(self):
        self.input_size = [32, 64]
        self.prob = 0.35
        self.fix_seed = True

    def test_check_output(self):
        self.check_output_with_place(
            core.CUDAPlace(0), atol=1e-3, check_prim=True
        )

    def test_check_grad_normal(self):
        self.check_grad(['X'], 'Out')


@unittest.skipIf(
    not core.is_compiled_with_cuda() or not core.op_support_gpu("dropout"),
    "core is not compiled with CUDA or core is not support dropout",
)
@skip_check_grad_ci(reason="For inference, check_grad is not required.")
class TestFP16DropoutOp2(TestFP16DropoutOp):
    def init_test_case(self):
        self.input_size = [32, 64, 3]
        self.prob = 0.75
        self.fix_seed = False


class TestBF16DropoutOp(OpTest):
    def setUp(self):
        self.op_type = "dropout"
        self.python_api = dropout_wapper
        self.public_python_api = prim_dropout_wrapper
        self.prim_op_type = "comp"
        self.dtype = np.uint16
        self.enable_cinn = False

        x = np.random.random((32, 64)).astype("float32")
        self.inputs = {'X': convert_float_to_uint16(x)}
        self.attrs = {'dropout_prob': 1.0, 'fix_seed': True, 'is_test': False}
        self.outputs = {
            'Out': convert_float_to_uint16(
                np.zeros((32, 64)).astype('float32')
            ),
            'Mask': np.zeros((32, 64)).astype('uint8'),
        }

    def test_check_output(self):
        self.check_output(check_prim=True)

    def test_check_grad_normal(self):
        self.check_grad(['X'], 'Out', check_prim=True)
>>>>>>> 5d40f2a2


class TestDropoutOpWithSeedOnCPUPlace(unittest.TestCase):
    def test_seed_cpu_place(self):
        paddle.enable_static()
        main_program = Program()
        with program_guard(main_program):
            seed_input_name = "tensor@SeedInput"
            x_var_name = "tensor@X"
            x_out_var = "tensor@XOut"

            mask_var_name = "tensor@Mask"
            seed_input_var = main_program.global_block().create_var(
                name=seed_input_name,
                shape=[1],
                dtype='int32',
                persistable=False,
                stop_gradient=True,
            )
            x_out_var = main_program.global_block().create_var(
                name=x_out_var,
                shape=[40, 40],
                dtype='float32',
                persistable=False,
                stop_gradient=True,
            )
            x_var = main_program.global_block().create_var(
                name=x_var_name,
                shape=[40, 40],
                dtype='float32',
                persistable=False,
                stop_gradient=True,
            )
            mask_var = main_program.global_block().create_var(
                name=mask_var_name,
                shape=[1],
                dtype='int',
                persistable=False,
                stop_gradient=True,
            )

            main_program.global_block().append_op(
                type="fill_constant",
                outputs={"Out": x_var_name},
                attrs={
                    "shape": [40, 40],
                    "dtype": x_var.dtype,
                    "value": 1.0,
                    "place_type": 0,
                },
            )
            main_program.global_block().append_op(
                type='seed',
                inputs={},
                outputs={'Out': seed_input_var},
                attrs={'seed': 1, 'force_cpu': True},
            )
            main_program.global_block().append_op(
                type='dropout',
                inputs={'X': x_var, 'Seed': seed_input_var},
                attrs={'dropout_prob': 0.0},
                outputs={'Out': x_out_var, 'Mask': mask_var},
            )
            place = fluid.CPUPlace()
            if core.is_compiled_with_cuda():
                place = fluid.CUDAPlace(0)
            exe = fluid.Executor(place)
            x_out, mask_out = exe.run(
                main_program,
                feed={},
                fetch_list=[x_out_var.name, mask_var.name],
            )
            x_in_np = np.ones([40, 40]).astype("float32")
            np.testing.assert_allclose(x_out, x_in_np, rtol=1e-05)


# class TestDropoutOpError(unittest.TestCase):
#     def test_errors(self):
#         with program_guard(Program(), Program()):
#             paddle.enable_static()

#             def test_Variable():
#                 # the input of dropout must be Variable.
#                 x1 = fluid.create_lod_tensor(
#                     np.array([-1, 3, 5, 5]), [[1, 1, 1, 1]], fluid.CPUPlace()
#                 )
#                 paddle.nn.functional.dropout(x1, p=0.5)

#             self.assertRaises(TypeError, test_Variable)

#             def test_dtype():
#                 # the input dtype of dropout must be float16 or float32 or float64
#                 # float16 only can be set on GPU place
#                 x2 = paddle.static.data(
#                     name='x2', shape=[-1, 3, 4, 5, 6], dtype="int32"
#                 )
#                 paddle.nn.functional.dropout(x2, p=0.5)

#             self.assertRaises(TypeError, test_dtype)


# class TestDropoutFAPI(unittest.TestCase):
#     def setUp(self):
#         np.random.seed(123)
#         self.places = [fluid.CPUPlace()]
#         if core.is_compiled_with_cuda():
#             self.places.append(fluid.CUDAPlace(0))

#     def check_static_result(self, place):
#         paddle.enable_static()
#         with fluid.program_guard(fluid.Program(), fluid.Program()):
#             input = paddle.static.data(
#                 name="input", shape=[-1, -1], dtype="float32"
#             )
#             res1 = paddle.nn.functional.dropout(x=input, p=0.0, training=False)
#             res2 = paddle.nn.functional.dropout(
#                 x=input, p=0.0, axis=0, training=True, mode='upscale_in_train'
#             )
#             res3 = paddle.nn.functional.dropout(
#                 x=input, p=0.0, axis=0, training=True, mode='downscale_in_infer'
#             )
#             res4 = paddle.nn.functional.dropout(
#                 x=input, p=0.0, axis=0, training=False, mode='upscale_in_train'
#             )
#             res5 = paddle.nn.functional.dropout(
#                 x=input,
#                 p=0.0,
#                 axis=0,
#                 training=False,
#                 mode='downscale_in_infer',
#             )
#             res6 = paddle.nn.functional.dropout(
#                 x=input,
#                 p=0.0,
#                 axis=[0, 1],
#                 training=True,
#                 mode='upscale_in_train',
#             )
#             res7 = paddle.nn.functional.dropout(
#                 x=input,
#                 p=0.0,
#                 axis=[0, 1],
#                 training=True,
#                 mode='downscale_in_infer',
#             )
#             res8 = paddle.nn.functional.dropout(
#                 x=input,
#                 p=0.0,
#                 axis=[0, 1],
#                 training=False,
#                 mode='upscale_in_train',
#             )
#             res9 = paddle.nn.functional.dropout(
#                 x=input,
#                 p=0.0,
#                 axis=[0, 1],
#                 training=False,
#                 mode='downscale_in_infer',
#             )
#             res10 = paddle.nn.functional.dropout(x=input, p=1.0, training=True)
#             res11 = paddle.nn.functional.dropout(x=input, p=0.0)
#             res12 = paddle.nn.functional.dropout(
#                 x=input,
#                 p=0.0,
#                 axis=(0, 1),
#                 training=False,
#                 mode='upscale_in_train',
#             )

#             res13 = paddle.nn.functional.dropout(
#                 x=input, p=0.7, axis=1, training=True, mode='upscale_in_train'
#             )

#             in_np = np.ones([40, 40]).astype("float32")
#             res_np = in_np
#             res_np2 = np.zeros_like(in_np)

#             exe = fluid.Executor(place)
#             res_list = [
#                 res1,
#                 res2,
#                 res3,
#                 res4,
#                 res5,
#                 res6,
#                 res7,
#                 res8,
#                 res9,
#                 res11,
#                 res12,
#             ]
#             for res in res_list:
#                 fetches = exe.run(
#                     fluid.default_main_program(),
#                     feed={"input": in_np},
#                     fetch_list=[res],
#                 )
#                 np.testing.assert_allclose(fetches[0], res_np, rtol=1e-05)
#             fetches2 = exe.run(
#                 fluid.default_main_program(),
#                 feed={"input": in_np},
#                 fetch_list=[res10],
#             )
#             np.testing.assert_allclose(fetches2[0], res_np2, rtol=1e-05)
#             fetches3 = exe.run(
#                 fluid.default_main_program(),
#                 feed={"input": in_np},
#                 fetch_list=[res13],
#             )

#     def test_static(self):
#         for place in self.places:
#             self.check_static_result(place=place)

#     def test_dygraph(self):
#         for place in self.places:
#             with fluid.dygraph.guard(place):
#                 in_np = np.random.random([40, 40]).astype("float32")
#                 res_np = in_np
#                 res_np2 = np.zeros_like(in_np)
#                 input = fluid.dygraph.to_variable(in_np)

#                 res1 = paddle.nn.functional.dropout(
#                     x=input, p=0.0, training=False
#                 )
#                 res2 = paddle.nn.functional.dropout(
#                     x=input,
#                     p=0.0,
#                     axis=0,
#                     training=True,
#                     mode='upscale_in_train',
#                 )
#                 res3 = paddle.nn.functional.dropout(
#                     x=input,
#                     p=0.0,
#                     axis=0,
#                     training=True,
#                     mode='downscale_in_infer',
#                 )
#                 res4 = paddle.nn.functional.dropout(
#                     x=input,
#                     p=0.0,
#                     axis=0,
#                     training=False,
#                     mode='upscale_in_train',
#                 )
#                 res5 = paddle.nn.functional.dropout(
#                     x=input,
#                     p=0.0,
#                     axis=0,
#                     training=False,
#                     mode='downscale_in_infer',
#                 )
#                 res6 = paddle.nn.functional.dropout(
#                     x=input,
#                     p=0.0,
#                     axis=[0, 1],
#                     training=True,
#                     mode='upscale_in_train',
#                 )
#                 res7 = paddle.nn.functional.dropout(
#                     x=input,
#                     p=0.0,
#                     axis=[0, 1],
#                     training=True,
#                     mode='downscale_in_infer',
#                 )
#                 res8 = paddle.nn.functional.dropout(
#                     x=input,
#                     p=0.0,
#                     axis=[0, 1],
#                     training=False,
#                     mode='upscale_in_train',
#                 )
#                 res9 = paddle.nn.functional.dropout(
#                     x=input,
#                     p=0.0,
#                     axis=[0, 1],
#                     training=False,
#                     mode='downscale_in_infer',
#                 )
#                 res10 = paddle.nn.functional.dropout(
#                     x=input, p=1.0, training=True
#                 )
#                 dropout = paddle.nn.Dropout(
#                     p=0,
#                 )
#                 res11 = dropout(input)
#                 res12 = paddle.nn.functional.dropout(
#                     x=input,
#                     p=0.0,
#                     axis=(0, 1),
#                     training=False,
#                     mode='upscale_in_train',
#                 )
#                 res13 = paddle.nn.functional.dropout(
#                     x=input,
#                     p=0.5,
#                     axis=1,
#                     training=True,
#                     mode='upscale_in_train',
#                 )

#             res_list = [
#                 res1,
#                 res2,
#                 res3,
#                 res4,
#                 res5,
#                 res6,
#                 res7,
#                 res8,
#                 res9,
#                 res11,
#                 res12,
#             ]
#             for res in res_list:
#                 np.testing.assert_allclose(res.numpy(), res_np, rtol=1e-05)
#             np.testing.assert_allclose(res10.numpy(), res_np2, rtol=1e-05)


# class TestDropoutFAPIError(unittest.TestCase):
#     def test_errors(self):
#         paddle.enable_static()
#         with program_guard(Program(), Program()):

#             def test_Variable():
#                 # the input of dropout must be Variable.
#                 x1 = fluid.create_lod_tensor(
#                     np.array([-1, 3, 5, 5]), [[1, 1, 1, 1]], fluid.CPUPlace()
#                 )
#                 paddle.nn.functional.dropout(x1, p=0.5)

#             self.assertRaises(TypeError, test_Variable)

#             def test_Variable2():
#                 # the input of dropout must be Variable.
#                 x1 = fluid.create_lod_tensor(
#                     np.array([-1, 3, 5, 5]), [[1, 1, 1, 1]], fluid.CPUPlace()
#                 )
#                 paddle.nn.functional.dropout(x1, p=0.5, axis=0)

#             self.assertRaises(TypeError, test_Variable2)

#             def test_dtype():
#                 # the input dtype of dropout must be float32 or float64
#                 # float16 only can be set on GPU place
#                 xr = paddle.static.data(
#                     name='xr', shape=[3, 4, 5, 6], dtype="int32"
#                 )
#                 paddle.nn.functional.dropout(xr, p=0.5)

#             self.assertRaises(TypeError, test_dtype)

#             def test_pdtype():
#                 # p should be int or float
#                 x2 = paddle.static.data(
#                     name='x2', shape=[3, 4, 5, 6], dtype="float32"
#                 )
#                 paddle.nn.functional.dropout(x2, p='0.5')

#             self.assertRaises(TypeError, test_pdtype)

#             def test_pvalue():
#                 # p should be 0.<=p<=1.
#                 x2 = paddle.static.data(
#                     name='x2', shape=[3, 4, 5, 6], dtype="float32"
#                 )
#                 paddle.nn.functional.dropout(x2, p=1.2)

#             self.assertRaises(ValueError, test_pvalue)

#             def test_mode():
#                 # mode should be 'downscale_in_infer' or 'upscale_in_train'
#                 x2 = paddle.static.data(
#                     name='x2', shape=[3, 4, 5, 6], dtype="float32"
#                 )
#                 paddle.nn.functional.dropout(x2, mode='abc')

#             self.assertRaises(ValueError, test_mode)

#             def test_axis():
#                 # axis should be int or list
#                 x2 = paddle.static.data(
#                     name='x2', shape=[3, 4, 5, 6], dtype="float32"
#                 )
#                 paddle.nn.functional.dropout(x2, axis=1.2)

#             self.assertRaises(TypeError, test_axis)

#             def test_axis_max():
#                 # maximum of axis should less than dimensions of x
#                 x2 = paddle.static.data(
#                     name='x2', shape=[3, 4, 5, 6], dtype="float32"
#                 )
#                 paddle.nn.functional.dropout(x2, axis=[0, 5])

#             self.assertRaises(ValueError, test_axis_max)

#             def test_axis_min():
#                 # minimum of axis should greater equal than 0
#                 x2 = paddle.static.data(
#                     name='x2', shape=[3, 4, 5, 6], dtype="float32"
#                 )
#                 paddle.nn.functional.dropout(x2, axis=[0, -1])

#             self.assertRaises(ValueError, test_axis_min)

#             def test_axis_len():
#                 # length of axis should not greater than dimensions of x
#                 x2 = paddle.static.data(
#                     name='x2', shape=[3, 4, 5, 6], dtype="float32"
#                 )
#                 paddle.nn.functional.dropout(x2, axis=[0, 1, 2, 3, 4])

#             self.assertRaises(ValueError, test_axis_len)


# class TestDropoutCAPI(unittest.TestCase):
#     def setUp(self):
#         np.random.seed(123)
#         self.places = [fluid.CPUPlace()]
#         if core.is_compiled_with_cuda():
#             self.places.append(fluid.CUDAPlace(0))

#     def test_dygraph(self):
#         for place in self.places:
#             with fluid.dygraph.guard(place):
#                 input_np = np.random.random([40, 40]).astype("float32")
#                 result_np = input_np
#                 input = fluid.dygraph.to_variable(input_np)
#                 m = paddle.nn.Dropout(p=0.0)
#                 m.eval()
#                 result = m(input)
#                 np.testing.assert_allclose(
#                     result.numpy(), result_np, rtol=1e-05
#                 )


# class TestDropout2DFAPI(unittest.TestCase):
#     def setUp(self):
#         np.random.seed(123)
#         self.places = [fluid.CPUPlace()]
#         if core.is_compiled_with_cuda():
#             self.places.append(fluid.CUDAPlace(0))

#     def check_static_result(self, place):
#         paddle.enable_static()
#         with fluid.program_guard(fluid.Program(), fluid.Program()):
#             input = paddle.static.data(
#                 name="input", shape=[2, 3, 4, 5], dtype="float32"
#             )
#             res1 = paddle.nn.functional.dropout2d(
#                 x=input, p=0.0, training=False, data_format='NCHW'
#             )
#             res2 = paddle.nn.functional.dropout2d(
#                 x=input, p=0.0, training=False, data_format='NHWC'
#             )

#             in_np = np.random.random([2, 3, 4, 5]).astype("float32")
#             res_np = in_np

#             exe = fluid.Executor(place)
#             res_list = [res1, res2]
#             for res in res_list:
#                 fetches = exe.run(
#                     fluid.default_main_program(),
#                     feed={"input": in_np},
#                     fetch_list=[res],
#                 )
#                 np.testing.assert_allclose(fetches[0], res_np, rtol=1e-05)

#     def test_static(self):
#         for place in self.places:
#             self.check_static_result(place=place)

#     def test_dygraph(self):
#         for place in self.places:
#             with fluid.dygraph.guard(place):
#                 in_np = np.random.random([2, 3, 4, 5]).astype("float32")
#                 res_np = in_np
#                 input = fluid.dygraph.to_variable(in_np)

#                 res1 = paddle.nn.functional.dropout2d(
#                     x=input, p=0.0, training=False, data_format='NCHW'
#                 )
#                 res2 = paddle.nn.functional.dropout2d(
#                     x=input, p=0.0, training=False, data_format='NHWC'
#                 )

#             res_list = [res1, res2]
#             for res in res_list:
#                 np.testing.assert_allclose(res.numpy(), res_np, rtol=1e-05)


# class TestDropout2DFAPIError(unittest.TestCase):
#     def test_errors(self):
#         paddle.enable_static()
#         with program_guard(Program(), Program()):

#             def test_xdim():
#                 # dimentions of x should be 4
#                 x = paddle.static.data(
#                     name='x1', shape=[2, 3, 4, 5, 6], dtype="int32"
#                 )
#                 paddle.nn.functional.dropout2d(x)

#             self.assertRaises(ValueError, test_xdim)

#             def test_dataformat():
#                 # data_format should be 'NCHW' or 'NHWC'
#                 x = paddle.static.data(
#                     name='x2', shape=[2, 3, 4, 5], dtype="int32"
#                 )
#                 paddle.nn.functional.dropout2d(x, data_format='CNHW')

#             self.assertRaises(ValueError, test_dataformat)


# class TestDropout2DCAPI(unittest.TestCase):
#     def setUp(self):
#         np.random.seed(123)
#         self.places = [fluid.CPUPlace()]
#         if core.is_compiled_with_cuda():
#             self.places.append(fluid.CUDAPlace(0))

#     def test_dygraph(self):
#         for place in self.places:
#             with fluid.dygraph.guard(place):
#                 input_np = np.random.random([2, 3, 4, 5]).astype("float32")
#                 result_np = input_np
#                 input = fluid.dygraph.to_variable(input_np)
#                 m = paddle.nn.Dropout2D(p=0.0)
#                 m.eval()
#                 result = m(input)
#                 np.testing.assert_allclose(
#                     result.numpy(), result_np, rtol=1e-05
#                 )

#     def test_static_fp16_with_gpu(self):
#         if paddle.fluid.core.is_compiled_with_cuda():
#             place = paddle.CUDAPlace(0)
#             paddle.enable_static()
#             with paddle.static.program_guard(
#                 paddle.static.Program(), paddle.static.Program()
#             ):
#                 input = paddle.static.data(
#                     name="input", shape=[2, 3, 4, 5], dtype="float16"
#                 )

#                 m = paddle.nn.Dropout2D(p=0.5)
#                 res1 = m(input)

#                 in_np = np.random.random([2, 3, 4, 5]).astype("float16")
#                 res_np = in_np

#                 exe = paddle.static.Executor(place)
#                 fetches = exe.run(
#                     paddle.static.default_main_program(),
#                     feed={"input": in_np},
#                     fetch_list=[res1],
#                 )


# class TestDropout3DFAPI(unittest.TestCase):
#     def setUp(self):
#         np.random.seed(123)
#         self.places = [fluid.CPUPlace()]
#         if core.is_compiled_with_cuda():
#             self.places.append(fluid.CUDAPlace(0))

#     def check_static_result(self, place):
#         paddle.enable_static()
#         with fluid.program_guard(fluid.Program(), fluid.Program()):
#             input = paddle.static.data(
#                 name="input", shape=[2, 3, 4, 5, 6], dtype="float32"
#             )
#             res1 = paddle.nn.functional.dropout3d(
#                 x=input, p=0.0, training=False, data_format='NCDHW'
#             )
#             res2 = paddle.nn.functional.dropout3d(
#                 x=input, p=0.0, training=False, data_format='NDHWC'
#             )

#             in_np = np.random.random([2, 3, 4, 5, 6]).astype("float32")
#             res_np = in_np

#             exe = fluid.Executor(place)
#             res_list = [res1, res2]
#             for res in res_list:
#                 fetches = exe.run(
#                     fluid.default_main_program(),
#                     feed={"input": in_np},
#                     fetch_list=[res],
#                 )
#                 np.testing.assert_allclose(fetches[0], res_np, rtol=1e-05)

#     def test_static(self):
#         for place in self.places:
#             self.check_static_result(place=place)

#     def test_dygraph(self):
#         for place in self.places:
#             with fluid.dygraph.guard(place):
#                 in_np = np.random.random([2, 3, 4, 5, 6]).astype("float32")
#                 res_np = in_np
#                 input = fluid.dygraph.to_variable(in_np)

#                 res1 = paddle.nn.functional.dropout3d(
#                     x=input, p=0.0, training=False, data_format='NCDHW'
#                 )
#                 res2 = paddle.nn.functional.dropout3d(
#                     x=input, p=0.0, training=False, data_format='NDHWC'
#                 )

#             res_list = [res1, res2]
#             for res in res_list:
#                 np.testing.assert_allclose(res.numpy(), res_np, rtol=1e-05)


# class TestDropout3DFAPIError(unittest.TestCase):
#     def test_errors(self):
#         paddle.enable_static()
#         with program_guard(Program(), Program()):

#             def test_xdim():
#                 # dimentions of x should be 5
#                 x = paddle.static.data(
#                     name='x1', shape=[2, 3, 4, 5], dtype="int32"
#                 )
#                 paddle.nn.functional.dropout3d(x)

#             self.assertRaises(ValueError, test_xdim)

#             def test_dataformat():
#                 # data_format should be 'NCDHW' or 'NDHWC'
#                 x = paddle.static.data(
#                     name='x2', shape=[2, 3, 4, 5, 6], dtype="int32"
#                 )
#                 paddle.nn.functional.dropout3d(x, data_format='CNDHW')

#             self.assertRaises(ValueError, test_dataformat)


# class TestDropout3DCAPI(unittest.TestCase):
#     def setUp(self):
#         np.random.seed(123)
#         self.places = [fluid.CPUPlace()]
#         if core.is_compiled_with_cuda():
#             self.places.append(fluid.CUDAPlace(0))

#     def test_dygraph(self):
#         for place in self.places:
#             with fluid.dygraph.guard(place):
#                 input_np = np.random.random([2, 3, 4, 5, 6]).astype("float32")
#                 result_np = input_np
#                 input = fluid.dygraph.to_variable(input_np)
#                 m = paddle.nn.Dropout3D(p=0.0)
#                 m.eval()
#                 result = m(input)
#                 np.testing.assert_allclose(
#                     result.numpy(), result_np, rtol=1e-05
#                 )


# class TestAlphaDropoutFAPI(unittest.TestCase):
#     def setUp(self):
#         np.random.seed(123)
#         self.places = [fluid.CPUPlace()]
#         if core.is_compiled_with_cuda():
#             self.places.append(fluid.CUDAPlace(0))

#     def check_static_result(self, place):
#         with fluid.program_guard(fluid.Program(), fluid.Program()):
#             input = paddle.static.data(
#                 name="input", shape=[40, 40], dtype="float32"
#             )
#             res1 = paddle.nn.functional.alpha_dropout(x=input, p=0.0)
#             res2 = paddle.nn.functional.alpha_dropout(
#                 x=input, p=0.0, training=False
#             )
#             res3 = paddle.nn.functional.alpha_dropout(x=input, p=1.0)

#             in_np = np.random.random([40, 40]).astype("float32")
#             res_np = in_np
#             res_np3 = np.zeros_like(in_np)

#             exe = fluid.Executor(place)
#             res_list = [res1, res2]
#             for res in res_list:
#                 fetches = exe.run(
#                     fluid.default_main_program(),
#                     feed={"input": in_np},
#                     fetch_list=[res],
#                 )
#                 np.testing.assert_allclose(fetches[0], res_np, rtol=1e-05)
#             fetches = exe.run(
#                 fluid.default_main_program(),
#                 feed={"input": in_np},
#                 fetch_list=[res3],
#             )
#             np.testing.assert_allclose(fetches[0], res_np3, rtol=1e-05)

#     def test_static(self):
#         for place in self.places:
#             self.check_static_result(place=place)

#     def test_dygraph(self):
#         for place in self.places:
#             with fluid.dygraph.guard(place):
#                 in_np = np.random.random([40, 40]).astype("float32")
#                 res_np = in_np
#                 res_np3 = np.zeros_like(in_np)
#                 input = fluid.dygraph.to_variable(in_np)

#                 res1 = paddle.nn.functional.alpha_dropout(x=input, p=0.0)
#                 res2 = paddle.nn.functional.alpha_dropout(
#                     x=input, p=0.0, training=False
#                 )
#                 res3 = paddle.nn.functional.alpha_dropout(x=input, p=1.0)

#             res_list = [res1, res2]
#             for res in res_list:
#                 np.testing.assert_allclose(res.numpy(), res_np, rtol=1e-05)
#             np.testing.assert_allclose(res3.numpy(), res_np3, rtol=1e-05)


# class TestAlphaDropoutFAPIError(unittest.TestCase):
#     def test_errors(self):
#         with program_guard(Program(), Program()):

#             def test_Variable():
#                 # the input of dropout must be Variable.
#                 x1 = fluid.create_lod_tensor(
#                     np.array([-1, 3, 5, 5]), [[1, 1, 1, 1]], fluid.CPUPlace()
#                 )
#                 paddle.nn.functional.alpha_dropout(x1, p=0.5)

#             self.assertRaises(TypeError, test_Variable)

#             def test_dtype():
#                 # the input dtype of dropout must be float32 or float64
#                 xr = paddle.static.data(
#                     name='xr', shape=[3, 4, 5, 6], dtype="int32"
#                 )
#                 paddle.nn.functional.alpha_dropout(xr)

#             self.assertRaises(TypeError, test_dtype)

#             def test_pdtype():
#                 # p should be int or float
#                 x2 = paddle.static.data(
#                     name='x2', shape=[3, 4, 5, 6], dtype="float32"
#                 )
#                 paddle.nn.functional.alpha_dropout(x2, p='0.5')

#             self.assertRaises(TypeError, test_pdtype)

#             def test_pvalue():
#                 # p should be 0.<=p<=1.
#                 x2 = paddle.static.data(
#                     name='x2', shape=[3, 4, 5, 6], dtype="float32"
#                 )
#                 paddle.nn.functional.alpha_dropout(x2, p=1.2)

#             self.assertRaises(ValueError, test_pvalue)


# class TestAlphaDropoutCAPI(unittest.TestCase):
#     def setUp(self):
#         np.random.seed(123)
#         self.places = [fluid.CPUPlace()]
#         if core.is_compiled_with_cuda():
#             self.places.append(fluid.CUDAPlace(0))

#     def test_dygraph(self):
#         for place in self.places:
#             with fluid.dygraph.guard(place):
#                 input_np = np.random.random([40, 40]).astype("float32")
#                 result_np = input_np
#                 input = fluid.dygraph.to_variable(input_np)
#                 m = paddle.nn.AlphaDropout(p=0.0)
#                 m.eval()
#                 result = m(input)
#                 np.testing.assert_allclose(
#                     result.numpy(), result_np, rtol=1e-05
#                 )

#     def test_static_fp16_gpu(self):
#         if paddle.fluid.core.is_compiled_with_cuda():
#             place = paddle.CUDAPlace(0)
#             with paddle.static.program_guard(
#                 paddle.static.Program(), paddle.static.Program()
#             ):
#                 input = np.random.random([2, 3]).astype("float16")

#                 x = paddle.static.data(name="x", shape=[2, 3], dtype="float16")

#                 m = paddle.nn.AlphaDropout(p=0.0)
#                 y = m(x)

#                 exe = paddle.static.Executor(place)
#                 res = exe.run(
#                     paddle.static.default_main_program(),
#                     feed={
#                         "x": input,
#                     },
#                     fetch_list=[y],
#                 )

#                 np.testing.assert_allclose(res[0], input, rtol=1e-05)


# class TestDropoutWithDeterminateSeedGenerator(unittest.TestCase):
#     def setUp(self):
#         paddle.framework.random.set_random_seed_generator('seed0', 123)
#         paddle.framework.random.set_random_seed_generator('seed1', 123)
#         rng0 = paddle.framework.random.get_random_seed_generator('seed0')
#         rng1 = paddle.framework.random.get_random_seed_generator('seed1')
#         self.places = [paddle.CPUPlace()]
#         if paddle.is_compiled_with_cuda():
#             self.places.append(paddle.CUDAPlace(0))

#     def check_static_result(self, place):
#         from paddle.distributed.fleet.meta_parallel.parallel_layers.random import (
#             dropout,
#         )

#         with static.program_guard(static.Program(), static.Program()):
#             input = static.data(name="input", shape=[40, 40], dtype="float32")
#             res1 = dropout(
#                 input,
#                 p=0.3,
#                 training=True,
#                 mode='upscale_in_train',
#                 rng_name='seed0',
#             )
#             res2 = dropout(
#                 input,
#                 p=0.3,
#                 training=True,
#                 mode='upscale_in_train',
#                 rng_name='seed1',
#             )
#             res3 = dropout(input, p=0.3)

#             in_np = np.random.random([40, 40]).astype("float32")

#             exe = static.Executor(place)
#             res_list = [res1, res2]
#             for i in range(2):
#                 out1, out2 = exe.run(
#                     static.default_main_program(),
#                     feed={"input": in_np},
#                     fetch_list=res_list,
#                 )
#                 np.testing.assert_allclose(out1, out2, rtol=1e-05)

#     def test_static(self):
#         for place in self.places:
#             self.check_static_result(place=place)


# class TestDropoutBackward(unittest.TestCase):
#     def setUp(self):
#         np.random.seed(123)
#         self.places = [fluid.CPUPlace()]
#         if core.is_compiled_with_cuda():
#             self.places.append(fluid.CUDAPlace(0))

#     def cal_grad_upscale_train(self, mask, prob):
#         return mask.astype("float32") / (1 - prob)

#     def cal_grad_downscale_in_infer(self, mask):
#         return mask.astype("float32")

#     def test_backward_downscale_in_infer(self):
#         for place in self.places:
#             with fluid.dygraph.guard(place):
#                 input = paddle.uniform([40, 40], dtype="float32")
#                 input.stop_gradient = False
#                 out, mask = _C_ops.dropout(
#                     input, None, 0.5, False, "downgrade_in_infer", 0, False
#                 )
#                 out.backward()

#                 np.testing.assert_array_equal(
#                     input.gradient(),
#                     self.cal_grad_downscale_in_infer(mask.numpy()),
#                 )

#     def test_backward_upscale_train(self):
#         for place in self.places:
#             with fluid.dygraph.guard(place):
#                 prob = 0.5
#                 input = paddle.uniform([40, 40], dtype="float32")
#                 input.stop_gradient = False
#                 out, mask = _C_ops.dropout(
#                     input, None, 0.5, False, "upscale_in_train", 0, False
#                 )
#                 out.backward()

#                 np.testing.assert_allclose(
#                     input.gradient(),
#                     self.cal_grad_upscale_train(mask.numpy(), prob),
#                     rtol=1e-05,
#                 )

#     def test_backward_upscale_train_2(self):
#         for place in self.places:
#             with fluid.dygraph.guard(place):
#                 prob = 0.3
#                 input = paddle.uniform([40, 40], dtype="float32")
#                 input.stop_gradient = False
#                 out, mask = _C_ops.dropout(
#                     input, None, 0.3, False, "upscale_in_train", 0, False
#                 )
#                 out.backward()

#                 np.testing.assert_allclose(
#                     input.gradient(),
#                     self.cal_grad_upscale_train(mask.numpy(), prob),
#                     rtol=1e-05,
#                 )


# class TestDropOutWithProbTensor(unittest.TestCase):
#     def setUp(self):
#         self.init_info()
#         self.input = np.random.random(self.shape).astype("float32")
#         self.place = (
#             paddle.CUDAPlace(0)
#             if paddle.is_compiled_with_cuda()
#             else paddle.CPUPlace()
#         )

#     def init_info(self):
#         self.shape = [10, 10]
#         self.api = paddle.nn.functional.dropout

#     def api_case(self, x):
#         p = paddle.assign([0.5])
#         out = self.api(x=x, p=p, training=True)
#         return out

#     def run_static(self, x):
#         paddle.seed(2022)
#         main_program = Program()
#         paddle.enable_static()
#         with program_guard(main_program):
#             input = paddle.static.data(shape=x.shape, name='x', dtype='float32')
#             out = self.api_case(input)
#             sgd = paddle.optimizer.SGD(learning_rate=0.1)
#             sgd.minimize(paddle.mean(out))

#             exe = paddle.static.Executor(self.place)
#             res = exe.run(feed={'x': x}, fetch_list=[out])

#         return res[0]

#     def run_dygraph(self, x):
#         paddle.seed(2022)
#         with fluid.dygraph.guard(self.place):
#             out = self.api_case(paddle.to_tensor(x))
#         return out

#     def test_p_tensor(self):
#         static_res = self.run_static(self.input)
#         dygraph_res = self.run_dygraph(self.input)
#         np.testing.assert_array_equal(static_res, dygraph_res)


# class TestDropOut2DWithProbTensor(TestDropOutWithProbTensor):
#     def init_info(self):
#         self.shape = [2, 3, 10, 10]
#         self.api = paddle.nn.functional.dropout2d


# class TestDropOut3DWithProbTensor(TestDropOutWithProbTensor):
#     def init_info(self):
#         self.shape = [2, 3, 8, 8, 8]
#         self.api = paddle.nn.functional.dropout3d


# class TestRandomValue(unittest.TestCase):
#     def test_fixed_random_number(self):
#         # Test GPU Fixed random number, which is generated by 'curandStatePhilox4_32_10_t'
#         if not paddle.is_compiled_with_cuda():
#             return

#         # Different GPU generate different random value. Only test V100 here.
#         if "V100" not in paddle.device.cuda.get_device_name():
#             return

#         print("Test Fixed Random number on V100 GPU------>")
#         paddle.disable_static()
#         paddle.set_device('gpu')
#         paddle.seed(100)

#         x = paddle.rand([32, 1024, 1024], dtype='float32')
#         out = paddle.nn.functional.dropout(x, 0.25).numpy()
#         index0, index1, index2 = np.nonzero(out)
#         self.assertEqual(np.sum(index0), 390094540)
#         self.assertEqual(np.sum(index1), 12871475125)
#         self.assertEqual(np.sum(index2), 12872777397)
#         self.assertEqual(np.sum(out), 16778744.0)
#         expect = [
#             0.6914956,
#             0.5294584,
#             0.19032137,
#             0.6996228,
#             0.3338527,
#             0.8442094,
#             0.96965003,
#             1.1726775,
#             0.0,
#             0.28037727,
#         ]
#         np.testing.assert_allclose(out[10, 100, 500:510], expect, rtol=1e-05)

#         x = paddle.rand([32, 1024, 1024], dtype='float64')
#         out = paddle.nn.functional.dropout(x).numpy()
#         index0, index1, index2 = np.nonzero(out)
#         self.assertEqual(np.sum(index0), 260065137)
#         self.assertEqual(np.sum(index1), 8582636095)
#         self.assertEqual(np.sum(index2), 8582219962)
#         self.assertEqual(np.sum(out), 16778396.563660286)
#         expect = [
#             1.28587354,
#             0.15563703,
#             0.0,
#             0.28799703,
#             0.0,
#             0.0,
#             0.0,
#             0.54964,
#             0.51355682,
#             0.33818988,
#         ]
#         np.testing.assert_allclose(out[20, 100, 500:510], expect, rtol=1e-05)

#         x = paddle.ones([32, 1024, 1024], dtype='float16')
#         out = paddle.nn.functional.dropout(x, 0.75).numpy()
#         index0, index1, index2 = np.nonzero(out)
#         self.assertEqual(np.sum(index0), 130086900)
#         self.assertEqual(np.sum(index1), 4291190105)
#         self.assertEqual(np.sum(index2), 4292243807)
#         expect = [0.0, 0.0, 0.0, 0.0, 0.0, 0.0, 0.0, 0.0, 4.0, 4.0]
#         np.testing.assert_allclose(out[0, 100, 500:510], expect, rtol=1e-05)

#         paddle.enable_static()


# places = [paddle.CPUPlace()]
# if paddle.is_compiled_with_cuda():
#     places.append(paddle.CUDAPlace(0))


# class PrimNet(paddle.nn.Layer):
#     def __init__(self):
#         super().__init__()

#     def forward(
#         self,
#         x,
#         p=0.5,
#         axis=None,
#         training=True,
#         mode="upscale_in_train",
#     ):
#         y = paddle.assign(x)
#         out = paddle.nn.functional.dropout(
#             x=y, p=p, axis=axis, training=training, mode=mode
#         )
#         return out


# def apply_to_static(net, use_cinn):
#     build_strategy = paddle.static.BuildStrategy()
#     build_strategy.build_cinn_pass = use_cinn
#     return paddle.jit.to_static(net, build_strategy=build_strategy)


# @param.parameterized_class(
#     ('name', 'x', 'p', 'is_test', 'mode', 'seed', 'dtype', 'places'),
#     (
#         (
#             'fp32',
#             np.random.rand(100000),
#             0.3,
#             False,
#             'upscale_in_train',
#             1002,
#             'float32',
#             places,
#         ),
#         (
#             'bfp16',
#             np.random.rand(100000),
#             0.3,
#             False,
#             'upscale_in_train',
#             1002,
#             'bfloat16',
#             places,
#         ),
#         (
#             'fp64',
#             np.random.rand(100000),
#             0.7,
#             False,
#             'upscale_in_train',
#             9999,
#             'float64',
#             places,
#         ),
#         (
#             'is_test=True',
#             np.random.rand(100000),
#             0.5,
#             True,
#             'upscale_in_train',
#             1002,
#             'float32',
#             places,
#         ),
#         (
#             'p=1.0',
#             np.random.rand(100000),
#             1.0,
#             True,
#             'upscale_in_train',
#             1002,
#             'float32',
#             places,
#         ),
#         (
#             'p=1.0,dtype=bfp16',
#             np.random.rand(100000),
#             1.0,
#             True,
#             'upscale_in_train',
#             1002,
#             'bfloat16',
#             places,
#         ),
#         (
#             'p=1.0,test=False',
#             np.random.rand(100000),
#             1.0,
#             False,
#             'upscale_in_train',
#             1002,
#             'float32',
#             places,
#         ),
#         (
#             'p=1.0,test=False,dtype=bfp16',
#             np.random.rand(100000),
#             1.0,
#             False,
#             'upscale_in_train',
#             1002,
#             'bfloat16',
#             places,
#         ),
#         (
#             'p=0.0',
#             np.random.rand(100000),
#             0,
#             True,
#             'upscale_in_train',
#             1002,
#             'float32',
#             places,
#         ),
#         (
#             'p=0.0,dtype=bfp16',
#             np.random.rand(100000),
#             0,
#             True,
#             'upscale_in_train',
#             1002,
#             'bfloat16',
#             places,
#         ),
#         (
#             'downgrade_train',
#             np.random.rand(100000),
#             0.5,
#             False,
#             'downscale_in_infer',
#             1002,
#             'float32',
#             places,
#         ),
#         (
#             'downgrade_train,dtype=bfp16',
#             np.random.rand(100000),
#             0.5,
#             False,
#             'downscale_in_infer',
#             1002,
#             'bfloat16',
#             places,
#         ),
#         (
#             'fp32_cpu',
#             np.random.rand(100000),
#             0.6,
#             False,
#             'upscale_in_train',
#             9899,
#             'float64',
#             [paddle.CPUPlace()],
#         ),
#         (
#             'fp64_cpu',
#             np.random.rand(100000),
#             0.6,
#             False,
#             'upscale_in_train',
#             9899,
#             'float64',
#             [paddle.CPUPlace()],
#         ),
#         (
#             'downgrade_train_cpu',
#             np.random.rand(100000),
#             0.5,
#             False,
#             'downscale_in_infer',
#             1002,
#             'float32',
#             [paddle.CPUPlace()],
#         ),
#     ),
# )
# class TestCompositeDropout(unittest.TestCase):
#     @classmethod
#     def setUpClass(cls):
#         cls.x = (
#             cls.x.astype(cls.dtype)
#             if cls.dtype != "bfloat16"
#             else cls.x.astype("float32")
#         )
#         core._set_prim_all_enabled(True)

#     @classmethod
#     def tearDownClass(cls):
#         core._set_prim_all_enabled(False)

#     def setUp(self):
#         paddle.seed(self.seed)
#         self.fwd_desire = []
#         self.rev_desire = []
#         for place in self.places:
#             fwd_desire, rev_desire = self.get_eager_desire(place)
#             self.fwd_desire.append(fwd_desire.numpy())
#             self.rev_desire.append(rev_desire.numpy())

#     def get_eager_desire(self, place):
#         paddle.disable_static()
#         paddle.seed(self.seed)
#         if isinstance(place, fluid.CPUPlace):
#             paddle.set_device("cpu")
#         if isinstance(place, fluid.CUDAPlace):
#             paddle.set_device("gpu")
#         core.set_prim_eager_enabled(False)
#         input_ = paddle.to_tensor(
#             data=self.x,
#             dtype=self.dtype if self.dtype != "bfloat16" else "float32",
#             place=place,
#             stop_gradient=False,
#         )
#         output = paddle.nn.functional.dropout(
#             input_, self.p, training=(not self.is_test), mode=self.mode
#         )
#         grad = paddle.grad(output, input_)
#         if self.dtype == "bfloat16":
#             output = paddle.cast(output, "float32")
#             grad[0] = paddle.cast(grad[0], "float32")
#         return output, grad[0]

#     def test_static_comp(self):
#         fwd_actual = []
#         rev_actual = []
#         mps = []
#         with paddle.fluid.framework._static_guard():
#             for place in self.places:
#                 paddle.seed(self.seed)
#                 mp, sp = paddle.static.Program(), paddle.static.Program()
#                 with paddle.static.program_guard(mp, sp):
#                     input_ = paddle.static.data(
#                         'x',
#                         shape=self.x.shape,
#                         dtype=self.x.dtype
#                         if self.dtype != "bfloat16"
#                         else "float32",
#                     )
#                     input_.stop_gradient = False
#                     y = paddle.assign(input_)
#                     output = paddle.nn.functional.dropout(
#                         y,
#                         self.p,
#                         training=(not self.is_test),
#                         mode=self.mode,
#                     )
#                     if core._is_fwd_prim_enabled():
#                         primapi.to_prim(mp.blocks)
#                     grad = paddle.static.gradients(output, input_)[0]
#                     if self.dtype == "bfloat16":
#                         output = paddle.cast(output, "float32")
#                         grad = paddle.cast(grad, "float32")
#                 exe = paddle.static.Executor(place)
#                 exe.run(sp)
#                 fwd, rev = exe.run(
#                     mp, feed={input_.name: self.x}, fetch_list=[output, grad]
#                 )
#                 fwd_actual.append(fwd)
#                 rev_actual.append(rev)
#                 mps.append(mp)
#         for i in range(len(self.places)):
#             self.assertTrue(
#                 'dropout' not in [op.type for op in mps[i].block(0).ops]
#             )
#             np.testing.assert_allclose(
#                 self.fwd_desire[i].sum(),
#                 fwd_actual[i].sum(),
#                 rtol=1e-2,  # mean of uniform distribution, scale for avoid random failed
#                 atol=0,
#             )
#             np.testing.assert_allclose(
#                 self.rev_desire[i].sum(),
#                 rev_actual[i].sum(),
#                 rtol=1e-2,  # mean of uniform distribution, scale for avoid random failed
#                 atol=0,
#             )

#     def test_jit_comp(self):
#         fwd_actual = []
#         rev_actual = []
#         paddle.disable_static()
#         for place in self.places:
#             if isinstance(place, fluid.CPUPlace):
#                 paddle.set_device("cpu")
#             if isinstance(place, fluid.CUDAPlace):
#                 paddle.set_device("gpu")
#             paddle.seed(self.seed)
#             input_ = paddle.to_tensor(
#                 data=self.x,
#                 dtype=self.dtype if self.dtype != "bfloat16" else "float32",
#                 place=place,
#                 stop_gradient=False,
#             )
#             net = PrimNet()
#             net = apply_to_static(net, False)
#             output = net(
#                 input_, self.p, training=(not self.is_test), mode=self.mode
#             )
#             grad = paddle.grad(output, input_)
#             if self.dtype == "bfloat16":
#                 output = paddle.cast(output, "float32")
#                 grad[0] = paddle.cast(grad[0], "float32")
#             fwd_actual.append(output.numpy())
#             rev_actual.append(grad[0].numpy())
#         for i in range(len(self.places)):
#             np.testing.assert_allclose(
#                 self.fwd_desire[i].sum(),
#                 fwd_actual[i].sum(),
#                 rtol=1e-2,  # mean of uniform distribution, scale for avoid random failed
#                 atol=0,
#             )
#             np.testing.assert_allclose(
#                 self.rev_desire[i].sum(),
#                 rev_actual[i].sum(),
#                 rtol=1e-2,  # mean of uniform distribution, scale for avoid random failed
#                 atol=0,
#             )

#     def test_jit_comp_with_cinn(self):
#         fwd_actual = []
#         rev_actual = []
#         paddle.disable_static()
#         for place in self.places:
#             if not isinstance(place, fluid.CUDAPlace):
#                 continue
#             paddle.set_device("gpu")
#             paddle.seed(self.seed)
#             input_ = paddle.to_tensor(
#                 data=self.x,
#                 dtype=self.dtype if self.dtype != "bfloat16" else "float32",
#                 place=place,
#                 stop_gradient=False,
#             )
#             net = PrimNet()
#             net = apply_to_static(net, True)
#             output = net(
#                 input_, self.p, training=(not self.is_test), mode=self.mode
#             )
#             grad = paddle.grad(output, input_)
#             if self.dtype == "bfloat16":
#                 output = paddle.cast(output, "float32")
#                 grad[0] = paddle.cast(grad[0], "float32")
#             fwd_actual.append(output.numpy())
#             rev_actual.append(grad[0].numpy())
#         i = 0
#         for place in self.places:
#             if not isinstance(self.places[i], fluid.CUDAPlace):
#                 continue
#             np.testing.assert_allclose(
#                 self.fwd_desire[i].sum(),
#                 fwd_actual[i].sum(),
#                 rtol=1e-2,  # mean of uniform distribution, scale for avoid random failed
#                 atol=0,
#             )
#             np.testing.assert_allclose(
#                 self.rev_desire[i].sum(),
#                 rev_actual[i].sum(),
#                 rtol=1e-2,  # mean of uniform distribution, scale for avoid random failed
#                 atol=0,
#             )
#             i += 1


if __name__ == '__main__':
    paddle.enable_static()
    unittest.main()<|MERGE_RESOLUTION|>--- conflicted
+++ resolved
@@ -15,6 +15,7 @@
 import unittest
 
 import numpy as np
+from eager_op_test import OpTest, convert_float_to_uint16, skip_check_grad_ci
 
 import paddle
 from paddle import fluid
@@ -59,308 +60,6 @@
     )
 
 
-<<<<<<< HEAD
-# class TestDropoutOp(OpTest):
-#     def setUp(self):
-#         self.op_type = "dropout"
-#         self.prim_op_type = "comp"
-#         self.python_api = dropout_wapper
-#         self.public_python_api = prim_dropout_wrapper
-#         self.inputs = {'X': np.random.random((32, 64)).astype("float32")}
-#         self.attrs = {'dropout_prob': 0.0, 'fix_seed': True, 'is_test': False}
-#         self.outputs = {
-#             'Out': self.inputs['X'],
-#             'Mask': np.ones((32, 64)).astype('uint8'),
-#         }
-#         # Because prim op compare res with dygraph
-#         # when p = 0 dropout api return x,in dygraph mode x_grad = out_grad,
-#         # but in static mode x_grad = []
-#         self.enable_check_static_comp = False
-
-#     def test_check_output(self):
-#         self.check_output(check_prim=False)
-
-#     def test_check_grad_normal(self):
-#         # Now in dy2st mode x_grad = [], so set check_prim=False
-#         self.check_grad(['X'], 'Out', check_prim=False)
-
-
-# class TestDropoutOpInput1d(OpTest):
-#     def setUp(self):
-#         self.op_type = "dropout"
-#         self.python_api = dropout_wapper
-#         self.public_python_api = prim_dropout_wrapper
-#         self.prim_op_type = "comp"
-#         self.inputs = {'X': np.random.random((2000,)).astype("float32")}
-#         self.attrs = {'dropout_prob': 0.0, 'fix_seed': True, 'is_test': False}
-#         self.outputs = {
-#             'Out': self.inputs['X'],
-#             'Mask': np.ones(2000).astype('uint8'),
-#         }
-#         # Because prim op compare res with dygraph
-#         # when p = 0 dropout api return x,in dygraph mode x_grad = out_grad,
-#         # but in static mode x_grad = []
-#         self.enable_check_static_comp = False
-
-#     def test_check_output(self):
-#         self.check_output(check_prim=False)
-
-#     def test_check_grad_normal(self):
-#         # Now in dy2st mode x_grad = [], so set check_prim=False
-#         self.check_grad(['X'], 'Out', check_prim=False)
-
-
-# class TestDropoutOp2(TestDropoutOp):
-#     def setUp(self):
-#         self.op_type = "dropout"
-#         self.python_api = dropout_wapper
-#         self.public_python_api = prim_dropout_wrapper
-#         self.prim_op_type = "comp"
-#         self.inputs = {'X': np.random.random((32, 64)).astype("float32")}
-#         self.attrs = {'dropout_prob': 1.0, 'fix_seed': True, 'is_test': False}
-#         self.outputs = {
-#             'Out': np.zeros((32, 64)).astype('float32'),
-#             'Mask': np.zeros((32, 64)).astype('uint8'),
-#         }
-
-
-# class TestDropoutOp3(TestDropoutOp):
-#     def setUp(self):
-#         self.op_type = "dropout"
-#         self.python_api = dropout_wapper
-#         self.public_python_api = prim_dropout_wrapper
-#         self.prim_op_type = "comp"
-#         self.inputs = {'X': np.random.random((32, 64, 2)).astype("float32")}
-#         self.attrs = {'dropout_prob': 0.0, 'fix_seed': True, 'is_test': False}
-#         self.outputs = {
-#             'Out': self.inputs['X'],
-#             'Mask': np.ones((32, 64, 2)).astype('uint8'),
-#         }
-#         # Because prim op compare res with dygraph
-#         # when p = 0 dropout api return x,in dygraph mode x_grad = out_grad,
-#         # but in static mode x_grad = []
-#         self.enable_check_static_comp = False
-
-
-# @skip_check_grad_ci(reason="For inference, check_grad is not required.")
-# class TestDropoutOp4(OpTest):
-#     def setUp(self):
-#         self.op_type = "dropout"
-#         self.python_api = dropout_wapper
-#         self.public_python_api = prim_dropout_wrapper
-#         self.prim_op_type = "comp"
-#         self.inputs = {'X': np.random.random((32, 64)).astype("float32")}
-#         self.attrs = {'dropout_prob': 0.35, 'fix_seed': True, 'is_test': True}
-#         self.outputs = {
-#             'Out': self.inputs['X'] * (1.0 - self.attrs['dropout_prob'])
-#         }
-
-#     def test_check_output(self):
-#         self.check_output(check_prim=False)
-
-
-# @skip_check_grad_ci(reason="For inference, check_grad is not required.")
-# class TestDropoutOp5(OpTest):
-#     def setUp(self):
-#         self.op_type = "dropout"
-#         self.python_api = dropout_wapper
-#         self.public_python_api = prim_dropout_wrapper
-#         self.prim_op_type = "comp"
-#         self.inputs = {'X': np.random.random((32, 64, 3)).astype("float32")}
-#         self.attrs = {'dropout_prob': 0.75, 'is_test': True}
-#         self.outputs = {
-#             'Out': self.inputs['X'] * (1.0 - self.attrs['dropout_prob'])
-#         }
-
-#     def test_check_output(self):
-#         self.check_output(check_prim=False)
-
-
-# class TestDropoutOp6(TestDropoutOp):
-#     def setUp(self):
-#         self.op_type = "dropout"
-#         self.python_api = dropout_wapper
-#         self.public_python_api = prim_dropout_wrapper
-#         self.prim_op_type = "comp"
-#         self.inputs = {'X': np.random.random((32, 64)).astype("float32")}
-#         self.attrs = {
-#             'dropout_prob': 1.0,
-#             'fix_seed': True,
-#             'is_test': False,
-#             'dropout_implementation': 'upscale_in_train',
-#         }
-#         self.outputs = {
-#             'Out': np.zeros((32, 64)).astype('float32'),
-#             'Mask': np.zeros((32, 64)).astype('uint8'),
-#         }
-
-
-# class TestDropoutOp7(TestDropoutOp):
-#     def setUp(self):
-#         self.op_type = "dropout"
-#         self.python_api = dropout_wapper
-#         self.public_python_api = prim_dropout_wrapper
-#         self.prim_op_type = "comp"
-#         self.inputs = {'X': np.random.random((32, 64, 2)).astype("float32")}
-#         self.attrs = {
-#             'dropout_prob': 0.0,
-#             'fix_seed': True,
-#             'is_test': False,
-#             'dropout_implementation': 'upscale_in_train',
-#         }
-#         self.outputs = {
-#             'Out': self.inputs['X'],
-#             'Mask': np.ones((32, 64, 2)).astype('uint8'),
-#         }
-#         # Because prim op compare res with dygraph
-#         # when p = 0 dropout api return x,in dygraph mode x_grad = out_grad,
-#         # but in static mode x_grad = []
-#         self.enable_check_static_comp = False
-
-
-# @skip_check_grad_ci(reason="For inference, check_grad is not required.")
-# class TestDropoutOp8(OpTest):
-#     def setUp(self):
-#         self.op_type = "dropout"
-#         self.python_api = dropout_wapper
-#         self.public_python_api = prim_dropout_wrapper
-#         self.prim_op_type = "comp"
-#         self.inputs = {'X': np.random.random((32, 64)).astype("float32")}
-#         self.attrs = {
-#             'dropout_prob': 0.35,
-#             'fix_seed': True,
-#             'is_test': True,
-#             'dropout_implementation': 'upscale_in_train',
-#         }
-#         self.outputs = {'Out': self.inputs['X']}
-
-#     def test_check_output(self):
-#         self.check_output(check_prim=False)
-
-
-# @skip_check_grad_ci(reason="For inference, check_grad is not required.")
-# class TestDropoutOp9(OpTest):
-#     def setUp(self):
-#         self.op_type = "dropout"
-#         self.python_api = dropout_wapper
-#         self.public_python_api = prim_dropout_wrapper
-#         self.prim_op_type = "comp"
-#         self.inputs = {'X': np.random.random((32, 64, 3)).astype("float32")}
-#         self.attrs = {
-#             'dropout_prob': 0.75,
-#             'is_test': True,
-#             'dropout_implementation': 'upscale_in_train',
-#         }
-#         self.outputs = {'Out': self.inputs['X']}
-
-#     def test_check_output(self):
-#         self.check_output(check_prim=False)
-
-
-# class TestDropoutOpWithSeed(OpTest):
-#     def setUp(self):
-#         self.op_type = "dropout"
-#         self.python_api = dropout_wapper
-#         self.public_python_api = prim_dropout_wrapper
-#         self.prim_op_type = "comp"
-#         self.inputs = {
-#             "X": np.random.random((32, 64)).astype("float32"),
-#             "Seed": np.asarray([125], dtype="int32"),
-#         }
-#         self.attrs = {
-#             'dropout_prob': 0.0,
-#         }
-#         self.outputs = {
-#             'Out': self.inputs['X'],
-#             'Mask': np.ones((32, 64)).astype('uint8'),
-#         }
-#         # Because prim op compare res with dygraph
-#         # when p = 0 dropout api return x,in dygraph mode x_grad = out_grad,
-#         # but in static mode x_grad = []
-#         self.enable_check_static_comp = False
-
-#     def test_check_output(self):
-#         self.check_output(check_prim=False)
-
-#     def test_check_grad_normal(self):
-#         # Now in dy2st mode x_grad = [], so set check_prim=False
-#         self.check_grad(['X'], 'Out', max_relative_error=0.05, check_prim=False)
-
-
-# @unittest.skipIf(
-#     not core.is_compiled_with_cuda() or not core.op_support_gpu("dropout"),
-#     "core is not compiled with CUDA or core is not support dropout",
-# )
-# @skip_check_grad_ci(reason="For inference, check_grad is not required.")
-# class TestFP16DropoutOp(OpTest):
-#     def setUp(self):
-#         self.op_type = "dropout"
-#         self.python_api = dropout_wapper
-#         self.public_python_api = prim_dropout_wrapper
-#         self.prim_op_type = "comp"
-#         self.init_test_case()
-
-#         x = np.random.random(self.input_size).astype("float16")
-#         out = x * (1.0 - self.prob)
-#         self.inputs = {'X': OpTest.np_dtype_to_fluid_dtype(x)}
-#         self.attrs = {
-#             'dropout_prob': self.prob,
-#             'fix_seed': self.fix_seed,
-#             'is_test': True,
-#         }
-#         self.outputs = {'Out': out}
-
-#     def init_test_case(self):
-#         self.input_size = [32, 64]
-#         self.prob = 0.35
-#         self.fix_seed = True
-
-#     def test_check_output(self):
-#         self.check_output_with_place(
-#             core.CUDAPlace(0), atol=1e-3, check_prim=False
-#         )
-
-#     def test_check_grad_normal(self):
-#         self.check_grad(['X'], 'Out')
-
-
-# @unittest.skipIf(
-#     not core.is_compiled_with_cuda() or not core.op_support_gpu("dropout"),
-#     "core is not compiled with CUDA or core is not support dropout",
-# )
-# @skip_check_grad_ci(reason="For inference, check_grad is not required.")
-# class TestFP16DropoutOp2(TestFP16DropoutOp):
-#     def init_test_case(self):
-#         self.input_size = [32, 64, 3]
-#         self.prob = 0.75
-#         self.fix_seed = False
-
-
-# class TestBF16DropoutOp(OpTest):
-#     def setUp(self):
-#         self.op_type = "dropout"
-#         self.python_api = dropout_wapper
-#         self.public_python_api = prim_dropout_wrapper
-#         self.prim_op_type = "comp"
-#         self.dtype = np.uint16
-#         self.enable_cinn = False
-
-#         x = np.random.random((32, 64)).astype("float32")
-#         self.inputs = {'X': convert_float_to_uint16(x)}
-#         self.attrs = {'dropout_prob': 1.0, 'fix_seed': True, 'is_test': False}
-#         self.outputs = {
-#             'Out': convert_float_to_uint16(
-#                 np.zeros((32, 64)).astype('float32')
-#             ),
-#             'Mask': np.zeros((32, 64)).astype('uint8'),
-#         }
-
-#     def test_check_output(self):
-#         self.check_output(check_prim=False)
-
-#     def test_check_grad_normal(self):
-#         self.check_grad(['X'], 'Out', check_prim=False)
-=======
 class TestDropoutOp(OpTest):
     def setUp(self):
         self.op_type = "dropout"
@@ -693,7 +392,6 @@
 
     def test_check_grad_normal(self):
         self.check_grad(['X'], 'Out', check_prim=True)
->>>>>>> 5d40f2a2
 
 
 class TestDropoutOpWithSeedOnCPUPlace(unittest.TestCase):
