--- conflicted
+++ resolved
@@ -73,8 +73,7 @@
   pd_dialect
   ir)
 
-<<<<<<< HEAD
-cc_test_old(ir_op_info_test SRCS op_info_test.cc DEPS gtest new_ir)
+cc_test_old(ir_op_info_test SRCS op_info_test.cc DEPS gtest ir)
 cc_test_old(
   ir_op_yaml_info_parser_test
   SRCS
@@ -83,7 +82,4 @@
   gtest
   pd_dialect
   pd_interface
-  new_ir)
-=======
-cc_test_old(ir_op_info_test SRCS op_info_test.cc DEPS gtest ir)
->>>>>>> 83c78be9
+  ir)