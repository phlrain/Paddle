<<<<<<< HEAD
if(WITH_NEWIR)
  cc_test_old(type_test SRCS type_test.cc DEPS new_ir gtest)
  cc_test_old(ir_attribute_test SRCS ir_attribute_test.cc DEPS new_ir gtest)
  cc_test_old(ir_value_test SRCS ir_value_test.cc DEPS new_ir gtest)
  cc_test_old(ir_op_test SRCS ir_op_test.cc DEPS new_ir gtest)
  cc_test_old(
    ir_exe_test
    SRCS
    ir_exe_test.cc
    DEPS
    new_ir
    pd_dialect
    phi
    gtest)
  cc_test_old(
    ir_program_test
    SRCS
    ir_program_test.cc
    DEPS
    new_ir
    pd_dialect
    phi
    gtest)
=======
if(NOT WITH_NEWIR)
  return()
endif()
>>>>>>> d06b9ba4

add_subdirectory(core)
add_subdirectory(pass)<|MERGE_RESOLUTION|>--- conflicted
+++ resolved
@@ -1,32 +1,6 @@
-<<<<<<< HEAD
-if(WITH_NEWIR)
-  cc_test_old(type_test SRCS type_test.cc DEPS new_ir gtest)
-  cc_test_old(ir_attribute_test SRCS ir_attribute_test.cc DEPS new_ir gtest)
-  cc_test_old(ir_value_test SRCS ir_value_test.cc DEPS new_ir gtest)
-  cc_test_old(ir_op_test SRCS ir_op_test.cc DEPS new_ir gtest)
-  cc_test_old(
-    ir_exe_test
-    SRCS
-    ir_exe_test.cc
-    DEPS
-    new_ir
-    pd_dialect
-    phi
-    gtest)
-  cc_test_old(
-    ir_program_test
-    SRCS
-    ir_program_test.cc
-    DEPS
-    new_ir
-    pd_dialect
-    phi
-    gtest)
-=======
 if(NOT WITH_NEWIR)
   return()
 endif()
->>>>>>> d06b9ba4
 
 add_subdirectory(core)
 add_subdirectory(pass)