--- conflicted
+++ resolved
@@ -10,9 +10,17 @@
     phi
     gtest
     glog)
-<<<<<<< HEAD
-  set_tests_properties(test_graph_compiler_new_ir PROPERTIES LABELS
-                                                             "RUN_TYPE=CINN")
+  set_tests_properties(test_new_ir_compiler PROPERTIES LABELS "RUN_TYPE=CINN")
+
+  cc_test_old(
+    test_jit_instruction
+    SRCS
+    jit_instruction_test.cc
+    DEPS
+    interpreter
+    new_ir_compiler
+    convert_to_dialect)
+  set_tests_properties(test_jit_instruction PROPERTIES LABELS "RUN_TYPE=CINN")
 endif()
 
 cc_test_old(
@@ -25,18 +33,4 @@
   pd_dialect
   ir
   gtest
-  glog)
-=======
-  set_tests_properties(test_new_ir_compiler PROPERTIES LABELS "RUN_TYPE=CINN")
-
-  cc_test_old(
-    test_jit_instruction
-    SRCS
-    jit_instruction_test.cc
-    DEPS
-    interpreter
-    new_ir_compiler
-    convert_to_dialect)
-  set_tests_properties(test_jit_instruction PROPERTIES LABELS "RUN_TYPE=CINN")
-endif()
->>>>>>> 29efbdb6
+  glog)