// Copyright (c) 2023 PaddlePaddle Authors. All Rights Reserved.
//
// Licensed under the Apache License, Version 2.0 (the "License");
// you may not use this file except in compliance with the License.
// You may obtain a copy of the License at
//
//     http://www.apache.org/licenses/LICENSE-2.0
//
// Unless required by applicable law or agreed to in writing, software
// distributed under the License is distributed on an "AS IS" BASIS,
// WITHOUT WARRANTIES OR CONDITIONS OF ANY KIND, either express or implied.
// See the License for the specific language governing permissions and
// limitations under the License.

#include <glog/logging.h>
#include <gtest/gtest.h>
#include <memory>
#include <sstream>

#include "paddle/cinn/hlir/dialect/operator/ir/manual_op.h"
#include "paddle/cinn/hlir/dialect/operator/ir/op_dialect.h"
#include "paddle/cinn/hlir/dialect/operator/transforms/add_broadcast_to_elementwise_pass.h"
#include "paddle/cinn/hlir/dialect/operator/transforms/cinn_group_lowering_pass.h"
#include "paddle/cinn/hlir/dialect/operator/transforms/pd_to_cinn_pass.h"
#include "paddle/fluid/framework/new_executor/interpretercore.h"
#include "paddle/fluid/pir/dialect/operator/ir/op_dialect.h"
#include "paddle/fluid/pir/dialect/operator/ir/pd_api.h"
#include "paddle/fluid/pir/dialect/operator/ir/pd_op.h"
#include "paddle/fluid/pir/transforms/build_cinn_pass.h"
#include "paddle/fluid/pir/transforms/pd_op_to_kernel_pass.h"
#include "paddle/pir/core/builtin_dialect.h"
#include "paddle/pir/core/builtin_type.h"
#include "paddle/pir/core/ir_context.h"
#include "paddle/pir/core/program.h"
#include "paddle/pir/dialect/control_flow/ir/cf_dialect.h"
#include "paddle/pir/dialect/control_flow/ir/cf_op.h"
#include "paddle/pir/pass/pass.h"
#include "paddle/pir/pass/pass_manager.h"

bool simple_cmp(float a, float b) { return std::abs((a - b) / a) < 1e-5; }

std::vector<::pir::Type> CreateDenseTensorTypes(const phi::DDim& dims) {
  ::pir::IrContext* ctx = ::pir::IrContext::Instance();
  ::pir::Type fp32_dtype = ::pir::Float32Type::get(ctx);
  phi::DataLayout data_layout = phi::DataLayout::NCHW;
  phi::LoD lod = {};
  size_t offset = 0;
  std::vector<::pir::Type> op_output_types = {::pir::DenseTensorType::get(
      ctx, fp32_dtype, dims, data_layout, lod, offset)};
  return op_output_types;
}

std::shared_ptr<::pir::Program> BuildGroupProgram() {
  ::pir::IrContext* ctx = ::pir::IrContext::Instance();
  ctx->GetOrRegisterDialect<paddle::dialect::OperatorDialect>();

  auto program = std::make_shared<::pir::Program>(ctx);
  ::pir::Builder builder = ::pir::Builder(ctx, program->block());

  // full -> softmax(max -> subtract -> exp -> sum -> divide)
  const float value_one = 1.0;
  const std::vector<int64_t> shape = {128, 128, 768};
  auto x = builder
               .Build<paddle::dialect::FullOp>(
                   shape, value_one, phi::DataType::FLOAT32, phi::GPUPlace())
               .result(0);

  auto max =
      builder.Build<paddle::dialect::MaxOp>(x, std::vector<int64_t>{-1}, true)
          .result(0);
  auto sub = builder.Build<paddle::dialect::SubtractOp>(x, max).result(0);
  auto exp = builder.Build<paddle::dialect::ExpOp>(sub).result(0);
  auto sum =
      builder
          .Build<paddle::dialect::SumOp>(
              exp, std::vector<int64_t>{-1}, phi::DataType::FLOAT32, true)
          .result(0);
  auto out = builder.Build<paddle::dialect::DivideOp>(exp, sum).result(0);

  builder.Build<paddle::dialect::FetchOp>(out, "out", 0);
  builder.Build<paddle::dialect::FetchOp>(exp, "exp", 0);
  builder.Build<paddle::dialect::FetchOp>(sum, "sum", 0);

  return program;
}

TEST(GroupOp, TestBuild) {
  // Step 1: Construct pir::Program
  ::pir::IrContext* ctx = ::pir::IrContext::Instance();
  std::shared_ptr<::pir::Program> program = BuildGroupProgram();
  ctx->GetOrRegisterDialect<paddle::dialect::OperatorDialect>();
  ctx->GetOrRegisterDialect<cinn::dialect::OperatorDialect>();

  cinn::dialect::ir::PdOp2CinnOpConverter(program.get());

  pir::PassManager pm(ctx);
  pm.AddPass(
      std::make_unique<cinn::dialect::ir::AddBroadcastToElementwisePass>());
  pm.AddPass(pir::CreateBuildCinnPass());
  CHECK_EQ(pm.Run(program.get()), true);

  auto res = cinn::dialect::ir::CINNGroupLoweringPass(program.get());

  paddle::platform::Place place = paddle::platform::CUDAPlace(0);

  auto kernel_program =
      paddle::dialect::PdOpLowerToKernelPass(res.get(), place);

  paddle::framework::Scope exe_scope;

  paddle::framework::InterpreterCore executor(
      place, {"out@fetch"}, kernel_program->block(), &exe_scope);

  executor.Run({}, true);

  auto out_tensor =
      executor.local_scope()->FindVar("out@fetch")->Get<phi::DenseTensor>();

  bool res0 = simple_cmp(out_tensor.data<float>()[0], 1.0 / 768);
  EXPECT_EQ(res0, true);
}

std::shared_ptr<::pir::Program> BuildLayerNormProgram() {
  ::pir::IrContext* ctx = ::pir::IrContext::Instance();
  ctx->GetOrRegisterDialect<paddle::dialect::OperatorDialect>();
  auto program = std::make_shared<::pir::Program>(ctx);
  ::pir::Builder builder = ::pir::Builder(ctx, program->block());

  std::vector<int64_t> axes{-1};
  auto x =
      builder
          .Build<paddle::dialect::FullOp>(std::vector<int64_t>({128, 128, 768}),
                                          1.0,
                                          phi::DataType::FLOAT32,
                                          phi::GPUPlace())
          .result(0);

  auto bias = builder
                  .Build<paddle::dialect::FullOp>(std::vector<int64_t>({768}),
                                                  1.0,
                                                  phi::DataType::FLOAT32,
                                                  phi::GPUPlace())
                  .result(0);

  auto scale = builder
                   .Build<paddle::dialect::FullOp>(std::vector<int64_t>({768}),
                                                   1.0,
                                                   phi::DataType::FLOAT32,
                                                   phi::GPUPlace())
                   .result(0);

  auto num = builder
                 .Build<paddle::dialect::FullOp>(std::vector<int64_t>{1},
                                                 768.0,
                                                 phi::DataType::FLOAT32,
                                                 phi::CPUPlace())
                 .result(0);
  auto eps = builder
                 .Build<paddle::dialect::FullOp>(std::vector<int64_t>{1},
                                                 1e-5,
                                                 phi::DataType::FLOAT32,
                                                 phi::CPUPlace())
                 .result(0);

  auto sum =
      builder
          .Build<paddle::dialect::SumOp>(x, axes, phi::DataType::FLOAT32, true)
          .result(0);

  auto mean = builder.Build<paddle::dialect::DivideOp>(sum, num).result(0);
  auto power = builder.Build<paddle::dialect::MultiplyOp>(x, x).result(0);
  auto power_sum = builder
                       .Build<paddle::dialect::SumOp>(
                           power, axes, phi::DataType::FLOAT32, true)
                       .result(0);
  auto mean2 =
      builder.Build<paddle::dialect::DivideOp>(power_sum, num).result(0);
  auto power_mean =
      builder.Build<paddle::dialect::MultiplyOp>(mean, mean).result(0);

  auto var =
      builder.Build<paddle::dialect::SubtractOp>(mean2, power_mean).result(0);

  auto sub = builder.Build<paddle::dialect::SubtractOp>(x, mean).result(0);
  auto t1 = builder.Build<paddle::dialect::AddOp>(var, eps).result(0);
  auto t2 = builder.Build<paddle::dialect::SqrtOp>(t1).result(0);
  auto t3 = builder.Build<paddle::dialect::DivideOp>(sub, t2).result(0);
  auto t5 = builder.Build<paddle::dialect::MultiplyOp>(t3, scale).result(0);
  auto out = builder.Build<paddle::dialect::MultiplyOp>(t5, bias).result(0);

  builder.Build<paddle::dialect::FetchOp>(out, "out", 0);
  return program;
}

// TEST(GroupOp, TestBuildLayerNorm) {
//   // Step 1: Construct pir::Program
//   ::pir::IrContext* ctx = ::pir::IrContext::Instance();
//   std::shared_ptr<::pir::Program> program = BuildLayerNormProgram();
//   ctx->GetOrRegisterDialect<paddle::dialect::OperatorDialect>();
//   ctx->GetOrRegisterDialect<cinn::dialect::OperatorDialect>();

//   cinn::dialect::ir::PdOp2CinnOpConverter(program.get());

//   pir::PassManager pm(ctx);
//   pm.AddPass(
//       std::make_unique<cinn::dialect::ir::AddBroadcastToElementwisePass>());
//   pm.AddPass(pir::CreateBuildCinnPass());
//   CHECK_EQ(pm.Run(program.get()), true);

//   auto res = cinn::dialect::ir::CINNGroupLoweringPass(program.get());

//   paddle::platform::Place place = paddle::platform::CUDAPlace(0);

//   auto kernel_program =
//       paddle::dialect::PdOpLowerToKernelPass(res.get(), place);

//   paddle::framework::Scope exe_scope;

//   paddle::framework::InterpreterCore executor(
//       place, {"out@fetch"}, kernel_program->block(), &exe_scope);

//   executor.Run({}, true);
//   auto out_tensor =
//       executor.local_scope()->FindVar("out@fetch")->Get<phi::DenseTensor>();
// }

std::shared_ptr<::pir::Program> BuildDropOutProgram() {
  ::pir::IrContext* ctx = ::pir::IrContext::Instance();
  ctx->GetOrRegisterDialect<paddle::dialect::OperatorDialect>();
  auto program = std::make_shared<::pir::Program>(ctx);
  ::pir::Builder builder = ::pir::Builder(ctx, program->block());

  auto x =
      builder
          .Build<paddle::dialect::FullOp>(std::vector<int64_t>({128, 128, 768}),
                                          1.0,
                                          phi::DataType::FLOAT32,
                                          phi::GPUPlace())
          .result(0);

  auto prob = builder
                  .Build<paddle::dialect::FullOp>(std::vector<int64_t>({1}),
                                                  0.5,
                                                  phi::DataType::FLOAT32,
                                                  phi::GPUPlace())
                  .result(0);

  auto random = builder
                    .Build<paddle::dialect::UniformOp>(
                        std::vector<int64_t>({128, 128, 768}),
                        phi::DataType::FLOAT32,
                        0.0,
                        1.0,
                        0,
                        phi::GPUPlace())
                    .result(0);

  auto mask =
      builder.Build<paddle::dialect::GreaterThanOp>(random, prob).result(0);
  auto mask1 =
      builder.Build<paddle::dialect::CastOp>(mask, phi::DataType::FLOAT32)
          .result(0);
  auto mul = builder.Build<paddle::dialect::MultiplyOp>(x, mask1).result(0);
  auto neg_prob = prob =
      builder
          .Build<paddle::dialect::FullOp>(std::vector<int64_t>({1}),
                                          0.5,
                                          phi::DataType::FLOAT32,
                                          phi::GPUPlace())
          .result(0);
  auto out = builder.Build<paddle::dialect::DivideOp>(mul, neg_prob).result(0);

  builder.Build<paddle::dialect::FetchOp>(out, "out", 0);
  builder.Build<paddle::dialect::FetchOp>(mask, "mask", 1);
  return program;
}

// TEST(GroupOp, TestBuildDropout) {
//   // Step 1: Construct pir::Program
//   ::pir::IrContext* ctx = ::pir::IrContext::Instance();
//   std::shared_ptr<::pir::Program> program = BuildDropOutProgram();
//   ctx->GetOrRegisterDialect<paddle::dialect::OperatorDialect>();
//   ctx->GetOrRegisterDialect<cinn::dialect::OperatorDialect>();

//   program->Print(std::cout);

//   cinn::dialect::ir::PdOp2CinnOpConverter(program.get());

//   pir::PassManager pm(ctx);
//   pm.AddPass(
//       std::make_unique<cinn::dialect::ir::AddBroadcastToElementwisePass>());
//   pm.AddPass(pir::CreateBuildCinnPass());
//   CHECK_EQ(pm.Run(program.get()), true);

//   std::cerr << "after build cinn pass\n";
//   program->Print(std::cout);

//   auto res = cinn::dialect::ir::CINNGroupLoweringPass(program.get());

//   paddle::platform::Place place = paddle::platform::CUDAPlace(0);

//   auto kernel_program =
//       paddle::dialect::PdOpLowerToKernelPass(res.get(), place);
//   kernel_program->Print(std::cout);

//   paddle::framework::Scope exe_scope;

//   paddle::framework::InterpreterCore executor(
//       place, {"out@fetch"}, kernel_program->block(), &exe_scope);

//   std::cerr << "before run\n";
//   executor.Run({}, true);

//   std::cerr << "after run\n";

//   auto out_tensor =
//       executor.local_scope()->FindVar("out@fetch")->Get<phi::DenseTensor>();

//   std::cerr << out_tensor.dims() << std::endl;
// }

std::shared_ptr<::pir::Program> BuildScaleGroupProgram() {
  ::pir::IrContext* ctx = ::pir::IrContext::Instance();
  ctx->GetOrRegisterDialect<paddle::dialect::OperatorDialect>();

  auto program = std::make_shared<::pir::Program>(ctx);
  ::pir::Builder builder = ::pir::Builder(ctx, program->block());

  // full -> softmax(max -> subtract -> exp -> sum -> divide)
  const float value_one = 1.0;
  const std::vector<int64_t> shape = {16, 16};
  auto x = builder
               .Build<paddle::dialect::FullOp>(
                   shape, value_one, phi::DataType::FLOAT32, phi::GPUPlace())
               .result(0);

  auto out =
      builder.Build<paddle::dialect::ScaleOp>(x, 0.5, 0.0, false).result(0);

  builder.Build<paddle::dialect::FetchOp>(out, "out", 0);
  return program;
}

// TEST(GroupOp, TestBuildScale) {
//   // Step 1: Construct pir::Program
//   ::pir::IrContext* ctx = ::pir::IrContext::Instance();
//   std::shared_ptr<::pir::Program> program = BuildScaleGroupProgram();
//   ctx->GetOrRegisterDialect<paddle::dialect::OperatorDialect>();
//   ctx->GetOrRegisterDialect<cinn::dialect::OperatorDialect>();

//   cinn::dialect::ir::PdOp2CinnOpConverter(program.get());

//   pir::PassManager pm(ctx);
//   pm.AddPass(
//       std::make_unique<cinn::dialect::ir::AddBroadcastToElementwisePass>());
//   pm.AddPass(pir::CreateBuildCinnPass());
//   CHECK_EQ(pm.Run(program.get()), true);

//   auto res = cinn::dialect::ir::CINNGroupLoweringPass(program.get());

//   paddle::platform::Place place = paddle::platform::CUDAPlace(0);

//   auto kernel_program =
//       paddle::dialect::PdOpLowerToKernelPass(res.get(), place);

//   paddle::framework::Scope exe_scope;

//   paddle::framework::InterpreterCore executor(
//       place, {"out@fetch"}, kernel_program->block(), &exe_scope);

//   executor.Run({}, true);

//   auto out_tensor =
//       executor.local_scope()->FindVar("out@fetch")->Get<phi::DenseTensor>();

<<<<<<< HEAD
//   bool res0 = simple_cmp(out_tensor.data<float>()[0], 0.5);
//   EXPECT_EQ(res0, true);
// }
=======
  //   auto out_tensor =
  //       executor.local_scope()->FindVar("out@fetch")->Get<phi::DenseTensor>();
}

std::shared_ptr<::pir::Program> BuildDropOutProgram() {
  ::pir::IrContext* ctx = ::pir::IrContext::Instance();
  ctx->GetOrRegisterDialect<paddle::dialect::OperatorDialect>();
  auto program = std::make_shared<::pir::Program>(ctx);
  ::pir::Builder builder = ::pir::Builder(ctx, program->block());

  auto x =
      builder
          .Build<paddle::dialect::FullOp>(std::vector<int64_t>({128, 128, 768}),
                                          1.0,
                                          phi::DataType::FLOAT32,
                                          phi::GPUPlace())
          .result(0);

  auto prob = builder
                  .Build<paddle::dialect::FullOp>(std::vector<int64_t>({1}),
                                                  0.5,
                                                  phi::DataType::FLOAT32,
                                                  phi::GPUPlace())
                  .result(0);

  auto random = builder
                    .Build<paddle::dialect::UniformOp>(
                        std::vector<int64_t>({128, 128, 768}),
                        phi::DataType::FLOAT32,
                        0.0,
                        1.0,
                        0,
                        phi::GPUPlace())
                    .result(0);

  auto mask =
      builder.Build<paddle::dialect::GreaterThanOp>(random, prob).result(0);
  auto mask1 =
      builder.Build<paddle::dialect::CastOp>(mask, phi::DataType::FLOAT32)
          .result(0);
  auto mul = builder.Build<paddle::dialect::MultiplyOp>(x, mask1).result(0);
  auto neg_prob = prob =
      builder
          .Build<paddle::dialect::FullOp>(std::vector<int64_t>({1}),
                                          0.5,
                                          phi::DataType::FLOAT32,
                                          phi::GPUPlace())
          .result(0);
  auto out = builder.Build<paddle::dialect::DivideOp>(mul, neg_prob).result(0);

  builder.Build<paddle::dialect::FetchOp>(out, "out", 0);
  return program;
}

TEST(GroupOp, TestBuildDropout) {
  // Step 1: Construct pir::Program
  ::pir::IrContext* ctx = ::pir::IrContext::Instance();
  std::shared_ptr<::pir::Program> program = BuildDropOutProgram();
  ctx->GetOrRegisterDialect<paddle::dialect::OperatorDialect>();
  ctx->GetOrRegisterDialect<cinn::dialect::OperatorDialect>();

  cinn::dialect::ir::PdOp2CinnOpConverter(program.get());

  pir::PassManager pm(ctx);
  pm.AddPass(
      std::make_unique<cinn::dialect::ir::AddBroadcastToElementwisePass>());
  pm.AddPass(pir::CreateBuildCinnPass());
  CHECK_EQ(pm.Run(program.get()), true);

  auto res = cinn::dialect::ir::CINNGroupLoweringPass(program.get());

  paddle::platform::Place place = paddle::platform::CUDAPlace(0);

  auto kernel_program =
      paddle::dialect::PdOpLowerToKernelPass(res.get(), place);

  paddle::framework::Scope exe_scope;

  paddle::framework::InterpreterCore executor(
      place, {"out@fetch"}, kernel_program->block(), &exe_scope);

  executor.Run({}, true);

  auto out_tensor =
      executor.local_scope()->FindVar("out@fetch")->Get<phi::DenseTensor>();
}

std::shared_ptr<::pir::Program> BuildScaleGroupProgram() {
  ::pir::IrContext* ctx = ::pir::IrContext::Instance();
  ctx->GetOrRegisterDialect<paddle::dialect::OperatorDialect>();

  auto program = std::make_shared<::pir::Program>(ctx);
  ::pir::Builder builder = ::pir::Builder(ctx, program->block());

  // full -> softmax(max -> subtract -> exp -> sum -> divide)
  const float value_one = 1.0;
  const std::vector<int64_t> shape = {16, 16};
  auto x = builder
               .Build<paddle::dialect::FullOp>(
                   shape, value_one, phi::DataType::FLOAT32, phi::GPUPlace())
               .result(0);

  auto out =
      builder.Build<paddle::dialect::ScaleOp>(x, 0.5, 0.0, false).result(0);

  builder.Build<paddle::dialect::FetchOp>(out, "out", 0);
  return program;
}

TEST(GroupOp, TestBuildScale) {
  // Step 1: Construct pir::Program
  ::pir::IrContext* ctx = ::pir::IrContext::Instance();
  std::shared_ptr<::pir::Program> program = BuildScaleGroupProgram();
  ctx->GetOrRegisterDialect<paddle::dialect::OperatorDialect>();
  ctx->GetOrRegisterDialect<cinn::dialect::OperatorDialect>();

  cinn::dialect::ir::PdOp2CinnOpConverter(program.get());

  pir::PassManager pm(ctx);
  pm.AddPass(
      std::make_unique<cinn::dialect::ir::AddBroadcastToElementwisePass>());
  pm.AddPass(pir::CreateBuildCinnPass());
  CHECK_EQ(pm.Run(program.get()), true);

  auto res = cinn::dialect::ir::CINNGroupLoweringPass(program.get());

  paddle::platform::Place place = paddle::platform::CUDAPlace(0);

  auto kernel_program =
      paddle::dialect::PdOpLowerToKernelPass(res.get(), place);

  paddle::framework::Scope exe_scope;

  paddle::framework::InterpreterCore executor(
      place, {"out@fetch"}, kernel_program->block(), &exe_scope);

  executor.Run({}, true);

  auto out_tensor =
      executor.local_scope()->FindVar("out@fetch")->Get<phi::DenseTensor>();

  bool res0 = simple_cmp(out_tensor.data<float>()[0], 0.5);
  EXPECT_EQ(res0, true);
}

std::shared_ptr<::pir::Program> BuildScaleTensorGroupProgram() {
  ::pir::IrContext* ctx = ::pir::IrContext::Instance();
  ctx->GetOrRegisterDialect<paddle::dialect::OperatorDialect>();

  auto program = std::make_shared<::pir::Program>(ctx);
  ::pir::Builder builder = ::pir::Builder(ctx, program->block());

  // full -> softmax(max -> subtract -> exp -> sum -> divide)
  const float value_one = 0.5;
  const std::vector<int64_t> shape = {16, 16};
  auto x = builder
               .Build<paddle::dialect::FullOp>(
                   shape, value_one, phi::DataType::FLOAT32, phi::GPUPlace())
               .result(0);
  auto scale = builder
                   .Build<paddle::dialect::FullOp>(std::vector<int64_t>({1}),
                                                   0.0,
                                                   phi::DataType::FLOAT32,
                                                   phi::GPUPlace())
                   .result(0);
  auto factor = builder.Build<paddle::dialect::CosOp>(scale).result(0);
  auto out =
      builder.Build<paddle::dialect::ScaleOp>(x, factor, 0.0, false).result(0);

  builder.Build<paddle::dialect::FetchOp>(out, "out", 0);
  return program;
}

TEST(GroupOp, TestBuildScaleTensor) {
  // Step 1: Construct pir::Program
  ::pir::IrContext* ctx = ::pir::IrContext::Instance();
  std::shared_ptr<::pir::Program> program = BuildScaleTensorGroupProgram();
  ctx->GetOrRegisterDialect<paddle::dialect::OperatorDialect>();
  ctx->GetOrRegisterDialect<cinn::dialect::OperatorDialect>();

  cinn::dialect::ir::PdOp2CinnOpConverter(program.get());

  pir::PassManager pm(ctx);
  pm.AddPass(
      std::make_unique<cinn::dialect::ir::AddBroadcastToElementwisePass>());
  pm.AddPass(pir::CreateBuildCinnPass());
  CHECK_EQ(pm.Run(program.get()), true);

  auto res = cinn::dialect::ir::CINNGroupLoweringPass(program.get());

  paddle::platform::Place place = paddle::platform::CUDAPlace(0);

  auto kernel_program =
      paddle::dialect::PdOpLowerToKernelPass(res.get(), place);

  paddle::framework::Scope exe_scope;

  paddle::framework::InterpreterCore executor(
      place, {"out@fetch"}, kernel_program->block(), &exe_scope);

  executor.Run({}, true);

  auto out_tensor =
      executor.local_scope()->FindVar("out@fetch")->Get<phi::DenseTensor>();

  bool res0 = simple_cmp(out_tensor.data<float>()[0], 0.5);
  EXPECT_EQ(res0, true);
}

std::shared_ptr<::pir::Program> BuildPowerProgram() {
  ::pir::IrContext* ctx = ::pir::IrContext::Instance();
  ctx->GetOrRegisterDialect<paddle::dialect::OperatorDialect>();
  auto program = std::make_shared<::pir::Program>(ctx);
  ::pir::Builder builder = ::pir::Builder(ctx, program->block());

  auto x = builder
               .Build<paddle::dialect::FullOp>(std::vector<int64_t>({16, 16}),
                                               2.0,
                                               phi::DataType::FLOAT32,
                                               phi::GPUPlace())
               .result(0);

  auto factor =
      builder
          .Build<paddle::dialect::FullOp>(std::vector<int64_t>({16, 16}),
                                          2.0,
                                          phi::DataType::FLOAT32,
                                          phi::GPUPlace())
          .result(0);

  auto power =
      builder.Build<paddle::dialect::ElementwisePowOp>(x, factor).result(0);
  auto out =
      builder
          .Build<paddle::dialect::ReshapeOp>(power, std::vector<int64_t>({-1}))
          .result(0);

  builder.Build<paddle::dialect::FetchOp>(out, "out", 0);
  return program;
}

TEST(GroupOp, TestBuildPower) {
  // Step 1: Construct pir::Program
  ::pir::IrContext* ctx = ::pir::IrContext::Instance();
  std::shared_ptr<::pir::Program> program = BuildPowerProgram();
  ctx->GetOrRegisterDialect<paddle::dialect::OperatorDialect>();
  ctx->GetOrRegisterDialect<cinn::dialect::OperatorDialect>();

  cinn::dialect::ir::PdOp2CinnOpConverter(program.get());

  pir::PassManager pm(ctx);
  pm.AddPass(
      std::make_unique<cinn::dialect::ir::AddBroadcastToElementwisePass>());
  pm.AddPass(pir::CreateBuildCinnPass());
  CHECK_EQ(pm.Run(program.get()), true);

  auto res = cinn::dialect::ir::CINNGroupLoweringPass(program.get());

  paddle::platform::Place place = paddle::platform::CUDAPlace(0);

  auto kernel_program =
      paddle::dialect::PdOpLowerToKernelPass(res.get(), place);

  paddle::framework::Scope exe_scope;

  paddle::framework::InterpreterCore executor(
      place, {"out@fetch"}, kernel_program->block(), &exe_scope);

  executor.Run({}, true);

  auto out_tensor =
      executor.local_scope()->FindVar("out@fetch")->Get<phi::DenseTensor>();

  bool res0 = simple_cmp(out_tensor.data<float>()[0], 4.0);
  EXPECT_EQ(res0, true);
}
>>>>>>> a50440f5
<|MERGE_RESOLUTION|>--- conflicted
+++ resolved
@@ -373,15 +373,9 @@
 //   auto out_tensor =
 //       executor.local_scope()->FindVar("out@fetch")->Get<phi::DenseTensor>();
 
-<<<<<<< HEAD
 //   bool res0 = simple_cmp(out_tensor.data<float>()[0], 0.5);
 //   EXPECT_EQ(res0, true);
 // }
-=======
-  //   auto out_tensor =
-  //       executor.local_scope()->FindVar("out@fetch")->Get<phi::DenseTensor>();
-}
-
 std::shared_ptr<::pir::Program> BuildDropOutProgram() {
   ::pir::IrContext* ctx = ::pir::IrContext::Instance();
   ctx->GetOrRegisterDialect<paddle::dialect::OperatorDialect>();
@@ -653,5 +647,4 @@
 
   bool res0 = simple_cmp(out_tensor.data<float>()[0], 4.0);
   EXPECT_EQ(res0, true);
-}
->>>>>>> a50440f5
+}