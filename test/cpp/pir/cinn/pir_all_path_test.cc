--- conflicted
+++ resolved
@@ -20,16 +20,10 @@
 #include "paddle/cinn/hlir/dialect/operator/ir/manual_op.h"
 #include "paddle/cinn/hlir/dialect/operator/ir/op_dialect.h"
 #include "paddle/cinn/hlir/dialect/operator/transforms/add_broadcast_to_elementwise_pass.h"
-<<<<<<< HEAD
-#include "paddle/cinn/hlir/dialect/operator/transforms/cinn_group_cluster_pass.h"
-#include "paddle/cinn/hlir/dialect/operator/transforms/group_merge/divide_group_op_to_fusion_op_pass.h"
-#include "paddle/cinn/hlir/dialect/operator/transforms/group_merge/lower_cinn_fusion_op_pass.h"
-=======
 #include "paddle/cinn/hlir/dialect/operator/transforms/add_store_in_fusion_op_pass.h"
 #include "paddle/cinn/hlir/dialect/operator/transforms/cinn_group_cluster_pass.h"
 #include "paddle/cinn/hlir/dialect/operator/transforms/group_merge/divide_group_op_to_fusion_op_pass.h"
 #include "paddle/cinn/hlir/dialect/operator/transforms/lower_cinn_fusion_op_pass.h"
->>>>>>> 68143607
 #include "paddle/cinn/hlir/dialect/operator/transforms/merge_reshape_with_broadcast_pass.h"
 #include "paddle/cinn/hlir/dialect/operator/transforms/pd_to_cinn_pass.h"
 #include "paddle/fluid/framework/new_executor/interpretercore.h"
@@ -72,17 +66,6 @@
   pm.AddPass(cinn::dialect::ir::CreatePdOpToCinnOpPass());
   pm.AddPass(cinn::dialect::ir::CreateAddBroadcastToElementwisePass());
   pm.AddPass(
-<<<<<<< HEAD
-      std::make_unique<cinn::dialect::ir::AddBroadcastToElementwisePass>());
-  pm.AddPass(
-      std::make_unique<cinn::dialect::ir::MergeReshapeWithBroadcastPass>());
-  pm.AddPass(pir::CreateDeadCodeEliminationPass());
-  pm.AddPass(pir::CreateBuildCinnPass());
-  pm.AddPass(cinn::dialect::ir::CreateCinnGroupClusterPass());
-  pm.AddPass(cinn::dialect::ir::CreateLowerCinnFusionOpPass());
-  pm.EnableIRPrinting();
-
-=======
       std::make_unique<cinn::dialect::ir::MergeReshapeWithBroadcastPass>());
 
   pm.AddPass(pir::CreateDeadCodeEliminationPass());
@@ -92,10 +75,7 @@
   pm.AddPass(pir::CreateDeadCodeEliminationPass());
   pm.AddPass(cinn::dialect::ir::CreateLowerCinnFusionOpPass());
   pm.EnableIRPrinting();
->>>>>>> 68143607
   CHECK_EQ(pm.Run(program), true);
-
-  program->Print(std::cout);
 
   paddle::platform::Place place = paddle::platform::CUDAPlace(0);
 
@@ -111,7 +91,6 @@
   auto out_tensor =
       executor.local_scope()->FindVar("out@fetch")->Get<phi::DenseTensor>();
 
-  // std::cerr << out_tensor << std::endl;
   if (check_result) {
     bool res0 = simple_cmp(out_tensor.data<float>()[0], gt_val);
     EXPECT_EQ(res0, true);
@@ -727,349 +706,6 @@
 //   RunAndCheckResult(program.get(), 2.0);
 // }
 
-<<<<<<< HEAD
-// std::shared_ptr<::pir::Program> BuildAddSumProgram() {
-//   ::pir::IrContext* ctx = ::pir::IrContext::Instance();
-//   ctx->GetOrRegisterDialect<paddle::dialect::OperatorDialect>();
-
-//   auto program = std::make_shared<::pir::Program>(ctx);
-//   ::pir::Builder builder = ::pir::Builder(ctx, program->block());
-
-//   // full -> softmax(max -> subtract -> exp -> sum -> divide)
-//   const float value_one = 1.0;
-//   const std::vector<int64_t> shape = {256, 128, 256};
-//   auto x = builder
-//                .Build<paddle::dialect::UniformOp>(
-//                    shape, phi::DataType::FLOAT32, -0.5, 0.5, 0,
-//                    phi::GPUPlace())
-//                .result(0);
-
-//   auto y = builder
-//                .Build<paddle::dialect::UniformOp>(
-//                    shape, phi::DataType::FLOAT32, -0.5, 0.5, 0,
-//                    phi::GPUPlace())
-//                .result(0);
-
-//   auto add = builder.Build<paddle::dialect::AddOp>(x, y).result(0);
-//   auto sum =
-//       builder
-//           .Build<paddle::dialect::SumOp>(
-//               add, std::vector<int64_t>{-1}, phi::DataType::FLOAT32, true)
-//           .result(0);
-
-//   builder.Build<paddle::dialect::FetchOp>(sum, "out", 0);
-//   return program;
-// }
-
-// TEST(GroupOp, TestAddSum) {
-//   // Step 1: Construct pir::Program
-//   ::pir::IrContext* ctx = ::pir::IrContext::Instance();
-//   std::shared_ptr<::pir::Program> program = BuildAddSumProgram();
-//   ctx->GetOrRegisterDialect<paddle::dialect::OperatorDialect>();
-//   ctx->GetOrRegisterDialect<cinn::dialect::OperatorDialect>();
-
-//   RunAndCheckResult(program.get(), false);
-// }
-
-// std::shared_ptr<::pir::Program> BuildSharedBufferProgram() {
-//   ::pir::IrContext* ctx = ::pir::IrContext::Instance();
-//   ctx->GetOrRegisterDialect<paddle::dialect::OperatorDialect>();
-
-//   auto program = std::make_shared<::pir::Program>(ctx);
-//   ::pir::Builder builder = ::pir::Builder(ctx, program->block());
-
-//   // full -> softmax(max -> subtract -> exp -> sum -> divide)
-//   const float value_one = 1.0;
-//   const std::vector<int64_t> shape = {256, 512};
-//   auto x =
-//       builder
-//           .Build<paddle::dialect::UniformOp>(std::vector<int64_t>({256,
-//           512}),
-//                                              phi::DataType::FLOAT32,
-//                                              -0.5,
-//                                              0.5,
-//                                              0,
-//                                              phi::GPUPlace())
-//           .result(0);
-
-//   auto y = builder
-//                .Build<paddle::dialect::UniformOp>(
-//                    shape, phi::DataType::FLOAT32, -0.5, 0.5, 0,
-//                    phi::GPUPlace())
-//                .result(0);
-//   auto sum = builder
-//                  .Build<paddle::dialect::SumOp>(
-//                      x, std::vector<int64_t>{-1}, phi::DataType::FLOAT32,
-//                      true)
-//                  .result(0);
-//   auto t1 = builder.Build<paddle::dialect::ScaleOp>(sum, 1.0,
-//   1e-5).result(0);
-
-//   auto add = builder.Build<paddle::dialect::AddOp>(t1, y).result(0);
-
-//   builder.Build<paddle::dialect::FetchOp>(add, "out", 0);
-//   return program;
-// }
-
-// TEST(GroupOp, TestSharedBufferProgram) {
-//   // Step 1: Construct pir::Program
-//   ::pir::IrContext* ctx = ::pir::IrContext::Instance();
-//   std::shared_ptr<::pir::Program> program = BuildSharedBufferProgram();
-//   ctx->GetOrRegisterDialect<paddle::dialect::OperatorDialect>();
-//   ctx->GetOrRegisterDialect<cinn::dialect::OperatorDialect>();
-
-//   RunAndCheckResult(program.get(), false);
-// }
-
-// std::shared_ptr<::pir::Program> BuildSharedBuffer1Program() {
-//   ::pir::IrContext* ctx = ::pir::IrContext::Instance();
-//   ctx->GetOrRegisterDialect<paddle::dialect::OperatorDialect>();
-
-//   auto program = std::make_shared<::pir::Program>(ctx);
-//   ::pir::Builder builder = ::pir::Builder(ctx, program->block());
-
-//   // full -> softmax(max -> subtract -> exp -> sum -> divide)
-//   const float value_one = 1.0;
-//   const std::vector<int64_t> shape = {256, 512};
-//   auto x =
-//       builder
-//           .Build<paddle::dialect::UniformOp>(std::vector<int64_t>({256,
-//           512}),
-//                                              phi::DataType::FLOAT32,
-//                                              -0.5,
-//                                              0.5,
-//                                              0,
-//                                              phi::GPUPlace())
-//           .result(0);
-
-//   auto y = builder
-//                .Build<paddle::dialect::UniformOp>(
-//                    shape, phi::DataType::FLOAT32, -0.5, 0.5, 0,
-//                    phi::GPUPlace())
-//                .result(0);
-//   // auto scale = builder
-//   // .Build<paddle::dialect::UniformOp>(std::vector<int64_t>({768}),
-//   //                                                1.0,
-//   // phi::DataType::FLOAT32,
-//   //                                                phi::GPUPlace())
-//   //                .result(0);
-//   auto num = builder
-//                  .Build<paddle::dialect::FullOp>(std::vector<int64_t>{256,
-//                  1},
-//                                                  512.0,
-//                                                  phi::DataType::FLOAT32,
-//                                                  phi::CPUPlace())
-//                  .result(0);
-
-//   auto eps = builder
-//                  .Build<paddle::dialect::FullOp>(std::vector<int64_t>{256,
-//                  1},
-//                                                  0.05,
-//                                                  phi::DataType::FLOAT32,
-//                                                  phi::CPUPlace())
-//                  .result(0);
-//   auto sum = builder
-//                  .Build<paddle::dialect::SumOp>(
-//                      x, std::vector<int64_t>{-1}, phi::DataType::FLOAT32,
-//                      true)
-//                  .result(0);
-
-//   auto mean = builder.Build<paddle::dialect::DivideOp>(sum, num).result(0);
-//   auto add = builder.Build<paddle::dialect::DivideOp>(mean, eps).result(0);
-
-//   auto t1 = builder.Build<paddle::dialect::SqrtOp>(add).result(0);
-
-//   auto add1 = builder.Build<paddle::dialect::AddOp>(t1, y).result(0);
-
-//   builder.Build<paddle::dialect::FetchOp>(add1, "out", 0);
-//   builder.Build<paddle::dialect::FetchOp>(num, "num", 1);
-//   builder.Build<paddle::dialect::FetchOp>(t1, "t1", 2);
-//   return program;
-// }
-
-// TEST(GroupOp, TestSharedBuffer1Program) {
-//   // Step 1: Construct pir::Program
-//   ::pir::IrContext* ctx = ::pir::IrContext::Instance();
-//   std::shared_ptr<::pir::Program> program = BuildSharedBuffer1Program();
-//   ctx->GetOrRegisterDialect<paddle::dialect::OperatorDialect>();
-//   ctx->GetOrRegisterDialect<cinn::dialect::OperatorDialect>();
-
-//   program->Print(std::cout);
-//   RunAndCheckResult(program.get(), false);
-// }
-
-// std::shared_ptr<::pir::Program> BuildSharedBuffer1Program() {
-//   ::pir::IrContext* ctx = ::pir::IrContext::Instance();
-//   ctx->GetOrRegisterDialect<paddle::dialect::OperatorDialect>();
-
-//   auto program = std::make_shared<::pir::Program>(ctx);
-//   ::pir::Builder builder = ::pir::Builder(ctx, program->block());
-
-//   // full -> softmax(max -> subtract -> exp -> sum -> divide)
-//   const float value_one = 1.0;
-//   const std::vector<int64_t> shape = {3, 4, 5};
-//   auto x = builder
-//                .Build<paddle::dialect::UniformOp>(
-//                   shape,
-//                    phi::DataType::FLOAT32,
-//                    -0.5,
-//                    0.5,
-//                    0,
-//                    phi::GPUPlace())
-//                .result(0);
-
-//   auto out = builder
-//                  .Build<paddle::dialect::ReshapeOp>(
-//                      x, std::vector<int64_t>({12, 5}))
-//                  .result(0);
-
-//   builder.Build<paddle::dialect::FetchOp>(out, "out", 0);
-
-//   return program;
-// }
-
-// TEST(GroupOp, TestSharedBuffer1Program) {
-//   // Step 1: Construct pir::Program
-//   ::pir::IrContext* ctx = ::pir::IrContext::Instance();
-//   std::shared_ptr<::pir::Program> program = BuildSharedBuffer1Program();
-//   ctx->GetOrRegisterDialect<paddle::dialect::OperatorDialect>();
-//   ctx->GetOrRegisterDialect<cinn::dialect::OperatorDialect>();
-
-//   program->Print(std::cout);
-//   RunAndCheckResult(program.get(), false);
-// }
-
-// std::shared_ptr<::pir::Program> BuildBroadcast2DimProgram() {
-//   ::pir::IrContext* ctx = ::pir::IrContext::Instance();
-//   ctx->GetOrRegisterDialect<paddle::dialect::OperatorDialect>();
-
-//   auto program = std::make_shared<::pir::Program>(ctx);
-//   ::pir::Builder builder = ::pir::Builder(ctx, program->block());
-
-//   // full -> softmax(max -> subtract -> exp -> sum -> divide)
-//   const float value_one = 1.0;
-//   const std::vector<int64_t> shape = {3, 4, 5};
-//   auto x = builder
-//                .Build<paddle::dialect::FullOp>(std::vector<int64_t>{8, 8, 1,
-//                1},
-//                                                0.05,
-//                                                phi::DataType::FLOAT32,
-//                                                phi::CPUPlace())
-//                .result(0);
-//   auto y = builder
-//                .Build<paddle::dialect::FullOp>(std::vector<int64_t>{8, 8, 8,
-//                8},
-//                                                0.05,
-//                                                phi::DataType::FLOAT32,
-//                                                phi::CPUPlace())
-//                .result(0);
-//   auto t = builder.Build<paddle::dialect::ReluOp>(x).result(0);
-//   auto out = builder.Build<paddle::dialect::AddOp>(t, y).result(0);
-
-//   builder.Build<paddle::dialect::FetchOp>(out, "out", 0);
-
-//   return program;
-// }
-
-// TEST(GroupOp, TestProgram) {
-//   // Step 1: Construct pir::Program
-//   ::pir::IrContext* ctx = ::pir::IrContext::Instance();
-//   std::shared_ptr<::pir::Program> program = BuildBroadcast2DimProgram();
-//   ctx->GetOrRegisterDialect<paddle::dialect::OperatorDialect>();
-//   ctx->GetOrRegisterDialect<cinn::dialect::OperatorDialect>();
-
-//   program->Print(std::cout);
-//   RunAndCheckResult(program.get(), false);
-// }
-
-// std::shared_ptr<::pir::Program> BuildBroadcastTwiceProgram() {
-//   ::pir::IrContext* ctx = ::pir::IrContext::Instance();
-//   ctx->GetOrRegisterDialect<paddle::dialect::OperatorDialect>();
-
-//   auto program = std::make_shared<::pir::Program>(ctx);
-//   ::pir::Builder builder = ::pir::Builder(ctx, program->block());
-
-//   // full -> softmax(max -> subtract -> exp -> sum -> divide)
-//   const float value_one = 1.0;
-//   const std::vector<int64_t> shape = {3, 4, 5};
-//   auto x = builder
-//                .Build<paddle::dialect::FullOp>(std::vector<int64_t>{1},
-//                                                0.05,
-//                                                phi::DataType::FLOAT32,
-//                                                phi::CPUPlace())
-//                .result(0);
-//   auto y = builder
-//                .Build<paddle::dialect::FullOp>(std::vector<int64_t>{ 8, 1},
-//                                                0.05,
-//                                                phi::DataType::FLOAT32,
-//                                                phi::CPUPlace())
-//                .result(0);
-//   auto z = builder
-//                .Build<paddle::dialect::FullOp>(std::vector<int64_t>{ 8, 8},
-//                                                0.05,
-//                                                phi::DataType::FLOAT32,
-//                                                phi::CPUPlace())
-//                .result(0);
-//   auto t1 =builder.Build<paddle::dialect::SinOp>(x).result(0);
-//   auto t = builder.Build<paddle::dialect::AddOp>(t1, y).result(0);
-//   // auto t2 =  builder.Build<paddle::dialect::ReshapeOp>( t,
-//   std::vector<int64_t>{8, 8, 1}).result(0); auto out =
-//   builder.Build<paddle::dialect::AddOp>(t, z).result(0);
-
-//   builder.Build<paddle::dialect::FetchOp>(out, "out", 0);
-
-//   return program;
-// }
-
-// TEST(GroupOp, TestBroadcastTwice) {
-//   // Step 1: Construct pir::Program
-//   ::pir::IrContext* ctx = ::pir::IrContext::Instance();
-//   std::shared_ptr<::pir::Program> program = BuildBroadcastTwiceProgram();
-//   ctx->GetOrRegisterDialect<paddle::dialect::OperatorDialect>();
-//   ctx->GetOrRegisterDialect<cinn::dialect::OperatorDialect>();
-
-//   program->Print(std::cout);
-//   RunAndCheckResult(program.get(), false);
-// }
-
-std::shared_ptr<::pir::Program> BuildRedcuceProgram() {
-  ::pir::IrContext* ctx = ::pir::IrContext::Instance();
-  ctx->GetOrRegisterDialect<paddle::dialect::OperatorDialect>();
-
-  auto program = std::make_shared<::pir::Program>(ctx);
-  ::pir::Builder builder = ::pir::Builder(ctx, program->block());
-
-  // full -> softmax(max -> subtract -> exp -> sum -> divide)
-  const float value_one = 1.0;
-  const std::vector<int64_t> shape = {3, 4, 5};
-  auto x =
-      builder
-          .Build<paddle::dialect::FullOp>(std::vector<int64_t>{1, 2048, 1, 128},
-                                          0.05,
-                                          phi::DataType::FLOAT32,
-                                          phi::CPUPlace())
-          .result(0);
-
-  auto out = builder
-                 .Build<paddle::dialect::SumOp>(
-                     x, std::vector<int64_t>({2}), phi::DataType::FLOAT32)
-                 .result(0);
-
-  builder.Build<paddle::dialect::FetchOp>(out, "out", 0);
-
-  return program;
-}
-
-TEST(GroupOp, TestReduc) {
-  // Step 1: Construct pir::Program
-  ::pir::IrContext* ctx = ::pir::IrContext::Instance();
-  std::shared_ptr<::pir::Program> program = BuildRedcuceProgram();
-  ctx->GetOrRegisterDialect<paddle::dialect::OperatorDialect>();
-  ctx->GetOrRegisterDialect<cinn::dialect::OperatorDialect>();
-
-  program->Print(std::cout);
-  RunAndCheckResult(program.get(), false);
-=======
 std::shared_ptr<::pir::Program> BuildSmallSumGroupProgram() {
   ::pir::IrContext* ctx = ::pir::IrContext::Instance();
   ctx->GetOrRegisterDialect<paddle::dialect::OperatorDialect>();
@@ -1099,5 +735,4 @@
   std::shared_ptr<::pir::Program> program = BuildSmallSumGroupProgram();
 
   RunAndCheckResult(program.get(), true, 32.0);
->>>>>>> 68143607
 }