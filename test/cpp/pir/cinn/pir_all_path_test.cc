--- conflicted
+++ resolved
@@ -313,11 +313,7 @@
   auto out_tensor =
       executor.local_scope()->FindVar("out@fetch")->Get<phi::DenseTensor>();
 
-<<<<<<< HEAD
   std::cerr << out_tensor.dims() << std::endl;
-=======
-  //   auto out_tensor =
-  //       executor.local_scope()->FindVar("out@fetch")->Get<phi::DenseTensor>();
 }
 
 std::shared_ptr<::pir::Program> BuildScaleGroupProgram() {
@@ -376,5 +372,4 @@
 
   bool res0 = simple_cmp(out_tensor.data<float>()[0], 0.5);
   EXPECT_EQ(res0, true);
->>>>>>> 7a598acc
 }