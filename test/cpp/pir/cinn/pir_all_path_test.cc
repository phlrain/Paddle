--- conflicted
+++ resolved
@@ -496,17 +496,12 @@
   EXPECT_EQ(res0, true);
 }
 
-<<<<<<< HEAD
 std::shared_ptr<::pir::Program> BuildLayerNorm2Program() {
-=======
-std::shared_ptr<::pir::Program> BuildSum2GroupProgram() {
->>>>>>> 7161b063
-  ::pir::IrContext* ctx = ::pir::IrContext::Instance();
-  ctx->GetOrRegisterDialect<paddle::dialect::OperatorDialect>();
-  auto program = std::make_shared<::pir::Program>(ctx);
-  ::pir::Builder builder = ::pir::Builder(ctx, program->block());
-
-<<<<<<< HEAD
+  ::pir::IrContext* ctx = ::pir::IrContext::Instance();
+  ctx->GetOrRegisterDialect<paddle::dialect::OperatorDialect>();
+  auto program = std::make_shared<::pir::Program>(ctx);
+  ::pir::Builder builder = ::pir::Builder(ctx, program->block());
+
   std::vector<int64_t> axes{-1};
   auto x =
       builder
@@ -593,7 +588,42 @@
   // Step 1: Construct pir::Program
   ::pir::IrContext* ctx = ::pir::IrContext::Instance();
   std::shared_ptr<::pir::Program> program = BuildLayerNorm2Program();
-=======
+  ctx->GetOrRegisterDialect<paddle::dialect::OperatorDialect>();
+  ctx->GetOrRegisterDialect<cinn::dialect::OperatorDialect>();
+
+  cinn::dialect::ir::PdOp2CinnOpConverter(program.get());
+
+  pir::PassManager pm(ctx);
+  pm.AddPass(
+      std::make_unique<cinn::dialect::ir::AddBroadcastToElementwisePass>());
+  pm.AddPass(pir::CreateBuildCinnPass());
+  CHECK_EQ(pm.Run(program.get()), true);
+
+  auto res = cinn::dialect::ir::CINNGroupLoweringPass(program.get());
+
+  paddle::platform::Place place = paddle::platform::CUDAPlace(0);
+
+  auto kernel_program =
+      paddle::dialect::PdOpLowerToKernelPass(res.get(), place);
+
+  paddle::framework::Scope exe_scope;
+
+  paddle::framework::InterpreterCore executor(
+      place, {"out@fetch"}, kernel_program->block(), &exe_scope);
+
+  // TODO(phlrain): fix exec error
+  //   executor.Run({}, true);
+
+  //   auto out_tensor =
+  //       executor.local_scope()->FindVar("out@fetch")->Get<phi::DenseTensor>();
+}
+
+std::shared_ptr<::pir::Program> BuildSum2GroupProgram() {
+  ::pir::IrContext* ctx = ::pir::IrContext::Instance();
+  ctx->GetOrRegisterDialect<paddle::dialect::OperatorDialect>();
+  auto program = std::make_shared<::pir::Program>(ctx);
+  ::pir::Builder builder = ::pir::Builder(ctx, program->block());
+
   auto x = builder
                .Build<paddle::dialect::FullOp>(std::vector<int64_t>({16, 16}),
                                                0.0,
@@ -621,41 +651,30 @@
   // Step 1: Construct pir::Program
   ::pir::IrContext* ctx = ::pir::IrContext::Instance();
   std::shared_ptr<::pir::Program> program = BuildSum2GroupProgram();
->>>>>>> 7161b063
-  ctx->GetOrRegisterDialect<paddle::dialect::OperatorDialect>();
-  ctx->GetOrRegisterDialect<cinn::dialect::OperatorDialect>();
-
-  cinn::dialect::ir::PdOp2CinnOpConverter(program.get());
-
-  pir::PassManager pm(ctx);
-  pm.AddPass(
-      std::make_unique<cinn::dialect::ir::AddBroadcastToElementwisePass>());
-  pm.AddPass(pir::CreateBuildCinnPass());
-  CHECK_EQ(pm.Run(program.get()), true);
-
-  auto res = cinn::dialect::ir::CINNGroupLoweringPass(program.get());
-
-  paddle::platform::Place place = paddle::platform::CUDAPlace(0);
-
-<<<<<<< HEAD
-=======
+  ctx->GetOrRegisterDialect<paddle::dialect::OperatorDialect>();
+  ctx->GetOrRegisterDialect<cinn::dialect::OperatorDialect>();
+
+  cinn::dialect::ir::PdOp2CinnOpConverter(program.get());
+
+  pir::PassManager pm(ctx);
+  pm.AddPass(
+      std::make_unique<cinn::dialect::ir::AddBroadcastToElementwisePass>());
+  pm.AddPass(pir::CreateBuildCinnPass());
+  CHECK_EQ(pm.Run(program.get()), true);
+
+  auto res = cinn::dialect::ir::CINNGroupLoweringPass(program.get());
+
+  paddle::platform::Place place = paddle::platform::CUDAPlace(0);
+
   res->Print(std::cout);
->>>>>>> 7161b063
-  auto kernel_program =
-      paddle::dialect::PdOpLowerToKernelPass(res.get(), place);
-
-  paddle::framework::Scope exe_scope;
-
-  paddle::framework::InterpreterCore executor(
-      place, {"out@fetch"}, kernel_program->block(), &exe_scope);
-
-<<<<<<< HEAD
-  // TODO(phlrain): fix exec error
-  //   executor.Run({}, true);
-
-  //   auto out_tensor =
-  //       executor.local_scope()->FindVar("out@fetch")->Get<phi::DenseTensor>();
-=======
+  auto kernel_program =
+      paddle::dialect::PdOpLowerToKernelPass(res.get(), place);
+
+  paddle::framework::Scope exe_scope;
+
+  paddle::framework::InterpreterCore executor(
+      place, {"out@fetch"}, kernel_program->block(), &exe_scope);
+
   executor.Run({}, true);
 
   auto out_tensor =
@@ -669,5 +688,4 @@
 
   bool res1 = (out_tensor2.data<float>()[0] == 0.0);
   EXPECT_EQ(res1, true);
->>>>>>> 7161b063
 }