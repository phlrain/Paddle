// Copyright (c) 2023 PaddlePaddle Authors. All Rights Reserved.
//
// Licensed under the Apache License, Version 2.0 (the "License");
// you may not use this file except in compliance with the License.
// You may obtain a copy of the License at
//
//     http://www.apache.org/licenses/LICENSE-2.0
//
// Unless required by applicable law or agreed to in writing, software
// distributed under the License is distributed on an "AS IS" BASIS,
// WITHOUT WARRANTIES OR CONDITIONS OF ANY KIND, either express or implied.
// See the License for the specific language governing permissions and
// limitations under the License.

#include <glog/logging.h>
#include <gtest/gtest.h>
#include <memory>
#include <sstream>

#include "paddle/cinn/hlir/dialect/operator/ir/manual_op.h"
#include "paddle/cinn/hlir/dialect/operator/ir/op_dialect.h"
#include "paddle/cinn/hlir/dialect/operator/transforms/add_broadcast_to_elementwise_pass.h"
#include "paddle/cinn/hlir/dialect/operator/transforms/cinn_group_lowering_pass.h"
#include "paddle/cinn/hlir/dialect/operator/transforms/pd_to_cinn_pass.h"
#include "paddle/fluid/framework/new_executor/interpretercore.h"
#include "paddle/fluid/pir/dialect/operator/ir/op_dialect.h"
#include "paddle/fluid/pir/dialect/operator/ir/pd_api.h"
#include "paddle/fluid/pir/dialect/operator/ir/pd_op.h"
#include "paddle/fluid/pir/transforms/build_cinn_pass.h"
#include "paddle/fluid/pir/transforms/pd_op_to_kernel_pass.h"
#include "paddle/pir/core/builtin_dialect.h"
#include "paddle/pir/core/builtin_type.h"
#include "paddle/pir/core/ir_context.h"
#include "paddle/pir/core/program.h"
#include "paddle/pir/dialect/control_flow/ir/cf_dialect.h"
#include "paddle/pir/dialect/control_flow/ir/cf_op.h"
#include "paddle/pir/pass/pass.h"
#include "paddle/pir/pass/pass_manager.h"

bool simple_cmp(float a, float b) { return std::abs((a - b) / a) < 1e-5; }

std::vector<::pir::Type> CreateDenseTensorTypes(const phi::DDim& dims) {
  ::pir::IrContext* ctx = ::pir::IrContext::Instance();
  ::pir::Type fp32_dtype = ::pir::Float32Type::get(ctx);
  phi::DataLayout data_layout = phi::DataLayout::NCHW;
  phi::LoD lod = {};
  size_t offset = 0;
  std::vector<::pir::Type> op_output_types = {::pir::DenseTensorType::get(
      ctx, fp32_dtype, dims, data_layout, lod, offset)};
  return op_output_types;
}

std::shared_ptr<::pir::Program> BuildGroupProgram() {
  ::pir::IrContext* ctx = ::pir::IrContext::Instance();
  ctx->GetOrRegisterDialect<paddle::dialect::OperatorDialect>();

  auto program = std::make_shared<::pir::Program>(ctx);
  ::pir::Builder builder = ::pir::Builder(ctx, program->block());

  // full -> softmax(max -> subtract -> exp -> sum -> divide)
  const float value_one = 1.0;
  const std::vector<int64_t> shape = {128, 128, 768};
  auto x = builder
               .Build<paddle::dialect::FullOp>(
                   shape, value_one, phi::DataType::FLOAT32, phi::GPUPlace())
               .result(0);

  auto max =
      builder.Build<paddle::dialect::MaxOp>(x, std::vector<int64_t>{-1}, true)
          .result(0);
  auto sub = builder.Build<paddle::dialect::SubtractOp>(x, max).result(0);
  auto exp = builder.Build<paddle::dialect::ExpOp>(sub).result(0);
  auto sum =
      builder
          .Build<paddle::dialect::SumOp>(
              exp, std::vector<int64_t>{-1}, phi::DataType::FLOAT32, true)
          .result(0);
  auto out = builder.Build<paddle::dialect::DivideOp>(exp, sum).result(0);

  builder.Build<paddle::dialect::FetchOp>(out, "out", 0);
  return program;
}

TEST(GroupOp, TestBuild) {
  // Step 1: Construct pir::Program
  ::pir::IrContext* ctx = ::pir::IrContext::Instance();
  std::shared_ptr<::pir::Program> program = BuildGroupProgram();
  ctx->GetOrRegisterDialect<paddle::dialect::OperatorDialect>();
  ctx->GetOrRegisterDialect<cinn::dialect::OperatorDialect>();

  cinn::dialect::ir::PdOp2CinnOpConverter(program.get());

  pir::PassManager pm(ctx);
  pm.AddPass(
      std::make_unique<cinn::dialect::ir::AddBroadcastToElementwisePass>());
  pm.AddPass(pir::CreateBuildCinnPass());
  CHECK_EQ(pm.Run(program.get()), true);

  auto res = cinn::dialect::ir::CINNGroupLoweringPass(program.get());

  paddle::platform::Place place = paddle::platform::CUDAPlace(0);

  auto kernel_program =
      paddle::dialect::PdOpLowerToKernelPass(res.get(), place);

  paddle::framework::Scope exe_scope;

  paddle::framework::InterpreterCore executor(
      place, {"out@fetch"}, kernel_program->block(), &exe_scope);

  executor.Run({}, true);

  auto out_tensor =
      executor.local_scope()->FindVar("out@fetch")->Get<phi::DenseTensor>();

  bool res0 = simple_cmp(out_tensor.data<float>()[0], 1.0 / 768);
  EXPECT_EQ(res0, true);
}

std::shared_ptr<::pir::Program> BuildLayerNormProgram() {
  ::pir::IrContext* ctx = ::pir::IrContext::Instance();
  ctx->GetOrRegisterDialect<paddle::dialect::OperatorDialect>();
  auto program = std::make_shared<::pir::Program>(ctx);
  ::pir::Builder builder = ::pir::Builder(ctx, program->block());

  std::vector<int64_t> axes{-1};
  auto x =
      builder
          .Build<paddle::dialect::FullOp>(std::vector<int64_t>({128, 128, 768}),
                                          1.0,
                                          phi::DataType::FLOAT32,
                                          phi::GPUPlace())
          .result(0);

  auto bias = builder
                  .Build<paddle::dialect::FullOp>(std::vector<int64_t>({768}),
                                                  1.0,
                                                  phi::DataType::FLOAT32,
                                                  phi::GPUPlace())
                  .result(0);

  auto scale = builder
                   .Build<paddle::dialect::FullOp>(std::vector<int64_t>({768}),
                                                   1.0,
                                                   phi::DataType::FLOAT32,
                                                   phi::GPUPlace())
                   .result(0);

  auto num = builder
                 .Build<paddle::dialect::FullOp>(std::vector<int64_t>{1},
                                                 768.0,
                                                 phi::DataType::FLOAT32,
                                                 phi::CPUPlace())
                 .result(0);
  auto eps = builder
                 .Build<paddle::dialect::FullOp>(std::vector<int64_t>{1},
                                                 1e-5,
                                                 phi::DataType::FLOAT32,
                                                 phi::CPUPlace())
                 .result(0);

  auto sum =
      builder
          .Build<paddle::dialect::SumOp>(x, axes, phi::DataType::FLOAT32, true)
          .result(0);

  auto mean = builder.Build<paddle::dialect::DivideOp>(sum, num).result(0);
  auto power = builder.Build<paddle::dialect::MultiplyOp>(x, x).result(0);
  auto power_sum = builder
                       .Build<paddle::dialect::SumOp>(
                           power, axes, phi::DataType::FLOAT32, true)
                       .result(0);
  auto mean2 =
      builder.Build<paddle::dialect::DivideOp>(power_sum, num).result(0);
  auto power_mean =
      builder.Build<paddle::dialect::MultiplyOp>(mean, mean).result(0);

  auto var =
      builder.Build<paddle::dialect::SubtractOp>(mean2, power_mean).result(0);

  auto sub = builder.Build<paddle::dialect::SubtractOp>(x, mean).result(0);
  auto t1 = builder.Build<paddle::dialect::AddOp>(var, eps).result(0);
  auto t2 = builder.Build<paddle::dialect::SqrtOp>(t1).result(0);
  auto t3 = builder.Build<paddle::dialect::DivideOp>(sub, t2).result(0);
  auto t5 = builder.Build<paddle::dialect::MultiplyOp>(t3, scale).result(0);
  auto out = builder.Build<paddle::dialect::MultiplyOp>(t5, bias).result(0);

  builder.Build<paddle::dialect::FetchOp>(out, "out", 0);
  return program;
}

TEST(GroupOp, TestBuildLayerNorm) {
  // Step 1: Construct pir::Program
  ::pir::IrContext* ctx = ::pir::IrContext::Instance();
  std::shared_ptr<::pir::Program> program = BuildLayerNormProgram();
  ctx->GetOrRegisterDialect<paddle::dialect::OperatorDialect>();
  ctx->GetOrRegisterDialect<cinn::dialect::OperatorDialect>();

  cinn::dialect::ir::PdOp2CinnOpConverter(program.get());

  pir::PassManager pm(ctx);
  pm.AddPass(
      std::make_unique<cinn::dialect::ir::AddBroadcastToElementwisePass>());
  pm.AddPass(pir::CreateBuildCinnPass());
  CHECK_EQ(pm.Run(program.get()), true);

  auto res = cinn::dialect::ir::CINNGroupLoweringPass(program.get());

  paddle::platform::Place place = paddle::platform::CUDAPlace(0);

  auto kernel_program =
      paddle::dialect::PdOpLowerToKernelPass(res.get(), place);

  paddle::framework::Scope exe_scope;

  paddle::framework::InterpreterCore executor(
      place, {"out@fetch"}, kernel_program->block(), &exe_scope);

<<<<<<< HEAD
  // TODO(phlrain): fix exec error
  //   executor.Run({}, true);

  //   auto out_tensor =
  //       executor.local_scope()->FindVar("out@fetch")->Get<phi::DenseTensor>();
}

std::shared_ptr<::pir::Program> BuildDropOutProgram() {
  ::pir::IrContext* ctx = ::pir::IrContext::Instance();
  ctx->GetOrRegisterDialect<paddle::dialect::OperatorDialect>();
  auto program = std::make_shared<::pir::Program>(ctx);
  ::pir::Builder builder = ::pir::Builder(ctx, program->block());

  auto x =
      builder
          .Build<paddle::dialect::FullOp>(std::vector<int64_t>({128, 128, 768}),
                                          1.0,
                                          phi::DataType::FLOAT32,
                                          phi::GPUPlace())
          .result(0);

  auto prob = builder
                  .Build<paddle::dialect::FullOp>(std::vector<int64_t>({1}),
                                                  0.5,
                                                  phi::DataType::FLOAT32,
                                                  phi::GPUPlace())
                  .result(0);

  auto random = builder
                    .Build<paddle::dialect::UniformOp>(
                        std::vector<int64_t>({128, 128, 768}),
                        phi::DataType::FLOAT32,
                        0.0,
                        1.0,
                        0,
                        phi::GPUPlace())
                    .result(0);

  auto mask =
      builder.Build<paddle::dialect::GreaterThanOp>(random, prob).result(0);
  auto mask1 =
      builder.Build<paddle::dialect::CastOp>(mask, phi::DataType::FLOAT32)
          .result(0);
  auto mul = builder.Build<paddle::dialect::MultiplyOp>(x, mask1).result(0);
  auto neg_prob = prob =
      builder
          .Build<paddle::dialect::FullOp>(std::vector<int64_t>({1}),
                                          0.5,
                                          phi::DataType::FLOAT32,
                                          phi::GPUPlace())
          .result(0);
  auto out = builder.Build<paddle::dialect::DivideOp>(mul, neg_prob).result(0);

  builder.Build<paddle::dialect::FetchOp>(out, "out", 0);
  return program;
}

TEST(GroupOp, TestBuildDropout) {
  // Step 1: Construct pir::Program
  ::pir::IrContext* ctx = ::pir::IrContext::Instance();
  std::shared_ptr<::pir::Program> program = BuildDropOutProgram();
  ctx->GetOrRegisterDialect<paddle::dialect::OperatorDialect>();
  ctx->GetOrRegisterDialect<cinn::dialect::OperatorDialect>();

  program->Print(std::cout);

  cinn::dialect::ir::PdOp2CinnOpConverter(program.get());

  pir::PassManager pm(ctx);
  pm.AddPass(
      std::make_unique<cinn::dialect::ir::AddBroadcastToElementwisePass>());
  pm.AddPass(pir::CreateBuildCinnPass());
  CHECK_EQ(pm.Run(program.get()), true);

  auto res = cinn::dialect::ir::CINNGroupLoweringPass(program.get());

  paddle::platform::Place place = paddle::platform::CUDAPlace(0);

  auto kernel_program =
      paddle::dialect::PdOpLowerToKernelPass(res.get(), place);
  kernel_program->Print(std::cout);

  paddle::framework::Scope exe_scope;

  paddle::framework::InterpreterCore executor(
      place, {"out@fetch"}, kernel_program->block(), &exe_scope);

  std::cerr << "before run\n";
  executor.Run({}, true);

  std::cerr << "after run\n";

  auto out_tensor =
      executor.local_scope()->FindVar("out@fetch")->Get<phi::DenseTensor>();

  std::cerr << out_tensor.dims() << std::endl;
=======
  executor.Run({}, true);
  auto out_tensor =
      executor.local_scope()->FindVar("out@fetch")->Get<phi::DenseTensor>();
>>>>>>> 23eecc78
}<|MERGE_RESOLUTION|>--- conflicted
+++ resolved
@@ -216,12 +216,9 @@
   paddle::framework::InterpreterCore executor(
       place, {"out@fetch"}, kernel_program->block(), &exe_scope);
 
-<<<<<<< HEAD
-  // TODO(phlrain): fix exec error
-  //   executor.Run({}, true);
-
-  //   auto out_tensor =
-  //       executor.local_scope()->FindVar("out@fetch")->Get<phi::DenseTensor>();
+  executor.Run({}, true);
+  auto out_tensor =
+      executor.local_scope()->FindVar("out@fetch")->Get<phi::DenseTensor>();
 }
 
 std::shared_ptr<::pir::Program> BuildDropOutProgram() {
@@ -313,9 +310,4 @@
       executor.local_scope()->FindVar("out@fetch")->Get<phi::DenseTensor>();
 
   std::cerr << out_tensor.dims() << std::endl;
-=======
-  executor.Run({}, true);
-  auto out_tensor =
-      executor.local_scope()->FindVar("out@fetch")->Get<phi::DenseTensor>();
->>>>>>> 23eecc78
 }