// Copyright (c) 2023 PaddlePaddle Authors. All Rights Reserved.
//
// Licensed under the Apache License, Version 2.0 (the "License");
// you may not use this file except in compliance with the License.
// You may obtain a copy of the License at
//
//     http://www.apache.org/licenses/LICENSE-2.0
//
// Unless required by applicable law or agreed to in writing, software
// distributed under the License is distributed on an "AS IS" BASIS,
// WITHOUT WARRANTIES OR CONDITIONS OF ANY KIND, either express or implied.
// See the License for the specific language governing permissions and
// limitations under the License.

#include <glog/logging.h>
#include <gtest/gtest.h>
#include <memory>
#include <sstream>

#include "paddle/cinn/hlir/dialect/operator/ir/manual_op.h"
#include "paddle/cinn/hlir/dialect/operator/ir/op_dialect.h"
#include "paddle/cinn/hlir/dialect/operator/transforms/add_broadcast_to_elementwise_pass.h"
#include "paddle/cinn/hlir/dialect/operator/transforms/cinn_group_lowering_pass.h"
#include "paddle/cinn/hlir/dialect/operator/transforms/pd_to_cinn_pass.h"
#include "paddle/fluid/framework/new_executor/interpretercore.h"
#include "paddle/fluid/pir/dialect/operator/ir/op_dialect.h"
#include "paddle/fluid/pir/dialect/operator/ir/pd_api.h"
#include "paddle/fluid/pir/dialect/operator/ir/pd_op.h"
#include "paddle/fluid/pir/transforms/build_cinn_pass.h"
#include "paddle/fluid/pir/transforms/pd_op_to_kernel_pass.h"
#include "paddle/pir/core/builtin_dialect.h"
#include "paddle/pir/core/builtin_type.h"
#include "paddle/pir/core/ir_context.h"
#include "paddle/pir/core/program.h"
#include "paddle/pir/dialect/control_flow/ir/cf_dialect.h"
#include "paddle/pir/dialect/control_flow/ir/cf_op.h"
#include "paddle/pir/pass/pass.h"
#include "paddle/pir/pass/pass_manager.h"

bool simple_cmp(float a, float b) { return std::abs((a - b) / a) < 1e-5; }

std::vector<::pir::Type> CreateDenseTensorTypes(const phi::DDim& dims) {
  ::pir::IrContext* ctx = ::pir::IrContext::Instance();
  ::pir::Type fp32_dtype = ::pir::Float32Type::get(ctx);
  phi::DataLayout data_layout = phi::DataLayout::NCHW;
  phi::LoD lod = {};
  size_t offset = 0;
  std::vector<::pir::Type> op_output_types = {::pir::DenseTensorType::get(
      ctx, fp32_dtype, dims, data_layout, lod, offset)};
  return op_output_types;
}

std::shared_ptr<::pir::Program> BuildGroupProgram() {
  ::pir::IrContext* ctx = ::pir::IrContext::Instance();
  ctx->GetOrRegisterDialect<paddle::dialect::OperatorDialect>();

  auto program = std::make_shared<::pir::Program>(ctx);
  ::pir::Builder builder = ::pir::Builder(ctx, program->block());

  // full -> softmax(max -> subtract -> exp -> sum -> divide)
  const float value_one = 1.0;
  const std::vector<int64_t> shape = {128, 128, 768};
  auto x = builder
               .Build<paddle::dialect::FullOp>(
                   shape, value_one, phi::DataType::FLOAT32, phi::GPUPlace())
               .result(0);

  auto max =
      builder.Build<paddle::dialect::MaxOp>(x, std::vector<int64_t>{-1}, true)
          .result(0);
  auto sub = builder.Build<paddle::dialect::SubtractOp>(x, max).result(0);
  auto exp = builder.Build<paddle::dialect::ExpOp>(sub).result(0);
  auto sum =
      builder
          .Build<paddle::dialect::SumOp>(
              exp, std::vector<int64_t>{-1}, phi::DataType::FLOAT32, true)
          .result(0);
  auto out = builder.Build<paddle::dialect::DivideOp>(exp, sum).result(0);

  builder.Build<paddle::dialect::FetchOp>(out, "out", 0);
  return program;
}

TEST(GroupOp, TestBuild) {
  // Step 1: Construct pir::Program
  ::pir::IrContext* ctx = ::pir::IrContext::Instance();
  std::shared_ptr<::pir::Program> program = BuildGroupProgram();
  ctx->GetOrRegisterDialect<paddle::dialect::OperatorDialect>();
  ctx->GetOrRegisterDialect<cinn::dialect::OperatorDialect>();

  cinn::dialect::ir::PdOp2CinnOpConverter(program.get());

  pir::PassManager pm(ctx);
  pm.AddPass(
      std::make_unique<cinn::dialect::ir::AddBroadcastToElementwisePass>());
  pm.AddPass(pir::CreateBuildCinnPass());
  CHECK_EQ(pm.Run(program.get()), true);

  auto res = cinn::dialect::ir::CINNGroupLoweringPass(program.get());

  paddle::platform::Place place = paddle::platform::CUDAPlace(0);

  auto kernel_program =
      paddle::dialect::PdOpLowerToKernelPass(res.get(), place);

  paddle::framework::Scope exe_scope;

  paddle::framework::InterpreterCore executor(
      place, {"out@fetch"}, kernel_program->block(), &exe_scope);

  executor.Run({}, true);

  auto out_tensor =
      executor.local_scope()->FindVar("out@fetch")->Get<phi::DenseTensor>();

  bool res0 = simple_cmp(out_tensor.data<float>()[0], 1.0 / 768);
  EXPECT_EQ(res0, true);
}

std::shared_ptr<::pir::Program> BuildLayerNormProgram() {
  ::pir::IrContext* ctx = ::pir::IrContext::Instance();
  ctx->GetOrRegisterDialect<paddle::dialect::OperatorDialect>();
  auto program = std::make_shared<::pir::Program>(ctx);
  ::pir::Builder builder = ::pir::Builder(ctx, program->block());

  std::vector<int64_t> axes{-1};
  auto x =
      builder
          .Build<paddle::dialect::FullOp>(std::vector<int64_t>({128, 128, 768}),
                                          1.0,
                                          phi::DataType::FLOAT32,
                                          phi::GPUPlace())
          .result(0);

  auto bias = builder
                  .Build<paddle::dialect::FullOp>(std::vector<int64_t>({768}),
                                                  1.0,
                                                  phi::DataType::FLOAT32,
                                                  phi::GPUPlace())
                  .result(0);

  auto scale = builder
                   .Build<paddle::dialect::FullOp>(std::vector<int64_t>({768}),
                                                   1.0,
                                                   phi::DataType::FLOAT32,
                                                   phi::GPUPlace())
                   .result(0);

  auto num = builder
                 .Build<paddle::dialect::FullOp>(std::vector<int64_t>{1},
                                                 768.0,
                                                 phi::DataType::FLOAT32,
                                                 phi::CPUPlace())
                 .result(0);
  auto eps = builder
                 .Build<paddle::dialect::FullOp>(std::vector<int64_t>{1},
                                                 1e-5,
                                                 phi::DataType::FLOAT32,
                                                 phi::CPUPlace())
                 .result(0);

  auto sum =
      builder
          .Build<paddle::dialect::SumOp>(x, axes, phi::DataType::FLOAT32, true)
          .result(0);

  auto mean = builder.Build<paddle::dialect::DivideOp>(sum, num).result(0);
  auto power = builder.Build<paddle::dialect::MultiplyOp>(x, x).result(0);
  auto power_sum = builder
                       .Build<paddle::dialect::SumOp>(
                           power, axes, phi::DataType::FLOAT32, true)
                       .result(0);
  auto mean2 =
      builder.Build<paddle::dialect::DivideOp>(power_sum, num).result(0);
  auto power_mean =
      builder.Build<paddle::dialect::MultiplyOp>(mean, mean).result(0);

  auto var =
      builder.Build<paddle::dialect::SubtractOp>(mean2, power_mean).result(0);

  auto sub = builder.Build<paddle::dialect::SubtractOp>(x, mean).result(0);
  auto t1 = builder.Build<paddle::dialect::AddOp>(var, eps).result(0);
  auto t2 = builder.Build<paddle::dialect::SqrtOp>(t1).result(0);
  auto t3 = builder.Build<paddle::dialect::DivideOp>(sub, t2).result(0);
  auto t5 = builder.Build<paddle::dialect::MultiplyOp>(t3, scale).result(0);
  auto out = builder.Build<paddle::dialect::MultiplyOp>(t5, bias).result(0);

  builder.Build<paddle::dialect::FetchOp>(out, "out", 0);
  return program;
}

TEST(GroupOp, TestBuildLayerNorm) {
  // Step 1: Construct pir::Program
  ::pir::IrContext* ctx = ::pir::IrContext::Instance();
  std::shared_ptr<::pir::Program> program = BuildLayerNormProgram();
  ctx->GetOrRegisterDialect<paddle::dialect::OperatorDialect>();
  ctx->GetOrRegisterDialect<cinn::dialect::OperatorDialect>();

  cinn::dialect::ir::PdOp2CinnOpConverter(program.get());

  pir::PassManager pm(ctx);
  pm.AddPass(
      std::make_unique<cinn::dialect::ir::AddBroadcastToElementwisePass>());
  pm.AddPass(pir::CreateBuildCinnPass());
  CHECK_EQ(pm.Run(program.get()), true);

  auto res = cinn::dialect::ir::CINNGroupLoweringPass(program.get());

  paddle::platform::Place place = paddle::platform::CUDAPlace(0);

  auto kernel_program =
      paddle::dialect::PdOpLowerToKernelPass(res.get(), place);

  paddle::framework::Scope exe_scope;

  paddle::framework::InterpreterCore executor(
      place, {"out@fetch"}, kernel_program->block(), &exe_scope);

  // TODO(phlrain): fix exec error
  //   executor.Run({}, true);

  //   auto out_tensor =
  //       executor.local_scope()->FindVar("out@fetch")->Get<phi::DenseTensor>();
}

<<<<<<< HEAD
std::shared_ptr<::pir::Program> BuildScaleGroupProgram() {
  ::pir::IrContext* ctx = ::pir::IrContext::Instance();
  ctx->GetOrRegisterDialect<paddle::dialect::OperatorDialect>();

  auto program = std::make_shared<::pir::Program>(ctx);
  ::pir::Builder builder = ::pir::Builder(ctx, program->block());

  // full -> softmax(max -> subtract -> exp -> sum -> divide)
  const float value_one = 1.0;
  const std::vector<int64_t> shape = {16, 16};
  auto x = builder
               .Build<paddle::dialect::FullOp>(
                   shape, value_one, phi::DataType::FLOAT32, phi::GPUPlace())
               .result(0);

  auto out =
      builder.Build<paddle::dialect::ScaleOp>(x, 0.5, 0.0, false).result(0);

  builder.Build<paddle::dialect::FetchOp>(out, "out", 0);
  return program;
}

TEST(GroupOp, TestBuildScale) {
  // Step 1: Construct pir::Program
  ::pir::IrContext* ctx = ::pir::IrContext::Instance();
  std::shared_ptr<::pir::Program> program = BuildScaleGroupProgram();
  ctx->GetOrRegisterDialect<paddle::dialect::OperatorDialect>();
  ctx->GetOrRegisterDialect<cinn::dialect::OperatorDialect>();

  cinn::dialect::ir::PdOp2CinnOpConverter(program.get());

  pir::PassManager pm(ctx);
  pm.AddPass(
      std::make_unique<cinn::dialect::ir::AddBroadcastToElementwisePass>());
  pm.AddPass(pir::CreateBuildCinnPass());
  CHECK_EQ(pm.Run(program.get()), true);

  auto res = cinn::dialect::ir::CINNGroupLoweringPass(program.get());

  paddle::platform::Place place = paddle::platform::CUDAPlace(0);

  auto kernel_program =
      paddle::dialect::PdOpLowerToKernelPass(res.get(), place);

  paddle::framework::Scope exe_scope;

  paddle::framework::InterpreterCore executor(
      place, {"out@fetch"}, kernel_program->block(), &exe_scope);

  executor.Run({}, true);

  auto out_tensor =
      executor.local_scope()->FindVar("out@fetch")->Get<phi::DenseTensor>();

  bool res0 = simple_cmp(out_tensor.data<float>()[0], 0.5);
  EXPECT_EQ(res0, true);
}

std::shared_ptr<::pir::Program> BuildScaleTensorGroupProgram() {
  ::pir::IrContext* ctx = ::pir::IrContext::Instance();
  ctx->GetOrRegisterDialect<paddle::dialect::OperatorDialect>();

  auto program = std::make_shared<::pir::Program>(ctx);
  ::pir::Builder builder = ::pir::Builder(ctx, program->block());

  // full -> softmax(max -> subtract -> exp -> sum -> divide)
  const float value_one = 0.5;
  const std::vector<int64_t> shape = {16, 16};
  auto x = builder
               .Build<paddle::dialect::FullOp>(
                   shape, value_one, phi::DataType::FLOAT32, phi::GPUPlace())
               .result(0);
  auto scale = builder
                   .Build<paddle::dialect::FullOp>(std::vector<int64_t>({1}),
                                                   0.0,
                                                   phi::DataType::FLOAT32,
                                                   phi::GPUPlace())
                   .result(0);
  auto factor = builder.Build<paddle::dialect::CosOp>(scale).result(0);
  auto out =
      builder.Build<paddle::dialect::ScaleOp>(x, factor, 0.0, false).result(0);
=======
std::shared_ptr<::pir::Program> BuildDropOutProgram() {
  ::pir::IrContext* ctx = ::pir::IrContext::Instance();
  ctx->GetOrRegisterDialect<paddle::dialect::OperatorDialect>();
  auto program = std::make_shared<::pir::Program>(ctx);
  ::pir::Builder builder = ::pir::Builder(ctx, program->block());

  auto x =
      builder
          .Build<paddle::dialect::FullOp>(std::vector<int64_t>({128, 128, 768}),
                                          1.0,
                                          phi::DataType::FLOAT32,
                                          phi::GPUPlace())
          .result(0);

  auto prob = builder
                  .Build<paddle::dialect::FullOp>(std::vector<int64_t>({1}),
                                                  0.5,
                                                  phi::DataType::FLOAT32,
                                                  phi::GPUPlace())
                  .result(0);

  auto random = builder
                    .Build<paddle::dialect::UniformOp>(
                        std::vector<int64_t>({128, 128, 768}),
                        phi::DataType::FLOAT32,
                        0.0,
                        1.0,
                        0,
                        phi::GPUPlace())
                    .result(0);

  auto mask =
      builder.Build<paddle::dialect::GreaterThanOp>(random, prob).result(0);
  auto mask1 =
      builder.Build<paddle::dialect::CastOp>(mask, phi::DataType::FLOAT32)
          .result(0);
  auto mul = builder.Build<paddle::dialect::MultiplyOp>(x, mask1).result(0);
  auto neg_prob = prob =
      builder
          .Build<paddle::dialect::FullOp>(std::vector<int64_t>({1}),
                                          0.5,
                                          phi::DataType::FLOAT32,
                                          phi::GPUPlace())
          .result(0);
  auto out = builder.Build<paddle::dialect::DivideOp>(mul, neg_prob).result(0);
>>>>>>> 4b5ba1ba

  builder.Build<paddle::dialect::FetchOp>(out, "out", 0);
  return program;
}

<<<<<<< HEAD
TEST(GroupOp, TestBuildScaleTensor) {
  // Step 1: Construct pir::Program
  ::pir::IrContext* ctx = ::pir::IrContext::Instance();
  std::shared_ptr<::pir::Program> program = BuildScaleTensorGroupProgram();
  ctx->GetOrRegisterDialect<paddle::dialect::OperatorDialect>();
  ctx->GetOrRegisterDialect<cinn::dialect::OperatorDialect>();

  program->Print(std::cout);
  cinn::dialect::ir::PdOp2CinnOpConverter(program.get());

  program->Print(std::cout);
=======
TEST(GroupOp, TestBuildDropout) {
  // Step 1: Construct pir::Program
  ::pir::IrContext* ctx = ::pir::IrContext::Instance();
  std::shared_ptr<::pir::Program> program = BuildDropOutProgram();
  ctx->GetOrRegisterDialect<paddle::dialect::OperatorDialect>();
  ctx->GetOrRegisterDialect<cinn::dialect::OperatorDialect>();

  cinn::dialect::ir::PdOp2CinnOpConverter(program.get());

>>>>>>> 4b5ba1ba
  pir::PassManager pm(ctx);
  pm.AddPass(
      std::make_unique<cinn::dialect::ir::AddBroadcastToElementwisePass>());
  pm.AddPass(pir::CreateBuildCinnPass());
  CHECK_EQ(pm.Run(program.get()), true);

<<<<<<< HEAD
  program->Print(std::cout);
=======
>>>>>>> 4b5ba1ba
  auto res = cinn::dialect::ir::CINNGroupLoweringPass(program.get());

  paddle::platform::Place place = paddle::platform::CUDAPlace(0);

  auto kernel_program =
      paddle::dialect::PdOpLowerToKernelPass(res.get(), place);

  paddle::framework::Scope exe_scope;

  paddle::framework::InterpreterCore executor(
      place, {"out@fetch"}, kernel_program->block(), &exe_scope);

  executor.Run({}, true);

  auto out_tensor =
      executor.local_scope()->FindVar("out@fetch")->Get<phi::DenseTensor>();
<<<<<<< HEAD

  std::cerr << out_tensor << std::endl;
  bool res0 = simple_cmp(out_tensor.data<float>()[0], 0.5);
  EXPECT_EQ(res0, true);
=======
>>>>>>> 4b5ba1ba
}<|MERGE_RESOLUTION|>--- conflicted
+++ resolved
@@ -223,7 +223,89 @@
   //       executor.local_scope()->FindVar("out@fetch")->Get<phi::DenseTensor>();
 }
 
-<<<<<<< HEAD
+std::shared_ptr<::pir::Program> BuildDropOutProgram() {
+  ::pir::IrContext* ctx = ::pir::IrContext::Instance();
+  ctx->GetOrRegisterDialect<paddle::dialect::OperatorDialect>();
+  auto program = std::make_shared<::pir::Program>(ctx);
+  ::pir::Builder builder = ::pir::Builder(ctx, program->block());
+
+  auto x =
+      builder
+          .Build<paddle::dialect::FullOp>(std::vector<int64_t>({128, 128, 768}),
+                                          1.0,
+                                          phi::DataType::FLOAT32,
+                                          phi::GPUPlace())
+          .result(0);
+
+  auto prob = builder
+                  .Build<paddle::dialect::FullOp>(std::vector<int64_t>({1}),
+                                                  0.5,
+                                                  phi::DataType::FLOAT32,
+                                                  phi::GPUPlace())
+                  .result(0);
+
+  auto random = builder
+                    .Build<paddle::dialect::UniformOp>(
+                        std::vector<int64_t>({128, 128, 768}),
+                        phi::DataType::FLOAT32,
+                        0.0,
+                        1.0,
+                        0,
+                        phi::GPUPlace())
+                    .result(0);
+
+  auto mask =
+      builder.Build<paddle::dialect::GreaterThanOp>(random, prob).result(0);
+  auto mask1 =
+      builder.Build<paddle::dialect::CastOp>(mask, phi::DataType::FLOAT32)
+          .result(0);
+  auto mul = builder.Build<paddle::dialect::MultiplyOp>(x, mask1).result(0);
+  auto neg_prob = prob =
+      builder
+          .Build<paddle::dialect::FullOp>(std::vector<int64_t>({1}),
+                                          0.5,
+                                          phi::DataType::FLOAT32,
+                                          phi::GPUPlace())
+          .result(0);
+  auto out = builder.Build<paddle::dialect::DivideOp>(mul, neg_prob).result(0);
+
+  builder.Build<paddle::dialect::FetchOp>(out, "out", 0);
+  return program;
+}
+
+TEST(GroupOp, TestBuildDropout) {
+  // Step 1: Construct pir::Program
+  ::pir::IrContext* ctx = ::pir::IrContext::Instance();
+  std::shared_ptr<::pir::Program> program = BuildDropOutProgram();
+  ctx->GetOrRegisterDialect<paddle::dialect::OperatorDialect>();
+  ctx->GetOrRegisterDialect<cinn::dialect::OperatorDialect>();
+
+  cinn::dialect::ir::PdOp2CinnOpConverter(program.get());
+
+  pir::PassManager pm(ctx);
+  pm.AddPass(
+      std::make_unique<cinn::dialect::ir::AddBroadcastToElementwisePass>());
+  pm.AddPass(pir::CreateBuildCinnPass());
+  CHECK_EQ(pm.Run(program.get()), true);
+
+  auto res = cinn::dialect::ir::CINNGroupLoweringPass(program.get());
+
+  paddle::platform::Place place = paddle::platform::CUDAPlace(0);
+
+  auto kernel_program =
+      paddle::dialect::PdOpLowerToKernelPass(res.get(), place);
+
+  paddle::framework::Scope exe_scope;
+
+  paddle::framework::InterpreterCore executor(
+      place, {"out@fetch"}, kernel_program->block(), &exe_scope);
+
+  executor.Run({}, true);
+
+  auto out_tensor =
+      executor.local_scope()->FindVar("out@fetch")->Get<phi::DenseTensor>();
+}
+
 std::shared_ptr<::pir::Program> BuildScaleGroupProgram() {
   ::pir::IrContext* ctx = ::pir::IrContext::Instance();
   ctx->GetOrRegisterDialect<paddle::dialect::OperatorDialect>();
@@ -305,59 +387,11 @@
   auto factor = builder.Build<paddle::dialect::CosOp>(scale).result(0);
   auto out =
       builder.Build<paddle::dialect::ScaleOp>(x, factor, 0.0, false).result(0);
-=======
-std::shared_ptr<::pir::Program> BuildDropOutProgram() {
-  ::pir::IrContext* ctx = ::pir::IrContext::Instance();
-  ctx->GetOrRegisterDialect<paddle::dialect::OperatorDialect>();
-  auto program = std::make_shared<::pir::Program>(ctx);
-  ::pir::Builder builder = ::pir::Builder(ctx, program->block());
-
-  auto x =
-      builder
-          .Build<paddle::dialect::FullOp>(std::vector<int64_t>({128, 128, 768}),
-                                          1.0,
-                                          phi::DataType::FLOAT32,
-                                          phi::GPUPlace())
-          .result(0);
-
-  auto prob = builder
-                  .Build<paddle::dialect::FullOp>(std::vector<int64_t>({1}),
-                                                  0.5,
-                                                  phi::DataType::FLOAT32,
-                                                  phi::GPUPlace())
-                  .result(0);
-
-  auto random = builder
-                    .Build<paddle::dialect::UniformOp>(
-                        std::vector<int64_t>({128, 128, 768}),
-                        phi::DataType::FLOAT32,
-                        0.0,
-                        1.0,
-                        0,
-                        phi::GPUPlace())
-                    .result(0);
-
-  auto mask =
-      builder.Build<paddle::dialect::GreaterThanOp>(random, prob).result(0);
-  auto mask1 =
-      builder.Build<paddle::dialect::CastOp>(mask, phi::DataType::FLOAT32)
-          .result(0);
-  auto mul = builder.Build<paddle::dialect::MultiplyOp>(x, mask1).result(0);
-  auto neg_prob = prob =
-      builder
-          .Build<paddle::dialect::FullOp>(std::vector<int64_t>({1}),
-                                          0.5,
-                                          phi::DataType::FLOAT32,
-                                          phi::GPUPlace())
-          .result(0);
-  auto out = builder.Build<paddle::dialect::DivideOp>(mul, neg_prob).result(0);
->>>>>>> 4b5ba1ba
 
   builder.Build<paddle::dialect::FetchOp>(out, "out", 0);
   return program;
 }
 
-<<<<<<< HEAD
 TEST(GroupOp, TestBuildScaleTensor) {
   // Step 1: Construct pir::Program
   ::pir::IrContext* ctx = ::pir::IrContext::Instance();
@@ -369,27 +403,13 @@
   cinn::dialect::ir::PdOp2CinnOpConverter(program.get());
 
   program->Print(std::cout);
-=======
-TEST(GroupOp, TestBuildDropout) {
-  // Step 1: Construct pir::Program
-  ::pir::IrContext* ctx = ::pir::IrContext::Instance();
-  std::shared_ptr<::pir::Program> program = BuildDropOutProgram();
-  ctx->GetOrRegisterDialect<paddle::dialect::OperatorDialect>();
-  ctx->GetOrRegisterDialect<cinn::dialect::OperatorDialect>();
-
-  cinn::dialect::ir::PdOp2CinnOpConverter(program.get());
-
->>>>>>> 4b5ba1ba
   pir::PassManager pm(ctx);
   pm.AddPass(
       std::make_unique<cinn::dialect::ir::AddBroadcastToElementwisePass>());
   pm.AddPass(pir::CreateBuildCinnPass());
   CHECK_EQ(pm.Run(program.get()), true);
 
-<<<<<<< HEAD
   program->Print(std::cout);
-=======
->>>>>>> 4b5ba1ba
   auto res = cinn::dialect::ir::CINNGroupLoweringPass(program.get());
 
   paddle::platform::Place place = paddle::platform::CUDAPlace(0);
@@ -406,11 +426,8 @@
 
   auto out_tensor =
       executor.local_scope()->FindVar("out@fetch")->Get<phi::DenseTensor>();
-<<<<<<< HEAD
 
   std::cerr << out_tensor << std::endl;
   bool res0 = simple_cmp(out_tensor.data<float>()[0], 0.5);
   EXPECT_EQ(res0, true);
-=======
->>>>>>> 4b5ba1ba
 }