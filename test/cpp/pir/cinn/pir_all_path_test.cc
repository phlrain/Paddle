--- conflicted
+++ resolved
@@ -20,11 +20,8 @@
 #include "paddle/cinn/hlir/dialect/operator/ir/manual_op.h"
 #include "paddle/cinn/hlir/dialect/operator/ir/op_dialect.h"
 #include "paddle/cinn/hlir/dialect/operator/transforms/add_broadcast_to_elementwise_pass.h"
-<<<<<<< HEAD
+#include "paddle/cinn/hlir/dialect/operator/transforms/add_store_in_fusion_op_pass.h"
 #include "paddle/cinn/hlir/dialect/operator/transforms/cinn_group_cluster_pass.h"
-=======
-#include "paddle/cinn/hlir/dialect/operator/transforms/add_store_in_fusion_op_pass.h"
->>>>>>> d8967fce
 #include "paddle/cinn/hlir/dialect/operator/transforms/group_merge/divide_group_op_to_fusion_op_pass.h"
 #include "paddle/cinn/hlir/dialect/operator/transforms/group_merge/lower_cinn_fusion_op_pass.h"
 #include "paddle/cinn/hlir/dialect/operator/transforms/merge_reshape_with_broadcast_pass.h"
@@ -73,17 +70,11 @@
       std::make_unique<cinn::dialect::ir::MergeReshapeWithBroadcastPass>());
   pm.AddPass(pir::CreateDeadCodeEliminationPass());
   pm.AddPass(pir::CreateBuildCinnPass());
-<<<<<<< HEAD
   pm.AddPass(cinn::dialect::ir::CreateCinnGroupClusterPass());
-  pm.AddPass(cinn::dialect::ir::CreateLowerCinnFusionOpPass());
-  pm.EnableIRPrinting();
-
-=======
-  pm.AddPass(cinn::dialect::ir::CreateDivideGroupOpToFusionOpPass());
   pm.AddPass(cinn::dialect::ir::CreateAddStoreInFusionOpPass());
   pm.AddPass(cinn::dialect::ir::CreateLowerCinnFusionOpPass());
   pm.EnableIRPrinting();
->>>>>>> d8967fce
+
   CHECK_EQ(pm.Run(program), true);
 
   program->Print(std::cout);
@@ -718,7 +709,6 @@
 //   RunAndCheckResult(program.get(), 2.0);
 // }
 
-<<<<<<< HEAD
 // std::shared_ptr<::pir::Program> BuildAddSumProgram() {
 //   ::pir::IrContext* ctx = ::pir::IrContext::Instance();
 //   ctx->GetOrRegisterDialect<paddle::dialect::OperatorDialect>();
@@ -1024,18 +1014,6 @@
 // }
 
 std::shared_ptr<::pir::Program> BuildRedcuceProgram() {
-=======
-std::shared_ptr<::pir::Program> BuildStoreProgram() {
->>>>>>> d8967fce
-  ::pir::IrContext* ctx = ::pir::IrContext::Instance();
-  ctx->GetOrRegisterDialect<paddle::dialect::OperatorDialect>();
-
-  auto program = std::make_shared<::pir::Program>(ctx);
-  ::pir::Builder builder = ::pir::Builder(ctx, program->block());
-
-  // full -> softmax(max -> subtract -> exp -> sum -> divide)
-  const float value_one = 1.0;
-<<<<<<< HEAD
   const std::vector<int64_t> shape = {3, 4, 5};
   auto x =
       builder
@@ -1064,25 +1042,4 @@
 
   program->Print(std::cout);
   RunAndCheckResult(program.get(), false);
-=======
-  const std::vector<int64_t> shape = {16, 16};
-  auto x = builder
-               .Build<paddle::dialect::FullOp>(
-                   shape, value_one, phi::DataType::FLOAT32, phi::GPUPlace())
-               .result(0);
-
-  auto out =
-      builder.Build<paddle::dialect::ScaleOp>(x, 0.5, 0.0, false).result(0);
-
-  builder.Build<paddle::dialect::FetchOp>(out, "out", 0);
-  return program;
-}
-
-TEST(GroupOp, TestBuildStore) {
-  // Step 1: Construct pir::Program
-  ::pir::IrContext* ctx = ::pir::IrContext::Instance();
-  std::shared_ptr<::pir::Program> program = BuildStoreProgram();
-
-  RunAndCheckResult(program.get(), true, 0.5);
->>>>>>> d8967fce
 }