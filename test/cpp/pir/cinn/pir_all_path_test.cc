--- conflicted
+++ resolved
@@ -497,17 +497,84 @@
   EXPECT_EQ(res0, true);
 }
 
-<<<<<<< HEAD
-std::shared_ptr<::pir::Program> BuildLayerNorm2Program() {
-=======
 std::shared_ptr<::pir::Program> BuildSum2GroupProgram() {
->>>>>>> f76b464d
   ::pir::IrContext* ctx = ::pir::IrContext::Instance();
   ctx->GetOrRegisterDialect<paddle::dialect::OperatorDialect>();
   auto program = std::make_shared<::pir::Program>(ctx);
   ::pir::Builder builder = ::pir::Builder(ctx, program->block());
 
-<<<<<<< HEAD
+  auto x = builder
+               .Build<paddle::dialect::FullOp>(std::vector<int64_t>({16, 16}),
+                                               0.0,
+                                               phi::DataType::FLOAT32,
+                                               phi::GPUPlace())
+               .result(0);
+
+  auto cos = builder.Build<paddle::dialect::CosOp>(x).result(0);
+
+  auto y = builder
+               .Build<paddle::dialect::FullOp>(std::vector<int64_t>({8, 8}),
+                                               0.0,
+                                               phi::DataType::FLOAT32,
+                                               phi::GPUPlace())
+               .result(0);
+
+  auto sin = builder.Build<paddle::dialect::SinOp>(y).result(0);
+
+  builder.Build<paddle::dialect::FetchOp>(cos, "out", 0);
+  builder.Build<paddle::dialect::FetchOp>(sin, "out2", 0);
+  return program;
+}
+
+TEST(GroupOp, TestBuildSum2Group) {
+  // Step 1: Construct pir::Program
+  ::pir::IrContext* ctx = ::pir::IrContext::Instance();
+  std::shared_ptr<::pir::Program> program = BuildSum2GroupProgram();
+  ctx->GetOrRegisterDialect<paddle::dialect::OperatorDialect>();
+  ctx->GetOrRegisterDialect<cinn::dialect::OperatorDialect>();
+
+  cinn::dialect::ir::PdOp2CinnOpConverter(program.get());
+
+  pir::PassManager pm(ctx);
+  pm.AddPass(
+      std::make_unique<cinn::dialect::ir::AddBroadcastToElementwisePass>());
+  pm.AddPass(pir::CreateBuildCinnPass());
+  CHECK_EQ(pm.Run(program.get()), true);
+
+  auto res = cinn::dialect::ir::CINNGroupLoweringPass(program.get());
+
+  paddle::platform::Place place = paddle::platform::CUDAPlace(0);
+
+  res->Print(std::cout);
+  auto kernel_program =
+      paddle::dialect::PdOpLowerToKernelPass(res.get(), place);
+
+  paddle::framework::Scope exe_scope;
+
+  paddle::framework::InterpreterCore executor(
+      place, {"out@fetch"}, kernel_program->block(), &exe_scope);
+
+  executor.Run({}, true);
+
+  auto out_tensor =
+      executor.local_scope()->FindVar("out@fetch")->Get<phi::DenseTensor>();
+
+  auto out_tensor2 =
+      executor.local_scope()->FindVar("out2@fetch")->Get<phi::DenseTensor>();
+
+  bool res0 = simple_cmp(out_tensor.data<float>()[0], 1.0);
+  EXPECT_EQ(res0, true);
+
+  bool res1 = (out_tensor2.data<float>()[0] == 0.0);
+  EXPECT_EQ(res1, true);
+}
+
+std::shared_ptr<::pir::Program> BuildLayerNorm2Program() {
+  ::pir::IrContext* ctx = ::pir::IrContext::Instance();
+  ctx->GetOrRegisterDialect<paddle::dialect::OperatorDialect>();
+  auto program = std::make_shared<::pir::Program>(ctx);
+  ::pir::Builder builder = ::pir::Builder(ctx, program->block());
+
   std::vector<int64_t> axes{-1};
   auto x =
       builder
@@ -594,35 +661,6 @@
   // Step 1: Construct pir::Program
   ::pir::IrContext* ctx = ::pir::IrContext::Instance();
   std::shared_ptr<::pir::Program> program = BuildLayerNorm2Program();
-=======
-  auto x = builder
-               .Build<paddle::dialect::FullOp>(std::vector<int64_t>({16, 16}),
-                                               0.0,
-                                               phi::DataType::FLOAT32,
-                                               phi::GPUPlace())
-               .result(0);
-
-  auto cos = builder.Build<paddle::dialect::CosOp>(x).result(0);
-
-  auto y = builder
-               .Build<paddle::dialect::FullOp>(std::vector<int64_t>({8, 8}),
-                                               0.0,
-                                               phi::DataType::FLOAT32,
-                                               phi::GPUPlace())
-               .result(0);
-
-  auto sin = builder.Build<paddle::dialect::SinOp>(y).result(0);
-
-  builder.Build<paddle::dialect::FetchOp>(cos, "out", 0);
-  builder.Build<paddle::dialect::FetchOp>(sin, "out2", 0);
-  return program;
-}
-
-TEST(GroupOp, TestBuildSum2Group) {
-  // Step 1: Construct pir::Program
-  ::pir::IrContext* ctx = ::pir::IrContext::Instance();
-  std::shared_ptr<::pir::Program> program = BuildSum2GroupProgram();
->>>>>>> f76b464d
   ctx->GetOrRegisterDialect<paddle::dialect::OperatorDialect>();
   ctx->GetOrRegisterDialect<cinn::dialect::OperatorDialect>();
 
@@ -638,10 +676,6 @@
 
   paddle::platform::Place place = paddle::platform::CUDAPlace(0);
 
-<<<<<<< HEAD
-=======
-  res->Print(std::cout);
->>>>>>> f76b464d
   auto kernel_program =
       paddle::dialect::PdOpLowerToKernelPass(res.get(), place);
 
@@ -650,7 +684,6 @@
   paddle::framework::InterpreterCore executor(
       place, {"out@fetch"}, kernel_program->block(), &exe_scope);
 
-<<<<<<< HEAD
   // TODO(phlrain): fix exec error
   //   executor.Run({}, true);
 
@@ -685,19 +718,116 @@
 
   builder.Build<paddle::dialect::FetchOp>(out, "out", 0);
   return program;
-=======
-  executor.Run({}, true);
-
-  auto out_tensor =
-      executor.local_scope()->FindVar("out@fetch")->Get<phi::DenseTensor>();
-
-  auto out_tensor2 =
-      executor.local_scope()->FindVar("out2@fetch")->Get<phi::DenseTensor>();
-
-  bool res0 = simple_cmp(out_tensor.data<float>()[0], 1.0);
-  EXPECT_EQ(res0, true);
-
-  bool res1 = (out_tensor2.data<float>()[0] == 0.0);
-  EXPECT_EQ(res1, true);
->>>>>>> f76b464d
-}+}
+
+/ TEST(GroupOp, TestBuildConcat) {
+  //   // Step 1: Construct pir::Program
+  //   ::pir::IrContext* ctx = ::pir::IrContext::Instance();
+  //   std::shared_ptr<::pir::Program> program = BuildConcatProgram();
+  //   ctx->GetOrRegisterDialect<paddle::dialect::OperatorDialect>();
+  //   ctx->GetOrRegisterDialect<cinn::dialect::OperatorDialect>();
+
+  //   program->Print( std::cout );
+  //   cinn::dialect::ir::PdOp2CinnOpConverter(program.get());
+
+  //   program->Print( std::cout );
+  //   pir::PassManager pm(ctx);
+  //   pm.AddPass(
+  //       std::make_unique<cinn::dialect::ir::AddBroadcastToElementwisePass>());
+
+  //   pm.AddPass(pir::CreateDeadCodeEliminationPass());
+  //   pm.AddPass(pir::CreateBuildCinnPass());
+  //   CHECK_EQ(pm.Run(program.get()), true);
+
+  //   program->Print( std::cout );
+
+  //   auto res = cinn::dialect::ir::CINNGroupLoweringPass(program.get());
+
+  //   paddle::platform::Place place = paddle::platform::CUDAPlace(0);
+
+  //   auto kernel_program =
+  //       paddle::dialect::PdOpLowerToKernelPass(res.get(), place);
+
+  //   paddle::framework::Scope exe_scope;
+
+  //   paddle::framework::InterpreterCore executor(
+  //       place, {"out@fetch"}, kernel_program->block(), &exe_scope);
+
+  //   executor.Run({}, true);
+
+  //   auto out_tensor =
+  //       executor.local_scope()->FindVar("out@fetch")->Get<phi::DenseTensor>();
+
+  //   std::cerr << out_tensor << std::endl;
+  //   bool res0 = simple_cmp(out_tensor.data<float>()[0], 2.0);
+  //   EXPECT_EQ(res0, true);
+  // }
+
+  std::shared_ptr<::pir::Program> BuildSliceProgram() {
+    ::pir::IrContext* ctx = ::pir::IrContext::Instance();
+    ctx->GetOrRegisterDialect<paddle::dialect::OperatorDialect>();
+    auto program = std::make_shared<::pir::Program>(ctx);
+    ::pir::Builder builder = ::pir::Builder(ctx, program->block());
+
+    auto x = builder
+                 .Build<paddle::dialect::FullOp>(std::vector<int64_t>({16, 16}),
+                                                 2.0,
+                                                 phi::DataType::FLOAT32,
+                                                 phi::GPUPlace())
+                 .result(0);
+
+    auto out = builder
+                   .Build<paddle::dialect::SliceOp>(x,
+                                                    std::vector<int64_t>({1}),
+                                                    std::vector<int64_t>({0}),
+                                                    std::vector<int64_t>({2}),
+                                                    std::vector<int64_t>({}),
+                                                    std::vector<int64_t>({}))
+                   .result(0);
+
+    builder.Build<paddle::dialect::FetchOp>(out, "out", 0);
+    return program;
+  }
+
+  TEST(GroupOp, TestBuildConcat) {
+    // Step 1: Construct pir::Program
+    ::pir::IrContext* ctx = ::pir::IrContext::Instance();
+    std::shared_ptr<::pir::Program> program = BuildSliceProgram();
+    ctx->GetOrRegisterDialect<paddle::dialect::OperatorDialect>();
+    ctx->GetOrRegisterDialect<cinn::dialect::OperatorDialect>();
+
+    program->Print(std::cout);
+    cinn::dialect::ir::PdOp2CinnOpConverter(program.get());
+
+    program->Print(std::cout);
+    pir::PassManager pm(ctx);
+    pm.AddPass(
+        std::make_unique<cinn::dialect::ir::AddBroadcastToElementwisePass>());
+
+    pm.AddPass(pir::CreateDeadCodeEliminationPass());
+    pm.AddPass(pir::CreateBuildCinnPass());
+    CHECK_EQ(pm.Run(program.get()), true);
+
+    program->Print(std::cout);
+
+    auto res = cinn::dialect::ir::CINNGroupLoweringPass(program.get());
+
+    paddle::platform::Place place = paddle::platform::CUDAPlace(0);
+
+    auto kernel_program =
+        paddle::dialect::PdOpLowerToKernelPass(res.get(), place);
+
+    paddle::framework::Scope exe_scope;
+
+    paddle::framework::InterpreterCore executor(
+        place, {"out@fetch"}, kernel_program->block(), &exe_scope);
+
+    executor.Run({}, true);
+
+    auto out_tensor =
+        executor.local_scope()->FindVar("out@fetch")->Get<phi::DenseTensor>();
+
+    std::cerr << out_tensor << std::endl;
+    //   bool res0 = simple_cmp(out_tensor.data<float>()[0], 2.0);
+    //   EXPECT_EQ(res0, true);
+  }