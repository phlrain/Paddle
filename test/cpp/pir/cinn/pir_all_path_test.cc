--- conflicted
+++ resolved
@@ -737,10 +737,7 @@
   ::pir::IrContext* ctx = ::pir::IrContext::Instance();
   std::shared_ptr<::pir::Program> program = BuildSmallSumGroupProgram();
 
-<<<<<<< HEAD
   RunAndCheckResult(program.get(), false, 32.0);
-=======
-  RunAndCheckResult(program.get(), 2.0);
 }
 
 std::shared_ptr<::pir::Program> BuildReshapeSumProgram() {
@@ -771,5 +768,4 @@
   std::shared_ptr<::pir::Program> program = BuildReshapeSumProgram();
 
   RunAndCheckResult(program.get(), true, 128 * 128);
->>>>>>> ef4906f0
 }