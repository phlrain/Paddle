if(WITH_TESTING AND WITH_CINN)

  paddle_test(test_pir_compiler SRCS pir_compiler_test.cc DEPS pir_compiler
              cinn_runtime_dialect)
  set_tests_properties(test_pir_compiler PROPERTIES LABELS "RUN_TYPE=CINN")

  paddle_test(test_jit_instruction SRCS jit_instruction_test.cc DEPS
              cinn_runtime_dialect pir_compiler)
  set_tests_properties(test_jit_instruction PROPERTIES LABELS "RUN_TYPE=CINN")

  cc_test_old(
    dialect_convert_test
    SRCS
    dialect_convert_test.cc
    DEPS
    drr
    gtest
    pd_to_cinn_pass
    pd_op_dialect
    cinn_op_dialect
    pir)
  set_tests_properties(dialect_convert_test PROPERTIES LABELS "RUN_TYPE=CINN")

  cc_test_old(
<<<<<<< HEAD
=======
    add_broadcast_to_elementwise_test
    SRCS
    add_broadcast_to_elementwise_test.cc
    DEPS
    drr
    gtest
    pd_to_cinn_pass
    pd_op_dialect
    cinn_op_dialect
    add_broadcast_to_elementwise_pass
    pir)
  set_tests_properties(dialect_convert_test PROPERTIES LABELS "RUN_TYPE=CINN")

  cc_test_old(
>>>>>>> a5d91da2
    ir_op_fusion_test
    SRCS
    ir_op_fusion_test.cc
    DEPS
    op_with_group_merge_pass
    cinn_op_dialect
    pd_op_dialect
    pir
    gtest
    glog)

  set_tests_properties(ir_op_fusion_test PROPERTIES LABELS "RUN_TYPE=CINN")

  paddle_test(test_group_op SRCS group_op_test.cc DEPS op_with_group_merge_pass
              cinn_op_dialect)
  set_tests_properties(test_group_op PROPERTIES LABELS "RUN_TYPE=CINN")

  paddle_test(
    test_pir_all_path
    SRCS
    pir_all_path_test.cc
    DEPS
    op_with_group_merge_pass
    pd_build_cinn_pass
    cinn_op_dialect
    pd_to_cinn_pass)
  set_tests_properties(test_pir_all_path PROPERTIES LABELS "RUN_TYPE=CINN")

  paddle_test(test_pir_build_cinn_pass SRCS build_cinn_pass_test.cc DEPS
              pd_build_cinn_pass pir_pass)
  set_tests_properties(test_pir_build_cinn_pass PROPERTIES LABELS
                                                           "RUN_TYPE=CINN")
endif()<|MERGE_RESOLUTION|>--- conflicted
+++ resolved
@@ -22,8 +22,6 @@
   set_tests_properties(dialect_convert_test PROPERTIES LABELS "RUN_TYPE=CINN")
 
   cc_test_old(
-<<<<<<< HEAD
-=======
     add_broadcast_to_elementwise_test
     SRCS
     add_broadcast_to_elementwise_test.cc
@@ -38,7 +36,6 @@
   set_tests_properties(dialect_convert_test PROPERTIES LABELS "RUN_TYPE=CINN")
 
   cc_test_old(
->>>>>>> a5d91da2
     ir_op_fusion_test
     SRCS
     ir_op_fusion_test.cc
