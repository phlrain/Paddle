add_subdirectory(adt)

if(WITH_TESTING AND WITH_CINN)
  paddle_test(test_pir_compiler SRCS pir_compiler_test.cc)

  paddle_test(test_jit_instruction SRCS jit_instruction_test.cc)

  paddle_test(test_dialect_convert SRCS dialect_convert_test.cc)

  paddle_test(test_add_broadcast_to_elementwise SRCS
              add_broadcast_to_elementwise_test.cc)

  paddle_test(test_sub_graph_extract SRCS sub_graph_extract_test.cc DEPS
              pir_transforms)

  paddle_test(test_ir_op_fusion SRCS ir_op_fusion_test.cc)
  paddle_test(test_ir_op_cluster SRCS ir_op_cluster_test.cc DEPS pir_transforms
              cinn_transforms)

<<<<<<< HEAD
  paddle_test(test_pir_all_path SRCS pir_all_path_test.cc DEPS pir_transforms
              cinn_transforms)
=======
  paddle_test(test_pir_all_path SRCS pir_all_path_test.cc DEPS cinn_transforms)
>>>>>>> d8967fce

  paddle_test(test_group_op SRCS group_op_test.cc)

  paddle_test(test_symbolic_lower SRCS symbolic_lower_test.cc)

  paddle_test(test_symbolic_lower_tiling_frist SRCS
              symbolic_lower_tiling_frist_test.cc)

  paddle_test(test_pir_build_cinn_pass SRCS build_cinn_pass_test.cc)

  paddle_test(test_compilation_task SRCS compilation_task_test.cc)

  paddle_test(test_generate_shape_util_test SRCS generate_shape_util_test.cc
              DEPS cinn_op_dialect)

  # DO NOT forget add test name here, otherwise it will not be executed in
  # CINN CI.
  set(cinn_unit_tests
      test_pir_compiler
      test_jit_instruction
      test_dialect_convert
      test_add_broadcast_to_elementwise
      test_sub_graph_extract
      test_ir_op_fusion
      test_pir_all_path
      test_group_op
      test_pir_build_cinn_pass
      test_compilation_task
      test_generate_shape_util_test)

  foreach(test_name ${cinn_unit_tests})
    get_property(
      env
      TEST ${test_name}
      PROPERTY ENVIRONMENT)
    set_property(TEST ${test_name}
                 PROPERTY ENVIRONMENT "FLAGS_cinn_new_group_scheduler=1" ${env})
    set_tests_properties(${test_name} PROPERTIES LABELS "RUN_TYPE=CINN")
  endforeach()

endif()<|MERGE_RESOLUTION|>--- conflicted
+++ resolved
@@ -17,12 +17,7 @@
   paddle_test(test_ir_op_cluster SRCS ir_op_cluster_test.cc DEPS pir_transforms
               cinn_transforms)
 
-<<<<<<< HEAD
-  paddle_test(test_pir_all_path SRCS pir_all_path_test.cc DEPS pir_transforms
-              cinn_transforms)
-=======
   paddle_test(test_pir_all_path SRCS pir_all_path_test.cc DEPS cinn_transforms)
->>>>>>> d8967fce
 
   paddle_test(test_group_op SRCS group_op_test.cc)
 
