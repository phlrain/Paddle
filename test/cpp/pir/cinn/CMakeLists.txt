--- conflicted
+++ resolved
@@ -1,28 +1,11 @@
 if(WITH_TESTING AND WITH_CINN)
-<<<<<<< HEAD
-  cc_test_old(
-    test_pir_compiler
-    SRCS
-    pir_compiler_test.cc
-    DEPS
-    pir_compiler
-    cinn_runtime_dialect
-    pir
-    phi
-    gtest
-    glog)
-  set_tests_properties(test_pir_compiler PROPERTIES LABELS "RUN_TYPE=CINN")
 
-  cc_test_old(test_jit_instruction SRCS jit_instruction_test.cc DEPS
-              interpreter pir_compiler)
-=======
   paddle_test(test_pir_compiler SRCS pir_compiler_test.cc DEPS pir_compiler
               cinn_runtime_dialect)
   set_tests_properties(test_pir_compiler PROPERTIES LABELS "RUN_TYPE=CINN")
 
   paddle_test(test_jit_instruction SRCS jit_instruction_test.cc DEPS
               cinn_runtime_dialect pir_compiler)
->>>>>>> 03a5b2a1
   set_tests_properties(test_jit_instruction PROPERTIES LABELS "RUN_TYPE=CINN")
 
   cc_test_old(
