--- conflicted
+++ resolved
@@ -15,11 +15,7 @@
     DEPS
     drr
     gtest
-<<<<<<< HEAD
-    pd_op_to_cinn_op_convert_pass
-=======
     pd_to_cinn_pass
->>>>>>> e7ee536e
     pd_op_dialect
     cinn_op_dialect
     pir)
