if(WITH_TESTING AND WITH_CINN)
  cc_test_old(
    test_new_ir_compiler
    SRCS
    new_ir_compiler_test.cc
    DEPS
    new_ir_compiler
    convert_to_dialect
    cinn_runtime_dialect
    pir
    phi
    gtest
    glog)
  set_tests_properties(test_new_ir_compiler PROPERTIES LABELS "RUN_TYPE=CINN")

  cc_test_old(
    test_jit_instruction
    SRCS
    jit_instruction_test.cc
    DEPS
    interpreter
    new_ir_compiler
    convert_to_dialect)
  set_tests_properties(test_jit_instruction PROPERTIES LABELS "RUN_TYPE=CINN")

  cc_test_old(
<<<<<<< HEAD
    ir_op_fusion_test
    SRCS
    ir_op_fusion_test.cc
    DEPS
    op_with_group_merge_pass
    pd_op_dialect
    cinn_op_dialect
    pir
    gtest
    glog)
=======
    test_group_op
    SRCS
    group_op_test.cc
    DEPS
    cinn_op_dialect
    pir
    phi
    gtest
    glog)
  set_tests_properties(test_group_op PROPERTIES LABELS "RUN_TYPE=CINN")

  cc_test_old(
    test_pir_build_cinn_pass
    SRCS
    build_cinn_pass_test.cc
    DEPS
    pd_build_cinn_pass
    pir_pass
    gtest
    glog)
  set_tests_properties(test_pir_build_cinn_pass PROPERTIES LABELS
                                                           "RUN_TYPE=CINN")
>>>>>>> a46df403
endif()<|MERGE_RESOLUTION|>--- conflicted
+++ resolved
@@ -24,7 +24,6 @@
   set_tests_properties(test_jit_instruction PROPERTIES LABELS "RUN_TYPE=CINN")
 
   cc_test_old(
-<<<<<<< HEAD
     ir_op_fusion_test
     SRCS
     ir_op_fusion_test.cc
@@ -35,7 +34,8 @@
     pir
     gtest
     glog)
-=======
+
+  cc_test_old(
     test_group_op
     SRCS
     group_op_test.cc
@@ -58,5 +58,4 @@
     glog)
   set_tests_properties(test_pir_build_cinn_pass PROPERTIES LABELS
                                                            "RUN_TYPE=CINN")
->>>>>>> a46df403
 endif()