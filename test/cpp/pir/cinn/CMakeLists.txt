if(WITH_TESTING AND WITH_CINN)
  cc_test_old(
    test_new_ir_compiler
    SRCS
    new_ir_compiler_test.cc
    DEPS
    new_ir_compiler
    convert_to_dialect
    cinn_runtime_dialect
    pir
    phi
    gtest
    glog)
  set_tests_properties(test_new_ir_compiler PROPERTIES LABELS "RUN_TYPE=CINN")

  cc_test_old(
    test_jit_instruction
    SRCS
    jit_instruction_test.cc
    DEPS
    interpreter
    new_ir_compiler
    convert_to_dialect)
  set_tests_properties(test_jit_instruction PROPERTIES LABELS "RUN_TYPE=CINN")

<<<<<<< HEAD
  cc_test_old(
    ir_op_fusion_test
    SRCS
    ir_op_fusion_test.cc
    DEPS
    op_with_group_merge_pass
    pd_op_dialect
    cinn_op_dialect
    pir
    gtest
    glog)

  cc_test_old(
    test_group_op
    SRCS
    group_op_test.cc
    DEPS
    cinn_op_dialect
    pir
    phi
    gtest
    glog)
=======
  paddle_test(test_group_op SRCS group_op_test.cc DEPS cinn_op_dialect)
>>>>>>> 1e43b2bd
  set_tests_properties(test_group_op PROPERTIES LABELS "RUN_TYPE=CINN")

  paddle_test(test_pir_build_cinn_pass SRCS build_cinn_pass_test.cc DEPS
              pd_build_cinn_pass)
  set_tests_properties(test_pir_build_cinn_pass PROPERTIES LABELS
                                                           "RUN_TYPE=CINN")
endif()<|MERGE_RESOLUTION|>--- conflicted
+++ resolved
@@ -23,7 +23,6 @@
     convert_to_dialect)
   set_tests_properties(test_jit_instruction PROPERTIES LABELS "RUN_TYPE=CINN")
 
-<<<<<<< HEAD
   cc_test_old(
     ir_op_fusion_test
     SRCS
@@ -36,19 +35,7 @@
     gtest
     glog)
 
-  cc_test_old(
-    test_group_op
-    SRCS
-    group_op_test.cc
-    DEPS
-    cinn_op_dialect
-    pir
-    phi
-    gtest
-    glog)
-=======
   paddle_test(test_group_op SRCS group_op_test.cc DEPS cinn_op_dialect)
->>>>>>> 1e43b2bd
   set_tests_properties(test_group_op PROPERTIES LABELS "RUN_TYPE=CINN")
 
   paddle_test(test_pir_build_cinn_pass SRCS build_cinn_pass_test.cc DEPS
