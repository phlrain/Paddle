// Copyright (c) 2023 PaddlePaddle Authors. All Rights Reserved.
//
// Licensed under the Apache License, Version 2.0 (the "License");
// you may not use this file except in compliance with the License.
// You may obtain a copy of the License at
//
//     http://www.apache.org/licenses/LICENSE-2.0
//
// Unless required by applicable law or agreed to in writing, software
// distributed under the License is distributed on an "AS IS" BASIS,
// WITHOUT WARRANTIES OR CONDITIONS OF ANY KIND, either express or implied.
// See the License for the specific language governing permissions and
// limitations under the License.

#include <glog/logging.h>
#include <gtest/gtest.h>
#include <sstream>

#include "paddle/cinn/hlir/dialect/operator/ir/cinn_op.h"
#include "paddle/cinn/hlir/dialect/operator/ir/op_dialect.h"
#include "paddle/cinn/hlir/dialect/operator/transforms/op_with_group_merge_pass.h"
#include "paddle/fluid/pir/dialect/operator/ir/op_dialect.h"
#include "paddle/fluid/pir/dialect/operator/ir/pd_op.h"
#include "paddle/pir/core/ir_context.h"
#include "paddle/pir/core/program.h"

std::vector<pir::OpResult> BuildInput(
    ::pir::Builder* builder,
    const std::vector<std::vector<int64_t>>& vec_shapes) {
  std::vector<pir::OpResult> vec_res;
  for (size_t i = 0; i < vec_shapes.size(); ++i) {
    auto op = builder->Build<paddle::dialect::FullOp>(
        vec_shapes[i], 1.0, phi::DataType::FLOAT32, phi::CPUPlace());

    vec_res.push_back(op.result(0));
  }

  return vec_res;
}

// TEST(IROpFusionPass, demo) {
//   ::pir::IrContext* ctx = ::pir::IrContext::Instance();
//   ctx->GetOrRegisterDialect<paddle::dialect::OperatorDialect>();
//   ::pir::Program program_base(ctx);
//   ::pir::Builder builder_base = ::pir::Builder(ctx, program_base.block());

//   auto inputs = BuildInput(&builder_base, {{10, 10}, {10, 10}});

<<<<<<< HEAD
//   ::pir::Program program(ctx);
//   ::pir::Builder builder = ::pir::Builder(ctx, program.block());
=======
  ASSERT_EQ(res.size(), 1u);

  ASSERT_EQ(res[0]->ops.size(), program.block()->size());
}

TEST(IROpFusionPass, ElementWise_Fusion_0) {
  ::pir::IrContext* ctx = ::pir::IrContext::Instance();
  ctx->GetOrRegisterDialect<paddle::dialect::OperatorDialect>();
  ctx->GetOrRegisterDialect<cinn::dialect::OperatorDialect>();
  ::pir::Program program_base(ctx);
  ::pir::Builder builder_base = ::pir::Builder(ctx, program_base.block());
>>>>>>> 941a84c5

//   auto add = builder.Build<paddle::dialect::AddOp>(inputs[0], inputs[1]);
//   builder.Build<paddle::dialect::ReluOp>(add.result(0));

//   auto res =
//       cinn::dialect::ir::OpFusionPassInternal(std::vector<pir::Operation*>(
//           program.block()->begin(), program.block()->end()));

//   ASSERT_EQ(res.size(), 1u);

//   ASSERT_EQ(res[0]->ops.size(), program.block()->size());
// }

// TEST(IROpFusionPass, ElementWise_Fusion_0) {
//   ::pir::IrContext* ctx = ::pir::IrContext::Instance();
//   ctx->GetOrRegisterDialect<paddle::dialect::OperatorDialect>();
//   ctx->GetOrRegisterDialect<cinn::dialect::OperatorDialect>();
//   ::pir::Program program_base(ctx);
//   ::pir::Builder builder_base = ::pir::Builder(ctx, program_base.block());

<<<<<<< HEAD
//   int h = 32, w = 32;
//   auto inputs = BuildInput(&builder_base, {{h, w}, {h, w}, {h, w}, {h, w}});
=======
  ASSERT_EQ(res.size(), 1u);

  ASSERT_EQ(res[0]->ops.size(), program.block()->size());
}
>>>>>>> 941a84c5

//   ::pir::Program program(ctx);
//   ::pir::Builder builder = ::pir::Builder(ctx, program.block());

//   auto e =
//       builder.Build<paddle::dialect::AddOp>(inputs[0], inputs[1]).result(0);
//   auto f = builder.Build<paddle::dialect::AddOp>(e, inputs[2]).result(0);
//   builder.Build<paddle::dialect::AddOp>(f, inputs[2]);

//   auto res =
//       cinn::dialect::ir::OpFusionPassInternal(std::vector<pir::Operation*>(
//           program.block()->begin(), program.block()->end()));

//   auto new_group = cinn::dialect::ir::GeneralFusionMergePassInternal(res);

//   ASSERT_EQ(res.size(), 1u);

//   ASSERT_EQ(res[0]->ops.size(), program.block()->size());
// }

<<<<<<< HEAD
// // Real test 0
// TEST(IROpFusionPass, Broadcast_Test_0) {
//   ::pir::IrContext* ctx = ::pir::IrContext::Instance();
//   ctx->GetOrRegisterDialect<paddle::dialect::OperatorDialect>();
//   ctx->GetOrRegisterDialect<cinn::dialect::OperatorDialect>();
//   ::pir::Program program_base(ctx);
//   ::pir::Builder builder_base = ::pir::Builder(ctx, program_base.block());
=======
  ASSERT_EQ(res.size(), 1u);

  ASSERT_EQ(res[0]->ops.size(), program.block()->size());
}
>>>>>>> 941a84c5

//   int h = 32, w = 32;
//   auto inputs = BuildInput(&builder_base, {{w}, {w}, {h, w}, {h, w}});

//   ::pir::Program program(ctx);
//   ::pir::Builder builder = ::pir::Builder(ctx, program.block());

//   auto e =
//       builder.Build<paddle::dialect::AddOp>(inputs[0], inputs[1]).result(0);
//   auto f =
//       builder.Build<paddle::dialect::AddOp>(inputs[2], inputs[3]).result(0);
//   std::vector<int64_t> axes{1};
//   std::vector<int64_t> out_shape{h, w};
//   auto e1 =
//       builder.Build<cinn::dialect::BroadcastOp>(e, axes,
//       out_shape).result(0);
//   builder.Build<paddle::dialect::AddOp>(e1, f);

//   auto res =
//       cinn::dialect::ir::OpFusionPassInternal(std::vector<pir::Operation*>(
//           program.block()->begin(), program.block()->end()));

//   auto new_group = cinn::dialect::ir::GeneralFusionMergePassInternal(res);

//   ASSERT_EQ(res.size(), 1u);

<<<<<<< HEAD
//   ASSERT_EQ(res[0]->ops.size(), program.block()->size());
// }
=======
  ASSERT_EQ(new_group.size(), 2u);
  ASSERT_EQ(new_group[0]->ops.size(), 2u);
  ASSERT_EQ(new_group[1]->ops.size(), 3u);
}
>>>>>>> 941a84c5

// // Real test 1
// TEST(IROpFusionPass, Broadcast_Test_1) {
//   ::pir::IrContext* ctx = ::pir::IrContext::Instance();
//   ctx->GetOrRegisterDialect<paddle::dialect::OperatorDialect>();
//   ctx->GetOrRegisterDialect<cinn::dialect::OperatorDialect>();
//   ::pir::Program program_base(ctx);
//   ::pir::Builder builder_base = ::pir::Builder(ctx, program_base.block());

//   int h = 32, w = 32;
//   auto inputs = BuildInput(&builder_base, {{w}, {w}, {w}, {h, w}});

//   ::pir::Program program(ctx);
//   ::pir::Builder builder = ::pir::Builder(ctx, program.block());

//   auto e =
//       builder.Build<paddle::dialect::AddOp>(inputs[0], inputs[1]).result(0);
//   builder.Build<paddle::dialect::AddOp>(inputs[2], e).result(0);
//   std::vector<int64_t> axes{1};
//   std::vector<int64_t> out_shape{h, w};
//   auto e1 =
//       builder.Build<cinn::dialect::BroadcastOp>(e, axes,
//       out_shape).result(0);
//   builder.Build<paddle::dialect::AddOp>(inputs[3], e1);

//   auto res =
//       cinn::dialect::ir::OpFusionPassInternal(std::vector<pir::Operation*>(
//           program.block()->begin(), program.block()->end()));

//   auto new_group = cinn::dialect::ir::GeneralFusionMergePassInternal(res);

//   ASSERT_EQ(new_group.size(), 2u);
//   ASSERT_EQ(new_group[0]->ops.size(), 2u);
//   ASSERT_EQ(new_group[1]->ops.size(), 3u);
// }

<<<<<<< HEAD
// // FIXME(Aurelius84): Real test 2
// // TEST(IROpFusionPass, Broadcast_Test_2) {
// //   ::pir::IrContext* ctx = ::pir::IrContext::Instance();
// //   ctx->GetOrRegisterDialect<paddle::dialect::OperatorDialect>();
// //   ctx->GetOrRegisterDialect<cinn::dialect::OperatorDialect>();
// //   ::pir::Program program_base(ctx);
// //   ::pir::Builder builder_base = ::pir::Builder(ctx, program_base.block());

// //   int h = 32, w = 32;
// //   auto inputs = BuildInput(&builder_base, {{w}, {w}, {w}, {h, w}, {h,
// w}});

// //   ::pir::Program program(ctx);
// //   ::pir::Builder builder = ::pir::Builder(ctx, program.block());

// //   auto f =
// //       builder.Build<paddle::dialect::AddOp>(inputs[0],
// inputs[1]).result(0);
// //   builder.Build<paddle::dialect::AddOp>(inputs[2], f).result(0);
// //   std::vector<int64_t> axes{1};
// //   std::vector<int64_t> out_shape{h, w};
// //   auto f1 =
// //       builder.Build<cinn::dialect::BroadcastOp>(f, axes,
// //       out_shape).result(0);
// //   builder.Build<paddle::dialect::AddOp>(inputs[3], f1);
// //   builder.Build<paddle::dialect::AddOp>(inputs[4], f1);

// //   auto res =
// // cinn::dialect::ir::OpFusionPassInternal(std::vector<pir::Operation*>(
// //           program.block()->begin(), program.block()->end()));

// //   auto new_group = cinn::dialect::ir::GeneralFusionMergePassInternal(res);

// //   ASSERT_EQ(new_group.size(), 2u);
// // }

// // Real reduce 0
// TEST(IROpFusionPass, reduce_test_0) {
//   ::pir::IrContext* ctx = ::pir::IrContext::Instance();
//   ctx->GetOrRegisterDialect<paddle::dialect::OperatorDialect>();
//   ctx->GetOrRegisterDialect<cinn::dialect::OperatorDialect>();
//   ::pir::Program program_base(ctx);
//   ::pir::Builder builder_base = ::pir::Builder(ctx, program_base.block());
=======
// Real reduce 0
TEST(IROpFusionPass, reduce_test_0) {
  ::pir::IrContext* ctx = ::pir::IrContext::Instance();
  ctx->GetOrRegisterDialect<paddle::dialect::OperatorDialect>();
  ctx->GetOrRegisterDialect<cinn::dialect::OperatorDialect>();
  ::pir::Program program_base(ctx);
  ::pir::Builder builder_base = ::pir::Builder(ctx, program_base.block());

  int h = 32, w = 32;
  auto inputs = BuildInput(&builder_base, {{h, w}, {h, w}});

  ::pir::Program program(ctx);
  ::pir::Builder builder = ::pir::Builder(ctx, program.block());

  std::vector<int64_t> axes{0};
  auto c =
      builder.Build<paddle::dialect::AddOp>(inputs[0], inputs[1]).result(0);
  builder.Build<cinn::dialect::ReduceSumOp>(c, axes, true).result(0);
  builder.Build<cinn::dialect::ReduceSumOp>(c, axes, true).result(0);
  builder.Build<cinn::dialect::ReduceSumOp>(c, axes, true).result(0);

  auto res =
      cinn::dialect::ir::OpFusionPassInternal(std::vector<pir::Operation*>(
          program.block()->begin(), program.block()->end()));

  auto new_group = cinn::dialect::ir::GeneralFusionMergePassInternal(res);

  ASSERT_EQ(new_group.size(), 1u);

  ASSERT_EQ(new_group[0]->ops.size(), program.block()->size());
}

// Real reduce 1
TEST(IROpFusionPass, reduce_test_1) {
  ::pir::IrContext* ctx = ::pir::IrContext::Instance();
  ctx->GetOrRegisterDialect<paddle::dialect::OperatorDialect>();
  ctx->GetOrRegisterDialect<cinn::dialect::OperatorDialect>();
  ::pir::Program program_base(ctx);
  ::pir::Builder builder_base = ::pir::Builder(ctx, program_base.block());

  int h = 32, w = 32;
  auto inputs = BuildInput(&builder_base, {{h, w}, {h, w}});
>>>>>>> 941a84c5

//   int h = 32, w = 32;
//   auto inputs = BuildInput(&builder_base, {{h, w}, {h, w}});

//   ::pir::Program program(ctx);
//   ::pir::Builder builder = ::pir::Builder(ctx, program.block());

//   std::vector<int64_t> axes{0};
//   auto c =
//       builder.Build<paddle::dialect::AddOp>(inputs[0], inputs[1]).result(0);
//   builder.Build<cinn::dialect::ReduceSumOp>(c, axes, true).result(0);
//   builder.Build<cinn::dialect::ReduceSumOp>(c, axes, true).result(0);
//   builder.Build<cinn::dialect::ReduceSumOp>(c, axes, true).result(0);

//   auto res =
//       cinn::dialect::ir::OpFusionPassInternal(std::vector<pir::Operation*>(
//           program.block()->begin(), program.block()->end()));

<<<<<<< HEAD
//   auto new_group = cinn::dialect::ir::GeneralFusionMergePassInternal(res);
=======
  ASSERT_EQ(new_group.size(), 2u);
  ASSERT_EQ(new_group[0]->ops.size(), 2u);
  ASSERT_EQ(new_group[1]->ops.size(), 2u);
}
>>>>>>> 941a84c5

//   ASSERT_EQ(new_group.size(), 1u);

//   ASSERT_EQ(new_group[0]->ops.size(), program.block()->size());
// }

// // Real reduce 1
// TEST(IROpFusionPass, reduce_test_1) {
//   ::pir::IrContext* ctx = ::pir::IrContext::Instance();
//   ctx->GetOrRegisterDialect<paddle::dialect::OperatorDialect>();
//   ctx->GetOrRegisterDialect<cinn::dialect::OperatorDialect>();
//   ::pir::Program program_base(ctx);
//   ::pir::Builder builder_base = ::pir::Builder(ctx, program_base.block());

//   int h = 32, w = 32;
//   auto inputs = BuildInput(&builder_base, {{h, w}, {h, w}});

//   ::pir::Program program(ctx);
//   ::pir::Builder builder = ::pir::Builder(ctx, program.block());

//   std::vector<int64_t> axes{0};
//   std::vector<int64_t> axes1{1};
//   auto c =
//       builder.Build<paddle::dialect::AddOp>(inputs[0], inputs[1]).result(0);
//   builder.Build<cinn::dialect::ReduceSumOp>(c, axes, true).result(0);
//   builder.Build<cinn::dialect::ReduceSumOp>(c, axes1, true).result(0);

<<<<<<< HEAD
//   auto res =
//       cinn::dialect::ir::OpFusionPassInternal(std::vector<pir::Operation*>(
//           program.block()->begin(), program.block()->end()));
=======
  ASSERT_EQ(new_group.size(), 2u);
  ASSERT_EQ(new_group[0]->ops.size(), 3u);
  ASSERT_EQ(new_group[1]->ops.size(), 3u);
}
>>>>>>> 941a84c5

//   auto new_group = cinn::dialect::ir::GeneralFusionMergePassInternal(res);

//   ASSERT_EQ(new_group.size(), 2u);
//   ASSERT_EQ(new_group[0]->ops.size(), 2u);
//   ASSERT_EQ(new_group[1]->ops.size(), 2u);
// }

// // Real reduce 2
// TEST(IROpFusionPass, reduce_test_2) {
//   ::pir::IrContext* ctx = ::pir::IrContext::Instance();
//   ctx->GetOrRegisterDialect<paddle::dialect::OperatorDialect>();
//   ctx->GetOrRegisterDialect<cinn::dialect::OperatorDialect>();
//   ::pir::Program program_base(ctx);
//   ::pir::Builder builder_base = ::pir::Builder(ctx, program_base.block());

//   int h = 32, w = 32;
//   auto inputs = BuildInput(&builder_base, {{h, w}, {h, w}, {w}});

//   ::pir::Program program(ctx);
//   ::pir::Builder builder = ::pir::Builder(ctx, program.block());

//   std::vector<int64_t> axes{0};
//   std::vector<int64_t> axes1{1};
//   auto d =
//       builder.Build<paddle::dialect::AddOp>(inputs[0], inputs[1]).result(0);
//   auto e = builder.Build<cinn::dialect::ReduceSumOp>(d, axes,
//   false).result(0); auto f = builder.Build<cinn::dialect::ReduceSumOp>(d,
//   axes1, false).result(0); builder.Build<paddle::dialect::AddOp>(inputs[2],
//   e).result(0); builder.Build<paddle::dialect::AddOp>(inputs[2],
//   f).result(0);

//   auto res =
//       cinn::dialect::ir::OpFusionPassInternal(std::vector<pir::Operation*>(
//           program.block()->begin(), program.block()->end()));

//   auto new_group = cinn::dialect::ir::GeneralFusionMergePassInternal(res);

<<<<<<< HEAD
//   ASSERT_EQ(new_group.size(), 2u);
//   ASSERT_EQ(new_group[0]->ops.size(), 3u);
//   ASSERT_EQ(new_group[1]->ops.size(), 3u);
// }
=======
  ASSERT_EQ(new_group.size(), 1u);
  ASSERT_EQ(new_group[0]->ops.size(), program.block()->size());
}
>>>>>>> 941a84c5

// // Real reduce 3
// TEST(IROpFusionPass, reduce_test_3) {
//   ::pir::IrContext* ctx = ::pir::IrContext::Instance();
//   ctx->GetOrRegisterDialect<paddle::dialect::OperatorDialect>();
//   ctx->GetOrRegisterDialect<cinn::dialect::OperatorDialect>();
//   ::pir::Program program_base(ctx);
//   ::pir::Builder builder_base = ::pir::Builder(ctx, program_base.block());

//   int h = 32, w = 32;
//   auto inputs = BuildInput(&builder_base, {{h, w}, {h, w}, {w}, {h, w}});

//   ::pir::Program program(ctx);
//   ::pir::Builder builder = ::pir::Builder(ctx, program.block());

//   std::vector<int64_t> axes{0};
//   std::vector<int64_t> axes1{1};
//   auto e =
//       builder.Build<paddle::dialect::AddOp>(inputs[0], inputs[1]).result(0);
//   auto f = builder.Build<cinn::dialect::ReduceSumOp>(e, axes,
//   false).result(0);

//   builder.Build<paddle::dialect::AddOp>(inputs[2], f).result(0);

//   std::vector<int64_t> out_shape{h, w};
//   auto f1 =
//       builder.Build<cinn::dialect::BroadcastOp>(f, axes1,
//       out_shape).result(0);
//   builder.Build<paddle::dialect::AddOp>(inputs[2], f1).result(0);

//   auto res =
//       cinn::dialect::ir::OpFusionPassInternal(std::vector<pir::Operation*>(
//           program.block()->begin(), program.block()->end()));

//   auto new_group = cinn::dialect::ir::GeneralFusionMergePassInternal(res);

//   ASSERT_EQ(new_group.size(), 1u);
//   ASSERT_EQ(new_group[0]->ops.size(), program.block()->size());
// }

// // FIXME(Aurelius84): Real reduce 4
// // TEST(IROpFusionPass, reduce_test_4) {
// //   ::pir::IrContext* ctx = ::pir::IrContext::Instance();
// //   ctx->GetOrRegisterDialect<paddle::dialect::OperatorDialect>();
// //   ctx->GetOrRegisterDialect<cinn::dialect::OperatorDialect>();
// //   ::pir::Program program_base(ctx);
// //   ::pir::Builder builder_base = ::pir::Builder(ctx, program_base.block());

// //   int h = 32, w = 32;
// //   auto inputs = BuildInput(&builder_base, {{h, w}, {h, w}, {w}, {h, w}});

// //   ::pir::Program program(ctx);
// //   ::pir::Builder builder = ::pir::Builder(ctx, program.block());

// //   std::vector<int64_t> axes{0};
// //   std::vector<int64_t> axes1{1};
// //   auto e =
// //       builder.Build<paddle::dialect::AddOp>(inputs[0],
// inputs[1]).result(0);
// //   auto f = builder.Build<cinn::dialect::ReduceSumOp>(e, axes,
// //   false).result(0);

// //   builder.Build<paddle::dialect::AddOp>(inputs[2], f).result(0);

// //   std::vector<int64_t> out_shape{h, w};
// //   auto f1 =
// //       builder.Build<cinn::dialect::BroadcastOp>(f, axes1,
// //       out_shape).result(0);
// //   builder.Build<paddle::dialect::AddOp>(inputs[3], f1).result(0);
// //   auto f2 =
// //       builder.Build<cinn::dialect::BroadcastOp>(f, axes1,
// //       out_shape).result(0);
// //   builder.Build<paddle::dialect::AddOp>(inputs[3], f2).result(0);

// //   auto res =
// // cinn::dialect::ir::OpFusionPassInternal(std::vector<pir::Operation*>(
// //           program.block()->begin(), program.block()->end()));

// //   auto new_group = cinn::dialect::ir::GeneralFusionMergePassInternal(res);

// //   ASSERT_EQ(new_group.size(), 1u);
// // }

// // Real reduce 5
// TEST(IROpFusionPass, reduce_test_5) {
//   ::pir::IrContext* ctx = ::pir::IrContext::Instance();
//   ctx->GetOrRegisterDialect<paddle::dialect::OperatorDialect>();
//   ctx->GetOrRegisterDialect<cinn::dialect::OperatorDialect>();
//   ::pir::Program program_base(ctx);
//   ::pir::Builder builder_base = ::pir::Builder(ctx, program_base.block());

//   int h = 32, w = 32;
//   auto inputs = BuildInput(&builder_base, {{h, w}, {h, w}});

//   ::pir::Program program(ctx);
//   ::pir::Builder builder = ::pir::Builder(ctx, program.block());

//   std::vector<int64_t> axes{1};

//   auto c =
//       builder.Build<paddle::dialect::AddOp>(inputs[0], inputs[1]).result(0);
//   builder.Build<cinn::dialect::ReduceSumOp>(inputs[0], axes,
//   false).result(0); builder.Build<cinn::dialect::ReduceSumOp>(inputs[1],
//   axes, false).result(0); builder.Build<cinn::dialect::ReduceSumOp>(c, axes,
//   false).result(0);

//   auto res =
//       cinn::dialect::ir::OpFusionPassInternal(std::vector<pir::Operation*>(
//           program.block()->begin(), program.block()->end()));

//   auto new_group = cinn::dialect::ir::GeneralFusionMergePassInternal(res);

<<<<<<< HEAD
//   ASSERT_EQ(new_group.size(), 1u);

//   ASSERT_EQ(new_group[0]->ops.size(), program.block()->size());
// }
=======
  ASSERT_EQ(new_group.size(), 1u);

  ASSERT_EQ(new_group[0]->ops.size(), program.block()->size());
}
>>>>>>> 941a84c5

TEST(IROpFusionPass, layer_norm) {
  ::pir::IrContext* ctx = ::pir::IrContext::Instance();
  ctx->GetOrRegisterDialect<paddle::dialect::OperatorDialect>();
  ctx->GetOrRegisterDialect<cinn::dialect::OperatorDialect>();
  ::pir::Program program_base(ctx);
  ::pir::Builder builder_base = ::pir::Builder(ctx, program_base.block());

  auto inputs = BuildInput(&builder_base, {{128, 128, 768}, {768}, {768}});

  ::pir::Program program(ctx);
  ::pir::Builder builder = ::pir::Builder(ctx, program.block());

  std::vector<int64_t> axes{-1};

  auto num = builder
                 .Build<paddle::dialect::FullOp>(std::vector<int64_t>{1},
                                                 768.0,
                                                 phi::DataType::FLOAT32,
                                                 phi::CPUPlace())
                 .result(0);
  auto eps = builder
                 .Build<paddle::dialect::FullOp>(std::vector<int64_t>{1},
                                                 1e-5,
                                                 phi::DataType::FLOAT32,
                                                 phi::CPUPlace())
                 .result(0);

  auto sum = builder.Build<cinn::dialect::ReduceSumOp>(inputs[0], axes, true)
                 .result(0);
  std::vector<int64_t> all_axes{0, 1, 2};
  std::vector<int64_t> out_shape1{128, 128, 1};
  auto num1 =
      builder.Build<cinn::dialect::BroadcastOp>(num, all_axes, out_shape1)
          .result(0);
  auto mean = builder.Build<paddle::dialect::DivideOp>(sum, num1).result(0);
  auto power = builder.Build<paddle::dialect::MultiplyOp>(inputs[0], inputs[0])
                   .result(0);
  auto power_sum =
      builder.Build<cinn::dialect::ReduceSumOp>(power, axes, true).result(0);
  auto mean2 =
      builder.Build<paddle::dialect::DivideOp>(power_sum, num1).result(0);
  auto power_mean =
      builder.Build<paddle::dialect::MultiplyOp>(mean, mean).result(0);

  auto var =
      builder.Build<paddle::dialect::SubtractOp>(mean2, power_mean).result(0);

  std::vector<int64_t> out_shape2{128, 128, 768};
  auto sub =
      builder.Build<paddle::dialect::SubtractOp>(inputs[0], mean).result(0);
  auto eps1 =
      builder.Build<cinn::dialect::BroadcastOp>(eps, all_axes, out_shape2)
          .result(0);
  auto t1 = builder.Build<paddle::dialect::AddOp>(var, eps1).result(0);
  auto t2 = builder.Build<paddle::dialect::SqrtOp>(t1).result(0);
  auto t3 = builder.Build<paddle::dialect::DivideOp>(sub, t2).result(0);
  auto scale =
      builder.Build<cinn::dialect::BroadcastOp>(inputs[1], all_axes, out_shape2)
          .result(0);
  auto bias =
      builder.Build<cinn::dialect::BroadcastOp>(inputs[2], all_axes, out_shape2)
          .result(0);
  auto t5 = builder.Build<paddle::dialect::MultiplyOp>(t3, scale).result(0);
  builder.Build<paddle::dialect::MultiplyOp>(t5, bias).result(0);

  program.Print(std::cout);
  auto res =
      cinn::dialect::ir::OpFusionPassInternal(std::vector<pir::Operation*>(
          program.block()->begin(), program.block()->end()));

  auto new_group = cinn::dialect::ir::GeneralFusionMergePassInternal(res);

  ASSERT_EQ(new_group.size(), 1u);

  ASSERT_EQ(new_group[0]->ops.size(), program.block()->size());
}

<<<<<<< HEAD
// TEST(IROpFusionPass, softmax) {
//   ::pir::IrContext* ctx = ::pir::IrContext::Instance();
//   ctx->GetOrRegisterDialect<paddle::dialect::OperatorDialect>();
//   ctx->GetOrRegisterDialect<cinn::dialect::OperatorDialect>();
//   ::pir::Program program_base(ctx);
//   ::pir::Builder builder_base = ::pir::Builder(ctx, program_base.block());

//   auto inputs = BuildInput(&builder_base, {{128, 128, 768}});

//   ::pir::Program program(ctx);
//   ::pir::Builder builder = ::pir::Builder(ctx, program.block());

//   std::vector<int64_t> axes{-1};

//   auto x = inputs[0];
//   auto max = builder.Build<cinn::dialect::ReduceMaxOp>(x, axes,
//   true).result(0); auto broadcast_1 = builder
//                          .Build<cinn::dialect::BroadcastOp>(
//                              max,
//                              std::vector<int64_t>({0, 1, 2}),
//                              std::vector<int64_t>({128, 128, 768}))
//                          .result(0);
//   auto sub =
//       builder.Build<paddle::dialect::SubtractOp>(x, broadcast_1).result(0);
//   auto exp = builder.Build<paddle::dialect::ExpOp>(sub).result(0);
//   auto sum =
//       builder.Build<cinn::dialect::ReduceSumOp>(exp, axes, true).result(0);

//   auto broadcast_2 = builder
//                          .Build<cinn::dialect::BroadcastOp>(
//                              sum,
//                              std::vector<int64_t>({0, 1, 2}),
//                              std::vector<int64_t>({128, 128, 768}))
//                          .result(0);
//   auto divide =
//       builder.Build<paddle::dialect::DivideOp>(exp, broadcast_2).result(0);

//   auto res =
//       cinn::dialect::ir::OpFusionPassInternal(std::vector<pir::Operation*>(
//           program.block()->begin(), program.block()->end()));

//   auto new_group = cinn::dialect::ir::GeneralFusionMergePassInternal(res);

//   ASSERT_EQ(new_group.size(), 1u);

//   ASSERT_EQ(new_group[0]->ops.size(), program.block()->size());
// }
=======
TEST(IROpFusionPass, softmax) {
  ::pir::IrContext* ctx = ::pir::IrContext::Instance();
  ctx->GetOrRegisterDialect<paddle::dialect::OperatorDialect>();
  ctx->GetOrRegisterDialect<cinn::dialect::OperatorDialect>();
  ::pir::Program program_base(ctx);
  ::pir::Builder builder_base = ::pir::Builder(ctx, program_base.block());

  auto inputs = BuildInput(&builder_base, {{128, 128, 768}});

  ::pir::Program program(ctx);
  ::pir::Builder builder = ::pir::Builder(ctx, program.block());

  std::vector<int64_t> axes{-1};

  auto x = inputs[0];
  auto max = builder.Build<cinn::dialect::ReduceMaxOp>(x, axes, true).result(0);
  auto broadcast_1 = builder
                         .Build<cinn::dialect::BroadcastOp>(
                             max,
                             std::vector<int64_t>({0, 1, 2}),
                             std::vector<int64_t>({128, 128, 768}))
                         .result(0);
  auto sub =
      builder.Build<paddle::dialect::SubtractOp>(x, broadcast_1).result(0);
  auto exp = builder.Build<paddle::dialect::ExpOp>(sub).result(0);
  auto sum =
      builder.Build<cinn::dialect::ReduceSumOp>(exp, axes, true).result(0);

  auto broadcast_2 = builder
                         .Build<cinn::dialect::BroadcastOp>(
                             sum,
                             std::vector<int64_t>({0, 1, 2}),
                             std::vector<int64_t>({128, 128, 768}))
                         .result(0);
  auto divide =
      builder.Build<paddle::dialect::DivideOp>(exp, broadcast_2).result(0);

  auto res =
      cinn::dialect::ir::OpFusionPassInternal(std::vector<pir::Operation*>(
          program.block()->begin(), program.block()->end()));

  auto new_group = cinn::dialect::ir::GeneralFusionMergePassInternal(res);

  ASSERT_EQ(new_group.size(), 1u);

  ASSERT_EQ(new_group[0]->ops.size(), program.block()->size());
}
>>>>>>> 941a84c5
<|MERGE_RESOLUTION|>--- conflicted
+++ resolved
@@ -38,18 +38,24 @@
   return vec_res;
 }
 
-// TEST(IROpFusionPass, demo) {
-//   ::pir::IrContext* ctx = ::pir::IrContext::Instance();
-//   ctx->GetOrRegisterDialect<paddle::dialect::OperatorDialect>();
-//   ::pir::Program program_base(ctx);
-//   ::pir::Builder builder_base = ::pir::Builder(ctx, program_base.block());
-
-//   auto inputs = BuildInput(&builder_base, {{10, 10}, {10, 10}});
-
-<<<<<<< HEAD
-//   ::pir::Program program(ctx);
-//   ::pir::Builder builder = ::pir::Builder(ctx, program.block());
-=======
+TEST(IROpFusionPass, demo) {
+  ::pir::IrContext* ctx = ::pir::IrContext::Instance();
+  ctx->GetOrRegisterDialect<paddle::dialect::OperatorDialect>();
+  ::pir::Program program_base(ctx);
+  ::pir::Builder builder_base = ::pir::Builder(ctx, program_base.block());
+
+  auto inputs = BuildInput(&builder_base, {{10, 10}, {10, 10}});
+
+  ::pir::Program program(ctx);
+  ::pir::Builder builder = ::pir::Builder(ctx, program.block());
+
+  auto add = builder.Build<paddle::dialect::AddOp>(inputs[0], inputs[1]);
+  builder.Build<paddle::dialect::ReluOp>(add.result(0));
+
+  auto res =
+      cinn::dialect::ir::OpFusionPassInternal(std::vector<pir::Operation*>(
+          program.block()->begin(), program.block()->end()));
+
   ASSERT_EQ(res.size(), 1u);
 
   ASSERT_EQ(res[0]->ops.size(), program.block()->size());
@@ -61,44 +67,122 @@
   ctx->GetOrRegisterDialect<cinn::dialect::OperatorDialect>();
   ::pir::Program program_base(ctx);
   ::pir::Builder builder_base = ::pir::Builder(ctx, program_base.block());
->>>>>>> 941a84c5
-
-//   auto add = builder.Build<paddle::dialect::AddOp>(inputs[0], inputs[1]);
-//   builder.Build<paddle::dialect::ReluOp>(add.result(0));
-
-//   auto res =
-//       cinn::dialect::ir::OpFusionPassInternal(std::vector<pir::Operation*>(
-//           program.block()->begin(), program.block()->end()));
-
-//   ASSERT_EQ(res.size(), 1u);
-
-//   ASSERT_EQ(res[0]->ops.size(), program.block()->size());
-// }
-
-// TEST(IROpFusionPass, ElementWise_Fusion_0) {
+
+  int h = 32, w = 32;
+  auto inputs = BuildInput(&builder_base, {{h, w}, {h, w}, {h, w}, {h, w}});
+
+  ::pir::Program program(ctx);
+  ::pir::Builder builder = ::pir::Builder(ctx, program.block());
+
+  auto e =
+      builder.Build<paddle::dialect::AddOp>(inputs[0], inputs[1]).result(0);
+  auto f = builder.Build<paddle::dialect::AddOp>(e, inputs[2]).result(0);
+  builder.Build<paddle::dialect::AddOp>(f, inputs[2]);
+
+  auto res =
+      cinn::dialect::ir::OpFusionPassInternal(std::vector<pir::Operation*>(
+          program.block()->begin(), program.block()->end()));
+
+  auto new_group = cinn::dialect::ir::GeneralFusionMergePassInternal(res);
+
+  ASSERT_EQ(res.size(), 1u);
+
+  ASSERT_EQ(res[0]->ops.size(), program.block()->size());
+}
+
+// Real test 0
+TEST(IROpFusionPass, Broadcast_Test_0) {
+  ::pir::IrContext* ctx = ::pir::IrContext::Instance();
+  ctx->GetOrRegisterDialect<paddle::dialect::OperatorDialect>();
+  ctx->GetOrRegisterDialect<cinn::dialect::OperatorDialect>();
+  ::pir::Program program_base(ctx);
+  ::pir::Builder builder_base = ::pir::Builder(ctx, program_base.block());
+
+  int h = 32, w = 32;
+  auto inputs = BuildInput(&builder_base, {{w}, {w}, {h, w}, {h, w}});
+
+  ::pir::Program program(ctx);
+  ::pir::Builder builder = ::pir::Builder(ctx, program.block());
+
+  auto e =
+      builder.Build<paddle::dialect::AddOp>(inputs[0], inputs[1]).result(0);
+  auto f =
+      builder.Build<paddle::dialect::AddOp>(inputs[2], inputs[3]).result(0);
+  std::vector<int64_t> axes{1};
+  std::vector<int64_t> out_shape{h, w};
+  auto e1 =
+      builder.Build<cinn::dialect::BroadcastOp>(e, axes, out_shape).result(0);
+  builder.Build<paddle::dialect::AddOp>(e1, f);
+
+  auto res =
+      cinn::dialect::ir::OpFusionPassInternal(std::vector<pir::Operation*>(
+          program.block()->begin(), program.block()->end()));
+
+  auto new_group = cinn::dialect::ir::GeneralFusionMergePassInternal(res);
+
+  ASSERT_EQ(res.size(), 1u);
+
+  ASSERT_EQ(res[0]->ops.size(), program.block()->size());
+}
+
+// Real test 1
+TEST(IROpFusionPass, Broadcast_Test_1) {
+  ::pir::IrContext* ctx = ::pir::IrContext::Instance();
+  ctx->GetOrRegisterDialect<paddle::dialect::OperatorDialect>();
+  ctx->GetOrRegisterDialect<cinn::dialect::OperatorDialect>();
+  ::pir::Program program_base(ctx);
+  ::pir::Builder builder_base = ::pir::Builder(ctx, program_base.block());
+
+  int h = 32, w = 32;
+  auto inputs = BuildInput(&builder_base, {{w}, {w}, {w}, {h, w}});
+
+  ::pir::Program program(ctx);
+  ::pir::Builder builder = ::pir::Builder(ctx, program.block());
+
+  auto e =
+      builder.Build<paddle::dialect::AddOp>(inputs[0], inputs[1]).result(0);
+  builder.Build<paddle::dialect::AddOp>(inputs[2], e).result(0);
+  std::vector<int64_t> axes{1};
+  std::vector<int64_t> out_shape{h, w};
+  auto e1 =
+      builder.Build<cinn::dialect::BroadcastOp>(e, axes, out_shape).result(0);
+  builder.Build<paddle::dialect::AddOp>(inputs[3], e1);
+
+  auto res =
+      cinn::dialect::ir::OpFusionPassInternal(std::vector<pir::Operation*>(
+          program.block()->begin(), program.block()->end()));
+
+  auto new_group = cinn::dialect::ir::GeneralFusionMergePassInternal(res);
+
+  ASSERT_EQ(new_group.size(), 2u);
+  ASSERT_EQ(new_group[0]->ops.size(), 2u);
+  ASSERT_EQ(new_group[1]->ops.size(), 3u);
+}
+
+// FIXME(Aurelius84): Real test 2
+// TEST(IROpFusionPass, Broadcast_Test_2) {
 //   ::pir::IrContext* ctx = ::pir::IrContext::Instance();
 //   ctx->GetOrRegisterDialect<paddle::dialect::OperatorDialect>();
 //   ctx->GetOrRegisterDialect<cinn::dialect::OperatorDialect>();
 //   ::pir::Program program_base(ctx);
 //   ::pir::Builder builder_base = ::pir::Builder(ctx, program_base.block());
 
-<<<<<<< HEAD
 //   int h = 32, w = 32;
-//   auto inputs = BuildInput(&builder_base, {{h, w}, {h, w}, {h, w}, {h, w}});
-=======
-  ASSERT_EQ(res.size(), 1u);
-
-  ASSERT_EQ(res[0]->ops.size(), program.block()->size());
-}
->>>>>>> 941a84c5
+//   auto inputs = BuildInput(&builder_base, {{w}, {w}, {w}, {h, w}, {h, w}});
 
 //   ::pir::Program program(ctx);
 //   ::pir::Builder builder = ::pir::Builder(ctx, program.block());
 
-//   auto e =
+//   auto f =
 //       builder.Build<paddle::dialect::AddOp>(inputs[0], inputs[1]).result(0);
-//   auto f = builder.Build<paddle::dialect::AddOp>(e, inputs[2]).result(0);
-//   builder.Build<paddle::dialect::AddOp>(f, inputs[2]);
+//   builder.Build<paddle::dialect::AddOp>(inputs[2], f).result(0);
+//   std::vector<int64_t> axes{1};
+//   std::vector<int64_t> out_shape{h, w};
+//   auto f1 =
+//       builder.Build<cinn::dialect::BroadcastOp>(f, axes,
+//       out_shape).result(0);
+//   builder.Build<paddle::dialect::AddOp>(inputs[3], f1);
+//   builder.Build<paddle::dialect::AddOp>(inputs[4], f1);
 
 //   auto res =
 //       cinn::dialect::ir::OpFusionPassInternal(std::vector<pir::Operation*>(
@@ -106,141 +190,9 @@
 
 //   auto new_group = cinn::dialect::ir::GeneralFusionMergePassInternal(res);
 
-//   ASSERT_EQ(res.size(), 1u);
-
-//   ASSERT_EQ(res[0]->ops.size(), program.block()->size());
+//   ASSERT_EQ(new_group.size(), 2u);
 // }
 
-<<<<<<< HEAD
-// // Real test 0
-// TEST(IROpFusionPass, Broadcast_Test_0) {
-//   ::pir::IrContext* ctx = ::pir::IrContext::Instance();
-//   ctx->GetOrRegisterDialect<paddle::dialect::OperatorDialect>();
-//   ctx->GetOrRegisterDialect<cinn::dialect::OperatorDialect>();
-//   ::pir::Program program_base(ctx);
-//   ::pir::Builder builder_base = ::pir::Builder(ctx, program_base.block());
-=======
-  ASSERT_EQ(res.size(), 1u);
-
-  ASSERT_EQ(res[0]->ops.size(), program.block()->size());
-}
->>>>>>> 941a84c5
-
-//   int h = 32, w = 32;
-//   auto inputs = BuildInput(&builder_base, {{w}, {w}, {h, w}, {h, w}});
-
-//   ::pir::Program program(ctx);
-//   ::pir::Builder builder = ::pir::Builder(ctx, program.block());
-
-//   auto e =
-//       builder.Build<paddle::dialect::AddOp>(inputs[0], inputs[1]).result(0);
-//   auto f =
-//       builder.Build<paddle::dialect::AddOp>(inputs[2], inputs[3]).result(0);
-//   std::vector<int64_t> axes{1};
-//   std::vector<int64_t> out_shape{h, w};
-//   auto e1 =
-//       builder.Build<cinn::dialect::BroadcastOp>(e, axes,
-//       out_shape).result(0);
-//   builder.Build<paddle::dialect::AddOp>(e1, f);
-
-//   auto res =
-//       cinn::dialect::ir::OpFusionPassInternal(std::vector<pir::Operation*>(
-//           program.block()->begin(), program.block()->end()));
-
-//   auto new_group = cinn::dialect::ir::GeneralFusionMergePassInternal(res);
-
-//   ASSERT_EQ(res.size(), 1u);
-
-<<<<<<< HEAD
-//   ASSERT_EQ(res[0]->ops.size(), program.block()->size());
-// }
-=======
-  ASSERT_EQ(new_group.size(), 2u);
-  ASSERT_EQ(new_group[0]->ops.size(), 2u);
-  ASSERT_EQ(new_group[1]->ops.size(), 3u);
-}
->>>>>>> 941a84c5
-
-// // Real test 1
-// TEST(IROpFusionPass, Broadcast_Test_1) {
-//   ::pir::IrContext* ctx = ::pir::IrContext::Instance();
-//   ctx->GetOrRegisterDialect<paddle::dialect::OperatorDialect>();
-//   ctx->GetOrRegisterDialect<cinn::dialect::OperatorDialect>();
-//   ::pir::Program program_base(ctx);
-//   ::pir::Builder builder_base = ::pir::Builder(ctx, program_base.block());
-
-//   int h = 32, w = 32;
-//   auto inputs = BuildInput(&builder_base, {{w}, {w}, {w}, {h, w}});
-
-//   ::pir::Program program(ctx);
-//   ::pir::Builder builder = ::pir::Builder(ctx, program.block());
-
-//   auto e =
-//       builder.Build<paddle::dialect::AddOp>(inputs[0], inputs[1]).result(0);
-//   builder.Build<paddle::dialect::AddOp>(inputs[2], e).result(0);
-//   std::vector<int64_t> axes{1};
-//   std::vector<int64_t> out_shape{h, w};
-//   auto e1 =
-//       builder.Build<cinn::dialect::BroadcastOp>(e, axes,
-//       out_shape).result(0);
-//   builder.Build<paddle::dialect::AddOp>(inputs[3], e1);
-
-//   auto res =
-//       cinn::dialect::ir::OpFusionPassInternal(std::vector<pir::Operation*>(
-//           program.block()->begin(), program.block()->end()));
-
-//   auto new_group = cinn::dialect::ir::GeneralFusionMergePassInternal(res);
-
-//   ASSERT_EQ(new_group.size(), 2u);
-//   ASSERT_EQ(new_group[0]->ops.size(), 2u);
-//   ASSERT_EQ(new_group[1]->ops.size(), 3u);
-// }
-
-<<<<<<< HEAD
-// // FIXME(Aurelius84): Real test 2
-// // TEST(IROpFusionPass, Broadcast_Test_2) {
-// //   ::pir::IrContext* ctx = ::pir::IrContext::Instance();
-// //   ctx->GetOrRegisterDialect<paddle::dialect::OperatorDialect>();
-// //   ctx->GetOrRegisterDialect<cinn::dialect::OperatorDialect>();
-// //   ::pir::Program program_base(ctx);
-// //   ::pir::Builder builder_base = ::pir::Builder(ctx, program_base.block());
-
-// //   int h = 32, w = 32;
-// //   auto inputs = BuildInput(&builder_base, {{w}, {w}, {w}, {h, w}, {h,
-// w}});
-
-// //   ::pir::Program program(ctx);
-// //   ::pir::Builder builder = ::pir::Builder(ctx, program.block());
-
-// //   auto f =
-// //       builder.Build<paddle::dialect::AddOp>(inputs[0],
-// inputs[1]).result(0);
-// //   builder.Build<paddle::dialect::AddOp>(inputs[2], f).result(0);
-// //   std::vector<int64_t> axes{1};
-// //   std::vector<int64_t> out_shape{h, w};
-// //   auto f1 =
-// //       builder.Build<cinn::dialect::BroadcastOp>(f, axes,
-// //       out_shape).result(0);
-// //   builder.Build<paddle::dialect::AddOp>(inputs[3], f1);
-// //   builder.Build<paddle::dialect::AddOp>(inputs[4], f1);
-
-// //   auto res =
-// // cinn::dialect::ir::OpFusionPassInternal(std::vector<pir::Operation*>(
-// //           program.block()->begin(), program.block()->end()));
-
-// //   auto new_group = cinn::dialect::ir::GeneralFusionMergePassInternal(res);
-
-// //   ASSERT_EQ(new_group.size(), 2u);
-// // }
-
-// // Real reduce 0
-// TEST(IROpFusionPass, reduce_test_0) {
-//   ::pir::IrContext* ctx = ::pir::IrContext::Instance();
-//   ctx->GetOrRegisterDialect<paddle::dialect::OperatorDialect>();
-//   ctx->GetOrRegisterDialect<cinn::dialect::OperatorDialect>();
-//   ::pir::Program program_base(ctx);
-//   ::pir::Builder builder_base = ::pir::Builder(ctx, program_base.block());
-=======
 // Real reduce 0
 TEST(IROpFusionPass, reduce_test_0) {
   ::pir::IrContext* ctx = ::pir::IrContext::Instance();
@@ -283,121 +235,101 @@
 
   int h = 32, w = 32;
   auto inputs = BuildInput(&builder_base, {{h, w}, {h, w}});
->>>>>>> 941a84c5
-
-//   int h = 32, w = 32;
-//   auto inputs = BuildInput(&builder_base, {{h, w}, {h, w}});
-
-//   ::pir::Program program(ctx);
-//   ::pir::Builder builder = ::pir::Builder(ctx, program.block());
-
-//   std::vector<int64_t> axes{0};
-//   auto c =
-//       builder.Build<paddle::dialect::AddOp>(inputs[0], inputs[1]).result(0);
-//   builder.Build<cinn::dialect::ReduceSumOp>(c, axes, true).result(0);
-//   builder.Build<cinn::dialect::ReduceSumOp>(c, axes, true).result(0);
-//   builder.Build<cinn::dialect::ReduceSumOp>(c, axes, true).result(0);
-
-//   auto res =
-//       cinn::dialect::ir::OpFusionPassInternal(std::vector<pir::Operation*>(
-//           program.block()->begin(), program.block()->end()));
-
-<<<<<<< HEAD
-//   auto new_group = cinn::dialect::ir::GeneralFusionMergePassInternal(res);
-=======
+
+  ::pir::Program program(ctx);
+  ::pir::Builder builder = ::pir::Builder(ctx, program.block());
+
+  std::vector<int64_t> axes{0};
+  std::vector<int64_t> axes1{1};
+  auto c =
+      builder.Build<paddle::dialect::AddOp>(inputs[0], inputs[1]).result(0);
+  builder.Build<cinn::dialect::ReduceSumOp>(c, axes, true).result(0);
+  builder.Build<cinn::dialect::ReduceSumOp>(c, axes1, true).result(0);
+
+  auto res =
+      cinn::dialect::ir::OpFusionPassInternal(std::vector<pir::Operation*>(
+          program.block()->begin(), program.block()->end()));
+
+  auto new_group = cinn::dialect::ir::GeneralFusionMergePassInternal(res);
+
   ASSERT_EQ(new_group.size(), 2u);
   ASSERT_EQ(new_group[0]->ops.size(), 2u);
   ASSERT_EQ(new_group[1]->ops.size(), 2u);
 }
->>>>>>> 941a84c5
-
-//   ASSERT_EQ(new_group.size(), 1u);
-
-//   ASSERT_EQ(new_group[0]->ops.size(), program.block()->size());
-// }
-
-// // Real reduce 1
-// TEST(IROpFusionPass, reduce_test_1) {
-//   ::pir::IrContext* ctx = ::pir::IrContext::Instance();
-//   ctx->GetOrRegisterDialect<paddle::dialect::OperatorDialect>();
-//   ctx->GetOrRegisterDialect<cinn::dialect::OperatorDialect>();
-//   ::pir::Program program_base(ctx);
-//   ::pir::Builder builder_base = ::pir::Builder(ctx, program_base.block());
-
-//   int h = 32, w = 32;
-//   auto inputs = BuildInput(&builder_base, {{h, w}, {h, w}});
-
-//   ::pir::Program program(ctx);
-//   ::pir::Builder builder = ::pir::Builder(ctx, program.block());
-
-//   std::vector<int64_t> axes{0};
-//   std::vector<int64_t> axes1{1};
-//   auto c =
-//       builder.Build<paddle::dialect::AddOp>(inputs[0], inputs[1]).result(0);
-//   builder.Build<cinn::dialect::ReduceSumOp>(c, axes, true).result(0);
-//   builder.Build<cinn::dialect::ReduceSumOp>(c, axes1, true).result(0);
-
-<<<<<<< HEAD
-//   auto res =
-//       cinn::dialect::ir::OpFusionPassInternal(std::vector<pir::Operation*>(
-//           program.block()->begin(), program.block()->end()));
-=======
+
+// Real reduce 2
+TEST(IROpFusionPass, reduce_test_2) {
+  ::pir::IrContext* ctx = ::pir::IrContext::Instance();
+  ctx->GetOrRegisterDialect<paddle::dialect::OperatorDialect>();
+  ctx->GetOrRegisterDialect<cinn::dialect::OperatorDialect>();
+  ::pir::Program program_base(ctx);
+  ::pir::Builder builder_base = ::pir::Builder(ctx, program_base.block());
+
+  int h = 32, w = 32;
+  auto inputs = BuildInput(&builder_base, {{h, w}, {h, w}, {w}});
+
+  ::pir::Program program(ctx);
+  ::pir::Builder builder = ::pir::Builder(ctx, program.block());
+
+  std::vector<int64_t> axes{0};
+  std::vector<int64_t> axes1{1};
+  auto d =
+      builder.Build<paddle::dialect::AddOp>(inputs[0], inputs[1]).result(0);
+  auto e = builder.Build<cinn::dialect::ReduceSumOp>(d, axes, false).result(0);
+  auto f = builder.Build<cinn::dialect::ReduceSumOp>(d, axes1, false).result(0);
+  builder.Build<paddle::dialect::AddOp>(inputs[2], e).result(0);
+  builder.Build<paddle::dialect::AddOp>(inputs[2], f).result(0);
+
+  auto res =
+      cinn::dialect::ir::OpFusionPassInternal(std::vector<pir::Operation*>(
+          program.block()->begin(), program.block()->end()));
+
+  auto new_group = cinn::dialect::ir::GeneralFusionMergePassInternal(res);
+
   ASSERT_EQ(new_group.size(), 2u);
   ASSERT_EQ(new_group[0]->ops.size(), 3u);
   ASSERT_EQ(new_group[1]->ops.size(), 3u);
 }
->>>>>>> 941a84c5
-
-//   auto new_group = cinn::dialect::ir::GeneralFusionMergePassInternal(res);
-
-//   ASSERT_EQ(new_group.size(), 2u);
-//   ASSERT_EQ(new_group[0]->ops.size(), 2u);
-//   ASSERT_EQ(new_group[1]->ops.size(), 2u);
-// }
-
-// // Real reduce 2
-// TEST(IROpFusionPass, reduce_test_2) {
-//   ::pir::IrContext* ctx = ::pir::IrContext::Instance();
-//   ctx->GetOrRegisterDialect<paddle::dialect::OperatorDialect>();
-//   ctx->GetOrRegisterDialect<cinn::dialect::OperatorDialect>();
-//   ::pir::Program program_base(ctx);
-//   ::pir::Builder builder_base = ::pir::Builder(ctx, program_base.block());
-
-//   int h = 32, w = 32;
-//   auto inputs = BuildInput(&builder_base, {{h, w}, {h, w}, {w}});
-
-//   ::pir::Program program(ctx);
-//   ::pir::Builder builder = ::pir::Builder(ctx, program.block());
-
-//   std::vector<int64_t> axes{0};
-//   std::vector<int64_t> axes1{1};
-//   auto d =
-//       builder.Build<paddle::dialect::AddOp>(inputs[0], inputs[1]).result(0);
-//   auto e = builder.Build<cinn::dialect::ReduceSumOp>(d, axes,
-//   false).result(0); auto f = builder.Build<cinn::dialect::ReduceSumOp>(d,
-//   axes1, false).result(0); builder.Build<paddle::dialect::AddOp>(inputs[2],
-//   e).result(0); builder.Build<paddle::dialect::AddOp>(inputs[2],
-//   f).result(0);
-
-//   auto res =
-//       cinn::dialect::ir::OpFusionPassInternal(std::vector<pir::Operation*>(
-//           program.block()->begin(), program.block()->end()));
-
-//   auto new_group = cinn::dialect::ir::GeneralFusionMergePassInternal(res);
-
-<<<<<<< HEAD
-//   ASSERT_EQ(new_group.size(), 2u);
-//   ASSERT_EQ(new_group[0]->ops.size(), 3u);
-//   ASSERT_EQ(new_group[1]->ops.size(), 3u);
-// }
-=======
+
+// Real reduce 3
+TEST(IROpFusionPass, reduce_test_3) {
+  ::pir::IrContext* ctx = ::pir::IrContext::Instance();
+  ctx->GetOrRegisterDialect<paddle::dialect::OperatorDialect>();
+  ctx->GetOrRegisterDialect<cinn::dialect::OperatorDialect>();
+  ::pir::Program program_base(ctx);
+  ::pir::Builder builder_base = ::pir::Builder(ctx, program_base.block());
+
+  int h = 32, w = 32;
+  auto inputs = BuildInput(&builder_base, {{h, w}, {h, w}, {w}, {h, w}});
+
+  ::pir::Program program(ctx);
+  ::pir::Builder builder = ::pir::Builder(ctx, program.block());
+
+  std::vector<int64_t> axes{0};
+  std::vector<int64_t> axes1{1};
+  auto e =
+      builder.Build<paddle::dialect::AddOp>(inputs[0], inputs[1]).result(0);
+  auto f = builder.Build<cinn::dialect::ReduceSumOp>(e, axes, false).result(0);
+
+  builder.Build<paddle::dialect::AddOp>(inputs[2], f).result(0);
+
+  std::vector<int64_t> out_shape{h, w};
+  auto f1 =
+      builder.Build<cinn::dialect::BroadcastOp>(f, axes1, out_shape).result(0);
+  builder.Build<paddle::dialect::AddOp>(inputs[2], f1).result(0);
+
+  auto res =
+      cinn::dialect::ir::OpFusionPassInternal(std::vector<pir::Operation*>(
+          program.block()->begin(), program.block()->end()));
+
+  auto new_group = cinn::dialect::ir::GeneralFusionMergePassInternal(res);
+
   ASSERT_EQ(new_group.size(), 1u);
   ASSERT_EQ(new_group[0]->ops.size(), program.block()->size());
 }
->>>>>>> 941a84c5
-
-// // Real reduce 3
-// TEST(IROpFusionPass, reduce_test_3) {
+
+// FIXME(Aurelius84): Real reduce 4
+// TEST(IROpFusionPass, reduce_test_4) {
 //   ::pir::IrContext* ctx = ::pir::IrContext::Instance();
 //   ctx->GetOrRegisterDialect<paddle::dialect::OperatorDialect>();
 //   ctx->GetOrRegisterDialect<cinn::dialect::OperatorDialect>();
@@ -423,7 +355,11 @@
 //   auto f1 =
 //       builder.Build<cinn::dialect::BroadcastOp>(f, axes1,
 //       out_shape).result(0);
-//   builder.Build<paddle::dialect::AddOp>(inputs[2], f1).result(0);
+//   builder.Build<paddle::dialect::AddOp>(inputs[3], f1).result(0);
+//   auto f2 =
+//       builder.Build<cinn::dialect::BroadcastOp>(f, axes1,
+//       out_shape).result(0);
+//   builder.Build<paddle::dialect::AddOp>(inputs[3], f2).result(0);
 
 //   auto res =
 //       cinn::dialect::ir::OpFusionPassInternal(std::vector<pir::Operation*>(
@@ -432,92 +368,40 @@
 //   auto new_group = cinn::dialect::ir::GeneralFusionMergePassInternal(res);
 
 //   ASSERT_EQ(new_group.size(), 1u);
-//   ASSERT_EQ(new_group[0]->ops.size(), program.block()->size());
 // }
 
-// // FIXME(Aurelius84): Real reduce 4
-// // TEST(IROpFusionPass, reduce_test_4) {
-// //   ::pir::IrContext* ctx = ::pir::IrContext::Instance();
-// //   ctx->GetOrRegisterDialect<paddle::dialect::OperatorDialect>();
-// //   ctx->GetOrRegisterDialect<cinn::dialect::OperatorDialect>();
-// //   ::pir::Program program_base(ctx);
-// //   ::pir::Builder builder_base = ::pir::Builder(ctx, program_base.block());
-
-// //   int h = 32, w = 32;
-// //   auto inputs = BuildInput(&builder_base, {{h, w}, {h, w}, {w}, {h, w}});
-
-// //   ::pir::Program program(ctx);
-// //   ::pir::Builder builder = ::pir::Builder(ctx, program.block());
-
-// //   std::vector<int64_t> axes{0};
-// //   std::vector<int64_t> axes1{1};
-// //   auto e =
-// //       builder.Build<paddle::dialect::AddOp>(inputs[0],
-// inputs[1]).result(0);
-// //   auto f = builder.Build<cinn::dialect::ReduceSumOp>(e, axes,
-// //   false).result(0);
-
-// //   builder.Build<paddle::dialect::AddOp>(inputs[2], f).result(0);
-
-// //   std::vector<int64_t> out_shape{h, w};
-// //   auto f1 =
-// //       builder.Build<cinn::dialect::BroadcastOp>(f, axes1,
-// //       out_shape).result(0);
-// //   builder.Build<paddle::dialect::AddOp>(inputs[3], f1).result(0);
-// //   auto f2 =
-// //       builder.Build<cinn::dialect::BroadcastOp>(f, axes1,
-// //       out_shape).result(0);
-// //   builder.Build<paddle::dialect::AddOp>(inputs[3], f2).result(0);
-
-// //   auto res =
-// // cinn::dialect::ir::OpFusionPassInternal(std::vector<pir::Operation*>(
-// //           program.block()->begin(), program.block()->end()));
-
-// //   auto new_group = cinn::dialect::ir::GeneralFusionMergePassInternal(res);
-
-// //   ASSERT_EQ(new_group.size(), 1u);
-// // }
-
-// // Real reduce 5
-// TEST(IROpFusionPass, reduce_test_5) {
-//   ::pir::IrContext* ctx = ::pir::IrContext::Instance();
-//   ctx->GetOrRegisterDialect<paddle::dialect::OperatorDialect>();
-//   ctx->GetOrRegisterDialect<cinn::dialect::OperatorDialect>();
-//   ::pir::Program program_base(ctx);
-//   ::pir::Builder builder_base = ::pir::Builder(ctx, program_base.block());
-
-//   int h = 32, w = 32;
-//   auto inputs = BuildInput(&builder_base, {{h, w}, {h, w}});
-
-//   ::pir::Program program(ctx);
-//   ::pir::Builder builder = ::pir::Builder(ctx, program.block());
-
-//   std::vector<int64_t> axes{1};
-
-//   auto c =
-//       builder.Build<paddle::dialect::AddOp>(inputs[0], inputs[1]).result(0);
-//   builder.Build<cinn::dialect::ReduceSumOp>(inputs[0], axes,
-//   false).result(0); builder.Build<cinn::dialect::ReduceSumOp>(inputs[1],
-//   axes, false).result(0); builder.Build<cinn::dialect::ReduceSumOp>(c, axes,
-//   false).result(0);
-
-//   auto res =
-//       cinn::dialect::ir::OpFusionPassInternal(std::vector<pir::Operation*>(
-//           program.block()->begin(), program.block()->end()));
-
-//   auto new_group = cinn::dialect::ir::GeneralFusionMergePassInternal(res);
-
-<<<<<<< HEAD
-//   ASSERT_EQ(new_group.size(), 1u);
-
-//   ASSERT_EQ(new_group[0]->ops.size(), program.block()->size());
-// }
-=======
+// Real reduce 5
+TEST(IROpFusionPass, reduce_test_5) {
+  ::pir::IrContext* ctx = ::pir::IrContext::Instance();
+  ctx->GetOrRegisterDialect<paddle::dialect::OperatorDialect>();
+  ctx->GetOrRegisterDialect<cinn::dialect::OperatorDialect>();
+  ::pir::Program program_base(ctx);
+  ::pir::Builder builder_base = ::pir::Builder(ctx, program_base.block());
+
+  int h = 32, w = 32;
+  auto inputs = BuildInput(&builder_base, {{h, w}, {h, w}});
+
+  ::pir::Program program(ctx);
+  ::pir::Builder builder = ::pir::Builder(ctx, program.block());
+
+  std::vector<int64_t> axes{1};
+
+  auto c =
+      builder.Build<paddle::dialect::AddOp>(inputs[0], inputs[1]).result(0);
+  builder.Build<cinn::dialect::ReduceSumOp>(inputs[0], axes, false).result(0);
+  builder.Build<cinn::dialect::ReduceSumOp>(inputs[1], axes, false).result(0);
+  builder.Build<cinn::dialect::ReduceSumOp>(c, axes, false).result(0);
+
+  auto res =
+      cinn::dialect::ir::OpFusionPassInternal(std::vector<pir::Operation*>(
+          program.block()->begin(), program.block()->end()));
+
+  auto new_group = cinn::dialect::ir::GeneralFusionMergePassInternal(res);
+
   ASSERT_EQ(new_group.size(), 1u);
 
   ASSERT_EQ(new_group[0]->ops.size(), program.block()->size());
 }
->>>>>>> 941a84c5
 
 TEST(IROpFusionPass, layer_norm) {
   ::pir::IrContext* ctx = ::pir::IrContext::Instance();
@@ -584,7 +468,6 @@
   auto t5 = builder.Build<paddle::dialect::MultiplyOp>(t3, scale).result(0);
   builder.Build<paddle::dialect::MultiplyOp>(t5, bias).result(0);
 
-  program.Print(std::cout);
   auto res =
       cinn::dialect::ir::OpFusionPassInternal(std::vector<pir::Operation*>(
           program.block()->begin(), program.block()->end()));
@@ -596,55 +479,6 @@
   ASSERT_EQ(new_group[0]->ops.size(), program.block()->size());
 }
 
-<<<<<<< HEAD
-// TEST(IROpFusionPass, softmax) {
-//   ::pir::IrContext* ctx = ::pir::IrContext::Instance();
-//   ctx->GetOrRegisterDialect<paddle::dialect::OperatorDialect>();
-//   ctx->GetOrRegisterDialect<cinn::dialect::OperatorDialect>();
-//   ::pir::Program program_base(ctx);
-//   ::pir::Builder builder_base = ::pir::Builder(ctx, program_base.block());
-
-//   auto inputs = BuildInput(&builder_base, {{128, 128, 768}});
-
-//   ::pir::Program program(ctx);
-//   ::pir::Builder builder = ::pir::Builder(ctx, program.block());
-
-//   std::vector<int64_t> axes{-1};
-
-//   auto x = inputs[0];
-//   auto max = builder.Build<cinn::dialect::ReduceMaxOp>(x, axes,
-//   true).result(0); auto broadcast_1 = builder
-//                          .Build<cinn::dialect::BroadcastOp>(
-//                              max,
-//                              std::vector<int64_t>({0, 1, 2}),
-//                              std::vector<int64_t>({128, 128, 768}))
-//                          .result(0);
-//   auto sub =
-//       builder.Build<paddle::dialect::SubtractOp>(x, broadcast_1).result(0);
-//   auto exp = builder.Build<paddle::dialect::ExpOp>(sub).result(0);
-//   auto sum =
-//       builder.Build<cinn::dialect::ReduceSumOp>(exp, axes, true).result(0);
-
-//   auto broadcast_2 = builder
-//                          .Build<cinn::dialect::BroadcastOp>(
-//                              sum,
-//                              std::vector<int64_t>({0, 1, 2}),
-//                              std::vector<int64_t>({128, 128, 768}))
-//                          .result(0);
-//   auto divide =
-//       builder.Build<paddle::dialect::DivideOp>(exp, broadcast_2).result(0);
-
-//   auto res =
-//       cinn::dialect::ir::OpFusionPassInternal(std::vector<pir::Operation*>(
-//           program.block()->begin(), program.block()->end()));
-
-//   auto new_group = cinn::dialect::ir::GeneralFusionMergePassInternal(res);
-
-//   ASSERT_EQ(new_group.size(), 1u);
-
-//   ASSERT_EQ(new_group[0]->ops.size(), program.block()->size());
-// }
-=======
 TEST(IROpFusionPass, softmax) {
   ::pir::IrContext* ctx = ::pir::IrContext::Instance();
   ctx->GetOrRegisterDialect<paddle::dialect::OperatorDialect>();
@@ -691,5 +525,4 @@
   ASSERT_EQ(new_group.size(), 1u);
 
   ASSERT_EQ(new_group[0]->ops.size(), program.block()->size());
-}
->>>>>>> 941a84c5
+}