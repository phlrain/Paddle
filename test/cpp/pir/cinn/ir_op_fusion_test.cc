--- conflicted
+++ resolved
@@ -159,43 +159,6 @@
   ASSERT_EQ(new_group[1]->nodes.size(), 3u);
 }
 
-<<<<<<< HEAD
-// Real test 2
-TEST(IROpFusionPass, Broadcast_Test_2) {
-  ::pir::IrContext* ctx = ::pir::IrContext::Instance();
-  ctx->GetOrRegisterDialect<paddle::dialect::OperatorDialect>();
-  ctx->GetOrRegisterDialect<cinn::dialect::OperatorDialect>();
-  ::pir::Program program_base(ctx);
-  ::pir::Builder builder_base = ::pir::Builder(ctx, program_base.block());
-
-  int h = 32, w = 32;
-  auto inputs = BuildInput(&builder_base, {{w}, {w}, {w}, {h, w}, {h, w}});
-
-  ::pir::Program program(ctx);
-  ::pir::Builder builder = ::pir::Builder(ctx, program.block());
-
-  auto f =
-      builder.Build<paddle::dialect::AddOp>(inputs[0], inputs[1]).result(0);
-  builder.Build<paddle::dialect::AddOp>(inputs[2], f).result(0);
-  std::vector<int64_t> axes{1};
-  std::vector<int64_t> out_shape{h, w};
-  auto f1 =
-      builder.Build<cinn::dialect::BroadcastOp>(f, axes, out_shape).result(0);
-  builder.Build<paddle::dialect::AddOp>(inputs[3], f1);
-  builder.Build<paddle::dialect::AddOp>(inputs[4], f1);
-
-  auto res =
-      cinn::dialect::ir::OpFusionPassInternal(std::vector<pir::Operation*>(
-          program.block()->begin(), program.block()->end()));
-
-  auto new_group = cinn::dialect::ir::GeneralFusionMergePassInternal(res);
-
-  ASSERT_EQ(new_group.size(), 2u);
-
-  ASSERT_EQ(new_group[0]->nodes.size(), 2u);
-  ASSERT_EQ(new_group[1]->nodes.size(), 4u);
-}
-=======
 // FIXME(Aurelius84): Real test 2
 // TEST(IROpFusionPass, Broadcast_Test_2) {
 //   ::pir::IrContext* ctx = ::pir::IrContext::Instance();
@@ -229,7 +192,6 @@
 
 //   ASSERT_EQ(new_group.size(), 2u);
 // }
->>>>>>> 65e0126e
 
 // Real reduce 0
 TEST(IROpFusionPass, reduce_test_0) {
@@ -367,47 +329,6 @@
   ASSERT_EQ(new_group[0]->nodes.size(), program.block()->size());
 }
 
-<<<<<<< HEAD
-// Real reduce 4
-TEST(IROpFusionPass, reduce_test_4) {
-  ::pir::IrContext* ctx = ::pir::IrContext::Instance();
-  ctx->GetOrRegisterDialect<paddle::dialect::OperatorDialect>();
-  ctx->GetOrRegisterDialect<cinn::dialect::OperatorDialect>();
-  ::pir::Program program_base(ctx);
-  ::pir::Builder builder_base = ::pir::Builder(ctx, program_base.block());
-
-  int h = 32, w = 32;
-  auto inputs = BuildInput(&builder_base, {{h, w}, {h, w}, {w}, {h, w}});
-
-  ::pir::Program program(ctx);
-  ::pir::Builder builder = ::pir::Builder(ctx, program.block());
-
-  std::vector<int64_t> axes{0};
-  std::vector<int64_t> axes1{1};
-  auto e =
-      builder.Build<paddle::dialect::AddOp>(inputs[0], inputs[1]).result(0);
-  auto f = builder.Build<cinn::dialect::ReduceSumOp>(e, axes, false).result(0);
-
-  builder.Build<paddle::dialect::AddOp>(inputs[2], f).result(0);
-
-  std::vector<int64_t> out_shape{h, w};
-  auto f1 =
-      builder.Build<cinn::dialect::BroadcastOp>(f, axes1, out_shape).result(0);
-  builder.Build<paddle::dialect::AddOp>(inputs[3], f1).result(0);
-  auto f2 =
-      builder.Build<cinn::dialect::BroadcastOp>(f, axes1, out_shape).result(0);
-  builder.Build<paddle::dialect::AddOp>(inputs[3], f2).result(0);
-
-  auto res =
-      cinn::dialect::ir::OpFusionPassInternal(std::vector<pir::Operation*>(
-          program.block()->begin(), program.block()->end()));
-
-  auto new_group = cinn::dialect::ir::GeneralFusionMergePassInternal(res);
-
-  ASSERT_EQ(new_group.size(), 1u);
-  ASSERT_EQ(new_group[0]->nodes.size(), program.block()->size());
-}
-=======
 // FIXME(Aurelius84): Real reduce 4
 // TEST(IROpFusionPass, reduce_test_4) {
 //   ::pir::IrContext* ctx = ::pir::IrContext::Instance();
@@ -449,7 +370,6 @@
 
 //   ASSERT_EQ(new_group.size(), 1u);
 // }
->>>>>>> 65e0126e
 
 // Real reduce 5
 TEST(IROpFusionPass, reduce_test_5) {
