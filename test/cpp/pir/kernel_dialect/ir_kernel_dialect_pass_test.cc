--- conflicted
+++ resolved
@@ -46,12 +46,6 @@
 #include "paddle/pir/dialect/control_flow/ir/cf_dialect.h"
 #include "paddle/pir/dialect/control_flow/ir/cf_ops.h"
 
-#include "paddle/pir/dialect/control_flow/ir/cf_dialect.h"
-#include "paddle/pir/dialect/control_flow/ir/cf_ops.h"
-
-#include "paddle/fluid/framework/new_executor/new_ir_interpreter.h"
-#include "paddle/fluid/framework/new_executor/standalone_executor.h"
-
 PD_DECLARE_KERNEL(full, CPU, ALL_LAYOUT);
 PD_DECLARE_KERNEL(full_int_array, CPU, ALL_LAYOUT);
 PD_DECLARE_KERNEL(uniform, CPU, ALL_LAYOUT);
@@ -59,173 +53,105 @@
 
 bool simple_cmp(float a, float b) { return std::abs((a - b) / a) < 1e-5; }
 
-// TEST(program_test, program) {
-//   // (1) Init environment.
-//   ir::IrContext* ctx = ir::IrContext::Instance();
-//   ir::Program program((ctx));
-
-//   ctx->GetOrRegisterDialect<paddle::dialect::PaddleDialect>();
-
-//   ir::Builder builder = ir::Builder(ctx, program.block());
-
-//   paddle::dialect::FullOp op1 = builder.Build<paddle::dialect::FullOp>(
-//       std::vector<int64_t>{2, 2}, 1.0, phi::DataType::FLOAT32,
-//       phi::CPUPlace());
-
-//   paddle::dialect::FullOp op2 = builder.Build<paddle::dialect::FullOp>(
-//       std::vector<int64_t>{2, 2}, 1.0, phi::DataType::FLOAT32,
-//       phi::CPUPlace());
-
-//   builder.Build<paddle::dialect::AddOp>(op1->result(0), op2->result(0));
-
-//   auto kernel_program = paddle::dialect::PdOpLowerToKernelPass(&program);
-
-//   paddle::framework::Scope scope;
-//   PhiKernelAdaptor phi_kernel_adaptor(&scope);
-//   phi_kernel_adaptor.run_kernel_prog(kernel_program.get());
-
-//   auto out_tensor =
-//       scope.Var(phi_kernel_adaptor.out_name)->Get<phi::DenseTensor>();
-
-//   bool res0 = simple_cmp(out_tensor.data<float>()[0], 2.0);
-//   bool res1 = simple_cmp(out_tensor.data<float>()[1], 2.0);
-//   bool res2 = simple_cmp(out_tensor.data<float>()[2], 2.0);
-//   bool res3 = simple_cmp(out_tensor.data<float>()[3], 2.0);
-
-//   EXPECT_EQ(res0, true);
-//   EXPECT_EQ(res1, true);
-//   EXPECT_EQ(res2, true);
-//   EXPECT_EQ(res3, true);
-
-//   EXPECT_EQ(kernel_program->block()->size(), 3u);
-//   EXPECT_EQ(kernel_program->block()
-//                 ->front()
-//                 ->dyn_cast<paddle::dialect::PhiKernelOp>()
-//                 .op_name(),
-//             "pd.full");
-//   EXPECT_EQ(kernel_program->block()
-//                 ->front()
-//                 ->dyn_cast<paddle::dialect::PhiKernelOp>()
-//                 .kernel_name(),
-//             "full");
-//   EXPECT_EQ(kernel_program->block()
-//                 ->front()
-//                 ->dyn_cast<paddle::dialect::PhiKernelOp>()
-//                 .kernel_key()
-//                 .dtype(),
-//             phi::DataType::FLOAT32);
-// }
-
-// TEST(dialect_attr, attr) {
-//   // (1) Init environment.
-//   ir::IrContext* ctx = ir::IrContext::Instance();
-//   ir::Program program((ctx));
-
-//   ctx->GetOrRegisterDialect<paddle::dialect::PaddleDialect>();
-//   auto kernel_dialect =
-//       ctx->GetOrRegisterDialect<paddle::dialect::PaddleKernelDialect>();
-
-//   phi::KernelKey kernel_key(
-//       phi::Backend::CPU, phi::DataLayout::ALL_LAYOUT,
-//       phi::DataType::FLOAT32);
-//   auto attr = paddle::dialect::KernelAttribute::get(ctx, kernel_key);
-
-//   std::stringstream ss;
-
-//   kernel_dialect->PrintAttribute(attr, ss);
-
-//   EXPECT_EQ(
-//       ss.str() == "<backend:CPU|layout:Undefined(AnyLayout)|dtype:float32>",
-//       true);
-// }
-
-// ir::AttributeMap CreateAttributeMap(std::vector<std::string> attribute_names,
-//                                     std::vector<std::string> attributes,
-//                                     std::string attr_name,
-//                                     phi::KernelKey kernel_key) {
-//   ir::IrContext* ctx = ir::IrContext::Instance();
-//   ir::AttributeMap attr_map;
-//   for (size_t i = 0; i < attribute_names.size(); i++) {
-//     ir::Attribute attr_value = ir::StrAttribute::get(ctx, attributes[i]);
-//     attr_map.insert(
-//         std::pair<std::string, ir::Attribute>(attribute_names[i],
-//         attr_value));
-//   }
-//   auto attr = paddle::dialect::KernelAttribute::get(ctx, kernel_key);
-//   attr_map.insert(std::pair<std::string, ir::Attribute>(attr_name, attr));
-//   return attr_map;
-// }
-
-// TEST(kernel_dialect, legacy_op_test) {
-//   // (1) Init environment.
-
-//   ir::IrContext* ctx = ir::IrContext::Instance();
-//   ir::Program program((ctx));
-
-//   ctx->GetOrRegisterDialect<paddle::dialect::PaddleDialect>();
-//   phi::KernelKey kernel_key(
-//       phi::Backend::CPU, phi::DataLayout::ALL_LAYOUT,
-//       phi::DataType::FLOAT32);
-
-//   ir::OpInfo kernel_op_info =
-//       ctx->GetRegisteredOpInfo(paddle::dialect::LegacyKernelOp::name());
-//   ir::OperationArgument argument(kernel_op_info);
-//   argument.attributes = CreateAttributeMap({"op_name", "kernel_name"},
-//                                            {"pd.kernel_op", "kernel_op"},
-//                                            "kernel_key",
-//                                            kernel_key);
-
-//   ir::Operation* op = ir::Operation::Create(std::move(argument));
-//   EXPECT_EQ("pd.kernel_op",
-//             op->dyn_cast<paddle::dialect::LegacyKernelOp>().op_name());
-//   EXPECT_EQ("kernel_op",
-//             op->dyn_cast<paddle::dialect::LegacyKernelOp>().kernel_name());
-//   EXPECT_EQ(kernel_key,
-//             op->dyn_cast<paddle::dialect::LegacyKernelOp>().kernel_key());
-// }
+TEST(program_test, program) {
+  // (1) Init environment.
+  pir::IrContext* ctx = pir::IrContext::Instance();
+  pir::Program program((ctx));
+
+  ctx->GetOrRegisterDialect<paddle::dialect::OperatorDialect>();
+
+  pir::Builder builder = pir::Builder(ctx, program.block());
+
+  paddle::dialect::FullOp op1 = builder.Build<paddle::dialect::FullOp>(
+      std::vector<int64_t>{2, 2}, 1.0, phi::DataType::FLOAT32, phi::CPUPlace());
+
+  paddle::dialect::FullOp op2 = builder.Build<paddle::dialect::FullOp>(
+      std::vector<int64_t>{2, 2}, 1.0, phi::DataType::FLOAT32, phi::CPUPlace());
+
+  builder.Build<paddle::dialect::AddOp>(op1->result(0), op2->result(0));
+
+  auto kernel_program = paddle::dialect::PdOpLowerToKernelPass(&program);
+
+  paddle::framework::Scope scope;
+  PhiKernelAdaptor phi_kernel_adaptor(&scope);
+  phi_kernel_adaptor.run_kernel_prog(kernel_program.get());
+
+  auto out_tensor =
+      scope.Var(phi_kernel_adaptor.out_name)->Get<phi::DenseTensor>();
+
+  bool res0 = simple_cmp(out_tensor.data<float>()[0], 2.0);
+  bool res1 = simple_cmp(out_tensor.data<float>()[1], 2.0);
+  bool res2 = simple_cmp(out_tensor.data<float>()[2], 2.0);
+  bool res3 = simple_cmp(out_tensor.data<float>()[3], 2.0);
+
+  EXPECT_EQ(res0, true);
+  EXPECT_EQ(res1, true);
+  EXPECT_EQ(res2, true);
+  EXPECT_EQ(res3, true);
+
+  EXPECT_EQ(kernel_program->block()->size(), 3u);
+  EXPECT_EQ(kernel_program->block()
+                ->front()
+                ->dyn_cast<paddle::dialect::PhiKernelOp>()
+                .op_name(),
+            "pd_op.full");
+  EXPECT_EQ(kernel_program->block()
+                ->front()
+                ->dyn_cast<paddle::dialect::PhiKernelOp>()
+                .kernel_name(),
+            "full");
+  EXPECT_EQ(kernel_program->block()
+                ->front()
+                ->dyn_cast<paddle::dialect::PhiKernelOp>()
+                .kernel_key()
+                .dtype(),
+            phi::DataType::FLOAT32);
+}
+
+TEST(dialect_attr, attr) {
+  // (1) Init environment.
+  pir::IrContext* ctx = pir::IrContext::Instance();
+  pir::Program program((ctx));
+
+  ctx->GetOrRegisterDialect<paddle::dialect::OperatorDialect>();
+  auto kernel_dialect =
+      ctx->GetOrRegisterDialect<paddle::dialect::KernelDialect>();
+
+  phi::KernelKey kernel_key(
+      phi::Backend::CPU, phi::DataLayout::ALL_LAYOUT, phi::DataType::FLOAT32);
+  auto attr = paddle::dialect::KernelAttribute::get(ctx, kernel_key);
+
+  std::stringstream ss;
+
+  kernel_dialect->PrintAttribute(attr, ss);
+
+  EXPECT_EQ(
+      ss.str() == "<backend:CPU|layout:Undefined(AnyLayout)|dtype:float32>",
+      true);
+}
+
+pir::AttributeMap CreateAttributeMap(std::vector<std::string> attribute_names,
+                                     std::vector<std::string> attributes,
+                                     std::string attr_name,
+                                     phi::KernelKey kernel_key) {
+  pir::IrContext* ctx = pir::IrContext::Instance();
+  pir::AttributeMap attr_map;
+  for (size_t i = 0; i < attribute_names.size(); i++) {
+    pir::Attribute attr_value = pir::StrAttribute::get(ctx, attributes[i]);
+    attr_map.insert(
+        std::pair<std::string, pir::Attribute>(attribute_names[i], attr_value));
+  }
+  auto attr = paddle::dialect::KernelAttribute::get(ctx, kernel_key);
+  attr_map.insert(std::pair<std::string, pir::Attribute>(attr_name, attr));
+  return attr_map;
+}
 
 TEST(kernel_dialect, legacy_op_test) {
   // (1) Init environment.
-  std::cout << "start_test_end!" << std::endl;
-  pir::IrContext* ctx = pir::IrContext::Instance();
-  ctx->GetOrRegisterDialect<paddle::dialect::OperatorDialect>();
-  ctx->GetOrRegisterDialect<pir::ControlFlowDialect>();
-
-  pir::Program program(ctx);
-  pir::Block* block = program.block();
-  pir::Builder builder(ctx, block);
-
-  auto full_op = builder.Build<paddle::dialect::FullOp>(
-      std::vector<int64_t>{1}, true, phi::DataType::BOOL);
-
-  auto if_op = builder.Build<paddle::dialect::IfOp>(
-      full_op.out(), std::vector<pir::Type>{builder.bool_type()});
-
-  pir::Block* true_block = if_op.true_block();
-
-  builder.SetInsertionPointToStart(true_block);
-
-  auto full_op_1 = builder.Build<paddle::dialect::FullOp>(
-      std::vector<int64_t>{2}, true, phi::DataType::BOOL);
-  builder.Build<pir::YieldOp>(std::vector<pir::OpResult>{full_op_1.out()});
-
-  pir::Block* false_block = if_op.false_block();
-
-  builder.SetInsertionPointToStart(false_block);
-
-  auto full_op_2 = builder.Build<paddle::dialect::FullOp>(
-      std::vector<int64_t>{3}, true, phi::DataType::BOOL);
-  builder.Build<pir::YieldOp>(std::vector<pir::OpResult>{full_op_2.out()});
-
-  program.Print(std::cout);
-
-  std::cout << "test_end!" << std::endl;
-
-  auto kernel_program = paddle::dialect::PdOpLowerToKernelPass(&program);
-
-<<<<<<< HEAD
-  kernel_program->Print(std::cout);
-=======
+
+  pir::IrContext* ctx = pir::IrContext::Instance();
+  pir::Program program((ctx));
+
   ctx->GetOrRegisterDialect<paddle::dialect::OperatorDialect>();
   phi::KernelKey kernel_key(
       phi::Backend::CPU, phi::DataLayout::ALL_LAYOUT, phi::DataType::FLOAT32);
@@ -281,5 +207,4 @@
 
   program.Print(std::cout);
   auto kernel_program = paddle::dialect::PdOpLowerToKernelPass(&program);
->>>>>>> fc1a0d9b
 }