// Copyright (c) 2023 PaddlePaddle Authors. All Rights Reserved.
//
// Licensed under the Apache License, Version 2.0 (the "License");
// you may not use this file except in compliance with the License.
// You may obtain a copy of the License at
//
//     http://www.apache.org/licenses/LICENSE-2.0
//
// Unless required by applicable law or agreed to in writing, software
// distributed under the License is distributed on an "AS IS" BASIS,
// WITHOUT WARRANTIES OR CONDITIONS OF ANY KIND, either express or implied.
// See the License for the specific language governing permissions and
// limitations under the License.

#include <gtest/gtest.h>
#include <sstream>

#include "paddle/common/enforce.h"
#include "paddle/fluid/pir/dialect/operator/ir/op_dialect.h"
#include "paddle/phi/core/tensor_meta.h"
#include "paddle/pir/include/core/block.h"
#include "paddle/pir/include/core/builder.h"
#include "paddle/pir/include/core/builtin_attribute.h"
#include "paddle/pir/include/core/builtin_op.h"
#include "paddle/pir/include/core/dialect.h"
#include "paddle/pir/include/core/ir_context.h"
#include "paddle/pir/include/core/ir_printer.h"
#include "paddle/pir/include/core/op_base.h"
#include "paddle/pir/include/core/program.h"
#include "paddle/pir/include/core/region.h"
#include "test/cpp/pir/tools/test_dialect.h"
#include "test/cpp/pir/tools/test_op.h"

#include "test/cpp/pir/tools/test_pir_utils.h"

TEST(op_test, region_test) {
  // (1) Register Dialect, Operation1, Operation2 into IrContext.
  pir::IrContext *ctx = pir::IrContext::Instance();
  pir::Dialect *test_dialect = ctx->GetOrRegisterDialect<test::TestDialect>();
  EXPECT_EQ(test_dialect != nullptr, true);

  // (2) Get registered operations.
  pir::OpInfo op1_info = ctx->GetRegisteredOpInfo(test::Operation1::name());
  pir::OpInfo op2_info = ctx->GetRegisteredOpInfo(test::Operation2::name());

  pir::Operation *op1 = pir::Operation::Create(
      {},
      test::CreateAttributeMap({"op1_attr1", "op1_attr2"},
                               {"op1_attr1", "op1_attr2"}),
      {pir::Float32Type::get(ctx)},
      op1_info);
  pir::Operation *op_2 =
      pir::Operation::Create({}, {}, {pir::Float32Type::get(ctx)}, op2_info);

  pir::OperationArgument argument(op2_info);
  argument.output_types = {pir::Float32Type::get(ctx)};
  argument.AddRegion(nullptr);

  pir::Operation *op3 = pir::Operation::Create(std::move(argument));

  pir::Region &region = op3->region(0);
  EXPECT_EQ(region.empty(), true);

  // (3) Test custom operation printer
  std::stringstream ss;
  op1->Print(ss);
<<<<<<< HEAD
  EXPECT_EQ(ss.str(), "(%0) = \"test.operation1\" ()\n");
=======
  EXPECT_EQ(ss.str(), "(%0) = \"test.operation1\" ()");
>>>>>>> 68143607

  region.push_back(new pir::Block());
  region.push_front(new pir::Block());
  region.insert(region.begin(), new pir::Block());
  auto &block = region.front();
  block.push_front(op1);
  block.insert(block.begin(), op_2);
  op3->Destroy();
}

TEST(op_test, module_op_death) {
  pir::IrContext *ctx = pir::IrContext::Instance();
  pir::OpInfo op_info = ctx->GetRegisteredOpInfo(pir::ModuleOp::name());

  std::vector<pir::Value> inputs{pir::Value()};
  pir::AttributeMap attrs{{"program", pir::Int32Attribute::get(ctx, 1)}};
  std::vector<pir::Type> output_types = {pir::Float32Type::get(ctx)};

  EXPECT_THROW(pir::Operation::Create(inputs, {}, {}, op_info),
               pir::IrNotMetException);
  EXPECT_THROW(pir::Operation::Create({}, attrs, {}, op_info),
               pir::IrNotMetException);
  EXPECT_THROW(pir::Operation::Create({}, {}, output_types, op_info),
               pir::IrNotMetException);

  pir::Program program(ctx);

  EXPECT_EQ(program.module_op().program(), &program);
  EXPECT_EQ(program.module_op().ir_context(), ctx);

  program.module_op()->set_attribute("program",
                                     pir::PointerAttribute::get(ctx, &program));
}

TEST(op_test, trait_and_interface) {
  pir::IrContext ctx;
  ctx.GetOrRegisterDialect<test::TestDialect>();
  pir::Program program(&ctx);
  auto block = program.block();
  pir::Builder builder(&ctx, block);
  auto op1 = builder.Build<test::Operation1>();
  auto op2 = builder.Build<test::Operation2>();

  EXPECT_EQ(op1->HasTrait<test::ReadOnlyTrait>(), false);
  EXPECT_EQ(op1->HasInterface<test::InferShapeInterface>(), false);
  EXPECT_EQ(op2->HasTrait<test::ReadOnlyTrait>(), true);
  EXPECT_EQ(op2->HasInterface<test::InferShapeInterface>(), true);

  pir::OperationArgument argument(&ctx, "test.region");
  EXPECT_THROW(builder.Build(std::move(argument)), pir::IrNotMetException);
}

TEST(op_test, op_traits_test) {
  pir::IrContext *ctx = pir::IrContext::Instance();
  ctx->GetOrRegisterDialect<test::TestDialect>();
  ctx->GetOrRegisterDialect<paddle::dialect::OperatorDialect>();

  pir::Program program(ctx);
  auto block = program.block();
  pir::Builder builder(ctx, block);

  pir::Type dtype = pir::Float32Type::get(ctx);
  phi::DDim dims = {2, 2};
  phi::DataLayout data_layout = phi::DataLayout::NCHW;
  phi::LoD lod = {{0, 1, 2}};
  size_t offset = 0;

  pir::DenseTensorType dense_tensor_dtype =
      pir::DenseTensorType::get(ctx, dtype, dims, data_layout, lod, offset);

  pir::Operation *op1 =
      test::CreateDenseTensorOp(ctx, dims, {"op1_temp"}, {"op1_attr"}, dtype);
  pir::Operation *op2 =
      test::CreateDenseTensorOp(ctx, dims, {"op2_temp"}, {"op2_attr"}, dtype);

  block->push_back(op1);
  block->push_back(op2);
  auto op3 = builder.Build<test::TraitExampleOp>(
      op1->result(0), op2->result(0), dense_tensor_dtype);

  EXPECT_EQ(op3->HasTrait<pir::SameOperandsShapeTrait>(), true);
  EXPECT_EQ(op3->HasTrait<pir::SameOperandsAndResultShapeTrait>(), true);
  EXPECT_EQ(op3->HasTrait<pir::SameOperandsElementTypeTrait>(), true);
  EXPECT_EQ(op3->HasTrait<pir::SameOperandsAndResultElementTypeTrait>(), true);
  EXPECT_EQ(op3->HasTrait<pir::SameOperandsAndResultTypeTrait>(), true);
  EXPECT_EQ(op3->HasTrait<pir::SameTypeOperandsTrait>(), true);
}

TEST(op_test, same_operands_shape_trait_test1) {
  pir::IrContext *ctx = pir::IrContext::Instance();
  ctx->GetOrRegisterDialect<test::TestDialect>();
  ctx->GetOrRegisterDialect<paddle::dialect::OperatorDialect>();

  pir::Program program(ctx);
  auto block = program.block();
  pir::Builder builder(ctx, block);

  EXPECT_THROW(builder.Build<test::SameOperandsShapeTraitOp1>(),
               pir::IrNotMetException);
}

TEST(op_test, same_operands_shape_trait_test2) {
  pir::IrContext *ctx = pir::IrContext::Instance();
  ctx->GetOrRegisterDialect<test::TestDialect>();
  ctx->GetOrRegisterDialect<paddle::dialect::OperatorDialect>();

  pir::Program program(ctx);
  auto block = program.block();
  pir::Builder builder(ctx, block);

  pir::Type dtype1 = pir::Float32Type::get(ctx);
  phi::DDim dims1 = {2, 2};

  pir::Type dtype2 = pir::Float64Type::get(ctx);
  phi::DDim dims2 = {2, 2, 2};

  phi::DataLayout data_layout = phi::DataLayout::NCHW;
  phi::LoD lod = {{0, 1, 2}};
  size_t offset = 0;

  pir::DenseTensorType dense_tensor_dtype =
      pir::DenseTensorType::get(ctx, dtype1, dims1, data_layout, lod, offset);

  pir::Operation *op1 =
      test::CreateDenseTensorOp(ctx, dims1, {"op1_temp"}, {"op1_attr"}, dtype1);
  pir::Operation *op2 =
      test::CreateDenseTensorOp(ctx, dims2, {"op2_temp"}, {"op2_attr"}, dtype2);

  block->push_back(op1);
  block->push_back(op2);

  EXPECT_THROW(builder.Build<test::SameOperandsShapeTraitOp2>(
                   op1->result(0), op2->result(0), dense_tensor_dtype),
               pir::IrNotMetException);
}

TEST(op_test, same_operands_and_result_shape_trait_test1) {
  pir::IrContext *ctx = pir::IrContext::Instance();
  ctx->GetOrRegisterDialect<test::TestDialect>();
  ctx->GetOrRegisterDialect<paddle::dialect::OperatorDialect>();

  pir::Program program(ctx);
  auto block = program.block();
  pir::Builder builder(ctx, block);

  EXPECT_THROW(builder.Build<test::SameOperandsAndResultShapeTraitOp1>(),
               pir::IrNotMetException);
}

TEST(op_test, same_operands_and_result_shape_trait_test2) {
  pir::IrContext *ctx = pir::IrContext::Instance();
  ctx->GetOrRegisterDialect<test::TestDialect>();
  ctx->GetOrRegisterDialect<paddle::dialect::OperatorDialect>();

  pir::Program program(ctx);
  auto block = program.block();
  pir::Builder builder(ctx, block);

  pir::Type dtype = pir::Float64Type::get(ctx);
  phi::DDim dims = {2, 2, 2};

  pir::Operation *op1 =
      test::CreateDenseTensorOp(ctx, dims, {"op1_temp"}, {"op1_attr"}, dtype);
  pir::Operation *op2 =
      test::CreateDenseTensorOp(ctx, dims, {"op2_temp"}, {"op2_attr"}, dtype);

  block->push_back(op1);
  block->push_back(op2);

  EXPECT_THROW(builder.Build<test::SameOperandsAndResultShapeTraitOp2>(
                   op1->result(0), op2->result(0)),
               pir::IrNotMetException);
}

TEST(op_test, same_operands_and_result_shape_trait_test3) {
  pir::IrContext *ctx = pir::IrContext::Instance();
  ctx->GetOrRegisterDialect<test::TestDialect>();
  ctx->GetOrRegisterDialect<paddle::dialect::OperatorDialect>();

  pir::Program program(ctx);
  auto block = program.block();
  pir::Builder builder(ctx, block);

  pir::Type dtype1 = pir::Float32Type::get(ctx);
  phi::DDim dims1 = {2, 2};

  pir::Type dtype2 = pir::Float64Type::get(ctx);
  phi::DDim dims2 = {2, 2, 2};

  phi::DataLayout data_layout = phi::DataLayout::NCHW;
  phi::LoD lod = {{0, 1, 2}};
  size_t offset = 0;

  pir::DenseTensorType dense_tensor_dtype =
      pir::DenseTensorType::get(ctx, dtype1, dims1, data_layout, lod, offset);

  pir::Operation *op1 =
      test::CreateDenseTensorOp(ctx, dims1, {"op1_temp"}, {"op1_attr"}, dtype1);
  pir::Operation *op2 =
      test::CreateDenseTensorOp(ctx, dims2, {"op2_temp"}, {"op2_attr"}, dtype2);

  block->push_back(op1);
  block->push_back(op2);
  EXPECT_THROW(builder.Build<test::SameOperandsAndResultShapeTraitOp3>(
                   op1->result(0), op2->result(0), dense_tensor_dtype),
               pir::IrNotMetException);
}

TEST(op_test, same_operands_element_type_trait_test1) {
  pir::IrContext *ctx = pir::IrContext::Instance();
  ctx->GetOrRegisterDialect<test::TestDialect>();
  ctx->GetOrRegisterDialect<paddle::dialect::OperatorDialect>();

  pir::Program program(ctx);
  auto block = program.block();
  pir::Builder builder(ctx, block);

  EXPECT_THROW(builder.Build<test::SameOperandsElementTypeTraitOp1>(),
               pir::IrNotMetException);
}

TEST(op_test, same_operands_element_type_trait_test2) {
  pir::IrContext *ctx = pir::IrContext::Instance();
  ctx->GetOrRegisterDialect<test::TestDialect>();
  ctx->GetOrRegisterDialect<paddle::dialect::OperatorDialect>();

  pir::Program program(ctx);
  auto block = program.block();
  pir::Builder builder(ctx, block);

  pir::Type dtype1 = pir::Float32Type::get(ctx);
  pir::Type dtype2 = pir::Float64Type::get(ctx);

  phi::DDim dims = {2, 2};
  phi::DataLayout data_layout = phi::DataLayout::NCHW;
  phi::LoD lod = {{0, 1, 2}};
  size_t offset = 0;

  pir::DenseTensorType dense_tensor_dtype =
      pir::DenseTensorType::get(ctx, dtype1, dims, data_layout, lod, offset);

  pir::Operation *op1 =
      test::CreateDenseTensorOp(ctx, dims, {"op1_temp"}, {"op1_attr"}, dtype1);
  pir::Operation *op2 =
      test::CreateDenseTensorOp(ctx, dims, {"op2_temp"}, {"op2_attr"}, dtype2);

  block->push_back(op1);
  block->push_back(op2);
  EXPECT_THROW(builder.Build<test::SameOperandsElementTypeTraitOp2>(
                   op1->result(0), op2->result(0), dense_tensor_dtype),
               pir::IrNotMetException);
}

TEST(op_test, same_operands_and_result_element_type_trait_test1) {
  pir::IrContext *ctx = pir::IrContext::Instance();
  ctx->GetOrRegisterDialect<test::TestDialect>();
  ctx->GetOrRegisterDialect<paddle::dialect::OperatorDialect>();

  pir::Program program(ctx);
  auto block = program.block();
  pir::Builder builder(ctx, block);

  EXPECT_THROW(builder.Build<test::SameOperandsAndResultElementTypeTraitOp1>(),
               pir::IrNotMetException);
}

TEST(op_test, same_operands_and_result_element_type_trait_test2) {
  pir::IrContext *ctx = pir::IrContext::Instance();
  ctx->GetOrRegisterDialect<test::TestDialect>();
  ctx->GetOrRegisterDialect<paddle::dialect::OperatorDialect>();

  pir::Program program(ctx);
  auto block = program.block();
  pir::Builder builder(ctx, block);

  pir::Type dtype = pir::Float32Type::get(ctx);
  phi::DDim dims = {2, 2};

  pir::Operation *op1 =
      test::CreateDenseTensorOp(ctx, dims, {"op1_temp"}, {"op1_attr"}, dtype);
  pir::Operation *op2 =
      test::CreateDenseTensorOp(ctx, dims, {"op2_temp"}, {"op2_attr"}, dtype);

  block->push_back(op1);
  block->push_back(op2);
  EXPECT_THROW(builder.Build<test::SameOperandsAndResultElementTypeTraitOp2>(
                   op1->result(0), op2->result(0)),
               pir::IrNotMetException);
}

TEST(op_test, same_operands_and_result_element_type_trait_test3) {
  pir::IrContext *ctx = pir::IrContext::Instance();
  ctx->GetOrRegisterDialect<test::TestDialect>();
  ctx->GetOrRegisterDialect<paddle::dialect::OperatorDialect>();

  pir::Program program(ctx);
  auto block = program.block();
  pir::Builder builder(ctx, block);

  pir::Type dtype1 = pir::Float32Type::get(ctx);
  phi::DDim dims1 = {2, 2};

  pir::Type dtype2 = pir::Float64Type::get(ctx);
  phi::DDim dims2 = {2, 2, 2};

  phi::DataLayout data_layout = phi::DataLayout::NCHW;
  phi::LoD lod = {{0, 1, 2}};
  size_t offset = 0;

  pir::DenseTensorType dense_tensor_dtype1 =
      pir::DenseTensorType::get(ctx, dtype1, dims1, data_layout, lod, offset);
  pir::DenseTensorType dense_tensor_dtype2 =
      pir::DenseTensorType::get(ctx, dtype2, dims2, data_layout, lod, offset);

  pir::Operation *op1 =
      test::CreateDenseTensorOp(ctx, dims1, {"op1_temp"}, {"op1_attr"}, dtype1);
  pir::Operation *op2 =
      test::CreateDenseTensorOp(ctx, dims2, {"op2_temp"}, {"op2_attr"}, dtype2);

  block->push_back(op1);
  block->push_back(op2);
  EXPECT_THROW(builder.Build<test::SameOperandsAndResultElementTypeTraitOp3>(
                   op1->result(0),
                   op2->result(0),
                   dense_tensor_dtype1,
                   dense_tensor_dtype1),
               pir::IrNotMetException);
  EXPECT_THROW(builder.Build<test::SameOperandsAndResultElementTypeTraitOp3>(
                   op1->result(0),
                   op1->result(0),
                   dense_tensor_dtype1,
                   dense_tensor_dtype2),
               pir::IrNotMetException);
}

TEST(op_test, same_operands_and_result_type_trait_test1) {
  pir::IrContext *ctx = pir::IrContext::Instance();
  ctx->GetOrRegisterDialect<test::TestDialect>();
  ctx->GetOrRegisterDialect<paddle::dialect::OperatorDialect>();

  pir::Program program(ctx);
  auto block = program.block();
  pir::Builder builder(ctx, block);

  EXPECT_THROW(builder.Build<test::SameOperandsAndResultTypeTraitOp1>(),
               pir::IrNotMetException);
}

TEST(op_test, same_operands_and_result_type_trait_test2) {
  pir::IrContext *ctx = pir::IrContext::Instance();
  ctx->GetOrRegisterDialect<test::TestDialect>();
  ctx->GetOrRegisterDialect<paddle::dialect::OperatorDialect>();

  pir::Program program(ctx);
  auto block = program.block();
  pir::Builder builder(ctx, block);

  pir::Type dtype = pir::Float32Type::get(ctx);
  phi::DDim dims = {2, 2};

  pir::Operation *op1 =
      test::CreateDenseTensorOp(ctx, dims, {"op1_temp"}, {"op1_attr"}, dtype);
  pir::Operation *op2 =
      test::CreateDenseTensorOp(ctx, dims, {"op2_temp"}, {"op2_attr"}, dtype);

  block->push_back(op1);
  block->push_back(op2);
  EXPECT_THROW(builder.Build<test::SameOperandsAndResultTypeTraitOp2>(
                   op1->result(0), op2->result(0)),
               pir::IrNotMetException);
}

TEST(op_test, same_operands_and_result_type_trait_test3) {
  pir::IrContext *ctx = pir::IrContext::Instance();
  ctx->GetOrRegisterDialect<test::TestDialect>();
  ctx->GetOrRegisterDialect<paddle::dialect::OperatorDialect>();

  pir::Program program(ctx);
  auto block = program.block();
  pir::Builder builder(ctx, block);

  pir::Type dtype1 = pir::Float32Type::get(ctx);
  phi::DDim dims1 = {2, 2};

  pir::Type dtype2 = pir::Float64Type::get(ctx);
  phi::DDim dims2 = {2, 2, 2};

  phi::DataLayout data_layout = phi::DataLayout::NCHW;
  phi::LoD lod = {{0, 1, 2}};
  size_t offset = 0;

  pir::DenseTensorType dense_tensor_dtype1 =
      pir::DenseTensorType::get(ctx, dtype1, dims1, data_layout, lod, offset);

  pir::DenseTensorType dense_tensor_dtype2 =
      pir::DenseTensorType::get(ctx, dtype2, dims2, data_layout, lod, offset);

  pir::DenseTensorType dense_tensor_dtype3 =
      pir::DenseTensorType::get(ctx, dtype1, dims2, data_layout, lod, offset);

  pir::Operation *op1 =
      test::CreateDenseTensorOp(ctx, dims1, {"op1_temp"}, {"op1_attr"}, dtype2);
  pir::Operation *op2 =
      test::CreateDenseTensorOp(ctx, dims2, {"op2_temp"}, {"op2_attr"}, dtype1);

  block->push_back(op1);
  block->push_back(op2);
  EXPECT_THROW(builder.Build<test::SameOperandsAndResultTypeTraitOp3>(
                   op1->result(0),
                   op2->result(0),
                   dense_tensor_dtype1,
                   dense_tensor_dtype2),
               pir::IrNotMetException);

  EXPECT_THROW(builder.Build<test::SameOperandsAndResultTypeTraitOp3>(
                   op1->result(0),
                   op2->result(0),
                   dense_tensor_dtype1,
                   dense_tensor_dtype3),
               pir::IrNotMetException);

  EXPECT_THROW(builder.Build<test::SameOperandsAndResultTypeTraitOp3>(
                   op1->result(0),
                   op2->result(0),
                   dense_tensor_dtype1,
                   dense_tensor_dtype1),
               pir::IrNotMetException);

  EXPECT_THROW(builder.Build<test::SameOperandsAndResultTypeTraitOp3>(
                   op2->result(0),
                   op1->result(0),
                   dense_tensor_dtype1,
                   dense_tensor_dtype1),
               pir::IrNotMetException);
}<|MERGE_RESOLUTION|>--- conflicted
+++ resolved
@@ -64,11 +64,7 @@
   // (3) Test custom operation printer
   std::stringstream ss;
   op1->Print(ss);
-<<<<<<< HEAD
-  EXPECT_EQ(ss.str(), "(%0) = \"test.operation1\" ()\n");
-=======
   EXPECT_EQ(ss.str(), "(%0) = \"test.operation1\" ()");
->>>>>>> 68143607
 
   region.push_back(new pir::Block());
   region.push_front(new pir::Block());
