// Copyright (c) 2023 PaddlePaddle Authors. All Rights Reserved.
//
// Licensed under the Apache License, Version 2.0 (the "License");
// you may not use this file except in compliance with the License.
// You may obtain a copy of the License at
//
//     http://www.apache.org/licenses/LICENSE-2.0
//
// Unless required by applicable law or agreed to in writing, software
// distributed under the License is distributed on an "AS IS" BASIS,
// WITHOUT WARRANTIES OR CONDITIONS OF ANY KIND, either express or implied.
// See the License for the specific language governing permissions and
// limitations under the License.

#include <glog/logging.h>
#include <gtest/gtest.h>
#include <memory>

#include "paddle/fluid/pir/dialect/operator/ir/op_dialect.h"
#include "paddle/fluid/pir/dialect/operator/ir/pd_op.h"
#include "paddle/fluid/pir/drr/include/drr_pattern_base.h"
#include "paddle/fluid/pir/transforms/dead_code_elimination_pass.h"
#include "paddle/pir/include/core/builtin_dialect.h"
#include "paddle/pir/include/pass/pass.h"
#include "paddle/pir/include/pass/pass_manager.h"
#include "paddle/pir/include/pattern_rewrite/pattern_rewrite_driver.h"

/* Source pattern:
                                       input1
                                    /  |  \  \  \
                                  /    |   \   \    \
             full               /      |    |    \     \           full_tmp
<<<<<<< HEAD
            /  |        transpose1      | trans2 trans3    \         /   |
=======
            /  |        transpose1      | trans2 trans3    \        /   |
>>>>>>> bd276ee8
           /   |         /    |        |    |      |        \      /    |
    softmax1   |        /     |        |    |      |          \   /     |
         \     |      /    softmax2    |    |      |          add1      |
           \   |    /             \    |     \    /             |       |
           layernorm             matmul2     matmul1             \      |
             / | \                   |         |                  \     |
           /   |   \                  \       /                     \   |
         /     |     \                 matmul3                        add2
        |      |      |                /  |  \                          |
        |      |      |              /    |    \                        |
        |      |      |            /      |      \                      |
        |      |      |         trans4  trans5  trans6                  |
        |      |      |           |       |        |                    |
        |      |      |         relu1  softmax3 softmax4              relu2
        |      |      |           |       |        |                    |
    output0 output1 output2    output3  output4  output5             output6
*/

// This class is for test cases of the same type of OP.
// (without considering the computational logic between OPs,
// only focusing on the process of matching and replacing)
class SameTypeBindingTestPattern : public paddle::drr::DrrPatternBase {
 public:
  std::string name() const override { return "SameTypeBindingTestPattern"; }

  void operator()(paddle::drr::DrrPatternContext *ctx) const override {
    paddle::drr::SourcePattern src = ctx->SourcePattern();

    // path 1
    const auto &transpose_1 =
        src.Op("pd_op.transpose", {{"perm", src.Attr("perm_1")}});
    src.Tensor("transpose_1_out") = transpose_1(src.Tensor("input_1"));
    const auto &softmax_2 =
        src.Op("pd_op.softmax", {{"axis", src.Attr("softmax_2_axis")}});
    src.Tensor("softmax_2_out") = softmax_2(src.Tensor("transpose_1_out"));
    const auto &matmul_2 =
        src.Op("pd_op.matmul",
               {{"transpose_x", src.Attr("matmul_2_transpose_x")},
                {"transpose_y", src.Attr("matmul_2_transpose_y")}});
    src.Tensor("matmul_2_out") =
        matmul_2(src.Tensor("softmax_2_out"), src.Tensor("input_1"));

    // path 2
    const auto &full_1 = src.Op("pd_op.full",
                                {{"shape", src.Attr("shape_1")},
                                 {"value", src.Attr("value_1")},
                                 {"dtype", src.Attr("dtype_1")},
                                 {"place", src.Attr("place_1")}});
    src.Tensor("full_1_out") = full_1();
    const auto &softmax_1 =
        src.Op("pd_op.softmax", {{"axis", src.Attr("softmax_1_axis")}});
    src.Tensor("softmax_1_out") = softmax_1(src.Tensor("full_1_out"));
    const auto &layernorm_1 =
        src.Op("pd_op.layer_norm",
               {{"epsilon", src.Attr("layernorm_epsilon")},
                {"begin_norm_axis", src.Attr("layernorm_begin_norm_axis")}});
    layernorm_1({&src.Tensor("transpose_1_out"),
                 &src.Tensor("full_1_out"),
                 &src.Tensor("softmax_1_out")},
                {&src.Tensor("output0"),
                 &src.Tensor("output1"),
                 &src.Tensor("output2")});

    // path 3
    const auto &transpose_2 =
        src.Op("pd_op.transpose", {{"perm", src.Attr("perm_2")}});
    const auto &transpose_3 =
        src.Op("pd_op.transpose", {{"perm", src.Attr("perm_3")}});
    const auto &matmul_1 =
        src.Op("pd_op.matmul",
               {{"transpose_x", src.Attr("matmul_1_transpose_x")},
                {"transpose_y", src.Attr("matmul_1_transpose_y")}});
    src.Tensor("matmul_1_out") = matmul_1(transpose_2(src.Tensor("input_1")),
                                          transpose_3(src.Tensor("input_1")));
    const auto &matmul_3 =
        src.Op("pd_op.matmul",
               {{"transpose_x", src.Attr("matmul_3_transpose_x")},
                {"transpose_y", src.Attr("matmul_3_transpose_y")}});
    src.Tensor("matmul_3_out") =
        matmul_3(src.Tensor("matmul_2_out"), src.Tensor("matmul_1_out"));
    const auto &transpose_4 =
        src.Op("pd_op.transpose", {{"perm", src.Attr("perm_4")}});
    const auto &transpose_5 =
        src.Op("pd_op.transpose", {{"perm", src.Attr("perm_5")}});
    const auto &transpose_6 =
        src.Op("pd_op.transpose", {{"perm", src.Attr("perm_6")}});
    const auto &relu_1 = src.Op("pd_op.relu");
    const auto &softmax_3 =
        src.Op("pd_op.softmax", {{"axis", src.Attr("softmax_3_axis")}});
    const auto &softmax_4 =
        src.Op("pd_op.softmax", {{"axis", src.Attr("softmax_4_axis")}});
    src.Tensor("output3") = relu_1(transpose_4(src.Tensor("matmul_3_out")));
    src.Tensor("output4") = softmax_3(transpose_5(src.Tensor("matmul_3_out")));
    src.Tensor("output5") = softmax_4(transpose_6(src.Tensor("matmul_3_out")));

    // path 4
    const auto &full_tmp = src.Op("pd_op.full",
                                  {{"shape", src.Attr("shape_tmp")},
                                   {"value", src.Attr("value_tmp")},
                                   {"dtype", src.Attr("dtype_tmp")},
                                   {"place", src.Attr("place_tmp")}});
    src.Tensor("full_tmp_out") = full_tmp();
    const auto &add_1 = src.Op("pd_op.add");
    src.Tensor("add_1_out") =
        add_1(src.Tensor("input_1"), src.Tensor("full_tmp_out"));
    const auto &add_2 = src.Op("pd_op.add");
    src.Tensor("add_2_out") =
        add_2(src.Tensor("add_1_out"), src.Tensor("full_tmp_out"));
    const auto &relu_2 = src.Op("pd_op.relu");
    src.Tensor("output6") = relu_2(src.Tensor("add_2_out"));

    paddle::drr::ResultPattern res = src.ResultPattern();
    const auto &transpose_7 =
        res.Op("pd_op.transpose", {{"perm", src.Attr("perm_4")}});
    res.Tensor("output0") = transpose_7(res.Tensor("input_1"));
    const auto &transpose_8 =
        res.Op("pd_op.transpose", {{"perm", src.Attr("perm_5")}});
    res.Tensor("output1") = transpose_8(res.Tensor("input_1"));
    const auto &full_2 = res.Op("pd_op.full",
                                {{"shape", src.Attr("shape_tmp")},
                                 {"value", src.Attr("value_tmp")},
                                 {"dtype", src.Attr("dtype_tmp")},
                                 {"place", src.Attr("place_tmp")}});
    const auto &full_3 = res.Op("pd_op.full",
                                {{"shape", src.Attr("shape_tmp")},
                                 {"value", src.Attr("value_tmp")},
                                 {"dtype", src.Attr("dtype_tmp")},
                                 {"place", src.Attr("place_tmp")}});
    const auto &full_4 = res.Op("pd_op.full",
                                {{"shape", src.Attr("shape_tmp")},
                                 {"value", src.Attr("value_tmp")},
                                 {"dtype", src.Attr("dtype_tmp")},
                                 {"place", src.Attr("place_tmp")}});
    const auto &full_5 = res.Op("pd_op.full",
                                {{"shape", src.Attr("shape_tmp")},
                                 {"value", src.Attr("value_tmp")},
                                 {"dtype", src.Attr("dtype_tmp")},
                                 {"place", src.Attr("place_tmp")}});
    const auto &full_6 = res.Op("pd_op.full",
                                {{"shape", src.Attr("shape_tmp")},
                                 {"value", src.Attr("value_tmp")},
                                 {"dtype", src.Attr("dtype_tmp")},
                                 {"place", src.Attr("place_tmp")}});
    res.Tensor("output2") = full_2();
    res.Tensor("output3") = full_3();
    res.Tensor("output4") = full_4();
    res.Tensor("output5") = full_5();
    res.Tensor("output6") = full_6();
  }
};

void BuildProgram(pir::Builder &builder) {  // NOLINT
  paddle::dialect::FullOp full_input_op1 =
      builder.Build<paddle::dialect::FullOp>(std::vector<int64_t>{4, 3, 16},
                                             1.5,
                                             phi::DataType::FLOAT32,
                                             phi::CPUPlace());

  // path 1
  paddle::dialect::TransposeOp transpose_op1 =
      builder.Build<paddle::dialect::TransposeOp>(full_input_op1.out(),
                                                  std::vector<int>{0, 1, 2});

  paddle::dialect::SoftmaxOp softmax_op2 =
      builder.Build<paddle::dialect::SoftmaxOp>(transpose_op1.out(), -1);

  paddle::dialect::MatmulOp matmul_op2 =
      builder.Build<paddle::dialect::MatmulOp>(softmax_op2.out(),
                                               full_input_op1.out());

  // path 2
  paddle::dialect::FullOp full_op_scale =
      builder.Build<paddle::dialect::FullOp>(std::vector<int64_t>{48},
                                             1.5,
                                             phi::DataType::FLOAT32,
                                             phi::CPUPlace());
  paddle::dialect::SoftmaxOp softmax_op_bias =
      builder.Build<paddle::dialect::SoftmaxOp>(full_op_scale.out(), -1);
  paddle::dialect::LayerNormOp layernorm_op1 =
      builder.Build<paddle::dialect::LayerNormOp>(
          transpose_op1.out(), full_op_scale.out(), softmax_op_bias.out());

  // path 3
  paddle::dialect::TransposeOp transpose_op2 =
      builder.Build<paddle::dialect::TransposeOp>(full_input_op1.out(),
                                                  std::vector<int>{0, 1, 2});

  paddle::dialect::TransposeOp transpose_op3 =
      builder.Build<paddle::dialect::TransposeOp>(full_input_op1.out(),
                                                  std::vector<int>{0, 1, 2});

  paddle::dialect::MatmulOp matmul_op1 =
      builder.Build<paddle::dialect::MatmulOp>(transpose_op2.out(),
                                               transpose_op3.out());

  paddle::dialect::MatmulOp matmul_op3 =
      builder.Build<paddle::dialect::MatmulOp>(matmul_op2.out(),
                                               matmul_op1.out());

  paddle::dialect::TransposeOp transpose_op4 =
      builder.Build<paddle::dialect::TransposeOp>(matmul_op3.out(),
                                                  std::vector<int>{0, 1, 2});

  paddle::dialect::ReluOp relu_op1 =
      builder.Build<paddle::dialect::ReluOp>(transpose_op4.out());

  paddle::dialect::TransposeOp transpose_op5 =
      builder.Build<paddle::dialect::TransposeOp>(matmul_op3.out(),
                                                  std::vector<int>{0, 1, 2});

  paddle::dialect::SoftmaxOp softmax_op3 =
      builder.Build<paddle::dialect::SoftmaxOp>(transpose_op5.out(), -1);

  paddle::dialect::TransposeOp transpose_op6 =
      builder.Build<paddle::dialect::TransposeOp>(matmul_op3.out(),
                                                  std::vector<int>{0, 1, 2});

  paddle::dialect::SoftmaxOp softmax_op4 =
      builder.Build<paddle::dialect::SoftmaxOp>(transpose_op6.out(), -1);

  // path 4
  paddle::dialect::FullOp full_input_op2 =
      builder.Build<paddle::dialect::FullOp>(std::vector<int64_t>{4, 3, 16},
                                             1.5,
                                             phi::DataType::FLOAT32,
                                             phi::CPUPlace());

  paddle::dialect::AddOp add_op1 = builder.Build<paddle::dialect::AddOp>(
      full_input_op1.out(), full_input_op2.out());

  paddle::dialect::AddOp add_op2 = builder.Build<paddle::dialect::AddOp>(
      add_op1.out(), full_input_op2.out());

  paddle::dialect::ReluOp relu_op2 =
      builder.Build<paddle::dialect::ReluOp>(add_op2.out());

  // tail
  paddle::dialect::MatmulOp matmul_op4 =
      builder.Build<paddle::dialect::MatmulOp>(layernorm_op1.variance(),
                                               layernorm_op1.mean());

  paddle::dialect::MatmulOp matmul_op5 =
      builder.Build<paddle::dialect::MatmulOp>(relu_op1.out(),
                                               softmax_op3.out());

  paddle::dialect::MatmulOp matmul_op6 =
      builder.Build<paddle::dialect::MatmulOp>(softmax_op4.out(),
                                               relu_op2.out());

  builder.Build<paddle::dialect::FetchOp>(matmul_op4.out(), "out1", 0);
  builder.Build<paddle::dialect::FetchOp>(matmul_op5.out(), "out2", 1);
  builder.Build<paddle::dialect::FetchOp>(matmul_op6.out(), "out3", 2);
}

class DrrPatternRewritePass : public pir::PatternRewritePass {
 public:
  DrrPatternRewritePass()
      : pir::PatternRewritePass("drr_pattern_rewrite_pass", 1) {}

  pir::RewritePatternSet InitializePatterns(pir::IrContext *context) override {
    pir::RewritePatternSet ps(context);
    ps.Add(paddle::drr::Create<SameTypeBindingTestPattern>(context));

    return ps;
  }
};

TEST(DrrTest, drr_demo) {
  pir::IrContext *ctx = pir::IrContext::Instance();
  ctx->GetOrRegisterDialect<paddle::dialect::OperatorDialect>();
  ctx->GetOrRegisterDialect<pir::BuiltinDialect>();
  pir::Program program(ctx);
  pir::Builder builder = pir::Builder(ctx, program.block());
  BuildProgram(builder);

  EXPECT_EQ(program.block()->size(), 27u);

  pir::PassManager pm(ctx);
  pm.AddPass(std::make_unique<DrrPatternRewritePass>());
  pm.AddPass(pir::CreateDeadCodeEliminationPass());
  pm.EnablePassTiming();
  pm.EnableIRPrinting();

  CHECK_EQ(pm.Run(&program), true);
  EXPECT_EQ(program.block()->size(), 13u);
}<|MERGE_RESOLUTION|>--- conflicted
+++ resolved
@@ -30,11 +30,7 @@
                                     /  |  \  \  \
                                   /    |   \   \    \
              full               /      |    |    \     \           full_tmp
-<<<<<<< HEAD
-            /  |        transpose1      | trans2 trans3    \         /   |
-=======
             /  |        transpose1      | trans2 trans3    \        /   |
->>>>>>> bd276ee8
            /   |         /    |        |    |      |        \      /    |
     softmax1   |        /     |        |    |      |          \   /     |
          \     |      /    softmax2    |    |      |          add1      |
