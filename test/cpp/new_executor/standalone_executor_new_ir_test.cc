// Copyright (c) 2021 PaddlePaddle Authors. All Rights Reserved.
//
// Licensed under the Apache License, Version 2.0 (the "License");
// you may not use this file except in compliance with the License.
// You may obtain a copy of the License at
//
//     http://www.apache.org/licenses/LICENSE-2.0
//
// Unless required by applicable law or agreed to in writing, software
// distributed under the License is distributed on an "AS IS" BASIS,
// WITHOUT WARRANTIES OR CONDITIONS OF ANY KIND, either express or implied.
// See the License for the specific language governing permissions and
// limitations under the License.

#include "paddle/fluid/framework/new_executor/standalone_executor.h"

#include <gtest/gtest.h>

#include <chrono>
#include <iostream>
#include <string>

#include "paddle/phi/core/kernel_registry.h"

#include "paddle/fluid/framework/new_executor/new_ir_interpreter.h"
#include "paddle/fluid/pir/dialect/operator/ir/op_dialect.h"
#include "paddle/fluid/pir/dialect/operator/ir/pd_op.h"
#include "paddle/fluid/pir/transforms/pd_op_to_kernel_pass.h"
#include "paddle/pir/core/builder.h"
#include "paddle/pir/core/ir_context.h"
#include "paddle/pir/core/program.h"

#include "paddle/fluid/pir/dialect/operator/ir/op_type.h"

#include "paddle/fluid/platform/init_phi.h"
#include "paddle/pir/dialect/control_flow/ir/cf_dialect.h"
#include "paddle/pir/dialect/control_flow/ir/cf_ops.h"

DECLARE_FILE_SYMBOLS(kernel_dialect);

PD_DECLARE_KERNEL(full, CPU, ALL_LAYOUT);
PD_DECLARE_KERNEL(full_int_array, CPU, ALL_LAYOUT);
PD_DECLARE_KERNEL(uniform, CPU, ALL_LAYOUT);
PD_DECLARE_KERNEL(add, CPU, ALL_LAYOUT);
PD_DECLARE_KERNEL(sqrt, CPU, ALL_LAYOUT);

bool simple_cmp(float a, float b) { return std::abs((a - b) / a) < 1e-5; }

namespace paddle {
namespace framework {

// TEST(StandaloneExecutor, run) {
//   pir::IrContext* ctx = pir::IrContext::Instance();
//   pir::Program program((ctx));

//   ctx->GetOrRegisterDialect<paddle::dialect::OperatorDialect>();

//   pir::Builder builder = pir::Builder(ctx, program.block());

//   paddle::dialect::FullOp op1 = builder.Build<paddle::dialect::FullOp>(
//       std::vector<int64_t>{2, 2}, 1.0, phi::DataType::FLOAT32,
//       phi::CPUPlace());

//   paddle::dialect::FullOp op2 = builder.Build<paddle::dialect::FullOp>(
//       std::vector<int64_t>{2, 2}, 1.0, phi::DataType::FLOAT32,
//       phi::CPUPlace());

//   builder.Build<paddle::dialect::AddOp>(op1->result(0), op2->result(0));

//   auto kernel_program = paddle::dialect::PdOpLowerToKernelPass(&program);

//   auto place = platform::CPUPlace();
//   Scope scope;

<<<<<<< HEAD
//   ProgramDesc prog_desc;
//   InterpreterCore test_core(place, {}, kernel_program->block(), &scope);
=======
  ProgramDesc prog_desc;
  InterpreterCore test_core(place, {}, kernel_program->block(), &scope);
>>>>>>> ae188d18

//   std::stringstream os;
//   os << reinterpret_cast<NewIRInterpreter*>(
//       const_cast<InterpreterBaseImpl*>(test_core.Impl()));
//   std::string out_name = os.str() + "_inner_var_2";
//   test_core.SetSkipGcVars({out_name});

//   test_core.Run({});

//   auto out_tensor =
//       test_core.local_scope() == nullptr
//           ? scope.FindVar(out_name)->Get<phi::DenseTensor>()
//           :
//           test_core.local_scope()->FindVar(out_name)->Get<phi::DenseTensor>();

//   bool res0 = simple_cmp(out_tensor.data<float>()[0], 2.0);
//   bool res1 = simple_cmp(out_tensor.data<float>()[1], 2.0);
//   bool res2 = simple_cmp(out_tensor.data<float>()[2], 2.0);
//   bool res3 = simple_cmp(out_tensor.data<float>()[3], 2.0);

//   EXPECT_EQ(res0, true);
//   EXPECT_EQ(res1, true);
//   EXPECT_EQ(res2, true);
//   EXPECT_EQ(res3, true);
// }

// TEST(StandaloneExecutor, run_inplace_sqrt) {
//   pir::IrContext* ctx = pir::IrContext::Instance();
//   pir::Program program((ctx));
//   ctx->GetOrRegisterDialect<paddle::dialect::OperatorDialect>();
//   pir::Builder builder = pir::Builder(ctx, program.block());

//   paddle::dialect::FullOp full = builder.Build<paddle::dialect::FullOp>(
//       std::vector<int64_t>{2, 2}, 4.0, phi::DataType::FLOAT32,
//       phi::CPUPlace());

//   builder.Build<paddle::dialect::Sqrt_Op>(full->result(0));

//   auto kernel_program = paddle::dialect::PdOpLowerToKernelPass(&program);

//   auto place = platform::CPUPlace();
//   Scope scope;
//   InterpreterCore test_core(place, {}, kernel_program->block(), &scope);

//   std::stringstream os;
//   os << reinterpret_cast<NewIRInterpreter*>(
//       const_cast<InterpreterBaseImpl*>(test_core.Impl()));
//   std::string out_name = os.str() + "_inner_var_0";
//   test_core.SetSkipGcVars({out_name});

//   test_core.Run({});

//   auto out_tensor =
//       test_core.local_scope() == nullptr
//           ? scope.FindVar(out_name)->Get<phi::DenseTensor>()
//           :
//           test_core.local_scope()->FindVar(out_name)->Get<phi::DenseTensor>();

//   bool res0 = simple_cmp(out_tensor.data<float>()[0], 2.0);
//   bool res1 = simple_cmp(out_tensor.data<float>()[1], 2.0);
//   bool res2 = simple_cmp(out_tensor.data<float>()[2], 2.0);
//   bool res3 = simple_cmp(out_tensor.data<float>()[3], 2.0);

//   EXPECT_EQ(scope.kids().size(), 1u);
//   EXPECT_EQ(scope.kids().front()->Size(), 1u);
//   EXPECT_EQ(res0, true);
//   EXPECT_EQ(res1, true);
//   EXPECT_EQ(res2, true);
//   EXPECT_EQ(res3, true);
// }

TEST(StandaloneExecutor, if_op) {
  pir::IrContext* ctx = pir::IrContext::Instance();
  ctx->GetOrRegisterDialect<paddle::dialect::OperatorDialect>();
  ctx->GetOrRegisterDialect<pir::ControlFlowDialect>();

  pir::Program program(ctx);
  pir::Block* block = program.block();
  pir::Builder builder(ctx, block);

  auto full_op = builder.Build<paddle::dialect::FullOp>(
      std::vector<int64_t>{1}, true, phi::DataType::BOOL);

  auto if_op = builder.Build<paddle::dialect::IfOp>(
      full_op.out(), std::vector<pir::Type>{full_op.result(0).type()});

  pir::Block* true_block = if_op.true_block();

  builder.SetInsertionPointToStart(true_block);

  auto full_op_1 = builder.Build<paddle::dialect::FullOp>(
      std::vector<int64_t>{2}, true, phi::DataType::BOOL);
  builder.Build<pir::YieldOp>(std::vector<pir::OpResult>{full_op_1.out()});

  pir::Block* false_block = if_op.false_block();

  builder.SetInsertionPointToStart(false_block);

  auto full_op_2 = builder.Build<paddle::dialect::FullOp>(
      std::vector<int64_t>{3}, true, phi::DataType::BOOL);
  builder.Build<pir::YieldOp>(std::vector<pir::OpResult>{full_op_2.out()});

  program.Print(std::cout);

  auto kernel_program = paddle::dialect::PdOpLowerToKernelPass(&program);

  kernel_program->Print(std::cout);
  auto place = platform::CPUPlace();
  Scope scope;
  InterpreterCore test_core(place, {}, kernel_program->block(), &scope);

  std::stringstream os;
  os << reinterpret_cast<NewIRInterpreter*>(
      const_cast<InterpreterBaseImpl*>(test_core.Impl()));
  std::string out_name = os.str() + "_inner_var_1";
  std::cout << "out name " << out_name << std::endl;
  test_core.SetSkipGcVars({out_name});

  test_core.Run({});

  std::cerr << "fin run" << std::endl;
  auto out_tensor =
      test_core.local_scope() == nullptr
          ? scope.FindVar(out_name)->Get<phi::DenseTensor>()
          : test_core.local_scope()->FindVar(out_name)->Get<phi::DenseTensor>();

  std::cerr << out_tensor << std::endl;
  bool res0 = out_tensor.data<bool>()[0] == true;
  bool res1 = out_tensor.data<bool>()[1] == true;

  EXPECT_EQ(res0, true);
  EXPECT_EQ(res1, true);
}

}  // namespace framework
}  // namespace paddle<|MERGE_RESOLUTION|>--- conflicted
+++ resolved
@@ -49,106 +49,96 @@
 namespace paddle {
 namespace framework {
 
-// TEST(StandaloneExecutor, run) {
-//   pir::IrContext* ctx = pir::IrContext::Instance();
-//   pir::Program program((ctx));
-
-//   ctx->GetOrRegisterDialect<paddle::dialect::OperatorDialect>();
-
-//   pir::Builder builder = pir::Builder(ctx, program.block());
-
-//   paddle::dialect::FullOp op1 = builder.Build<paddle::dialect::FullOp>(
-//       std::vector<int64_t>{2, 2}, 1.0, phi::DataType::FLOAT32,
-//       phi::CPUPlace());
-
-//   paddle::dialect::FullOp op2 = builder.Build<paddle::dialect::FullOp>(
-//       std::vector<int64_t>{2, 2}, 1.0, phi::DataType::FLOAT32,
-//       phi::CPUPlace());
-
-//   builder.Build<paddle::dialect::AddOp>(op1->result(0), op2->result(0));
-
-//   auto kernel_program = paddle::dialect::PdOpLowerToKernelPass(&program);
-
-//   auto place = platform::CPUPlace();
-//   Scope scope;
-
-<<<<<<< HEAD
-//   ProgramDesc prog_desc;
-//   InterpreterCore test_core(place, {}, kernel_program->block(), &scope);
-=======
+TEST(StandaloneExecutor, run) {
+  pir::IrContext* ctx = pir::IrContext::Instance();
+  pir::Program program((ctx));
+
+  ctx->GetOrRegisterDialect<paddle::dialect::OperatorDialect>();
+
+  pir::Builder builder = pir::Builder(ctx, program.block());
+
+  paddle::dialect::FullOp op1 = builder.Build<paddle::dialect::FullOp>(
+      std::vector<int64_t>{2, 2}, 1.0, phi::DataType::FLOAT32, phi::CPUPlace());
+
+  paddle::dialect::FullOp op2 = builder.Build<paddle::dialect::FullOp>(
+      std::vector<int64_t>{2, 2}, 1.0, phi::DataType::FLOAT32, phi::CPUPlace());
+
+  builder.Build<paddle::dialect::AddOp>(op1->result(0), op2->result(0));
+
+  auto kernel_program = paddle::dialect::PdOpLowerToKernelPass(&program);
+
+  auto place = platform::CPUPlace();
+  Scope scope;
+
   ProgramDesc prog_desc;
   InterpreterCore test_core(place, {}, kernel_program->block(), &scope);
->>>>>>> ae188d18
-
-//   std::stringstream os;
-//   os << reinterpret_cast<NewIRInterpreter*>(
-//       const_cast<InterpreterBaseImpl*>(test_core.Impl()));
-//   std::string out_name = os.str() + "_inner_var_2";
-//   test_core.SetSkipGcVars({out_name});
-
-//   test_core.Run({});
-
-//   auto out_tensor =
-//       test_core.local_scope() == nullptr
-//           ? scope.FindVar(out_name)->Get<phi::DenseTensor>()
-//           :
-//           test_core.local_scope()->FindVar(out_name)->Get<phi::DenseTensor>();
-
-//   bool res0 = simple_cmp(out_tensor.data<float>()[0], 2.0);
-//   bool res1 = simple_cmp(out_tensor.data<float>()[1], 2.0);
-//   bool res2 = simple_cmp(out_tensor.data<float>()[2], 2.0);
-//   bool res3 = simple_cmp(out_tensor.data<float>()[3], 2.0);
-
-//   EXPECT_EQ(res0, true);
-//   EXPECT_EQ(res1, true);
-//   EXPECT_EQ(res2, true);
-//   EXPECT_EQ(res3, true);
-// }
-
-// TEST(StandaloneExecutor, run_inplace_sqrt) {
-//   pir::IrContext* ctx = pir::IrContext::Instance();
-//   pir::Program program((ctx));
-//   ctx->GetOrRegisterDialect<paddle::dialect::OperatorDialect>();
-//   pir::Builder builder = pir::Builder(ctx, program.block());
-
-//   paddle::dialect::FullOp full = builder.Build<paddle::dialect::FullOp>(
-//       std::vector<int64_t>{2, 2}, 4.0, phi::DataType::FLOAT32,
-//       phi::CPUPlace());
-
-//   builder.Build<paddle::dialect::Sqrt_Op>(full->result(0));
-
-//   auto kernel_program = paddle::dialect::PdOpLowerToKernelPass(&program);
-
-//   auto place = platform::CPUPlace();
-//   Scope scope;
-//   InterpreterCore test_core(place, {}, kernel_program->block(), &scope);
-
-//   std::stringstream os;
-//   os << reinterpret_cast<NewIRInterpreter*>(
-//       const_cast<InterpreterBaseImpl*>(test_core.Impl()));
-//   std::string out_name = os.str() + "_inner_var_0";
-//   test_core.SetSkipGcVars({out_name});
-
-//   test_core.Run({});
-
-//   auto out_tensor =
-//       test_core.local_scope() == nullptr
-//           ? scope.FindVar(out_name)->Get<phi::DenseTensor>()
-//           :
-//           test_core.local_scope()->FindVar(out_name)->Get<phi::DenseTensor>();
-
-//   bool res0 = simple_cmp(out_tensor.data<float>()[0], 2.0);
-//   bool res1 = simple_cmp(out_tensor.data<float>()[1], 2.0);
-//   bool res2 = simple_cmp(out_tensor.data<float>()[2], 2.0);
-//   bool res3 = simple_cmp(out_tensor.data<float>()[3], 2.0);
-
-//   EXPECT_EQ(scope.kids().size(), 1u);
-//   EXPECT_EQ(scope.kids().front()->Size(), 1u);
-//   EXPECT_EQ(res0, true);
-//   EXPECT_EQ(res1, true);
-//   EXPECT_EQ(res2, true);
-//   EXPECT_EQ(res3, true);
-// }
+
+  std::stringstream os;
+  os << reinterpret_cast<NewIRInterpreter*>(
+      const_cast<InterpreterBaseImpl*>(test_core.Impl()));
+  std::string out_name = os.str() + "_inner_var_2";
+  test_core.SetSkipGcVars({out_name});
+
+  test_core.Run({});
+
+  auto out_tensor =
+      test_core.local_scope() == nullptr
+          ? scope.FindVar(out_name)->Get<phi::DenseTensor>()
+          : test_core.local_scope()->FindVar(out_name)->Get<phi::DenseTensor>();
+
+  bool res0 = simple_cmp(out_tensor.data<float>()[0], 2.0);
+  bool res1 = simple_cmp(out_tensor.data<float>()[1], 2.0);
+  bool res2 = simple_cmp(out_tensor.data<float>()[2], 2.0);
+  bool res3 = simple_cmp(out_tensor.data<float>()[3], 2.0);
+
+  EXPECT_EQ(res0, true);
+  EXPECT_EQ(res1, true);
+  EXPECT_EQ(res2, true);
+  EXPECT_EQ(res3, true);
+}
+
+TEST(StandaloneExecutor, run_inplace_sqrt) {
+  pir::IrContext* ctx = pir::IrContext::Instance();
+  pir::Program program((ctx));
+  ctx->GetOrRegisterDialect<paddle::dialect::OperatorDialect>();
+  pir::Builder builder = pir::Builder(ctx, program.block());
+
+  paddle::dialect::FullOp full = builder.Build<paddle::dialect::FullOp>(
+      std::vector<int64_t>{2, 2}, 4.0, phi::DataType::FLOAT32, phi::CPUPlace());
+
+  builder.Build<paddle::dialect::Sqrt_Op>(full->result(0));
+
+  auto kernel_program = paddle::dialect::PdOpLowerToKernelPass(&program);
+
+  auto place = platform::CPUPlace();
+  Scope scope;
+  InterpreterCore test_core(place, {}, kernel_program->block(), &scope);
+
+  std::stringstream os;
+  os << reinterpret_cast<NewIRInterpreter*>(
+      const_cast<InterpreterBaseImpl*>(test_core.Impl()));
+  std::string out_name = os.str() + "_inner_var_0";
+  test_core.SetSkipGcVars({out_name});
+
+  test_core.Run({});
+
+  auto out_tensor =
+      test_core.local_scope() == nullptr
+          ? scope.FindVar(out_name)->Get<phi::DenseTensor>()
+          : test_core.local_scope()->FindVar(out_name)->Get<phi::DenseTensor>();
+
+  bool res0 = simple_cmp(out_tensor.data<float>()[0], 2.0);
+  bool res1 = simple_cmp(out_tensor.data<float>()[1], 2.0);
+  bool res2 = simple_cmp(out_tensor.data<float>()[2], 2.0);
+  bool res3 = simple_cmp(out_tensor.data<float>()[3], 2.0);
+
+  EXPECT_EQ(scope.kids().size(), 1u);
+  EXPECT_EQ(scope.kids().front()->Size(), 1u);
+  EXPECT_EQ(res0, true);
+  EXPECT_EQ(res1, true);
+  EXPECT_EQ(res2, true);
+  EXPECT_EQ(res3, true);
+}
 
 TEST(StandaloneExecutor, if_op) {
   pir::IrContext* ctx = pir::IrContext::Instance();
