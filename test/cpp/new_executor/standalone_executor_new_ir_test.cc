--- conflicted
+++ resolved
@@ -45,11 +45,6 @@
 namespace paddle {
 namespace framework {
 
-<<<<<<< HEAD
-// TEST(StandaloneExecutor, run) {
-//   ir::IrContext* ctx = ir::IrContext::Instance();
-//   ir::Program program((ctx));
-=======
 TEST(StandaloneExecutor, run) {
   ir::IrContext* ctx = ir::IrContext::Instance();
   ir::Program program((ctx));
@@ -74,124 +69,96 @@
   Scope scope;
 
   ProgramDesc prog_desc;
-  InterpreterCore test_core(place, std::move(kernel_program), &scope);
+  InterpreterCore test_core(
+      place, prog_desc.Block(0), &scope, std::move(kernel_program));
 
   test_core.Run({});
->>>>>>> 52ad918b
-
-//   ctx->GetOrRegisterDialect<paddle::dialect::PaddleDialect>();
-
-//   ir::Builder builder = ir::Builder(ctx, program.block());
-
-//   paddle::dialect::FullOp op1 = builder.Build<paddle::dialect::FullOp>(
-//       std::vector<int64_t>{2, 2}, 1.0, phi::DataType::FLOAT32,
-//       phi::CPUPlace());
-
-//   paddle::dialect::FullOp op2 = builder.Build<paddle::dialect::FullOp>(
-//       std::vector<int64_t>{2, 2}, 1.0, phi::DataType::FLOAT32,
-//       phi::CPUPlace());
-
-//   builder.Build<paddle::dialect::AddOp>(op1->result(0), op2->result(0));
-
-//   auto kernel_program = paddle::dialect::PdOpLowerToKernelPass(&program);
-
-//   kernel_program->Print(std::cout);
-
-//   auto place = platform::CPUPlace();
-//   Scope scope;
-
-//   ProgramDesc prog_desc;
-//   InterpreterCore test_core(
-//       place, prog_desc.Block(0), &scope, std::move(kernel_program));
-
-//   test_core.Run({});
-
-//   auto out_tensor = scope.Var("inner_var_2")->Get<phi::DenseTensor>();
-
-//   bool res0 = simple_cmp(out_tensor.data<float>()[0], 2.0);
-//   bool res1 = simple_cmp(out_tensor.data<float>()[1], 2.0);
-//   bool res2 = simple_cmp(out_tensor.data<float>()[2], 2.0);
-//   bool res3 = simple_cmp(out_tensor.data<float>()[3], 2.0);
-
-//   EXPECT_EQ(res0, true);
-//   EXPECT_EQ(res1, true);
-//   EXPECT_EQ(res2, true);
-//   EXPECT_EQ(res3, true);
-// }
-
-// TEST(StandaloneExecutor, run_2) {
-//   ir::IrContext* ctx = ir::IrContext::Instance();
-//   ctx->GetOrRegisterDialect<paddle::dialect::PaddleDialect>();
-//   ir::Program program(ctx);
-//   ir::Builder builder(ctx, program.block());
-//   ir::Block* block = program.block();
-
-//   // Def: A = paddle::dialect::UniformOp(std::vector<int64_t> shape,
-//   // phi::DataType dtype, float min, float max, int seed, phi::Place place)
-//   paddle::dialect::UniformOp uniform1 =
-//       builder.Build<paddle::dialect::UniformOp>(std::vector<int64_t>{2, 2},
-//                                                 phi::DataType::FLOAT32,
-//                                                 0.0,
-//                                                 1.0,
-//                                                 2,
-//                                                 phi::CPUPlace());
-//   EXPECT_EQ(uniform1->result(0).type().isa<paddle::dialect::DenseTensorType>(),
-//             true);
-//   EXPECT_EQ(block->size(), 4u);
-
-//   // Def: B = paddle::dialect::UniformOp(...)
-//   paddle::dialect::UniformOp uniform2 =
-//       builder.Build<paddle::dialect::UniformOp>(std::vector<int64_t>{2, 2},
-//                                                 phi::DataType::FLOAT32,
-//                                                 0.0,
-//                                                 1.0,
-//                                                 2,
-//                                                 phi::CPUPlace());
-//   EXPECT_EQ(uniform2->result(0).type().isa<paddle::dialect::DenseTensorType>(),
-//             true);
-//   EXPECT_EQ(block->size(), 8u);
-
-//   // Def: C = paddle::dialect::AddOp(ir::OpResult x_, ir::OpResult y_)
-//   paddle::dialect::AddOp add = builder.Build<paddle::dialect::AddOp>(
-//       uniform1->result(0), uniform2->result(0));
-//   EXPECT_EQ(add->result(0).type().isa<paddle::dialect::DenseTensorType>(),
-//             true);
-//   EXPECT_EQ(block->size(), 9u);
-
-//   paddle::dialect::ScaleOp scale =
-//       builder.Build<paddle::dialect::ScaleOp>(add->result(0), 1.0, 0.0,
-//       true);
-
-//   EXPECT_EQ(scale->result(0).type().isa<paddle::dialect::DenseTensorType>(),
-//             true);
-
-//   auto kernel_program = paddle::dialect::PdOpLowerToKernelPass(&program);
-
-//   auto place = platform::CPUPlace();
-//   Scope scope;
-
-//   ProgramDesc prog_desc;
-
-//   InterpreterCore test_core(
-//       place, prog_desc.Block(0), &scope, std::move(kernel_program));
-
-//   test_core.Run({});
-
-//   auto out_tensor = scope.Var("inner_var_10")->Get<phi::DenseTensor>();
-
-//   bool res0 = simple_cmp(out_tensor.data<float>()[0], 1.80721);
-//   bool res1 = simple_cmp(out_tensor.data<float>()[1], 1.70047);
-//   bool res2 = simple_cmp(out_tensor.data<float>()[2], 1.56764);
-//   bool res3 = simple_cmp(out_tensor.data<float>()[3], 1.85063);
-//   std::cerr << out_tensor.data<float>()[0] << "\t"
-//             << out_tensor.data<float>()[1] << "\t"
-//             << out_tensor.data<float>()[2] << "\t"
-//             << out_tensor.data<float>()[3] << std::endl;
-//   EXPECT_EQ(res0, true);
-//   EXPECT_EQ(res1, true);
-//   EXPECT_EQ(res2, true);
-//   EXPECT_EQ(res3, true);
-// }
+
+  auto out_tensor = scope.Var("inner_var_2")->Get<phi::DenseTensor>();
+
+  bool res0 = simple_cmp(out_tensor.data<float>()[0], 2.0);
+  bool res1 = simple_cmp(out_tensor.data<float>()[1], 2.0);
+  bool res2 = simple_cmp(out_tensor.data<float>()[2], 2.0);
+  bool res3 = simple_cmp(out_tensor.data<float>()[3], 2.0);
+
+  EXPECT_EQ(res0, true);
+  EXPECT_EQ(res1, true);
+  EXPECT_EQ(res2, true);
+  EXPECT_EQ(res3, true);
+}
+
+TEST(StandaloneExecutor, run_2) {
+  ir::IrContext* ctx = ir::IrContext::Instance();
+  ctx->GetOrRegisterDialect<paddle::dialect::PaddleDialect>();
+  ir::Program program(ctx);
+  ir::Builder builder(ctx, program.block());
+  ir::Block* block = program.block();
+
+  // Def: A = paddle::dialect::UniformOp(std::vector<int64_t> shape,
+  // phi::DataType dtype, float min, float max, int seed, phi::Place place)
+  paddle::dialect::UniformOp uniform1 =
+      builder.Build<paddle::dialect::UniformOp>(std::vector<int64_t>{2, 2},
+                                                phi::DataType::FLOAT32,
+                                                0.0,
+                                                1.0,
+                                                2,
+                                                phi::CPUPlace());
+  EXPECT_EQ(uniform1->result(0).type().isa<paddle::dialect::DenseTensorType>(),
+            true);
+  EXPECT_EQ(block->size(), 4u);
+
+  // Def: B = paddle::dialect::UniformOp(...)
+  paddle::dialect::UniformOp uniform2 =
+      builder.Build<paddle::dialect::UniformOp>(std::vector<int64_t>{2, 2},
+                                                phi::DataType::FLOAT32,
+                                                0.0,
+                                                1.0,
+                                                2,
+                                                phi::CPUPlace());
+  EXPECT_EQ(uniform2->result(0).type().isa<paddle::dialect::DenseTensorType>(),
+            true);
+  EXPECT_EQ(block->size(), 8u);
+
+  // Def: C = paddle::dialect::AddOp(ir::OpResult x_, ir::OpResult y_)
+  paddle::dialect::AddOp add = builder.Build<paddle::dialect::AddOp>(
+      uniform1->result(0), uniform2->result(0));
+  EXPECT_EQ(add->result(0).type().isa<paddle::dialect::DenseTensorType>(),
+            true);
+  EXPECT_EQ(block->size(), 9u);
+
+  paddle::dialect::ScaleOp scale =
+      builder.Build<paddle::dialect::ScaleOp>(add->result(0), 1.0, 0.0, true);
+
+  EXPECT_EQ(scale->result(0).type().isa<paddle::dialect::DenseTensorType>(),
+            true);
+
+  auto kernel_program = paddle::dialect::PdOpLowerToKernelPass(&program);
+
+  auto place = platform::CPUPlace();
+  Scope scope;
+
+  ProgramDesc prog_desc;
+
+  InterpreterCore test_core(
+      place, prog_desc.Block(0), &scope, std::move(kernel_program));
+
+  test_core.Run({});
+
+  auto out_tensor = scope.Var("inner_var_10")->Get<phi::DenseTensor>();
+
+  bool res0 = simple_cmp(out_tensor.data<float>()[0], 1.80721);
+  bool res1 = simple_cmp(out_tensor.data<float>()[1], 1.70047);
+  bool res2 = simple_cmp(out_tensor.data<float>()[2], 1.56764);
+  bool res3 = simple_cmp(out_tensor.data<float>()[3], 1.85063);
+  std::cerr << out_tensor.data<float>()[0] << "\t"
+            << out_tensor.data<float>()[1] << "\t"
+            << out_tensor.data<float>()[2] << "\t"
+            << out_tensor.data<float>()[3] << std::endl;
+  EXPECT_EQ(res0, true);
+  EXPECT_EQ(res1, true);
+  EXPECT_EQ(res2, true);
+  EXPECT_EQ(res3, true);
+}
 
 TEST(StandaloneExecutor, run_2) {
   ir::IrContext* ctx = ir::IrContext::Instance();
