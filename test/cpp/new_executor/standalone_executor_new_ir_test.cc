--- conflicted
+++ resolved
@@ -69,16 +69,7 @@
   Scope scope;
 
   ProgramDesc prog_desc;
-<<<<<<< HEAD
   InterpreterCore test_core(place, {}, std::move(kernel_program), &scope);
-  VLOG(0) << "&test_core" << &test_core;
-  VLOG(0) << "&test_core.impl" << test_core.Impl();
-  VLOG(0) << "&test_core.impl.cast"
-          << reinterpret_cast<NewIRInterpreter*>(
-                 const_cast<InterpreterBaseImpl*>(test_core.Impl()));
-=======
-  InterpreterCore test_core(place, std::move(kernel_program), &scope);
->>>>>>> 4df4b9fe
 
   std::stringstream os;
   os << reinterpret_cast<NewIRInterpreter*>(
@@ -119,12 +110,7 @@
 
   auto place = platform::CPUPlace();
   Scope scope;
-<<<<<<< HEAD
   InterpreterCore test_core(place, {}, std::move(kernel_program), &scope);
-  test_core.BetaRun({});
-=======
-  InterpreterCore test_core(place, std::move(kernel_program), &scope);
->>>>>>> 4df4b9fe
 
   std::stringstream os;
   os << reinterpret_cast<NewIRInterpreter*>(
