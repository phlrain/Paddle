// Copyright (c) 2021 PaddlePaddle Authors. All Rights Reserved.
//
// Licensed under the Apache License, Version 2.0 (the "License");
// you may not use this file except in compliance with the License.
// You may obtain a copy of the License at
//
//     http://www.apache.org/licenses/LICENSE-2.0
//
// Unless required by applicable law or agreed to in writing, software
// distributed under the License is distributed on an "AS IS" BASIS,
// WITHOUT WARRANTIES OR CONDITIONS OF ANY KIND, either express or implied.
// See the License for the specific language governing permissions and
// limitations under the License.

#include "paddle/fluid/framework/new_executor/standalone_executor.h"

#include <gtest/gtest.h>

#include <chrono>
#include <iostream>
#include <string>

#include "paddle/phi/core/kernel_registry.h"

#include "paddle/fluid/framework/new_executor/new_ir_interpreter.h"
#include "paddle/fluid/ir/dialect/pd_dialect.h"
#include "paddle/fluid/ir/dialect/pd_op.h"
#include "paddle/fluid/ir/transforms/pd_op_to_kernel_pass.h"
#include "paddle/ir/core/builder.h"
#include "paddle/ir/core/ir_context.h"
#include "paddle/ir/core/program.h"

#include "paddle/fluid/ir/dialect/pd_type.h"

#include "paddle/fluid/platform/init_phi.h"

DECLARE_FILE_SYMBOLS(kernel_dialect);

PD_DECLARE_KERNEL(full, CPU, ALL_LAYOUT);
PD_DECLARE_KERNEL(full_int_array, CPU, ALL_LAYOUT);
PD_DECLARE_KERNEL(uniform, CPU, ALL_LAYOUT);
PD_DECLARE_KERNEL(add, CPU, ALL_LAYOUT);
PD_DECLARE_KERNEL(sqrt, CPU, ALL_LAYOUT);

bool simple_cmp(float a, float b) { return std::abs((a - b) / a) < 1e-5; }

namespace paddle {
namespace framework {

TEST(StandaloneExecutor, run) {
  ir::IrContext* ctx = ir::IrContext::Instance();
  ir::Program program((ctx));

  ctx->GetOrRegisterDialect<paddle::dialect::PaddleDialect>();

  ir::Builder builder = ir::Builder(ctx, program.block());

  paddle::dialect::FullOp op1 = builder.Build<paddle::dialect::FullOp>(
      std::vector<int64_t>{2, 2}, 1.0, phi::DataType::FLOAT32, phi::CPUPlace());

  paddle::dialect::FullOp op2 = builder.Build<paddle::dialect::FullOp>(
      std::vector<int64_t>{2, 2}, 1.0, phi::DataType::FLOAT32, phi::CPUPlace());

  builder.Build<paddle::dialect::AddOp>(op1->result(0), op2->result(0));

  auto kernel_program = paddle::dialect::PdOpLowerToKernelPass(&program);

  auto place = platform::CPUPlace();
  Scope scope;

  ProgramDesc prog_desc;
  InterpreterCore test_core(place, {}, std::move(kernel_program), &scope);
<<<<<<< HEAD
  VLOG(0) << "&test_core" << &test_core;
  VLOG(0) << "&test_core.impl" << test_core.Impl();
  VLOG(0) << "&test_core.impl.cast"
          << reinterpret_cast<NewIRInterpreter*>(
                 const_cast<InterpreterBaseImpl*>(test_core.Impl()));
=======
>>>>>>> 9877fb88

  std::stringstream os;
  os << reinterpret_cast<NewIRInterpreter*>(
      const_cast<InterpreterBaseImpl*>(test_core.Impl()));
  std::string out_name = os.str() + "_inner_var_2";
  test_core.SetSkipGcVars({out_name});

  test_core.BetaRun({});

  auto out_tensor =
      test_core.local_scope() == nullptr
          ? scope.FindVar(out_name)->Get<phi::DenseTensor>()
          : test_core.local_scope()->FindVar(out_name)->Get<phi::DenseTensor>();

  bool res0 = simple_cmp(out_tensor.data<float>()[0], 2.0);
  bool res1 = simple_cmp(out_tensor.data<float>()[1], 2.0);
  bool res2 = simple_cmp(out_tensor.data<float>()[2], 2.0);
  bool res3 = simple_cmp(out_tensor.data<float>()[3], 2.0);

  EXPECT_EQ(res0, true);
  EXPECT_EQ(res1, true);
  EXPECT_EQ(res2, true);
  EXPECT_EQ(res3, true);
}

TEST(StandaloneExecutor, run_inplace_sqrt) {
  ir::IrContext* ctx = ir::IrContext::Instance();
  ir::Program program((ctx));
  ctx->GetOrRegisterDialect<paddle::dialect::PaddleDialect>();
  ir::Builder builder = ir::Builder(ctx, program.block());

  paddle::dialect::FullOp full = builder.Build<paddle::dialect::FullOp>(
      std::vector<int64_t>{2, 2}, 4.0, phi::DataType::FLOAT32, phi::CPUPlace());

  builder.Build<paddle::dialect::Sqrt_Op>(full->result(0));

  auto kernel_program = paddle::dialect::PdOpLowerToKernelPass(&program);

  auto place = platform::CPUPlace();
  Scope scope;
  InterpreterCore test_core(place, {}, std::move(kernel_program), &scope);
<<<<<<< HEAD
  test_core.BetaRun({});
=======
>>>>>>> 9877fb88

  std::stringstream os;
  os << reinterpret_cast<NewIRInterpreter*>(
      const_cast<InterpreterBaseImpl*>(test_core.Impl()));
  std::string out_name = os.str() + "_inner_var_0";
  test_core.SetSkipGcVars({out_name});

  test_core.BetaRun({});

  auto out_tensor =
      test_core.local_scope() == nullptr
          ? scope.FindVar(out_name)->Get<phi::DenseTensor>()
          : test_core.local_scope()->FindVar(out_name)->Get<phi::DenseTensor>();

  bool res0 = simple_cmp(out_tensor.data<float>()[0], 2.0);
  bool res1 = simple_cmp(out_tensor.data<float>()[1], 2.0);
  bool res2 = simple_cmp(out_tensor.data<float>()[2], 2.0);
  bool res3 = simple_cmp(out_tensor.data<float>()[3], 2.0);

  EXPECT_EQ(scope.kids().size(), 1u);
  EXPECT_EQ(scope.kids().front()->Size(), 1u);
  EXPECT_EQ(res0, true);
  EXPECT_EQ(res1, true);
  EXPECT_EQ(res2, true);
  EXPECT_EQ(res3, true);
}

}  // namespace framework
}  // namespace paddle<|MERGE_RESOLUTION|>--- conflicted
+++ resolved
@@ -70,14 +70,6 @@
 
   ProgramDesc prog_desc;
   InterpreterCore test_core(place, {}, std::move(kernel_program), &scope);
-<<<<<<< HEAD
-  VLOG(0) << "&test_core" << &test_core;
-  VLOG(0) << "&test_core.impl" << test_core.Impl();
-  VLOG(0) << "&test_core.impl.cast"
-          << reinterpret_cast<NewIRInterpreter*>(
-                 const_cast<InterpreterBaseImpl*>(test_core.Impl()));
-=======
->>>>>>> 9877fb88
 
   std::stringstream os;
   os << reinterpret_cast<NewIRInterpreter*>(
@@ -119,10 +111,7 @@
   auto place = platform::CPUPlace();
   Scope scope;
   InterpreterCore test_core(place, {}, std::move(kernel_program), &scope);
-<<<<<<< HEAD
   test_core.BetaRun({});
-=======
->>>>>>> 9877fb88
 
   std::stringstream os;
   os << reinterpret_cast<NewIRInterpreter*>(
