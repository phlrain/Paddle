# skip win32 since wget is not installed by default on windows machine.

set(OPS
    fill_constant_op
    uniform_random_op
    lookup_table_op
    transpose_op
    reshape_op
    split_op
    slice_op
    concat_op
    matmul_op
    elementwise_add_op
    elementwise_mul_op
    softmax_with_cross_entropy_op
    reduce_mean_op
    activation_op
    sum_op
    elementwise_div_op
    generated_op
    generated_static_op
    squared_l2_norm_op
    memcpy_h2d_op
    memcpy_d2h_op
    fetch_v2_op)
if(WITH_GPU
   AND WITH_TESTING
   AND NOT WIN32)
  add_custom_target(
    download_program
    COMMAND wget -nc --no-check-certificate
            https://paddle-ci.gz.bcebos.com/new_exec/lm_main_program
    COMMAND wget -nc --no-check-certificate
            https://paddle-ci.gz.bcebos.com/new_exec/lm_startup_program
    WORKING_DIRECTORY "${CC_TESTS_DIR}")

  # all operators used in the program

  # All deps of the operators above, part of GLOB_OPERATOR_DEPS.
  set(OP_DEPS phi concat_and_split cross_entropy)
  cc_test(standalone_executor_test SRCS standalone_executor_test.cc)

  # add_dependencies(standalone_executor_test download_program)
  # if(WITH_PROFILER)
  #   target_link_libraries(standalone_executor_test profiler)
  #   add_dependencies(standalone_executor_test profiler)
  # endif()
endif()

<<<<<<< HEAD
cc_test_old(
  standalone_executor_new_ir_test
  SRCS
  standalone_executor_new_ir_test.cc
  DEPS
  standalone_executor
  phi_kernel_adaptor
  pd_dialect
  new_ir)

if(TEST standalone_executor_new_ir_test)
  set_tests_properties(
    standalone_executor_new_ir_test
    PROPERTIES ENVIRONMENT "FLAGS_enable_new_ir_in_executor=true")
endif()
=======
cc_test(
  standalone_executor_new_ir_test
  SRCS standalone_executor_new_ir_test.cc
  DEPS phi_kernel_adaptor new_ir pd_dialect)
>>>>>>> a3dc4bed
<|MERGE_RESOLUTION|>--- conflicted
+++ resolved
@@ -47,25 +47,7 @@
   # endif()
 endif()
 
-<<<<<<< HEAD
-cc_test_old(
-  standalone_executor_new_ir_test
-  SRCS
-  standalone_executor_new_ir_test.cc
-  DEPS
-  standalone_executor
-  phi_kernel_adaptor
-  pd_dialect
-  new_ir)
-
-if(TEST standalone_executor_new_ir_test)
-  set_tests_properties(
-    standalone_executor_new_ir_test
-    PROPERTIES ENVIRONMENT "FLAGS_enable_new_ir_in_executor=true")
-endif()
-=======
 cc_test(
   standalone_executor_new_ir_test
   SRCS standalone_executor_new_ir_test.cc
-  DEPS phi_kernel_adaptor new_ir pd_dialect)
->>>>>>> a3dc4bed
+  DEPS phi_kernel_adaptor new_ir pd_dialect)