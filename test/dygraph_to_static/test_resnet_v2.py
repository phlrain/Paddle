# Copyright (c) 2020 PaddlePaddle Authors. All Rights Reserved.
#
# Licensed under the Apache License, Version 2.0 (the "License");
# you may not use this file except in compliance with the License.
# You may obtain a copy of the License at
#
#     http://www.apache.org/licenses/LICENSE-2.0
#
# Unless required by applicable law or agreed to in writing, software
# distributed under the License is distributed on an "AS IS" BASIS,
# WITHOUT WARRANTIES OR CONDITIONS OF ANY KIND, either express or implied.
# See the License for the specific language governing permissions and
# limitations under the License.

import math
import os
import tempfile
import time
import unittest

import numpy as np
from predictor_utils import PredictorTools

import paddle

SEED = 2020
IMAGENET1000 = 1281167
base_lr = 0.001
momentum_rate = 0.9
l2_decay = 1e-4
# NOTE: Reduce batch_size from 8 to 2 to avoid unittest timeout.
batch_size = 2
epoch_num = 1
place = (
    paddle.CUDAPlace(0) if paddle.is_compiled_with_cuda() else paddle.CPUPlace()
)


if paddle.is_compiled_with_cuda():
    paddle.fluid.set_flags({'FLAGS_cudnn_deterministic': True})


def optimizer_setting(parameter_list=None):
    optimizer = paddle.optimizer.Momentum(
        learning_rate=base_lr,
        momentum=momentum_rate,
        weight_decay=paddle.regularizer.L2Decay(l2_decay),
        parameters=parameter_list,
    )

    return optimizer


class ConvBNLayer(paddle.nn.Layer):
    def __init__(
        self,
        num_channels,
        num_filters,
        filter_size,
        stride=1,
        groups=1,
        act=None,
    ):
        super().__init__()

        self._conv = paddle.nn.Conv2D(
            in_channels=num_channels,
            out_channels=num_filters,
            kernel_size=filter_size,
            stride=stride,
            padding=(filter_size - 1) // 2,
            groups=groups,
            bias_attr=False,
        )

        self._batch_norm = paddle.nn.BatchNorm(num_filters, act=act)

    def forward(self, inputs):
        y = self._conv(inputs)
        y = self._batch_norm(y)

        return y


class BottleneckBlock(paddle.nn.Layer):
    def __init__(self, num_channels, num_filters, stride, shortcut=True):
        super().__init__()

        self.conv0 = ConvBNLayer(
            num_channels=num_channels,
            num_filters=num_filters,
            filter_size=1,
            act='relu',
        )
        self.conv1 = ConvBNLayer(
            num_channels=num_filters,
            num_filters=num_filters,
            filter_size=3,
            stride=stride,
            act='relu',
        )
        self.conv2 = ConvBNLayer(
            num_channels=num_filters,
            num_filters=num_filters * 4,
            filter_size=1,
            act=None,
        )

        if not shortcut:
            self.short = ConvBNLayer(
                num_channels=num_channels,
                num_filters=num_filters * 4,
                filter_size=1,
                stride=stride,
            )

        self.shortcut = shortcut

        self._num_channels_out = num_filters * 4

    def forward(self, inputs):
        y = self.conv0(inputs)
        conv1 = self.conv1(y)
        conv2 = self.conv2(conv1)

        if self.shortcut:
            short = inputs
        else:
            short = self.short(inputs)

        y = paddle.add(x=short, y=conv2)

        layer_helper = paddle.fluid.layer_helper.LayerHelper(
            self.full_name(), act='relu'
        )
        return layer_helper.append_activation(y)


class ResNet(paddle.nn.Layer):
    def __init__(self, layers=50, class_dim=102):
        super().__init__()

        self.layers = layers
        supported_layers = [50, 101, 152]
        assert (
            layers in supported_layers
        ), "supported layers are {} but input layer is {}".format(
            supported_layers, layers
        )

        if layers == 50:
            depth = [3, 4, 6, 3]
        elif layers == 101:
            depth = [3, 4, 23, 3]
        elif layers == 152:
            depth = [3, 8, 36, 3]
        num_channels = [64, 256, 512, 1024]
        num_filters = [64, 128, 256, 512]

        self.conv = ConvBNLayer(
            num_channels=3, num_filters=64, filter_size=7, stride=2, act='relu'
        )
        self.pool2d_max = paddle.nn.MaxPool2D(
            kernel_size=3, stride=2, padding=1
        )

        self.bottleneck_block_list = []
        for block in range(len(depth)):
            shortcut = False
            for i in range(depth[block]):
                bottleneck_block = self.add_sublayer(
                    'bb_%d_%d' % (block, i),
                    BottleneckBlock(
                        num_channels=num_channels[block]
                        if i == 0
                        else num_filters[block] * 4,
                        num_filters=num_filters[block],
                        stride=2 if i == 0 and block != 0 else 1,
                        shortcut=shortcut,
                    ),
                )
                self.bottleneck_block_list.append(bottleneck_block)
                shortcut = True
        self.pool2d_avg = paddle.nn.AdaptiveAvgPool2D(1)

        self.pool2d_avg_output = num_filters[len(num_filters) - 1] * 4 * 1 * 1

        stdv = 1.0 / math.sqrt(2048 * 1.0)

        self.out = paddle.nn.Linear(
            in_features=self.pool2d_avg_output,
            out_features=class_dim,
            weight_attr=paddle.ParamAttr(
                initializer=paddle.nn.initializer.Uniform(-stdv, stdv)
            ),
        )

    @paddle.jit.to_static
    def forward(self, inputs):
        y = self.conv(inputs)
        y = self.pool2d_max(y)
        for bottleneck_block in self.bottleneck_block_list:
            y = bottleneck_block(y)
        y = self.pool2d_avg(y)
        y = paddle.reshape(y, shape=[-1, self.pool2d_avg_output])
        pred = self.out(y)
        pred = paddle.nn.functional.softmax(pred)

        return pred


def reader_decorator(reader):
    def __reader__():
        for item in reader():
            img = np.array(item[0]).astype('float32').reshape(3, 224, 224)
            label = np.array(item[1]).astype('int64').reshape(1)
            yield img, label

    return __reader__


class TransedFlowerDataSet(paddle.io.Dataset):
    def __init__(self, flower_data, length):
        self.img = []
        self.label = []
        self.flower_data = flower_data()
        self._generate(length)

    def _generate(self, length):
        for i, data in enumerate(self.flower_data):
            if i >= length:
                break
            self.img.append(data[0])
            self.label.append(data[1])

    def __getitem__(self, idx):
        return self.img[idx], self.label[idx]

    def __len__(self):
        return len(self.img)


class TestResnet(unittest.TestCase):
    def setUp(self):
        self.temp_dir = tempfile.TemporaryDirectory()

        self.model_save_dir = os.path.join(self.temp_dir.name, "./inference")
        self.model_save_prefix = os.path.join(
            self.temp_dir.name, "./inference/resnet_v2"
        )
        self.model_filename = (
            "resnet_v2" + paddle.jit.translated_layer.INFER_MODEL_SUFFIX
        )
        self.params_filename = (
            "resnet_v2" + paddle.jit.translated_layer.INFER_PARAMS_SUFFIX
        )
        self.dy_state_dict_save_path = os.path.join(
            self.temp_dir.name, "./resnet_v2.dygraph"
        )

    def tearDown(self):
        self.temp_dir.cleanup()

    def do_train(self, to_static):
        """
        Tests model decorated by `dygraph_to_static_output` in static graph mode. For users, the model is defined in dygraph mode and trained in static graph mode.
        """
        paddle.disable_static(place)
        np.random.seed(SEED)
        paddle.seed(SEED)
        paddle.framework.random._manual_program_seed(SEED)

        dataset = TransedFlowerDataSet(
            reader_decorator(paddle.dataset.flowers.train(use_xmap=False)),
            batch_size * (10 + 1),
        )
        data_loader = paddle.io.DataLoader(
            dataset, batch_size=batch_size, drop_last=True
        )

        resnet = ResNet()
        optimizer = optimizer_setting(parameter_list=resnet.parameters())

        for epoch in range(epoch_num):
            total_loss = 0.0
            total_acc1 = 0.0
            total_acc5 = 0.0
            total_sample = 0

            for batch_id, data in enumerate(data_loader()):
                start_time = time.time()
                img, label = data

                pred = resnet(img)
                loss = paddle.nn.functional.cross_entropy(
                    input=pred, label=label
                )
                avg_loss = paddle.mean(x=loss)
                acc_top1 = paddle.metric.accuracy(input=pred, label=label, k=1)
                acc_top5 = paddle.metric.accuracy(input=pred, label=label, k=5)

                avg_loss.backward()
                optimizer.minimize(avg_loss)
                resnet.clear_gradients()

                total_loss += avg_loss
                total_acc1 += acc_top1
                total_acc5 += acc_top5
                total_sample += 1

                end_time = time.time()
                if batch_id % 2 == 0:
                    print(
                        "epoch %d | batch step %d, loss %0.3f, acc1 %0.3f, acc5 %0.3f, time %f"
                        % (
                            epoch,
                            batch_id,
                            total_loss.numpy() / total_sample,
                            total_acc1.numpy() / total_sample,
                            total_acc5.numpy() / total_sample,
                            end_time - start_time,
                        )
                    )
                if batch_id == 10:
<<<<<<< HEAD
                    # if to_static:
                    #     paddle.jit.save(resnet, self.model_save_prefix)
                    # else:
                    #     paddle.save(
                    #         resnet.state_dict(),
                    #         self.dy_state_dict_save_path + '.pdparams',
                    #     )
                    #     # avoid dataloader throw abort signaal
                    data_loader._reset()
=======
                    if to_static:
                        paddle.jit.save(resnet, self.model_save_prefix)
                    else:
                        paddle.save(
                            resnet.state_dict(),
                            self.dy_state_dict_save_path + '.pdparams',
                        )
>>>>>>> db700d10
                    break
        paddle.enable_static()

        return total_loss.numpy()

    def predict_dygraph(self, data):
        paddle.jit.enable_to_static(False)
        paddle.disable_static(place)
        resnet = ResNet()

        model_dict = paddle.load(self.dy_state_dict_save_path + '.pdparams')
        resnet.set_dict(model_dict)
        resnet.eval()

        pred_res = resnet(
            paddle.to_tensor(
                data=data, dtype=None, place=None, stop_gradient=True
            )
        )

        ret = pred_res.numpy()
        paddle.enable_static()
        return ret

    def predict_static(self, data):
        exe = paddle.static.Executor(place)
        [
            inference_program,
            feed_target_names,
            fetch_targets,
        ] = paddle.static.load_inference_model(
            self.model_save_dir,
            executor=exe,
            model_filename=self.model_filename,
            params_filename=self.params_filename,
        )

        pred_res = exe.run(
            inference_program,
            feed={feed_target_names[0]: data},
            fetch_list=fetch_targets,
        )

        return pred_res[0]

    def predict_dygraph_jit(self, data):
        paddle.disable_static(place)
        resnet = paddle.jit.load(self.model_save_prefix)
        resnet.eval()

        pred_res = resnet(data)

        ret = pred_res.numpy()
        paddle.enable_static()
        return ret

    def predict_analysis_inference(self, data):
        output = PredictorTools(
            self.model_save_dir,
            self.model_filename,
            self.params_filename,
            [data],
        )
        (out,) = output()
        return out

    def train(self, to_static):
        paddle.jit.enable_to_static(to_static)
        return self.do_train(to_static)

    def verify_predict(self):
        image = np.random.random([1, 3, 224, 224]).astype('float32')
        dy_pre = self.predict_dygraph(image)
        st_pre = self.predict_static(image)
        dy_jit_pre = self.predict_dygraph_jit(image)
        predictor_pre = self.predict_analysis_inference(image)
        np.testing.assert_allclose(
            dy_pre,
            st_pre,
            rtol=1e-05,
            err_msg=f'dy_pre:\n {dy_pre}\n, st_pre: \n{st_pre}.',
        )
        np.testing.assert_allclose(
            dy_jit_pre,
            st_pre,
            rtol=1e-05,
            err_msg='dy_jit_pre:\n {}\n, st_pre: \n{}.'.format(
                dy_jit_pre, st_pre
            ),
        )
        np.testing.assert_allclose(
            predictor_pre,
            st_pre,
            rtol=1e-05,
            err_msg='predictor_pre:\n {}\n, st_pre: \n{}.'.format(
                predictor_pre, st_pre
            ),
        )

    def test_resnet(self):
        static_loss = self.train(to_static=True)
        dygraph_loss = self.train(to_static=False)
        np.testing.assert_allclose(
            static_loss,
            dygraph_loss,
            rtol=1e-05,
            err_msg='static_loss: {} \n dygraph_loss: {}'.format(
                static_loss, dygraph_loss
            ),
        )
        # self.verify_predict()

    # def test_resnet_composite(self):
    #     core._set_prim_backward_enabled(True)
    #     core._add_skip_comp_ops("batch_norm")
    #     static_loss = self.train(to_static=True)
    #     core._set_prim_backward_enabled(False)
    #     dygraph_loss = self.train(to_static=False)
    #     np.testing.assert_allclose(
    #         static_loss,
    #         dygraph_loss,
    #         rtol=1e-05,
    #         err_msg='static_loss: {} \n dygraph_loss: {}'.format(
    #             static_loss, dygraph_loss
    #         ),
    #     )

    # def test_in_static_mode_mkldnn(self):
    #     paddle.fluid.set_flags({'FLAGS_use_mkldnn': True})
    #     try:
    #         if paddle.fluid.core.is_compiled_with_mkldnn():
    #             self.train(to_static=True)
    #     finally:
    #         paddle.fluid.set_flags({'FLAGS_use_mkldnn': False})


if __name__ == '__main__':
    unittest.main()<|MERGE_RESOLUTION|>--- conflicted
+++ resolved
@@ -322,7 +322,6 @@
                         )
                     )
                 if batch_id == 10:
-<<<<<<< HEAD
                     # if to_static:
                     #     paddle.jit.save(resnet, self.model_save_prefix)
                     # else:
@@ -332,15 +331,6 @@
                     #     )
                     #     # avoid dataloader throw abort signaal
                     data_loader._reset()
-=======
-                    if to_static:
-                        paddle.jit.save(resnet, self.model_save_prefix)
-                    else:
-                        paddle.save(
-                            resnet.state_dict(),
-                            self.dy_state_dict_save_path + '.pdparams',
-                        )
->>>>>>> db700d10
                     break
         paddle.enable_static()
 
