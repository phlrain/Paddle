--- conflicted
+++ resolved
@@ -55,19 +55,7 @@
 
         gold_res = np.ones([2, 2], dtype="float32") * 2
 
-<<<<<<< HEAD
-        # self.assertEqual(
-        #     np.array_equal(
-        #         np.array(
-        #             paddle.static.global_scope().find_var(z.name).get_tensor()
-        #         ),
-        #         gold_res,
-        #     ),
-        #     True,
-        # )
-=======
         np.testing.assert_array_equal(out[0], gold_res)
->>>>>>> e66beb0b
 
 
 if __name__ == "__main__":
