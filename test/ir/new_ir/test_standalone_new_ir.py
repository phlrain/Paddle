# Copyright (c) 2023 PaddlePaddle Authors. All Rights Reserved.
#
# Licensed under the Apache License, Version 2.0 (the "License");
# you may not use this file except in compliance with the License.
# You may obtain a copy of the License at
#
#     http://www.apache.org/licenses/LICENSE-2.0
#
# Unless required by applicable law or agreed to in writing, software
# distributed under the License is distributed on an "AS IS" BASIS,
# WITHOUT WARRANTIES OR CONDITIONS OF ANY KIND, either express or implied.
# See the License for the specific language governing permissions and
# limitations under the License.


import unittest

import numpy as np

import paddle


class TestNewIr(unittest.TestCase):
    def test_with_new_ir(self):
        paddle.enable_static()
<<<<<<< HEAD
        place = paddle.CPUPlace()
=======
        place = (
            paddle.CUDAPlace(0)
            if paddle.is_compiled_with_cuda()
            else paddle.CPUPlace()
        )
>>>>>>> 690ffe81
        exe = paddle.static.Executor(place)

        main_program = paddle.static.Program()
        new_scope = paddle.static.Scope()
        with paddle.static.scope_guard(new_scope):
            with paddle.static.program_guard(main_program):
                x = paddle.ones([2, 2], dtype="float32")
                y = paddle.ones([2, 2], dtype="float32")

                z = x + y
            out = exe.run(main_program, {}, fetch_list=[z.name])

        gold_res = np.ones([2, 2], dtype="float32") * 2

        np.testing.assert_array_equal(out[0], gold_res)


class TestCombineOp(unittest.TestCase):
    def test_with_new_ir(self):
        paddle.enable_static()
<<<<<<< HEAD
        place = paddle.CPUPlace()
=======
        place = (
            paddle.CUDAPlace(0)
            if paddle.is_compiled_with_cuda()
            else paddle.CPUPlace()
        )
>>>>>>> 690ffe81
        exe = paddle.static.Executor(place)

        main_program = paddle.static.Program()
        new_scope = paddle.static.Scope()
        with paddle.static.scope_guard(new_scope):
            with paddle.static.program_guard(main_program):
                x = paddle.ones([2, 2], dtype="float32")
                y = paddle.ones([2, 2], dtype="float32")

                z = paddle.linalg.multi_dot([x, y])
            out = exe.run(main_program, {}, fetch_list=[z.name])

        gold_res = np.ones([2, 2], dtype="float32") * 2

        np.testing.assert_array_equal(out[0], gold_res)


class TestFeedOp(unittest.TestCase):
    def test_with_new_ir(self):
        paddle.enable_static()
<<<<<<< HEAD
        place = paddle.CPUPlace()
=======
        place = (
            paddle.CUDAPlace(0)
            if paddle.is_compiled_with_cuda()
            else paddle.CPUPlace()
        )
>>>>>>> 690ffe81
        exe = paddle.static.Executor(place)

        main_program = paddle.static.Program()
        new_scope = paddle.static.Scope()
        with paddle.static.scope_guard(new_scope):
            with paddle.static.program_guard(main_program):
                x = paddle.static.data("x", [2, 2], dtype="float32")
                y = paddle.static.data("y", [2, 2], dtype="float32")

                z = x + y

            np_a = np.random.rand(2, 2).astype("float32")
            np_b = np.random.rand(2, 2).astype("float32")
            out = exe.run(
                main_program,
                feed={"x": np_a, "y": np_b},
                fetch_list=[z.name],
            )

        gold_res = np_a + np_b

        np.testing.assert_array_equal(out[0], gold_res)


class TestSelectedRows(unittest.TestCase):
    def test_with_new_ir(self):
        paddle.enable_static()
<<<<<<< HEAD
=======
        # TODO(phlrain): support selected rows in GPU
        # place = paddle.CUDAPlace(0) if paddle.is_compiled_with_cuda() else paddle.CPUPlace()
>>>>>>> 690ffe81
        place = paddle.CPUPlace()
        exe = paddle.static.Executor(place)

        main_program = paddle.static.Program()
        new_scope = paddle.static.Scope()
        with paddle.static.scope_guard(new_scope):
            with paddle.static.program_guard(main_program):
                w = paddle.uniform([10, 10], dtype="float32")
                w.stop_gradient = False
                id = paddle.ones([2], dtype="int32")
                t = paddle.nn.functional.embedding(id, w, sparse=True)
                loss = paddle.mean(t)
                paddle.static.gradients(loss, w)

            out = exe.run(
                main_program,
                fetch_list=[loss.name],
            )


class TestAddGradOp(unittest.TestCase):
    def test_with_new_ir(self):
        paddle.enable_static()
<<<<<<< HEAD
        place = paddle.CPUPlace()
=======
        place = (
            paddle.CUDAPlace(0)
            if paddle.is_compiled_with_cuda()
            else paddle.CPUPlace()
        )
>>>>>>> 690ffe81
        exe = paddle.static.Executor(place)

        main_program = paddle.static.Program()
        new_scope = paddle.static.Scope()
        with paddle.static.scope_guard(new_scope):
            with paddle.static.program_guard(main_program):
                x = paddle.static.data("x", [2, 2], dtype="float32")
                y = paddle.static.data("y", [2, 2], dtype="float32")
                x.stop_gradient = False
                z = x * y

                paddle.static.gradients(z, x)
            np_a = np.random.rand(2, 2).astype("float32")
            np_b = np.random.rand(2, 2).astype("float32")
            out = exe.run(
                main_program,
                feed={"x": np_a, "y": np_b},
                fetch_list=[z.name],
            )

        gold_res = np_a * np_b

        np.testing.assert_array_equal(out[0], gold_res)


class TestNewIrDygraph(unittest.TestCase):
    def test_with_new_ir(self):
        paddle.disable_static()
        # paddle.device.set_device("cpu")

        @paddle.jit.to_static
        def func(x, y):
            return x + y

        x = paddle.ones([2, 2], dtype='float32')
        y = paddle.ones([2, 2], dtype='float32')
        z = func(x, y)

        gold_res = np.ones([2, 2], dtype="float32") * 2
        self.assertEqual(
            np.array_equal(
                z.numpy(),
                gold_res,
            ),
            True,
        )


class TestNewIrBackwardDygraph(unittest.TestCase):
    def test_with_new_ir(self):
        paddle.disable_static()
        build_strategy = paddle.static.BuildStrategy()
        build_strategy.enable_inplace = False

        @paddle.jit.to_static(build_strategy=build_strategy)
        def func(x, y):
            return x * y

        x = paddle.ones([2, 2], dtype='float32')
        y = paddle.ones([2, 2], dtype='float32')
        x.stop_gradient = False
        y.stop_gradient = False
        z = func(x, y)
        loss = z.mean()
        loss.backward()
        gold_res = np.ones([2, 2], dtype="float32")
        self.assertEqual(
            np.array_equal(
                z.numpy(),
                gold_res,
            ),
            True,
        )

        gold_res = np.ones([2, 2], dtype="float32") * 0.25
        np.testing.assert_array_equal(x.gradient(), gold_res)
        np.testing.assert_array_equal(y.gradient(), gold_res)


class TestSplitOp(unittest.TestCase):
    def test_with_new_ir(self):
        paddle.enable_static()
<<<<<<< HEAD
        place = paddle.CPUPlace()
=======
        place = (
            paddle.CUDAPlace(0)
            if paddle.is_compiled_with_cuda()
            else paddle.CPUPlace()
        )
>>>>>>> 690ffe81
        exe = paddle.static.Executor(place)

        main_program = paddle.static.Program()
        new_scope = paddle.static.Scope()
        with paddle.static.scope_guard(new_scope):
            with paddle.static.program_guard(main_program):
                x = paddle.static.data("x", [6, 2], dtype="float32")
                out0, out1, out2 = paddle.split(x, num_or_sections=3, axis=0)

            np_a = np.random.rand(6, 2).astype("float32")
            out = exe.run(
                main_program,
                feed={"x": np_a},
                fetch_list=[out0.name],
            )

            np.testing.assert_array_equal(out[0], np_a[0:2])


class TestJitSaveOp(unittest.TestCase):
    def test_with_new_ir(self):
        paddle.disable_static()

        linear = paddle.nn.Linear(10, 10)
        path = "example_model/linear"
        paddle.jit.save(
            linear,
            path,
            input_spec=[paddle.static.InputSpec([10, 10], 'float32', 'x')],
        )


if __name__ == "__main__":
    paddle.enable_static()
    unittest.main()<|MERGE_RESOLUTION|>--- conflicted
+++ resolved
@@ -23,15 +23,11 @@
 class TestNewIr(unittest.TestCase):
     def test_with_new_ir(self):
         paddle.enable_static()
-<<<<<<< HEAD
-        place = paddle.CPUPlace()
-=======
-        place = (
-            paddle.CUDAPlace(0)
-            if paddle.is_compiled_with_cuda()
-            else paddle.CPUPlace()
-        )
->>>>>>> 690ffe81
+        place = (
+            paddle.CUDAPlace(0)
+            if paddle.is_compiled_with_cuda()
+            else paddle.CPUPlace()
+        )
         exe = paddle.static.Executor(place)
 
         main_program = paddle.static.Program()
@@ -52,15 +48,11 @@
 class TestCombineOp(unittest.TestCase):
     def test_with_new_ir(self):
         paddle.enable_static()
-<<<<<<< HEAD
-        place = paddle.CPUPlace()
-=======
-        place = (
-            paddle.CUDAPlace(0)
-            if paddle.is_compiled_with_cuda()
-            else paddle.CPUPlace()
-        )
->>>>>>> 690ffe81
+        place = (
+            paddle.CUDAPlace(0)
+            if paddle.is_compiled_with_cuda()
+            else paddle.CPUPlace()
+        )
         exe = paddle.static.Executor(place)
 
         main_program = paddle.static.Program()
@@ -81,15 +73,11 @@
 class TestFeedOp(unittest.TestCase):
     def test_with_new_ir(self):
         paddle.enable_static()
-<<<<<<< HEAD
-        place = paddle.CPUPlace()
-=======
-        place = (
-            paddle.CUDAPlace(0)
-            if paddle.is_compiled_with_cuda()
-            else paddle.CPUPlace()
-        )
->>>>>>> 690ffe81
+        place = (
+            paddle.CUDAPlace(0)
+            if paddle.is_compiled_with_cuda()
+            else paddle.CPUPlace()
+        )
         exe = paddle.static.Executor(place)
 
         main_program = paddle.static.Program()
@@ -117,11 +105,7 @@
 class TestSelectedRows(unittest.TestCase):
     def test_with_new_ir(self):
         paddle.enable_static()
-<<<<<<< HEAD
-=======
         # TODO(phlrain): support selected rows in GPU
-        # place = paddle.CUDAPlace(0) if paddle.is_compiled_with_cuda() else paddle.CPUPlace()
->>>>>>> 690ffe81
         place = paddle.CPUPlace()
         exe = paddle.static.Executor(place)
 
@@ -145,15 +129,11 @@
 class TestAddGradOp(unittest.TestCase):
     def test_with_new_ir(self):
         paddle.enable_static()
-<<<<<<< HEAD
-        place = paddle.CPUPlace()
-=======
-        place = (
-            paddle.CUDAPlace(0)
-            if paddle.is_compiled_with_cuda()
-            else paddle.CPUPlace()
-        )
->>>>>>> 690ffe81
+        place = (
+            paddle.CUDAPlace(0)
+            if paddle.is_compiled_with_cuda()
+            else paddle.CPUPlace()
+        )
         exe = paddle.static.Executor(place)
 
         main_program = paddle.static.Program()
@@ -236,15 +216,11 @@
 class TestSplitOp(unittest.TestCase):
     def test_with_new_ir(self):
         paddle.enable_static()
-<<<<<<< HEAD
-        place = paddle.CPUPlace()
-=======
-        place = (
-            paddle.CUDAPlace(0)
-            if paddle.is_compiled_with_cuda()
-            else paddle.CPUPlace()
-        )
->>>>>>> 690ffe81
+        place = (
+            paddle.CUDAPlace(0)
+            if paddle.is_compiled_with_cuda()
+            else paddle.CPUPlace()
+        )
         exe = paddle.static.Executor(place)
 
         main_program = paddle.static.Program()
