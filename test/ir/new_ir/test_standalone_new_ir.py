--- conflicted
+++ resolved
@@ -99,40 +99,9 @@
 #                 x = paddle.static.data("x", [2, 2], dtype="float32")
 #                 y = paddle.static.data("y", [2, 2], dtype="float32")
 #                 x.stop_gradient = False
-
-<<<<<<< HEAD
 #                 z = x * y
 
 #                 paddle.static.gradients(z, x)
-=======
-class TestSelectedRows(unittest.TestCase):
-    def test_with_new_ir(self):
-        place = paddle.CPUPlace()
-        exe = paddle.static.Executor(place)
-
-        main_program = paddle.static.Program()
-        new_scope = paddle.static.Scope()
-        with paddle.static.scope_guard(new_scope):
-            with paddle.static.program_guard(main_program):
-                w = paddle.uniform([10, 10], dtype="float32")
-                w.stop_gradient = False
-                id = paddle.ones([2], dtype="int32")
-                t = paddle.nn.functional.embedding(id, w, sparse=True)
-                loss = paddle.mean(t)
-                paddle.static.gradients(loss, w)
-
-            out = exe.run(
-                main_program,
-                fetch_list=[loss.name],
-            )
-
-
-class TestAddGradOp(unittest.TestCase):
-    def test_with_new_ir(self):
-        place = paddle.CPUPlace()
-        exe = paddle.static.Executor(place)
->>>>>>> de9318a3
-
 #             np_a = np.random.rand(2, 2).astype("float32")
 #             np_b = np.random.rand(2, 2).astype("float32")
 #             out = exe.run(
