--- conflicted
+++ resolved
@@ -240,7 +240,6 @@
             np.testing.assert_array_equal(out[0], np_a[0:2])
 
 
-<<<<<<< HEAD
 class TestNewIrPrint(unittest.TestCase):
     def test_with_new_ir(self):
         paddle.enable_static()
@@ -266,7 +265,8 @@
         gold_res = np.ones([2, 2], dtype="float32") * 2
 
         np.testing.assert_array_equal(out[0], gold_res)
-=======
+
+
 class TestJitSaveOp(unittest.TestCase):
     def test_with_new_ir(self):
         paddle.disable_static()
@@ -278,7 +278,6 @@
             path,
             input_spec=[paddle.static.InputSpec([10, 10], 'float32', 'x')],
         )
->>>>>>> a88d36aa
 
 
 if __name__ == "__main__":
