# Copyright (c) 2023 PaddlePaddle Authors. All Rights Reserved.
#
# Licensed under the Apache License, Version 2.0 (the "License");
# you may not use this file except in compliance with the License.
# You may obtain a copy of the License at
#
#     http://www.apache.org/licenses/LICENSE-2.0
#
# Unless required by applicable law or agreed to in writing, software
# distributed under the License is distributed on an "AS IS" BASIS,
# WITHOUT WARRANTIES OR CONDITIONS OF ANY KIND, either express or implied.
# See the License for the specific language governing permissions and
# limitations under the License.


import unittest

import numpy as np

import paddle

paddle.enable_static()


class TestNewIr(unittest.TestCase):
    def test_with_new_ir(self):
        place = paddle.CPUPlace()
        exe = paddle.static.Executor(place)

        x = paddle.ones([2, 2], dtype="float32")
        y = paddle.ones([2, 2], dtype="float32")

        z = x + y
        out = exe.run(
            paddle.static.default_main_program(), {}, fetch_list=[z.name]
        )

        gold_res = np.ones([2, 2], dtype="float32") * 2

<<<<<<< HEAD
#         np.testing.assert_array_equal(out[0], gold_res)
=======
        np.testing.assert_array_equal(out[0], gold_res)
>>>>>>> ef445ec8


class TestCombineOp(unittest.TestCase):
    def test_with_new_ir(self):
        place = paddle.CPUPlace()
        exe = paddle.static.Executor(place)

        x = paddle.ones([2, 2], dtype="float32")
        y = paddle.ones([2, 2], dtype="float32")

        z = paddle.linalg.multi_dot([x, y])
        out = exe.run(
            paddle.static.default_main_program(), {}, fetch_list=[z.name]
        )

        gold_res = np.ones([2, 2], dtype="float32") * 2

        np.testing.assert_array_equal(out[0], gold_res)
<<<<<<< HEAD


# class TestFeedOp(unittest.TestCase):
#     def test_with_new_ir(self):
#         place = paddle.CPUPlace()
#         exe = paddle.static.Executor(place)

#         x = paddle.static.data("x", [2, 2], dtype="float32")
#         y = paddle.static.data("y", [2, 2], dtype="float32")

#         z = x + y

#         np_a = np.random.rand(2, 2).astype("float32")
#         np_b = np.random.rand(2, 2).astype("float32")
#         out = exe.run(
#             paddle.static.default_main_program(),
#             feed={"x": np_a, "y": np_b},
#             fetch_list=[z.name],
#         )

#         gold_res = np_a + np_b

#         np.testing.assert_array_equal(out[0], gold_res)
=======
>>>>>>> ef445ec8


if __name__ == "__main__":
    unittest.main()<|MERGE_RESOLUTION|>--- conflicted
+++ resolved
@@ -37,11 +37,7 @@
 
         gold_res = np.ones([2, 2], dtype="float32") * 2
 
-<<<<<<< HEAD
-#         np.testing.assert_array_equal(out[0], gold_res)
-=======
         np.testing.assert_array_equal(out[0], gold_res)
->>>>>>> ef445ec8
 
 
 class TestCombineOp(unittest.TestCase):
@@ -60,7 +56,6 @@
         gold_res = np.ones([2, 2], dtype="float32") * 2
 
         np.testing.assert_array_equal(out[0], gold_res)
-<<<<<<< HEAD
 
 
 # class TestFeedOp(unittest.TestCase):
@@ -84,9 +79,6 @@
 #         gold_res = np_a + np_b
 
 #         np.testing.assert_array_equal(out[0], gold_res)
-=======
->>>>>>> ef445ec8
-
 
 if __name__ == "__main__":
     unittest.main()