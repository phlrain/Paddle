# Copyright (c) 2022 PaddlePaddle Authors. All Rights Reserved.
#
# Licensed under the Apache License, Version 2.0 (the "License");
# you may not use this file except in compliance with the License.
# You may obtain a copy of the License at
#
#     http://www.apache.org/licenses/LICENSE-2.0
#
# Unless required by applicable law or agreed to in writing, software
# distributed under the License is distributed on an "AS IS" BASIS,
# WITHOUT WARRANTIES OR CONDITIONS OF ANY KIND, either express or implied.
# See the License for the specific language governing permissions and
# limitations under the License.

import unittest

import numpy as np

import paddle


def apply_to_static(net, use_cinn):
    build_strategy = paddle.static.BuildStrategy()
    build_strategy.build_cinn_pass = use_cinn
    return paddle.jit.to_static(
        net, build_strategy=build_strategy, full_graph=True
    )


def softmax(x, axis):
    """define composite rule of op softmax"""
    is_amp = False
    from paddle.base.data_feeder import convert_dtype

    # Softmax need fp32 compute since it has sum op in
    dtype = convert_dtype(x.dtype)
    if dtype in ["float16", "uint16"]:
        is_amp = True
        x = paddle.cast(x, "float32")
    if not x.shape:
        # do not return 1, to ensure gradients
        res = paddle.exp(x - x)
        if is_amp:
            res = paddle.cast(res, "float16")
        return res
    max_temp = paddle.max(x, axis, keepdim=True)
    max_temp.stop_gradient = True
    molecular = paddle.exp(x - max_temp)
    denominator = paddle.sum(molecular, axis=axis, keepdim=True)
    res = paddle.divide(molecular, denominator)
    if is_amp:
        res = paddle.cast(res, dtype)
    return res


def exp_sub(x):
    y = paddle.exp(x)
    z = y - x
    return z


def layer_norm(x, weight, bias):
    num = paddle.full([1], x.shape[-1])
    eps = paddle.full([1], 1e-5)
    sum1 = paddle.sum(x, axis=-1, keepdim=True)
    mean = sum1 / num
    t1 = x - mean
    t2 = t1 * t1
    t3 = paddle.sum(t2, axis=-1, keepdim=True)
    t3 = t3 / num
    t4 = t3 + eps
    t5 = paddle.sqrt(t4)
    t7 = t1 / t5

    return t7 * weight + bias


def dropout(x):
    rand = paddle.uniform(x.shape, min=0.0, max=1.0, dtype="float32")
    zero = paddle.full([1], 0.0)

    mask = paddle.greater_equal(rand, zero)

    out = x * paddle.cast(mask, x.dtype)
    return out


class CINNSubGraphNet(paddle.nn.Layer):
    def __init__(self):
        super().__init__()
        self.fn = exp_sub

    def forward(self, x):
        out = self.fn(x)
        return out


class CINNSoftmaxSubGraphNet(paddle.nn.Layer):
    def __init__(self):
        super().__init__()
        self.fn = paddle.nn.functional.softmax
<<<<<<< HEAD
        # self.fn = softmax
=======
>>>>>>> 1573784e

    def forward(self, x, axis=-1):
        out = self.fn(x, axis=axis)
        return out


class CINNLayerNormSubGraphNet(paddle.nn.Layer):
    def __init__(self, hidden_size):
        super().__init__()
        self.fn = layer_norm
        self.weight = self.create_parameter(
            shape=[hidden_size], dtype="float32"
        )
        self.bias = self.create_parameter(shape=[hidden_size], dtype="float32")

    def forward(self, x, weight, bias):
<<<<<<< HEAD
        # out = self.fn(x, self.weight, self.bias)
=======
>>>>>>> 1573784e
        out = paddle.nn.functional.layer_norm(
            x, x.shape[-1], self.weight, self.bias
        )
        return out


class CINNAddDropoutLayerNormSubGraphNet(paddle.nn.Layer):
    def __init__(self, hidden_size):
        super().__init__()
        self.add = paddle.add
        self.dropout = dropout
        self.layer_norm = layer_norm

        self.weight = self.create_parameter(
            shape=[hidden_size], dtype="float32"
        )
        self.bias = self.create_parameter(shape=[hidden_size], dtype="float32")

    def forward(self, x, y, weight, bias):
        t1 = self.add(x, y)
        t2 = self.dropout(t1)
        out = self.layer_norm(t2, self.weight, self.bias)
        return out


class CINNDropoutSubGraphNet(paddle.nn.Layer):
    def __init__(self):
        super().__init__()
        self.fn = paddle.nn.functional.dropout

    def forward(self, x):
        out = self.fn(x)
        return out


class TestCinnSubGraphBase(unittest.TestCase):
    """
    Test Pir API + @to_static + CINN.
    """

    def setUp(self):
        paddle.seed(2022)
        self.prepare_data()

    def prepare_data(self):
        self.shape = [64, 128]
        self.axis = -1
        self.x = paddle.randn(self.shape, dtype="float32")
        self.x.stop_gradient = False

    def eval(self, use_cinn):
        paddle.seed(2022)
        net = CINNSubGraphNet()
        # net = apply_to_static(net, use_cinn)
        net.eval()
        out = net(self.x)
        return out

    def test_eval(self):
        cinn_out = self.eval(use_cinn=True)
        dy_out = self.eval(use_cinn=False)
        np.testing.assert_allclose(cinn_out.numpy(), dy_out.numpy(), atol=1e-8)


class TestCinnSoftmax(TestCinnSubGraphBase):
    def train(self, use_cinn):
        paddle.seed(2022)
        net = CINNSoftmaxSubGraphNet()
        net = apply_to_static(net, use_cinn)
<<<<<<< HEAD
        # net.eval()
=======

>>>>>>> 1573784e
        out = net(self.x, self.axis)

        loss = out.mean()
        loss.backward()
        return out

    def test_forward(self):
        cinn_out = self.train(use_cinn=True)
        dy_out = self.train(use_cinn=False)
        np.testing.assert_allclose(cinn_out.numpy(), dy_out.numpy(), atol=1e-8)


# class TestCinnLayerNorm(TestCinnSubGraphBase):
#     def train(self, use_cinn):
#         paddle.seed(2022)
#         net = CINNLayerNormSubGraphNet(self.shape[-1])
#         net = apply_to_static(net, use_cinn)
#         # net.eval()
#         weight = paddle.ones(shape=[self.shape[-1]], dtype="float32")
#         bias = paddle.ones(shape=[self.shape[-1]], dtype="float32")
#         out = net(self.x, weight, bias)
#         return out

#     def test_forward(self):
#         cinn_out = self.train(use_cinn=True)
#         print(cinn_out)
#         # dy_out = self.train(use_cinn=False)
#         # np.testing.assert_allclose(cinn_out.numpy(), dy_out.numpy(), atol=1e-8)


<<<<<<< HEAD
# class TestAddDropoutLayerNorm(TestCinnSubGraphBase):
#     def train(self, use_cinn):
#         paddle.seed(2022)
#         net = CINNAddDropoutLayerNormSubGraphNet(self.shape[-1])
#         net = apply_to_static(net, use_cinn)
#         net.eval()
#         weight = paddle.ones(shape=[self.shape[-1]], dtype="float32")
#         bias = paddle.ones(shape=[self.shape[-1]], dtype="float32")
#         out = net(self.x, self.x, weight, bias)
#         return out

#     def test_forward(self):
#         cinn_out = self.train(use_cinn=True)
#         print(cinn_out)


class TestCinnDropout(TestCinnSubGraphBase):
    def train(self, use_cinn):
        paddle.seed(2022)
        net = CINNDropoutSubGraphNet()
        net = apply_to_static(net, use_cinn)
        # net.eval()
        out = net(self.x)

        loss = out.mean()
        loss.backward()

=======
class TestAddDropoutLayerNorm(TestCinnSubGraphBase):
    def train(self, use_cinn):
        paddle.seed(2022)
        net = CINNAddDropoutLayerNormSubGraphNet(self.shape[-1])
        net = apply_to_static(net, use_cinn)
        net.eval()
        weight = paddle.ones(shape=[self.shape[-1]], dtype="float32")
        bias = paddle.ones(shape=[self.shape[-1]], dtype="float32")
        out = net(self.x, self.x, weight, bias)
>>>>>>> 1573784e
        return out

    def test_forward(self):
        cinn_out = self.train(use_cinn=True)
<<<<<<< HEAD

        print(cinn_out)
=======
        dy_out = self.train(use_cinn=False)

        np.testing.assert_allclose(
            cinn_out.numpy(), dy_out.numpy(), atol=1e-8, rtol=1e-4
        )


class TestCinnDropout(TestCinnSubGraphBase):
    def train(self, use_cinn):
        paddle.seed(2022)
        net = CINNDropoutSubGraphNet()
        net = apply_to_static(net, use_cinn)
        out = net(self.x)

        loss = out.mean()
        loss.backward()

        return out

    def test_forward(self):
        cinn_out = self.train(use_cinn=True)
>>>>>>> 1573784e
        # dy_out = self.train(use_cinn=False)
        # np.testing.assert_allclose(cinn_out.numpy(), dy_out.numpy(), atol=1e-8)


if __name__ == '__main__':
    unittest.main()<|MERGE_RESOLUTION|>--- conflicted
+++ resolved
@@ -99,10 +99,6 @@
     def __init__(self):
         super().__init__()
         self.fn = paddle.nn.functional.softmax
-<<<<<<< HEAD
-        # self.fn = softmax
-=======
->>>>>>> 1573784e
 
     def forward(self, x, axis=-1):
         out = self.fn(x, axis=axis)
@@ -119,10 +115,6 @@
         self.bias = self.create_parameter(shape=[hidden_size], dtype="float32")
 
     def forward(self, x, weight, bias):
-<<<<<<< HEAD
-        # out = self.fn(x, self.weight, self.bias)
-=======
->>>>>>> 1573784e
         out = paddle.nn.functional.layer_norm(
             x, x.shape[-1], self.weight, self.bias
         )
@@ -192,11 +184,6 @@
         paddle.seed(2022)
         net = CINNSoftmaxSubGraphNet()
         net = apply_to_static(net, use_cinn)
-<<<<<<< HEAD
-        # net.eval()
-=======
-
->>>>>>> 1573784e
         out = net(self.x, self.axis)
 
         loss = out.mean()
@@ -227,35 +214,6 @@
 #         # np.testing.assert_allclose(cinn_out.numpy(), dy_out.numpy(), atol=1e-8)
 
 
-<<<<<<< HEAD
-# class TestAddDropoutLayerNorm(TestCinnSubGraphBase):
-#     def train(self, use_cinn):
-#         paddle.seed(2022)
-#         net = CINNAddDropoutLayerNormSubGraphNet(self.shape[-1])
-#         net = apply_to_static(net, use_cinn)
-#         net.eval()
-#         weight = paddle.ones(shape=[self.shape[-1]], dtype="float32")
-#         bias = paddle.ones(shape=[self.shape[-1]], dtype="float32")
-#         out = net(self.x, self.x, weight, bias)
-#         return out
-
-#     def test_forward(self):
-#         cinn_out = self.train(use_cinn=True)
-#         print(cinn_out)
-
-
-class TestCinnDropout(TestCinnSubGraphBase):
-    def train(self, use_cinn):
-        paddle.seed(2022)
-        net = CINNDropoutSubGraphNet()
-        net = apply_to_static(net, use_cinn)
-        # net.eval()
-        out = net(self.x)
-
-        loss = out.mean()
-        loss.backward()
-
-=======
 class TestAddDropoutLayerNorm(TestCinnSubGraphBase):
     def train(self, use_cinn):
         paddle.seed(2022)
@@ -265,15 +223,10 @@
         weight = paddle.ones(shape=[self.shape[-1]], dtype="float32")
         bias = paddle.ones(shape=[self.shape[-1]], dtype="float32")
         out = net(self.x, self.x, weight, bias)
->>>>>>> 1573784e
         return out
 
     def test_forward(self):
         cinn_out = self.train(use_cinn=True)
-<<<<<<< HEAD
-
-        print(cinn_out)
-=======
         dy_out = self.train(use_cinn=False)
 
         np.testing.assert_allclose(
@@ -295,7 +248,6 @@
 
     def test_forward(self):
         cinn_out = self.train(use_cinn=True)
->>>>>>> 1573784e
         # dy_out = self.train(use_cinn=False)
         # np.testing.assert_allclose(cinn_out.numpy(), dy_out.numpy(), atol=1e-8)
 
