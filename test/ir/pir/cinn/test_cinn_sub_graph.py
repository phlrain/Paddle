--- conflicted
+++ resolved
@@ -143,10 +143,7 @@
     def eval(self, use_cinn):
         paddle.seed(2022)
         net = CINNSubGraphNet()
-<<<<<<< HEAD
-=======
         net = utils.apply_to_static(net, use_cinn)
->>>>>>> 6d52468d
         net.eval()
         out = net(self.x)
         if use_cinn:
@@ -183,10 +180,9 @@
 class TestCinnLayerNorm(TestCinnSubGraphBase):
     def train(self, use_cinn):
         paddle.seed(2022)
-<<<<<<< HEAD
         self.prepare_data()
         net = CINNLayerNormSubGraphNet(self.shape[-1])
-        net = apply_to_static(net, use_cinn)
+        net = utils.apply_to_static(net, use_cinn)
         # net.eval()
         weight = paddle.ones(shape=[self.shape[-1]], dtype="float64")
         weight.stop_gradient = False
@@ -201,16 +197,6 @@
         # print( bias.gradient() )
         # return out, self.x.gradient(), None, None
         return out, self.x.gradient(), weight.gradient(), bias.gradient()
-=======
-        net = CINNSoftmaxSubGraphNet()
-        net = utils.apply_to_static(net, use_cinn)
-        out = net(self.x, self.axis)
-        loss = out.mean()
-        loss.backward()
-        if use_cinn:
-            self.check_jit_kernel_info(net.forward)
-        return out
->>>>>>> 6d52468d
 
     def test_forward(self):
         cinn_out, cinn_x_grad, cinn_w_grad, cinn_b_grad = self.train(
@@ -229,13 +215,8 @@
 # class TestAddDropoutLayerNorm(TestCinnSubGraphBase):
 #     def train(self, use_cinn):
 #         paddle.seed(2022)
-<<<<<<< HEAD
 #         net = CINNAddDropoutLayerNormSubGraphNet(self.shape[-1])
-#         net = apply_to_static(net, use_cinn)
-=======
-#         net = CINNLayerNormSubGraphNet(self.shape[-1])
 #         net = utils.apply_to_static(net, use_cinn)
->>>>>>> 6d52468d
 #         # net.eval()
 #         weight = paddle.ones(shape=[self.shape[-1]], dtype="float32")
 #         bias = paddle.ones(shape=[self.shape[-1]], dtype="float32")
@@ -250,58 +231,19 @@
 #             cinn_out.numpy(), dy_out.numpy(), atol=1e-8, rtol=1e-4
 #         )
 
-<<<<<<< HEAD
-=======
-class TestAddDropoutLayerNorm(TestCinnSubGraphBase):
-    def train(self, use_cinn):
-        paddle.seed(2022)
-        net = CINNAddDropoutLayerNormSubGraphNet(self.shape[-1])
-        net = utils.apply_to_static(net, use_cinn)
-        net.eval()
-        weight = paddle.ones(shape=[self.shape[-1]], dtype="float32")
-        bias = paddle.ones(shape=[self.shape[-1]], dtype="float32")
-        out = net(self.x, self.x, weight, bias)
-        if use_cinn:
-            self.check_jit_kernel_info(net.forward)
-        return out
-
-    def test_forward(self):
-        cinn_out = self.train(use_cinn=True)
-        dy_out = self.train(use_cinn=False)
-
-        np.testing.assert_allclose(
-            cinn_out.numpy(), dy_out.numpy(), atol=1e-8, rtol=1e-4
-        )
->>>>>>> 6d52468d
 
 # class TestCinnDropout(TestCinnSubGraphBase):
 #     def train(self, use_cinn):
 #         paddle.seed(2022)
 #         net = CINNDropoutSubGraphNet()
-#         net = apply_to_static(net, use_cinn)
-#         net.eval()
-
-<<<<<<< HEAD
+#         net = utils.apply_to_static(net, use_cinn)
 #         out = net(self.x)
 
 #         loss = out.mean()
 #         loss.backward()
-
+#         if use_cinn:
+#             self.check_jit_kernel_info(net.forward)
 #         return out
-=======
-class TestCinnDropout(TestCinnSubGraphBase):
-    def train(self, use_cinn):
-        paddle.seed(2022)
-        net = CINNDropoutSubGraphNet()
-        net = utils.apply_to_static(net, use_cinn)
-        out = net(self.x)
-
-        loss = out.mean()
-        loss.backward()
-        if use_cinn:
-            self.check_jit_kernel_info(net.forward)
-        return out
->>>>>>> 6d52468d
 
 #     def test_forward(self):
 #         cinn_out = self.train(use_cinn=True)
@@ -315,51 +257,27 @@
 #         self.hidden_states = paddle.randn(self.shape, dtype="float32")
 #         self.hidden_states.stop_gradient = False
 
-<<<<<<< HEAD
-#     def eval(self, use_cinn):
-#         paddle.seed(2022)
-#         net = CINNSoftmaxSubGraphNet()
-#         if use_cinn:
-#             net = apply_to_static(net, True)
-#         net.eval()
-#         out = net(self.hidden_states)
-
-#         if use_cinn:
-#             ops = [
-#                 op.name()
-#                 for op in net.forward.program_cache.last()[-1][-1]
-#                 .train_program.program.global_block()
-#                 .ops
-#             ]
-#             assert (
-#                 "pd_op.softmax" not in ops
-#             ), f"after prim, pd_op.softmax should not exist, but got {ops}"
-#             assert (
-#                 "pd_op.exp" in ops
-#             ), f"after prim, pd_op.softmax should not exist, but got {ops}"
-=======
-    def eval(self, use_cinn):
-        paddle.seed(2022)
-        net = CINNSoftmaxSubGraphNet()
-        net = utils.apply_to_static(net, use_cinn)
-        net.eval()
-        out = net(self.hidden_states)
-
-        if use_cinn:
-            ops = [
-                op.name()
-                for op in net.forward.program_cache.last()[-1][-1]
-                .train_program.program.global_block()
-                .ops
-            ]
-            assert (
-                "pd_op.softmax" not in ops
-            ), f"after prim, pd_op.softmax should not exist, but got {ops}"
-            assert (
-                "pd_op.exp" in ops
-            ), f"after prim, pd_op.softmax should not exist, but got {ops}"
-            self.check_jit_kernel_info(net.forward)
->>>>>>> 6d52468d
+# def eval(self, use_cinn):
+#     paddle.seed(2022)
+#     net = CINNSoftmaxSubGraphNet()
+#     net = utils.apply_to_static(net, use_cinn)
+#     net.eval()
+#     out = net(self.hidden_states)
+
+#     if use_cinn:
+#         ops = [
+#             op.name()
+#             for op in net.forward.program_cache.last()[-1][-1]
+#             .train_program.program.global_block()
+#             .ops
+#         ]
+#         assert (
+#             "pd_op.softmax" not in ops
+#         ), f"after prim, pd_op.softmax should not exist, but got {ops}"
+#         assert (
+#             "pd_op.exp" in ops
+#         ), f"after prim, pd_op.softmax should not exist, but got {ops}"
+#         self.check_jit_kernel_info(net.forward)
 
 #         return out
 
