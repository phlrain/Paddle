# Copyright (c) 2022 PaddlePaddle Authors. All Rights Reserved.
#
# Licensed under the Apache License, Version 2.0 (the "License");
# you may not use this file except in compliance with the License.
# You may obtain a copy of the License at
#
#     http://www.apache.org/licenses/LICENSE-2.0
#
# Unless required by applicable law or agreed to in writing, software
# distributed under the License is distributed on an "AS IS" BASIS,
# WITHOUT WARRANTIES OR CONDITIONS OF ANY KIND, either express or implied.
# See the License for the specific language governing permissions and
# limitations under the License.

import unittest

import paddle


def apply_to_static(net, use_cinn):
    build_strategy = paddle.static.BuildStrategy()
    build_strategy.build_cinn_pass = use_cinn
    return paddle.jit.to_static(
        net, build_strategy=build_strategy, full_graph=True
    )


def softmax(x, axis):
    """define composite rule of op softmax"""
    is_amp = False
    from paddle.base.data_feeder import convert_dtype

    # Softmax need fp32 compute since it has sum op in
    dtype = convert_dtype(x.dtype)
    if dtype in ["float16", "uint16"]:
        is_amp = True
        x = paddle.cast(x, "float32")
    if not x.shape:
        # do not return 1, to ensure gradients
        res = paddle.exp(x - x)
        if is_amp:
            res = paddle.cast(res, "float16")
        return res
    max_temp = paddle.max(x, axis, keepdim=True)
    max_temp.stop_gradient = True
    molecular = paddle.exp(x - max_temp)
    denominator = paddle.sum(molecular, axis=axis, keepdim=True)
    res = paddle.divide(molecular, denominator)
    if is_amp:
        res = paddle.cast(res, dtype)
    return res


def exp_sub(x):
    y = paddle.exp(x)
    z = y - x
    return z


def layer_norm(x, weight, bias):
    num = paddle.full([1], x.shape[-1])
    eps = paddle.full([1], 1e-5)
    sum1 = paddle.sum(x, axis=-1, keepdim=True)
    mean = sum1 / num
    t1 = x - mean
    t2 = t1 * t1
    t3 = paddle.sum(t2, axis=-1, keepdim=True)
    t3 = t3 / num
    t4 = t3 + eps
    t5 = paddle.sqrt(t4)
    t7 = t1 / t5

    return t7 * weight + bias


def dropout(x):
    rand = paddle.uniform(x.shape, min=0.0, max=1.0, dtype="float32")
    zero = paddle.full([1], 0.0)

    mask = paddle.greater_equal(rand, zero)

    out = x * paddle.cast(mask, x.dtype)
    return out


class CINNSubGraphNet(paddle.nn.Layer):
    def __init__(self):
        super().__init__()
        self.fn = exp_sub

    def forward(self, x):
        out = self.fn(x)
        return out


class CINNSoftmaxSubGraphNet(paddle.nn.Layer):
    def __init__(self):
        super().__init__()
        self.fn = softmax

    def forward(self, x, axis=-1):
        out = self.fn(x, axis=axis)
        return out


<<<<<<< HEAD
class CINNLayerNormSubGraphNet(paddle.nn.Layer):
    def __init__(self, hidden_size):
        super().__init__()
        self.fn = layer_norm
        self.weight = self.create_parameter(
            shape=[hidden_size], dtype="float32"
        )
        self.bias = self.create_parameter(shape=[hidden_size], dtype="float32")

    def forward(self, x, weight, bias):
        out = self.fn(x, self.weight, self.bias)
        return out


class CINNAddDropoutLayerNormSubGraphNet(paddle.nn.Layer):
    def __init__(self, hidden_size):
        super().__init__()
        self.add = paddle.add
        self.dropout = dropout
        self.layer_norm = layer_norm

        self.weight = self.create_parameter(
            shape=[hidden_size], dtype="float32"
        )
        self.bias = self.create_parameter(shape=[hidden_size], dtype="float32")

    def forward(self, x, y, weight, bias):
        t1 = self.add(x, y)
        t2 = self.dropout(t1)
        out = self.layer_norm(t2, self.weight, self.bias)
        return out


class CINNDropoutSubGraphNet(paddle.nn.Layer):
    def __init__(self):
        super().__init__()
        self.fn = paddle.nn.functional.dropout

    def forward(self, x):
        out = self.fn(x)
        return out


=======
>>>>>>> f8137fb9
class TestCinnSubGraphBase(unittest.TestCase):
    """
    Test Pir API + @to_static + CINN.
    """

    def setUp(self):
        paddle.seed(2022)
        self.shape = [64, 128]
        self.axis = -1
        self.prepare_data()

    def prepare_data(self):
        self.x = paddle.randn(self.shape, dtype="float32")
        self.x.stop_gradient = False

    def train(self, use_cinn):
        paddle.seed(2022)
        net = CINNSubGraphNet()
        # net = apply_to_static(net, use_cinn)
        net.eval()
        out = net(self.x)
<<<<<<< HEAD
        return out


# class TestCinnSoftmax(TestCinnSubGraphBase):
#     def train(self, use_cinn):
#         paddle.seed(2022)
#         net = CINNSoftmaxSubGraphNet()
#         net = apply_to_static(net, use_cinn)
#         net.eval()
#         out = net(self.x, self.axis)
#         return out

#     def test_forward(self):
#         cinn_out = self.train(use_cinn=True)
#         dy_out = self.train(use_cinn=False)
#         np.testing.assert_allclose(cinn_out.numpy(), dy_out.numpy(), atol=1e-8)

# class TestCinnLayerNorm(TestCinnSubGraphBase):
#     def train(self, use_cinn):
#         paddle.seed(2022)
#         net = CINNLayerNormSubGraphNet( self.shape[-1])
#         net = apply_to_static(net, use_cinn)
#         net.eval()
#         weight = paddle.ones( shape=[self.shape[-1]], dtype="float32")
#         bias = paddle.ones( shape=[self.shape[-1]], dtype="float32")
#         out = net(self.x, weight, bias)
#         return out

#     def test_forward(self):
#         cinn_out = self.train(use_cinn=True)
#         print( cinn_out )
#         # dy_out = self.train(use_cinn=False)
#         # np.testing.assert_allclose(cinn_out.numpy(), dy_out.numpy(), atol=1e-8)


# class TestAddDropoutLayerNorm(TestCinnSubGraphBase):
#     def train(self, use_cinn):
#         paddle.seed(2022)
#         net = CINNAddDropoutLayerNormSubGraphNet(self.shape[-1])
#         net = apply_to_static(net, use_cinn)
#         net.eval()
#         weight = paddle.ones(shape=[self.shape[-1]], dtype="float32")
#         bias = paddle.ones(shape=[self.shape[-1]], dtype="float32")
#         out = net(self.x, self.x, weight, bias)
#         return out

#     def test_forward(self):
#         cinn_out = self.train(use_cinn=True)
#         print(cinn_out)


class TestCinnDropout(TestCinnSubGraphBase):
    def train(self, use_cinn):
        paddle.seed(2022)
        net = CINNDropoutSubGraphNet()
        net = apply_to_static(net, use_cinn)
        # net.eval()
        out = net(self.x)
=======
>>>>>>> f8137fb9
        return out

    def test_forward(self):
        cinn_out = self.train(use_cinn=True)
<<<<<<< HEAD
        print(cinn_out)
        # dy_out = self.train(use_cinn=False)
        # np.testing.assert_allclose(cinn_out.numpy(), dy_out.numpy(), atol=1e-8)
=======
        dy_out = self.train(use_cinn=False)
        np.testing.assert_allclose(cinn_out.numpy(), dy_out.numpy(), atol=1e-8)


class TestCinnSoftmax(TestCinnSubGraphBase):
    def train(self, use_cinn):
        paddle.seed(2022)
        net = CINNSoftmaxSubGraphNet()
        net = apply_to_static(net, use_cinn)
        net.eval()
        out = net(self.x, self.axis)
        return out
>>>>>>> f8137fb9


if __name__ == '__main__':
    unittest.main()<|MERGE_RESOLUTION|>--- conflicted
+++ resolved
@@ -103,7 +103,6 @@
         return out
 
 
-<<<<<<< HEAD
 class CINNLayerNormSubGraphNet(paddle.nn.Layer):
     def __init__(self, hidden_size):
         super().__init__()
@@ -147,8 +146,6 @@
         return out
 
 
-=======
->>>>>>> f8137fb9
 class TestCinnSubGraphBase(unittest.TestCase):
     """
     Test Pir API + @to_static + CINN.
@@ -170,7 +167,6 @@
         # net = apply_to_static(net, use_cinn)
         net.eval()
         out = net(self.x)
-<<<<<<< HEAD
         return out
 
 
@@ -229,30 +225,14 @@
         net = apply_to_static(net, use_cinn)
         # net.eval()
         out = net(self.x)
-=======
->>>>>>> f8137fb9
         return out
 
     def test_forward(self):
         cinn_out = self.train(use_cinn=True)
-<<<<<<< HEAD
+
         print(cinn_out)
         # dy_out = self.train(use_cinn=False)
         # np.testing.assert_allclose(cinn_out.numpy(), dy_out.numpy(), atol=1e-8)
-=======
-        dy_out = self.train(use_cinn=False)
-        np.testing.assert_allclose(cinn_out.numpy(), dy_out.numpy(), atol=1e-8)
-
-
-class TestCinnSoftmax(TestCinnSubGraphBase):
-    def train(self, use_cinn):
-        paddle.seed(2022)
-        net = CINNSoftmaxSubGraphNet()
-        net = apply_to_static(net, use_cinn)
-        net.eval()
-        out = net(self.x, self.axis)
-        return out
->>>>>>> f8137fb9
 
 
 if __name__ == '__main__':
