--- conflicted
+++ resolved
@@ -59,11 +59,6 @@
         loss = out.sum()
         loss.backward()
 
-<<<<<<< HEAD
-        # print(self.hidden_states.gradient())
-        # print("=========")
-=======
->>>>>>> 0f67e211
         return out, net.weight.gradient(), self.hidden_states.gradient()
 
     def test_eval(self):
