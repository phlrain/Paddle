--- conflicted
+++ resolved
@@ -41,40 +41,6 @@
         return hidden_states * self.weight
 
 
-<<<<<<< HEAD
-# class TestLlamaRMSNorm(TestCinnSubGraphBase):
-#     def prepare_data(self):
-#         self.shape = [2, 2048, 768]
-#         self.hidden_states = paddle.randn(self.shape, dtype="float32")
-#         self.hidden_states.stop_gradient = False
-
-#     def eval(self, use_cinn):
-#         paddle.seed(2022)
-#         self.prepare_data()
-#         net = LlamaRMSNorm()
-#         net = utils.apply_to_static(net, use_cinn)
-#         if use_cinn:
-#             net = apply_to_static(net, use_cinn)
-#         # net.eval()
-#         out = net(self.hidden_states)
-
-#         loss = out.sum()
-#         loss.backward()
-
-#         # print(self.hidden_states.gradient())
-#         # print("=========")
-#         return out, net.weight.gradient(), self.hidden_states.gradient()
-
-#     def test_eval(self):
-#         cinn_out, cinn_dx, cinn_dh = self.eval(use_cinn=True)
-#         dy_out, dy_dx, dy_dh = self.eval(use_cinn=False)
-#         np.testing.assert_allclose(
-#             cinn_out.numpy(), dy_out.numpy(), atol=1e-5, rtol=1e-5
-#         )
-
-#         np.testing.assert_allclose(cinn_dx, dy_dx, atol=1e-4)
-#         np.testing.assert_allclose(cinn_dh, dy_dh, atol=1e-4)
-=======
 class TestLlamaRMSNorm(TestCinnSubGraphBase):
     def prepare_data(self):
         self.shape = [2, 2048, 768]
@@ -103,7 +69,6 @@
         np.testing.assert_allclose(
             cinn_out.numpy(), dy_out.numpy(), atol=1e-5, rtol=1e-5
         )
->>>>>>> 68143607
 
         # np.testing.assert_allclose(cinn_dx, dy_dx, atol=1e-4)
         # np.testing.assert_allclose(cinn_dh, dy_dh, atol=1e-4)
@@ -147,29 +112,6 @@
 #         self.position_ids = paddle.arange(end=2048, dtype="int64").unsqueeze(0)
 #         self.position_ids.stop_gradient = False
 
-<<<<<<< HEAD
-    def eval(self, use_cinn):
-        paddle.seed(2022)
-        self.prepare_data()
-        net = RotaryPosEmb()
-
-        net = utils.apply_to_static(net, use_cinn)
-        # net.eval()
-        out = net(self.q, self.k, self.cos, self.sin, self.position_ids)
-        loss = (out[0] + out[1]).sum()
-        loss.backward()
-        return out
-
-    def test_eval(self):
-        cinn_outs = self.eval(use_cinn=True)
-        dy_outs = self.eval(use_cinn=False)
-
-        # TODO(phlrain): Need to check result
-        for cinn_out, dy_out in zip(cinn_outs, dy_outs):
-            np.testing.assert_allclose(
-                cinn_out.numpy(), dy_out.numpy(), atol=1e-8
-            )
-=======
 #     def eval(self, use_cinn):
 #         paddle.seed(2022)
 #         self.prepare_data()
@@ -191,7 +133,6 @@
 #             np.testing.assert_allclose(
 #                 cinn_out.numpy(), dy_out.numpy(), atol=1e-8
 #             )
->>>>>>> 68143607
 
 
 class RepeatKV(nn.Layer):
