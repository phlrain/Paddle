--- conflicted
+++ resolved
@@ -11,12 +11,7 @@
   string(REPLACE ".py" "" CINN_PIR_TEST "${CINN_PIR_TEST}")
 
   # The following UT is enabled manually by add_test
-<<<<<<< HEAD
   list(REMOVE_ITEM CINN_PIR_TEST)
-=======
-  list(REMOVE_ITEM CINN_PIR_TEST test_subgraph_checker test_rms_norm test_rope
-       test_cinn_ops)
->>>>>>> 72c4f15b
 
   foreach(cinn_pir_test_name ${CINN_PIR_TEST})
     add_test(
