--- conflicted
+++ resolved
@@ -149,190 +149,6 @@
         np.testing.assert_allclose(cinn_out.numpy(), dy_out.numpy(), atol=1e-8)
 
 
-<<<<<<< HEAD
-# class TestCinnDyShapeBC(TestCinnSubGraphBase):
-#     def prepare_data(self):
-#         self.x_shape = [2, 4, 1]
-#         self.x = paddle.randn(self.x_shape, dtype="float32")
-#         self.x.stop_gradient = False
-
-#         self.y_shape = [4, 5]
-#         self.y = paddle.randn(self.y_shape, dtype="float32")
-#         self.y.stop_gradient = False
-
-#     def eval_symbolic(self, use_cinn):
-#         paddle.seed(2022)
-#         net = CINNBroadcastSubGraphNet()
-#         input_spec = [
-#             InputSpec(shape=[None, None, None], dtype='float32'),
-#             InputSpec(shape=[None, None], dtype='float32'),
-#         ]
-#         net = utils.apply_to_static(net, use_cinn, input_spec)
-#         net.eval()
-#         out = net(self.x, self.y)
-#         if use_cinn:
-#             self.check_jit_kernel_info(net.forward)
-#         return out
-
-#     def test_eval_symbolic(self):
-#         # cinn_out = self.eval_symbolic(use_cinn=True)
-#         dy_out = self.eval_symbolic(use_cinn=False)
-#         # np.testing.assert_allclose(cinn_out.numpy(), dy_out.numpy(), atol=1e-8)
-
-
-# class LlamaRMSNorm(paddle.nn.Layer):
-#     def __init__(self):
-#         super().__init__()
-#         self.hidden_size = 4096
-#         self.weight = paddle.create_parameter(
-#             shape=[self.hidden_size],
-#             dtype=paddle.get_default_dtype(),
-#             default_initializer=paddle.nn.initializer.Constant(1.0),
-#         )
-#         self.variance_epsilon = 1e-6
-
-#     def forward(self, hidden_states):
-#         # 1. variance = hidden_states.pow(2).mean(-1, keepdim=True)
-
-#         axis_rst = -1
-#         # 1.1 decomp pow -> elementwise_pow
-#         pow_tensor = paddle.full([1], 2, hidden_states.dtype)
-#         pow_rst = paddle.pow(hidden_states, pow_tensor)
-
-#         # 1.2 decomp mean -> sum & div
-#         sum_rst = paddle.sum(pow_rst, [axis_rst], keepdim=True)
-#         shape_rst = paddle.shape(sum_rst)
-#         div_by = paddle.full(shape_rst, hidden_states.shape[axis_rst])
-#         variance = paddle.divide(sum_rst, div_by)
-
-#         # 2. hidden_states = (paddle.rsqrt(variance + self.variance_epsilon) * hidden_states)
-
-#         # 2.1 decomp variance + self.variance_epsilon -> full + scale
-#         scale_tensor = paddle.full([1], 1.0)
-#         scale_rst = paddle.scale(variance, scale_tensor, self.variance_epsilon)
-
-#         # 2.2 decomp rsqrt -> pow(-0.5)
-#         rsqrt_tensor = paddle.full([1], -0.5)
-#         rsqrt_rst = paddle.pow(scale_rst, rsqrt_tensor)
-
-#         hidden_states = rsqrt_rst * hidden_states
-
-#         return hidden_states * self.weight
-
-
-# class TestCinnDyShapeRMSNorm(TestCinnSubGraphBase):
-#     def prepare_data(self):
-#         self.hidden_states_shape = [1, 300, 4096]
-#         self.hidden_states = paddle.randn(
-#             self.hidden_states_shape, dtype="float32"
-#         )
-#         self.hidden_states.stop_gradient = False
-#         self.expected_output_sym_shape = 'shape[S0, S1, 4096]'
-
-#     def eval_symbolic(self, use_cinn):
-#         paddle.seed(2022)
-#         net = LlamaRMSNorm()
-#         input_spec = [
-#             InputSpec(shape=[None, None, 4096], dtype='float32'),
-#         ]
-#         net = utils.apply_to_static(net, use_cinn, input_spec)
-#         net.eval()
-
-#         sym_shape_str_list = get_sym_shape_str_for_op(
-#             net, input_spec, 'builtin.shadow_output'
-#         )
-#         np.testing.assert_equal(len(sym_shape_str_list), 1)
-#         np.testing.assert_equal(
-#             sym_shape_str_list[0].find(self.expected_output_sym_shape),
-#             0,
-#             'output shape is not expected!',
-#         )
-
-#         out = net(self.hidden_states)
-#         if use_cinn:
-#             self.check_jit_kernel_info(net.forward)
-
-#         return out
-
-#     def test_eval_symbolic(self):
-#         # cinn_out = self.eval_symbolic(use_cinn=True)
-#         dy_out = self.eval_symbolic(use_cinn=False)
-#         # np.testing.assert_allclose(cinn_out.numpy(), dy_out.numpy(), atol=1e-8)
-
-
-# def unsqueeze_composite(x, axis):
-#     """define composite rule of op unsqueeze"""
-#     """using reshape to implement unsqueeze op"""
-#     x_shape = list(x.shape)
-#     axis_list = list(axis)
-#     for i in axis_list:
-#         if i < 0:
-#             i += len(x_shape) + 1
-#         x_shape = (
-#             x_shape[:i]
-#             + [
-#                 1,
-#             ]
-#             + x_shape[i:]
-#         )
-#     out = paddle.reshape(x, x_shape)
-#     return out
-
-
-# class LlamaRepeatKV(paddle.nn.Layer):
-#     def __init__(self):
-#         super().__init__()
-#         self.n_rep = 4
-
-#     def forward(self, hidden_states):
-#         batch, slen, num_key_value_heads, head_dim = hidden_states.shape
-#         rst_unsqueeze = unsqueeze_composite(hidden_states, [-2])
-#         rst_tile = rst_unsqueeze.tile([1, 1, 1, self.n_rep, 1])
-#         out = rst_tile.reshape(
-#             [batch, slen, num_key_value_heads * self.n_rep, head_dim]
-#         )
-
-#         return out
-
-
-# class TestCinnDyShapeRepeatKV(TestCinnSubGraphBase):
-#     def prepare_data(self):
-#         self.hidden_states_shape = [1, 2048, 8, 96]
-#         self.hidden_states = paddle.randn(
-#             self.hidden_states_shape, dtype="float32"
-#         )
-#         self.hidden_states.stop_gradient = False
-#         self.expected_output_sym_shape = 'shape[S0, S1, 32, 96]'
-
-#     def eval_symbolic(self, use_cinn):
-#         paddle.seed(2022)
-#         net = LlamaRepeatKV()
-#         input_spec = [
-#             InputSpec(shape=[None, None, 8, 96], dtype='float32'),
-#         ]
-#         net = utils.apply_to_static(net, use_cinn, input_spec)
-#         net.eval()
-
-#         sym_shape_str_list = get_sym_shape_str_for_op(
-#             net, input_spec, 'builtin.shadow_output'
-#         )
-#         np.testing.assert_equal(len(sym_shape_str_list), 1)
-#         np.testing.assert_equal(
-#             sym_shape_str_list[0].find(self.expected_output_sym_shape),
-#             0,
-#             'output shape is not expected!',
-#         )
-
-#         out = net(self.hidden_states)
-#         if use_cinn:
-#             self.check_jit_kernel_info(net.forward)
-#         return out
-
-#     def test_eval_symbolic(self):
-#         # cinn_out = self.eval_symbolic(use_cinn=True)
-#         dy_out = self.eval_symbolic(use_cinn=False)
-#         # np.testing.assert_allclose(cinn_out.numpy(), dy_out.numpy(), atol=1e-8)
-=======
 class TestCinnDyShapeBC(TestCinnSubGraphBase):
     def prepare_data(self):
         self.x_shape = [2, 4, 1]
@@ -515,7 +331,6 @@
         # cinn_out = self.eval_symbolic(use_cinn=True)
         dy_out = self.eval_symbolic(use_cinn=False)
         # np.testing.assert_allclose(cinn_out.numpy(), dy_out.numpy(), atol=1e-8)
->>>>>>> 5d12fb16
 
 
 # if __name__ == '__main__':
