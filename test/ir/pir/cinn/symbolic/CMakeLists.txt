--- conflicted
+++ resolved
@@ -32,15 +32,9 @@
       COMMAND
         ${CMAKE_COMMAND} -E env
         PYTHONPATH=${CMAKE_BINARY_DIR}:${CMAKE_BINARY_DIR}/python/:$ENV{PYTHONPATH}
-<<<<<<< HEAD
-        FLAGS_enable_pir_api=1 FLAGS_cinn_bucket_compile=True
-        FLAGS_prim_enable_dynamic=true FLAGS_prim_all=True
-        FLAGS_pir_apply_shape_optimization_pass=1
-=======
         FLAGS_check_infer_symbolic=1 FLAGS_enable_pir_api=1
         FLAGS_cinn_bucket_compile=True FLAGS_prim_enable_dynamic=true
         FLAGS_prim_all=True FLAGS_pir_apply_shape_optimization_pass=1
->>>>>>> 6b342e02
         FLAGS_group_schedule_tiling_first=1 FLAGS_cinn_new_group_scheduler=1
         ${PYTHON_EXECUTABLE}
         ${CMAKE_CURRENT_SOURCE_DIR}/${cinn_pir_test_name}.py
