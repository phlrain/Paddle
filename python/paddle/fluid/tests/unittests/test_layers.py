--- conflicted
+++ resolved
@@ -1601,19 +1601,19 @@
             self.assertIsNotNone(out)
         print(str(program))
 
-<<<<<<< HEAD
-    def test_linspace(self):
-        program = Program()
-        with program_guard(program):
-            out = layers.linspace(20, 10, 5, 'float64')
-=======
     def test_fsp(self):
         program = Program()
         with program_guard(program):
             x = layers.data(name="X", shape=[16, 4, 4], dtype="float32")
             y = layers.data(name="Y", shape=[8, 4, 4], dtype="float32")
             out = layers.fsp_matrix(x, y)
->>>>>>> 679a4c28
+            self.assertIsNotNone(out)
+        print(str(program))
+
+    def test_linspace(self):
+        program = Program()
+        with program_guard(program):
+            out = layers.linspace(20, 10, 5, 'float64')
             self.assertIsNotNone(out)
         print(str(program))
 
