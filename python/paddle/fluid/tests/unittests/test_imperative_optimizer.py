# Copyright (c) 2018 PaddlePaddle Authors. All Rights Reserved.
#
# Licensed under the Apache License, Version 2.0 (the "License");
# you may not use this file except in compliance with the License.
# You may obtain a copy of the License at
#
#     http://www.apache.org/licenses/LICENSE-2.0
#
# Unless required by applicable law or agreed to in writing, software
# distributed under the License is distributed on an "AS IS" BASIS,
# WITHOUT WARRANTIES OR CONDITIONS OF ANY KIND, either express or implied.
# See the License for the specific language governing permissions and
# limitations under the License.

from __future__ import print_function

import contextlib
import unittest
import numpy as np
import six

import paddle
import paddle.fluid as fluid
from paddle.fluid import core
from paddle.fluid.optimizer import SGDOptimizer, Adam, MomentumOptimizer, LarsMomentumOptimizer, AdagradOptimizer, AdamaxOptimizer, DpsgdOptimizer, DecayedAdagradOptimizer, AdadeltaOptimizer, RMSPropOptimizer, FtrlOptimizer, LambOptimizer
from paddle.fluid.optimizer import ModelAverage, DGCMomentumOptimizer, ExponentialMovingAverage, PipelineOptimizer, LookaheadOptimizer, RecomputeOptimizer
from paddle.fluid.dygraph import Linear
from paddle.fluid.dygraph.base import to_variable
from test_imperative_base import new_program_scope

# Note(wangzhongpu)
# In dygraph, don't support ModelAverage, DGCMomentumOptimizer, ExponentialMovingAverage, PipelineOptimizer, LookaheadOptimizer, RecomputeOptimizer.


class MLP(fluid.Layer):
    def __init__(self, param_attr=None, bias_attr=None):
        super(MLP, self).__init__()

        self._fc1 = Linear(784, 10)
        self._fc2 = Linear(10, 10)

    def forward(self, inputs):
        y = self._fc1(inputs)
        y = self._fc2(y)
        return y


class TestImperativeOptimizerBase(unittest.TestCase):
    def setUp(self):
        self.batch_num = 20

    def get_optimizer_dygraph(self, parameter_list):
        raise NotImplementedError()

    def get_optimizer(self):
        raise NotImplementedError()

    def reader_decorator(self, reader):
        def _reader_imple():
            for item in reader():
                image = np.array(item[0]).reshape(1, 784)
                label = np.array(item[1]).astype('int64').reshape(1)
                yield image, label

        return _reader_imple

    def _check_exception(self, exception_message, place=None):
        seed = 90
        batch_size = 128
        if place == None:
            place = fluid.CUDAPlace(0) if core.is_compiled_with_cuda(
            ) else fluid.CPUPlace()

        with fluid.dygraph.guard(place):
            try:
                fluid.default_startup_program().random_seed = seed
                fluid.default_main_program().random_seed = seed
                mlp = MLP()
                optimizer = self.get_optimizer_dygraph(
                    parameter_list=mlp.parameters())
            except Exception as e:
                assert str(e) == exception_message

    def _check_mlp(self, place=None):
        seed = 90
        batch_size = 128

        if place == None:
            place = fluid.CPUPlace() if not core.is_compiled_with_cuda(
            ) else fluid.CUDAPlace(0)

        with fluid.dygraph.guard(place):
            fluid.default_startup_program().random_seed = seed
            fluid.default_main_program().random_seed = seed

            mlp = MLP()
            optimizer = self.get_optimizer_dygraph(
                parameter_list=mlp.parameters())

            batch_py_reader = fluid.io.PyReader(capacity=1)
            batch_py_reader.decorate_sample_list_generator(
                paddle.batch(
                    self.reader_decorator(paddle.dataset.mnist.train()),
                    batch_size=batch_size,
                    drop_last=True),
                places=fluid.CPUPlace())

            dy_param_init_value = {}
            for batch_id, data in enumerate(batch_py_reader()):
                if batch_id >= self.batch_num:
                    break

                img = data[0]
                label = data[1]
                label.stop_gradient = True

                img = fluid.layers.reshape(img, shape=[batch_size, -1])
                cost = mlp(img)
                avg_loss = fluid.layers.reduce_mean(cost)
                dy_out = avg_loss.numpy()

                if batch_id == 0:
                    for param in mlp.parameters():
                        dy_param_init_value[param.name] = param.numpy()

                avg_loss.backward()
                optimizer.minimize(avg_loss)
                mlp.clear_gradients()
                dy_param_value = {}
                for param in mlp.parameters():
                    dy_param_value[param.name] = param.numpy()

        with new_program_scope():
            fluid.default_startup_program().random_seed = seed
            fluid.default_main_program().random_seed = seed

            if place == None:
                place = fluid.CPUPlace() if not core.is_compiled_with_cuda(
                ) else fluid.CUDAPlace(0)

            exe = fluid.Executor(place)

            mlp = MLP()
            optimizer = self.get_optimizer()
            train_reader = paddle.batch(
                paddle.dataset.mnist.train(), batch_size=128, drop_last=True)

            img = fluid.layers.data(
                name='pixel', shape=[1, 28, 28], dtype='float32')
            label = fluid.layers.data(name='label', shape=[1], dtype='int64')
            img = fluid.layers.reshape(img, shape=[batch_size, -1])
            cost = mlp(img)
            avg_loss = fluid.layers.reduce_mean(cost)
            optimizer.minimize(avg_loss)

            # initialize params and fetch them
            static_param_init_value = {}
            static_param_name_list = []
            for param in mlp.parameters():
                static_param_name_list.append(param.name)

            out = exe.run(fluid.default_startup_program(),
                          fetch_list=static_param_name_list)

            for i in range(len(static_param_name_list)):
                static_param_init_value[static_param_name_list[i]] = out[i]

            for batch_id, data in enumerate(train_reader()):
                if batch_id >= self.batch_num:
                    break

                static_x_data = np.array(
                    [x[0].reshape(1, 28, 28) for x in data]).astype('float32')
                y_data = np.array([x[1] for x in data]).astype('int64').reshape(
                    [128, 1])

                fetch_list = [avg_loss.name]
                fetch_list.extend(static_param_name_list)
                out = exe.run(fluid.default_main_program(),
                              feed={"pixel": static_x_data,
                                    "label": y_data},
                              fetch_list=fetch_list)

                static_param_value = {}
                static_out = out[0]
                for i in range(1, len(out)):
                    static_param_value[static_param_name_list[i - 1]] = out[i]

        for key, value in six.iteritems(static_param_init_value):
            self.assertTrue(np.allclose(value, dy_param_init_value[key]))

        self.assertTrue(np.allclose(static_out, dy_out))

        for key, value in six.iteritems(static_param_value):
            self.assertTrue(np.allclose(value, dy_param_value[key]))


class TestImperativeOptimizerPiecewiseDecay(TestImperativeOptimizerBase):
    def get_optimizer_dygraph(self, parameter_list):
        bd = [3, 6, 9]
        optimizer = SGDOptimizer(
            learning_rate=fluid.layers.piecewise_decay(
                boundaries=bd,
                values=[0.1 * (0.1**i) for i in range(len(bd) + 1)]),
            parameter_list=parameter_list)
        return optimizer

    def get_optimizer(self):
        bd = [3, 6, 9]
        optimizer = SGDOptimizer(learning_rate=fluid.layers.piecewise_decay(
            boundaries=bd, values=[0.1 * (0.1**i) for i in range(len(bd) + 1)]))
        return optimizer

    def test_sgd(self):
        self._check_mlp()


class TestImperativeOptimizerNaturalExpDecay(TestImperativeOptimizerBase):
    def get_optimizer_dygraph(self, parameter_list):
        optimizer = SGDOptimizer(
            learning_rate=fluid.layers.natural_exp_decay(
                learning_rate=0.1,
                decay_steps=10000,
                decay_rate=0.5,
                staircase=True),
            parameter_list=parameter_list)
        return optimizer

    def get_optimizer(self):
        optimizer = SGDOptimizer(learning_rate=fluid.layers.natural_exp_decay(
            learning_rate=0.1,
            decay_steps=10000,
            decay_rate=0.5,
            staircase=True))
        return optimizer

    def test_sgd(self):
        self._check_mlp()


class TestImperativeOptimizerExponentialDecay(TestImperativeOptimizerBase):
    def get_optimizer_dygraph(self, parameter_list):
        optimizer = SGDOptimizer(
            learning_rate=fluid.layers.exponential_decay(
                learning_rate=0.1,
                decay_steps=10000,
                decay_rate=0.5,
                staircase=True),
            parameter_list=parameter_list)
        return optimizer

    def get_optimizer(self):
        optimizer = SGDOptimizer(learning_rate=fluid.layers.exponential_decay(
            learning_rate=0.1,
            decay_steps=10000,
            decay_rate=0.5,
            staircase=True))
        return optimizer

    def test_sgd(self):
        self._check_mlp()


class TestImperativeOptimizerInverseTimeDecay(TestImperativeOptimizerBase):
    def get_optimizer_dygraph(self, parameter_list):
        optimizer = Adam(
            learning_rate=fluid.layers.inverse_time_decay(
                learning_rate=0.1,
                decay_steps=10000,
                decay_rate=0.5,
                staircase=True),
            parameter_list=parameter_list)
        return optimizer

    def get_optimizer(self):
        optimizer = Adam(learning_rate=fluid.layers.inverse_time_decay(
            learning_rate=0.1,
            decay_steps=10000,
            decay_rate=0.5,
            staircase=True))
        return optimizer

    def test_adam(self):
        self._check_mlp()


class TestImperativeOptimizerPolynomialDecay(TestImperativeOptimizerBase):
    def get_optimizer_dygraph(self, parameter_list):
        optimizer = SGDOptimizer(
            learning_rate=fluid.layers.polynomial_decay(
                learning_rate=0.1, decay_steps=5, cycle=self.cycle),
            parameter_list=parameter_list)
        return optimizer

    def get_optimizer(self):
        optimizer = SGDOptimizer(learning_rate=fluid.layers.polynomial_decay(
            learning_rate=0.1, decay_steps=5, cycle=self.cycle))
        return optimizer

    def test_sgd_cycle(self):
        self.cycle = True
        self._check_mlp()

    def test_sgd(self):
        self.cycle = False
        self._check_mlp()


class TestImperativeOptimizerCosineDecay(TestImperativeOptimizerBase):
    def get_optimizer_dygraph(self, parameter_list):
        optimizer = SGDOptimizer(
            learning_rate=fluid.layers.cosine_decay(
                learning_rate=0.1, step_each_epoch=10000, epochs=120),
            parameter_list=parameter_list)
        return optimizer

    def get_optimizer(self):
        optimizer = SGDOptimizer(learning_rate=fluid.layers.cosine_decay(
            learning_rate=0.1, step_each_epoch=10000, epochs=120))
        return optimizer

    def test_sgd(self):
        self._check_mlp()


class TestImperativeOptimizerNoamDecay(TestImperativeOptimizerBase):
    def get_optimizer_dygraph(self, parameter_list):
        optimizer = SGDOptimizer(
            learning_rate=fluid.layers.noam_decay(
                d_model=512, warmup_steps=8000),
            parameter_list=parameter_list)
        return optimizer

    def get_optimizer(self):
        optimizer = SGDOptimizer(learning_rate=fluid.layers.noam_decay(
            d_model=512, warmup_steps=8000))
        return optimizer

    def test_sgd(self):
        self._check_mlp()


<<<<<<< HEAD
class TestOptimizerLearningRate(unittest.TestCase):
    def test_constant_lr(self):
        with fluid.dygraph.guard():
            a = np.random.uniform(-0.1, 0.1, [10, 10]).astype("float32")

            linear = fluid.dygraph.nn.Linear(10, 10)

            a = fluid.dygraph.to_variable(a)

            b = linear(a)

            loss = fluid.layers.reduce_mean(b)

            adam = fluid.optimizer.Adam(
                0.001, parameter_list=linear.parameters())

            self.assertTrue(
                np.allclose(
                    adam.current_step_lr(), 0.001, rtol=1e-06, atol=0.0))

            for i in range(10):
                adam.minimize(loss)
                lr = adam.current_step_lr()

                self.assertTrue(np.allclose(lr, 0.001, rtol=1e-06, atol=0.0))

    def test_lr_decay(self):
        with fluid.dygraph.guard():
            a = np.random.uniform(-0.1, 0.1, [10, 10]).astype("float32")

            linear = fluid.dygraph.nn.Linear(10, 10)

            a = fluid.dygraph.to_variable(a)

            b = linear(a)

            loss = fluid.layers.reduce_mean(b)

            bd = [2, 4, 6, 8]
            value = [0.2, 0.4, 0.6, 0.8, 1.0]

            adam = fluid.optimizer.Adam(
                fluid.dygraph.PiecewiseDecay(bd, value, 0),
                parameter_list=linear.parameters())

            self.assertTrue(
                np.allclose(
                    adam.current_step_lr(), 0.2, rtol=1e-06, atol=0.0))

            ret = [0.2, 0.2, 0.4, 0.4, 0.6, 0.6, 0.8, 0.8, 1.0, 1.0, 1.0, 1.0]
            for i in range(12):
                adam.minimize(loss)
                lr = adam.current_step_lr()

                self.assertTrue(np.allclose(lr, ret[i], rtol=1e-06, atol=0.0))

    def test_lr_decay_natural_exp(self):
        with fluid.dygraph.guard():
            a = np.random.uniform(-0.1, 0.1, [10, 10]).astype("float32")

            linear = fluid.dygraph.nn.Linear(10, 10)

            a = fluid.dygraph.to_variable(a)

            b = linear(a)

            loss = fluid.layers.reduce_mean(b)
            base_lr = 1.0

            adam = fluid.optimizer.Adam(
                fluid.dygraph.NaturalExpDecay(
                    learning_rate=base_lr,
                    decay_steps=3,
                    decay_rate=0.5,
                    staircase=True),
                parameter_list=linear.parameters())

            self.assertTrue(
                np.allclose(
                    adam.current_step_lr(), 1.0, rtol=1e-06, atol=0.0))

            ret = [1.0, 1.0, 1.0, np.exp(-0.5), np.exp(-0.5)]
            for i in range(5):
                adam.minimize(loss)
                lr = adam.current_step_lr()

                self.assertTrue(np.allclose(lr, ret[i], rtol=1e-06, atol=0.0))
=======
class TestImperativeMomentumOptimizer(TestImperativeOptimizerBase):
    def get_optimizer_dygraph(self, parameter_list):
        optimizer = MomentumOptimizer(
            learning_rate=0.001, momentum=0.9, parameter_list=parameter_list)
        return optimizer

    def get_optimizer(self):
        optimizer = MomentumOptimizer(learning_rate=0.001, momentum=0.9)
        return optimizer

    def test_momentum(self):
        self._check_mlp()


class TestImperativeLarsMomentumOptimizer(TestImperativeOptimizerBase):
    def get_optimizer_dygraph(self, parameter_list):
        optimizer = LarsMomentumOptimizer(
            learning_rate=0.001, momentum=0.9, parameter_list=parameter_list)
        return optimizer

    def get_optimizer(self):
        optimizer = LarsMomentumOptimizer(learning_rate=0.001, momentum=0.9)
        return optimizer

    def test_larsmomentum(self):
        self._check_mlp()


class TestImperativeAdagradOptimizer(TestImperativeOptimizerBase):
    def get_optimizer_dygraph(self, parameter_list):
        optimizer = AdagradOptimizer(
            learning_rate=0.2, parameter_list=parameter_list)
        return optimizer

    def get_optimizer(self):
        optimizer = AdagradOptimizer(learning_rate=0.2)
        return optimizer

    def test_adagrad(self):
        self._check_mlp()


class TestImperativeAdamaxOptimizer(TestImperativeOptimizerBase):
    def get_optimizer_dygraph(self, parameter_list):
        optimizer = AdamaxOptimizer(
            learning_rate=0.2, parameter_list=parameter_list)
        return optimizer

    def get_optimizer(self):
        optimizer = AdamaxOptimizer(learning_rate=0.2)
        return optimizer

    def test_adamax(self):
        self._check_mlp()


class TestImperativeDpsgdOptimizer(TestImperativeOptimizerBase):
    def get_optimizer_dygraph(self, parameter_list):
        optimizer = DpsgdOptimizer(
            learning_rate=0.01,
            clip=10.0,
            batch_size=16.0,
            sigma=1.0,
            parameter_list=parameter_list)
        optimizer._seed = 100
        return optimizer

    def get_optimizer(self):
        optimizer = DpsgdOptimizer(
            learning_rate=0.01, clip=10.0, batch_size=16.0, sigma=1.0)
        optimizer._seed = 100
        return optimizer

    def test_dpsgd(self):
        self._check_mlp(place=fluid.CPUPlace())


class TestImperativeDecayedAdagradOptimizer(TestImperativeOptimizerBase):
    def get_optimizer_dygraph(self, parameter_list):
        optimizer = DecayedAdagradOptimizer(
            learning_rate=0.2, parameter_list=parameter_list)
        return optimizer

    def get_optimizer(self):
        optimizer = DecayedAdagradOptimizer(learning_rate=0.2)
        return optimizer

    def test_decayadagrad(self):
        self._check_mlp()


class TestImperativeAdadeltaOptimizer(TestImperativeOptimizerBase):
    def get_optimizer_dygraph(self, parameter_list):
        optimizer = AdadeltaOptimizer(
            learning_rate=0.0003,
            epsilon=1.0e-6,
            rho=0.95,
            parameter_list=parameter_list)
        return optimizer

    def get_optimizer(self):
        optimizer = AdadeltaOptimizer(
            learning_rate=0.0003, epsilon=1.0e-6, rho=0.95)
        return optimizer

    def test_adadelta(self):
        self._check_mlp()


class TestImperativeRMSPropOptimizer(TestImperativeOptimizerBase):
    def get_optimizer_dygraph(self, parameter_list):
        optimizer = RMSPropOptimizer(
            learning_rate=0.1, parameter_list=parameter_list)
        return optimizer

    def get_optimizer(self):
        optimizer = RMSPropOptimizer(learning_rate=0.1)
        return optimizer

    def test_rmsprop(self):
        self._check_mlp()


class TestImperativeFtrlOptimizer(TestImperativeOptimizerBase):
    def get_optimizer_dygraph(self, parameter_list):
        optimizer = FtrlOptimizer(
            learning_rate=0.1, parameter_list=parameter_list)
        return optimizer

    def get_optimizer(self):
        optimizer = FtrlOptimizer(learning_rate=0.1)
        return optimizer

    def test_ftrl(self):
        self._check_mlp()


def exclude_fn(param):
    return param.name.endswith('.b_0')


class TestImperativeLambOptimizer(TestImperativeOptimizerBase):
    def get_optimizer_dygraph(self, parameter_list):
        optimizer = LambOptimizer(
            learning_rate=0.002,
            exclude_from_weight_decay_fn=exclude_fn,
            parameter_list=parameter_list)
        return optimizer

    def get_optimizer(self):
        optimizer = LambOptimizer(
            learning_rate=0.002, exclude_from_weight_decay_fn=exclude_fn)
        return optimizer

    def test_lamb(self):
        self._check_mlp()


class TestImperativeModelAverage(TestImperativeOptimizerBase):
    def get_optimizer_dygraph(self, parameter_list):
        optimizer = ModelAverage(
            0.15, min_average_window=10000, max_average_window=12500)
        return optimizer

    def test_modelaverage(self):
        exception_message = "In dygraph, don't support ModelAverage."
        self._check_exception(exception_message)


class TestImperativeDGCMomentumOptimizer(TestImperativeOptimizerBase):
    def get_optimizer_dygraph(self, parameter_list):
        optimizer = DGCMomentumOptimizer(
            learning_rate=0.0001,
            momentum=0.9,
            rampup_step=1000,
            rampup_begin_step=1252,
            sparsity=[0.999, 0.999])
        return optimizer

    def test_dgcmomentum(self):
        exception_message = "In dygraph, don't support DGCMomentumOptimizer."
        self._check_exception(exception_message)


class TestImperativeExponentialMovingAverage(TestImperativeOptimizerBase):
    def get_optimizer_dygraph(self, parameter_list):
        optimizer = ExponentialMovingAverage(0.999)
        return optimizer

    def test_exponentialmoving(self):
        exception_message = "In dygraph, don't support ExponentialMovingAverage."
        self._check_exception(exception_message)


class TestImperativePipelineOptimizer(TestImperativeOptimizerBase):
    def get_optimizer_dygraph(self, parameter_list):
        optimizer = fluid.optimizer.SGD(learning_rate=0.5,
                                        parameter_list=parameter_list)
        optimizer = PipelineOptimizer(optimizer)
        return optimizer

    def test_pipline(self):
        exception_message = "In dygraph, don't support PipelineOptimizer."
        self._check_exception(exception_message)


class TestImperativeLookaheadOptimizer(TestImperativeOptimizerBase):
    def get_optimizer_dygraph(self, parameter_list):
        optimizer = fluid.optimizer.SGD(learning_rate=0.5,
                                        parameter_list=parameter_list)
        optimizer = LookaheadOptimizer(optimizer, alpha=0.5, k=5)
        return optimizer

    def test_lookahead(self):
        exception_message = "In dygraph, don't support LookaheadOptimizer."
        self._check_exception(exception_message)


class TestImperativeRecomputeOptimizer(TestImperativeOptimizerBase):
    def get_optimizer_dygraph(self, parameter_list):
        optimizer = fluid.optimizer.SGD(learning_rate=0.5,
                                        parameter_list=parameter_list)
        optimizer = RecomputeOptimizer(optimizer)
        return optimizer

    def test_recompute(self):
        exception_message = "In dygraph, don't support RecomputeOptimizer."
        self._check_exception(exception_message)
>>>>>>> efcdeb51


if __name__ == '__main__':
    unittest.main()<|MERGE_RESOLUTION|>--- conflicted
+++ resolved
@@ -340,7 +340,6 @@
         self._check_mlp()
 
 
-<<<<<<< HEAD
 class TestOptimizerLearningRate(unittest.TestCase):
     def test_constant_lr(self):
         with fluid.dygraph.guard():
@@ -428,7 +427,8 @@
                 lr = adam.current_step_lr()
 
                 self.assertTrue(np.allclose(lr, ret[i], rtol=1e-06, atol=0.0))
-=======
+
+
 class TestImperativeMomentumOptimizer(TestImperativeOptimizerBase):
     def get_optimizer_dygraph(self, parameter_list):
         optimizer = MomentumOptimizer(
@@ -657,7 +657,6 @@
     def test_recompute(self):
         exception_message = "In dygraph, don't support RecomputeOptimizer."
         self._check_exception(exception_message)
->>>>>>> efcdeb51
 
 
 if __name__ == '__main__':
