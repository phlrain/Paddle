--- conflicted
+++ resolved
@@ -221,12 +221,8 @@
         init_scale = 0.1
         batch_size = 4
         batch_num = 200
-<<<<<<< HEAD
-=======
-
         traced_layer = None
 
->>>>>>> 3c98ec90
         with fluid.dygraph.guard():
             fluid.default_startup_program().random_seed = seed
             fluid.default_main_program().random_seed = seed
