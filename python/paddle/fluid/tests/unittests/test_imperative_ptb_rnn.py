--- conflicted
+++ resolved
@@ -330,14 +330,9 @@
                     for k in range(3, len(out)):
                         static_param_updated[static_param_name_list[k -
                                                                     3]] = out[k]
-<<<<<<< HEAD
 
         self.assertTrue(np.allclose(static_loss_value, dy_loss.numpy()))
         self.assertTrue(np.allclose(static_last_cell_value, last_cell.numpy()))
-=======
-        self.assertTrue(np.allclose(static_loss_value, dy_loss._numpy()))
-        self.assertTrue(np.allclose(static_last_cell_value, last_cell._numpy()))
->>>>>>> c38c7c56
         self.assertTrue(
             np.allclose(static_last_hidden_value, last_hidden.numpy()))
         for key, value in six.iteritems(static_param_init):
