--- conflicted
+++ resolved
@@ -19,18 +19,12 @@
 
 import paddle
 import paddle.fluid as fluid
-<<<<<<< HEAD
-import unittest
-
-import paddle
-=======
 import paddle.fluid.core as core
 import paddle.fluid.layers as layers
 from paddle.fluid import ParamAttr
 from paddle.fluid.backward import append_backward
 from paddle.fluid.executor import Executor
 from paddle.fluid.framework import Program, grad_var_name
->>>>>>> 4f834cb2
 
 paddle.enable_static()
 
@@ -39,22 +33,21 @@
 fluid.core._set_eager_deletion_mode(0.0, 1.0, True)
 
 
-# class PyRNNBase:
-#     def __init__(self, input_shape, output_shape):
-#         self.x = np.ones(shape=input_shape).astype("float32")
-#         self.y = np.zeros(shape=output_shape).astype("float32")
-
-#     def step(self, step_id, x):
-#         raise NotImplementedError
-
-<<<<<<< HEAD
-#     def forward(self):
-#         for step_id in range(self.x.shape[0]):
-#             self.step(step_id, self.x[step_id])
-#         return np.array([np.mean(self.y)])
-
-#     def segment_inputs(self):
-#         return [self.x[i] for i in range(self.x.shape[0])]
+class PyRNNBase:
+    def __init__(self, input_shape, output_shape):
+        self.x = np.ones(shape=input_shape).astype("float32")
+        self.y = np.zeros(shape=output_shape).astype("float32")
+
+    def step(self, step_id, x):
+        raise NotImplementedError
+
+    def forward(self):
+        for step_id in range(self.x.shape[0]):
+            self.step(step_id, self.x[step_id])
+        return np.array([np.mean(self.y)])
+
+    def segment_inputs(self):
+        return [self.x[i] for i in range(self.x.shape[0])]
 
 
 # class PySimpleRNN1(PyRNNBase):
@@ -746,14 +739,6 @@
 #         self.assertEqual(pd_output.shape, py_output.shape)
 #         np.testing.assert_allclose(forward_only_output, py_output, rtol=0.01)
 #         np.testing.assert_allclose(pd_output, py_output, rtol=0.01)
-=======
-    def forward(self):
-        for step_id in range(self.x.shape[0]):
-            self.step(step_id, self.x[step_id])
-        return np.array([np.mean(self.y)])
-
-    def segment_inputs(self):
-        return [self.x[i] for i in range(self.x.shape[0])]
 
 
 class PySimpleRNN1(PyRNNBase):
@@ -1443,7 +1428,6 @@
         self.assertEqual(pd_output.shape, py_output.shape)
         np.testing.assert_allclose(forward_only_output, py_output, rtol=0.01)
         np.testing.assert_allclose(pd_output, py_output, rtol=0.01)
->>>>>>> 4f834cb2
 
 
 class RecurrentNet(paddle.nn.Layer):
