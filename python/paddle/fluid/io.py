--- conflicted
+++ resolved
@@ -1591,12 +1591,11 @@
         t.set(ndarray, place)
 
     parameter_list = list(filter(is_parameter, program.list_vars()))
-<<<<<<< HEAD
-    paddle.fluid.core._load_static_dict(parameter_file_name, parameter_list,
-                                        global_scope(),
-                                        executor._default_executor
-                                        if executor else None)
-=======
+
+    if executor:
+        paddle.fluid.core._create_loaded_parameter(
+            parameter_file_name, parameter_list,
+            global_scope(), executor._default_executor)
     with open(parameter_file_name, 'rb') as f:
         load_dict = pickle.load(f)
     for v in parameter_list:
@@ -1604,7 +1603,6 @@
             "Can not find [{}] in model file [{}]".format(
                 v.name, parameter_file_name)
         set_var(v, load_dict[v.name])
->>>>>>> cf670ec9
 
     optimizer_var_list = list(
         filter(is_belong_to_optimizer, program.list_vars()))
@@ -1612,12 +1610,20 @@
     if len(optimizer_var_list) > 0:
         opt_file_name = model_path + ".pdopt"
         assert os.path.exists(opt_file_name), \
-<<<<<<< HEAD
                 "Optimizer file [{}] not exits".format( opt_file_name)
-        paddle.fluid.core._load_static_dict(opt_file_name, optimizer_var_list,
-                                            global_scope(),
-                                            executor._default_executor
-                                            if executor else None)
+
+        if executor:
+            paddle.fluid.core._create_loaded_parameter(
+                opt_file_name, optimizer_var_list,
+                global_scope(), executor._default_executor)
+
+        with open(opt_file_name, 'rb') as f:
+            load_dict = pickle.load(f)
+        for v in optimizer_var_list:
+            assert v.name in load_dict, \
+                "Can not find [{}] in model file [{}]".format(
+                    v.name, opt_file_name)
+            set_var(v, load_dict[v.name])
 
 
 def load_program_state(model_path):
@@ -1631,11 +1637,13 @@
     assert os.path.exists(parameter_file_name), \
             "Parameter file [{}] not exits".format( parameter_file_name)
 
-    para_dict = paddle.fluid.core._load_np_dict(parameter_file_name)
+    with open(parameter_file_name, 'rb') as f:
+        para_dict = pickle.load(f)
 
     opt_file_name = model_path + ".pdopt"
     if os.path.exists(opt_file_name):
-        opti_dict = paddle.fluid.core._load_np_dict(opt_file_name)
+        with open(opt_file_name, 'rb') as f:
+            opti_dict = pickle.load(f)
 
         para_dict.update(opti_dict)
 
@@ -1711,15 +1719,4 @@
     if len(unused_para_list) > 0:
         warnings.warn(
             "This list is not set, Because of Paramerter not found in program. There are: {}".
-            format(" ".join(unused_para_list)))
-=======
-                "Optimizer file [{}] not exits".format(opt_file_name)
-
-        with open(opt_file_name, 'rb') as f:
-            load_dict = pickle.load(f)
-        for v in optimizer_var_list:
-            assert v.name in load_dict, \
-                "Can not find [{}] in model file [{}]".format(
-                    v.name, opt_file_name)
-            set_var(v, load_dict[v.name])
->>>>>>> cf670ec9
+            format(" ".join(unused_para_list)))