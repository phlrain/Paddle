--- conflicted
+++ resolved
@@ -18,11 +18,7 @@
 from .layer_function_generator import autodoc, templatedoc
 from .tensor import assign, cast, fill_constant
 from .. import core
-<<<<<<< HEAD
-from ..framework import Program, Variable, Operator, in_dygraph_mode, static_only, _in_eager_mode
-=======
-from ..framework import Program, Variable, Operator, _non_static_mode, static_only
->>>>>>> 608a5f55
+from ..framework import Program, Variable, Operator, _non_static_mode, static_only, _in_legacy_dygraph
 from ..layer_helper import LayerHelper, unique_name
 from .nn import logical_and, logical_not, logical_or
 from .utils import assert_same_structure, map_structure, hold_mutable_vars, copy_mutable_vars
@@ -3855,13 +3851,9 @@
             #    - data: [0])
 
     """
-<<<<<<< HEAD
-    if in_dygraph_mode():
-        if _in_eager_mode():
-            return _C_ops.final_state_is_empty(x)
-=======
-    if _non_static_mode():
->>>>>>> 608a5f55
+    if in_dygraph_mode():        
+        return _C_ops.final_state_is_empty(x)
+    if _in_legacy_dygraph():
         return _C_ops.is_empty(x)
 
     check_variable_and_dtype(x, 'x', ['float32', 'float64', 'int32', 'int64'],
