#  Copyright (c) 2018 PaddlePaddle Authors. All Rights Reserved.
#
# Licensed under the Apache License, Version 2.0 (the "License");
# you may not use this file except in compliance with the License.
# You may obtain a copy of the License at
#
#    http://www.apache.org/licenses/LICENSE-2.0
#
# Unless required by applicable law or agreed to in writing, software
# distributed under the License is distributed on an "AS IS" BASIS,
# WITHOUT WARRANTIES OR CONDITIONS OF ANY KIND, either express or implied.
# See the License for the specific language governing permissions and
# limitations under the License.

from __future__ import print_function
import re
import functools
import warnings
import string

from six.moves import cStringIO
from ..proto import framework_pb2
from ..framework import OpProtoHolder, Variable, core, convert_np_dtype_to_dtype_, _non_static_mode
from ..layer_helper import LayerHelper
from ..data_feeder import check_variable_and_dtype
from paddle import _C_ops

__all__ = [
    'generate_layer_fn', 'generate_activation_fn', 'generate_inplace_fn',
    'autodoc', 'templatedoc'
]


def _convert_(name):
    """
    Formatting.

    Args:
       name: The name/alias

    This function takes in a name and converts it to a standard format of
    group1_group2. Where as per the regular expression, group1 can have
    alphabets and numbers and group2 has capital alphabets.

    """
    s1 = re.sub('(.)([A-Z][a-z]+)', r'\1_\2', name)
    return re.sub('([a-z0-9])([A-Z])', r'\1_\2', s1).lower()


def _type_to_str_(tp):
    return framework_pb2.AttrType.Name(tp)


_two_dollar_pattern_ = re.compile(r"\$\$([^\$]+)\$\$")
_single_dollar_pattern_ = re.compile(r"\$([^\$]+)\$")
_two_bang_pattern_ = re.compile(r"!!([^!]+)!!")


def escape_math(text):
    #return _two_bang_pattern_.sub(
    #    r'$$\1$$',
    #    _single_dollar_pattern_.sub(r':math:\n`\1`',
    #                                _two_dollar_pattern_.sub(r"!!\1!!", text)))
    return _two_dollar_pattern_.sub(r':math:`\1`', text)


def _generate_doc_string_(op_proto,
                          additional_args_lines=None,
                          skip_attrs_set=None):
    """
    Generate docstring by OpProto

    Args:
        op_proto (framework_pb2.OpProto): a protobuf message typed OpProto

    Returns:
        str: the document string
    """

    if not isinstance(op_proto, framework_pb2.OpProto):
        raise TypeError("OpProto should be `framework_pb2.OpProto`")

    buf = cStringIO()
    buf.write(escape_math(op_proto.comment))
    buf.write('\nArgs:\n')
    for each_input in op_proto.inputs:
        line_begin = '    {0}'.format(_convert_(each_input.name))
        buf.write(line_begin)
        buf.write(" (Tensor): ")
        buf.write(escape_math(each_input.comment))
        if each_input.duplicable:
            buf.write("  Duplicatable.")
        if each_input.dispensable:
            buf.write("  Optional.")
        buf.write('\n')

    skip_attrs = OpProtoHolder.generated_op_attr_names()
    # attr use_mkldnn and is_test also should not be visible to users.
    skip_attrs.add("use_mkldnn")
    skip_attrs.add("is_test")
    skip_attrs.add("use_cudnn")

    if skip_attrs_set:
        for t in skip_attrs_set:
            skip_attrs.add(t)

    for each_attr in op_proto.attrs:
        if each_attr.name in skip_attrs:
            continue
        buf.write('    ')
        buf.write(each_attr.name)
        buf.write(' (')
        buf.write(_type_to_str_(each_attr.type))
        buf.write('): ')
        buf.write(escape_math(each_attr.comment))
        buf.write('\n')

    if additional_args_lines is not None:
        for line in additional_args_lines:
            line = line.strip()
            buf.write('    ')
            buf.write(line)
            buf.write('\n')

    if len(op_proto.outputs) != 0:
        buf.write('\nReturns:\n')
        buf.write('    ')
        for each_opt in op_proto.outputs:
            if not each_opt.intermediate:
                break
        buf.write(_convert_(each_opt.name))
        buf.write(' (Tensor): ')
        buf.write(escape_math(each_opt.comment))

    return buf.getvalue()


def generate_layer_fn(op_type):
    """Register the Python layer for an Operator.

    Args:
       op_type: The name of the operator to be created.

    This function takes in the operator type (sigmoid, mean , average etc) and
    creates the operator functionality.

    """
    op_proto = OpProtoHolder.instance().get_op_proto(op_type)
    not_intermediate_outputs = \
        [output for output in op_proto.outputs if not output.intermediate]
    intermediate_outputs = \
        [output for output in op_proto.outputs if output.intermediate]

    if len(not_intermediate_outputs) != 1:
        raise ValueError("Only one non intermediate output operator can be",
                         "automatically generated. {0}".format(op_type))

    if not_intermediate_outputs[0].duplicable:
        raise ValueError(
            "Only non duplicable op can be automatically generated.")

    for output in intermediate_outputs:
        if output.duplicable:
            raise ValueError("The op can be automatically generated only when ",
                             "all intermediate ops are not duplicable.")

    o_name = not_intermediate_outputs[0].name
    intermediate_output_names = [output.name for output in intermediate_outputs]

    def infer_and_check_dtype(op_proto, *args, **kwargs):
        """
        This function performs the sanity check for dtype and
        instance type.
        """
        dtype = None
        for ipt in op_proto.inputs:
            name = _convert_(ipt.name)
            val = kwargs.pop(name, [])
            if not isinstance(val, list) and not isinstance(val, tuple):
                val = [val]
            if len(val) == 0:
                if len(args) == 0:
                    continue
                val = [args[0]]
                args = args[1:]

            for each in val:
                if not isinstance(each, Variable):
                    raise ValueError("input of {0} must be variable".format(
                        op_type))

                if dtype is None:
                    dtype = each.dtype
                elif dtype != each.dtype:
                    raise ValueError(
                        "operator {0} must input same dtype. {1} vs {2}".format(
                            op_type, dtype, each.dtype))

        if dtype is None:
            arg_dtype = kwargs.get("dtype")
            if arg_dtype:
                if not isinstance(arg_dtype, core.VarDesc.VarType):
                    dtype = convert_np_dtype_to_dtype_(arg_dtype)
                else:
                    dtype = arg_dtype
            else:
                dtype = core.VarDesc.VarType.FP32
        return dtype

    def func(*args, **kwargs):
        helper = LayerHelper(op_type, **kwargs)

        dtype = infer_and_check_dtype(op_proto, *args, **kwargs)

        inputs = dict()
        for ipt in op_proto.inputs:
            name = _convert_(ipt.name)
            val = kwargs.pop(name, [])
            if not isinstance(val, list) and not isinstance(val, tuple):
                val = [val]
            if len(val) == 0 and len(args) != 0:
                val = args[0]
                args = args[1:]
            inputs[ipt.name] = val

        outputs = dict()
        out = kwargs.pop(_convert_(o_name), [])
        if out:
            out_var = out[0] if (isinstance(out, list) or
                                 isinstance(out, tuple)) else out
        else:
            out_var = helper.create_variable_for_type_inference(dtype=dtype)
        outputs[o_name] = [out_var]
        for name in intermediate_output_names:
            outputs[name] = [
                helper.create_variable_for_type_inference(dtype=dtype)
            ]
        helper.append_op(
            type=op_type, inputs=inputs, outputs=outputs, attrs=kwargs)
        return helper.append_activation(out_var)

    func.__name__ = op_type
    func.__doc__ = _generate_doc_string_(op_proto)
    return func


def generate_activation_fn(op_type):
    """Register the Python layer for an Operator without Attribute.

    Args:
       op_type: The name of the operator to be created.

    This function takes in the operator type (sigmoid, exp , tanh etc) and
    creates the operator functionality.

    """
    op_proto = OpProtoHolder.instance().get_op_proto(op_type)

    def func(x, name=None):
<<<<<<< HEAD
        if in_dygraph_mode():
            if _in_eager_mode():
                if hasattr(_C_ops, "final_state_" + op_type):
                    op = getattr(_C_ops, "final_state_" + op_type)
                    return op(x)
=======
        if _non_static_mode():
>>>>>>> 608a5f55
            op = getattr(_C_ops, op_type)
            return op(x)

        if op_type not in ["abs", "exp", "square"]:
            check_variable_and_dtype(x, 'x', ['float16', 'float32', 'float64'],
                                     op_type)
        else:
            # abs exp square ops support dtype(int32, int64, float16, float32, float64)
            check_variable_and_dtype(x, 'x', [
                'int32', 'int64', 'float16', 'float32', 'float64', 'complex64',
                'complex128'
            ], op_type)

        helper = LayerHelper(op_type, **locals())

        output = helper.create_variable_for_type_inference(dtype=x.dtype)
        helper.append_op(type=op_type, inputs={"X": x}, outputs={"Out": output})
        return output

    func.__name__ = op_type
    func.__doc__ = _generate_doc_string_(
        op_proto,
        additional_args_lines=[
            "name (str, optional): Name for the operation (optional, default is None). For more information, please refer to :ref:`api_guide_Name`."
        ])
    return func


def generate_inplace_fn(inplace_op_type):
    """Register the Python layer for an Inplace Operator without Attribute.

    Args:
       inplace_op_type: The name of the inplace operator to be created.

    This function takes in the inplace operator type (exp_ , ceil_ etc) and
    creates the operator functionality.
    """
    origin_op_type = inplace_op_type[:-1]

    def func(x, name=None):
        if _non_static_mode():
            op = getattr(_C_ops, inplace_op_type)
            return op(x)
        warnings.warn(
            "In static mode, {}() is the same as {}() and does not perform inplace operation.".
            format(inplace_op_type, origin_op_type))
        return generate_activation_fn(origin_op_type)(x, name)

    func.__name__ = inplace_op_type
    func.__doc__ = """
Inplace version of ``{0}`` API, the output Tensor will be inplaced with input ``x``.
Please refer to :ref:`api_fluid_layers_{1}`.
""".format(origin_op_type, origin_op_type)

    return func


def autodoc(comment=""):
    def __impl__(func):
        func.__doc__ = _generate_doc_string_(OpProtoHolder.instance(
        ).get_op_proto(func.__name__)) + comment
        return func

    return __impl__


def templatedoc(op_type=None):
    """
    Decorator of layer function. It will use the docstring from the layer
    function as the template. The template arguments are:

    * ${comment}: The operator comment written in CPP.
    * ${{name}_comment}: The comment of ${name} written with AddAttr, AddOutput,
        and AddInput. The ${name} is Python snake style. i.e., xxx_xxx.
    * ${{name}_type}: The type of ${name}.

    Returns:
        Decorated function.
    """

    def trim_ending_dot(msg):
        return msg.rstrip('.')

    def __impl__(func):
        if op_type is None:
            op_type_name = func.__name__
        else:
            op_type_name = op_type
        op_proto = OpProtoHolder.instance().get_op_proto(op_type_name)
        tmpl = string.Template(func.__doc__)

        comment_lines = op_proto.comment.split("\n")
        comment = ""
        for line in comment_lines:
            line = line.strip()
            if len(line) != 0:
                comment += escape_math(line)
                comment += " "
            elif len(comment) != 0:
                comment += "\n    \n    "

        args = {"comment": trim_ending_dot(comment)}
        for each_input in op_proto.inputs:
            input_name = _convert_(each_input.name)
            args["{0}_comment".format(input_name)] = trim_ending_dot(
                each_input.comment)
            args["{0}_type".format(input_name)] = "Variable"
        for each_attr in op_proto.attrs:
            input_name = _convert_(each_attr.name)
            args["{0}_comment".format(input_name)] = trim_ending_dot(
                each_attr.comment)
            args["{0}_type".format(input_name)] = _type_to_str_(each_attr.type)

        for each_opt in op_proto.outputs:
            output_name = _convert_(each_opt.name)
            args["{0}_comment".format(output_name)] = trim_ending_dot(
                each_opt.comment)
            args["{0}_type".format(output_name)] = "Variable"
        func.__doc__ = tmpl.substitute(args)
        return func

    return __impl__


def add_sample_code(func, sample_code):
    """
    Append sample code for dynamically generated functions. 

    Args:
       func: The function of the function to be append sample code to.
       sample_code: sample code session in rst format.
    """
    func.__doc__ = func.__doc__ + sample_code<|MERGE_RESOLUTION|>--- conflicted
+++ resolved
@@ -257,15 +257,11 @@
     op_proto = OpProtoHolder.instance().get_op_proto(op_type)
 
     def func(x, name=None):
-<<<<<<< HEAD
-        if in_dygraph_mode():
-            if _in_eager_mode():
-                if hasattr(_C_ops, "final_state_" + op_type):
-                    op = getattr(_C_ops, "final_state_" + op_type)
-                    return op(x)
-=======
+        if in_dygraph_mode():        
+            if hasattr(_C_ops, "final_state_" + op_type):
+                op = getattr(_C_ops, "final_state_" + op_type)
+                return op(x)
         if _non_static_mode():
->>>>>>> 608a5f55
             op = getattr(_C_ops, op_type)
             return op(x)
 
