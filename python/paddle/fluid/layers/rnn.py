--- conflicted
+++ resolved
@@ -57,325 +57,6 @@
         return self.array.__getitem__(item)
 
 
-<<<<<<< HEAD
-def _maybe_copy(state, new_state, step_mask):
-    """update rnn state or just pass the old state through"""
-    new_state = nn.elementwise_mul(
-        new_state, step_mask, axis=0
-    ) + nn.elementwise_mul(state, (1 - step_mask), axis=0)
-    return new_state
-
-
-def _transpose_batch_time(x):
-    perm = [1, 0] + list(range(2, len(x.shape)))
-    return paddle.transpose(x, perm)
-
-
-def _rnn_dynamic_graph(
-    cell,
-    inputs,
-    initial_states=None,
-    sequence_length=None,
-    time_major=False,
-    is_reverse=False,
-    **kwargs
-):
-    time_step_index = 0 if time_major else 1
-    flat_inputs = flatten(inputs)
-    time_steps = flat_inputs[0].shape[time_step_index]
-
-    if initial_states is None:
-        initial_states = cell.get_initial_states(
-            batch_ref=inputs, batch_dim_idx=1 if time_major else 0
-        )
-
-    if not time_major:
-        inputs = map_structure(_transpose_batch_time, inputs)
-
-    if sequence_length is not None:
-        mask = sequence_lod.sequence_mask(
-            sequence_length, maxlen=time_steps, dtype=inputs.dtype
-        )
-        mask = paddle.transpose(mask, [1, 0])
-
-    if is_reverse:
-        inputs = map_structure(lambda x: paddle.reverse(x, axis=[0]), inputs)
-        mask = (
-            paddle.reverse(mask, axis=[0])
-            if sequence_length is not None
-            else None
-        )
-
-    states = initial_states
-    outputs = []
-    for i in range(time_steps):
-        step_inputs = map_structure(lambda x: x[i], inputs)
-        step_outputs, new_states = cell(step_inputs, states, **kwargs)
-        if sequence_length is not None:
-            new_states = map_structure(
-                partial(_maybe_copy, step_mask=mask[i]), states, new_states
-            )
-        states = new_states
-        outputs = (
-            map_structure(lambda x: ArrayWrapper(x), step_outputs)
-            if i == 0
-            else map_structure(
-                lambda x, x_array: x_array.append(x), step_outputs, outputs
-            )
-        )
-
-    final_outputs = map_structure(
-        lambda x: paddle.stack(x.array, axis=time_step_index), outputs
-    )
-
-    if is_reverse:
-        final_outputs = map_structure(
-            lambda x: paddle.reverse(x, axis=time_step_index), final_outputs
-        )
-
-    final_states = new_states
-    return final_outputs, final_states
-
-
-def _rnn_static_graph(
-    cell,
-    inputs,
-    initial_states=None,
-    sequence_length=None,
-    time_major=False,
-    is_reverse=False,
-    **kwargs
-):
-    check_type(inputs, 'inputs', (Variable, list, tuple), 'rnn')
-    if isinstance(inputs, (list, tuple)):
-        for i, input_x in enumerate(inputs):
-            check_variable_and_dtype(
-                input_x, 'inputs[' + str(i) + ']', ['float32', 'float64'], 'rnn'
-            )
-    check_type(
-        initial_states,
-        'initial_states',
-        (Variable, list, tuple, type(None)),
-        'rnn',
-    )
-
-    check_type(
-        sequence_length, 'sequence_length', (Variable, type(None)), 'rnn'
-    )
-
-    def _switch_grad(x, stop=False):
-        x.stop_gradient = stop
-        return x
-
-    if initial_states is None:
-        initial_states = cell.get_initial_states(
-            batch_ref=inputs, batch_dim_idx=1 if time_major else 0
-        )
-    initial_states = map_structure(_switch_grad, initial_states)
-
-    if not time_major:
-        inputs = map_structure(_transpose_batch_time, inputs)
-
-    max_seq_len = paddle.shape(flatten(inputs)[0])[0]
-    if sequence_length:
-        mask = sequence_lod.sequence_mask(
-            sequence_length,
-            maxlen=max_seq_len,
-            dtype=flatten(initial_states)[0].dtype,
-        )
-        mask = paddle.transpose(mask, [1, 0])
-    if is_reverse:
-        inputs = map_structure(lambda x: paddle.reverse(x, axis=[0]), inputs)
-        mask = paddle.reverse(mask, axis=[0]) if sequence_length else None
-
-    with paddle.fluid.framework.device_guard("cpu"):
-        start_i = paddle.zeros([1], dtype="int64")
-        end = max_seq_len
-
-        end = paddle.cast(end, "int64")
-        cond = start_i < end
-    while_op = control_flow.While(cond)
-
-    out_array = paddle.tensor.create_array(dtype=flatten(inputs)[0].dtype)
-
-    init_array = map_structure(
-        lambda x: paddle.tensor.create_array(dtype=x.dtype), initial_states
-    )
-
-    map_structure(
-        lambda x, y: control_flow.array_write(x, start_i, y),
-        initial_states,
-        init_array,
-    )
-
-    with while_op.block():
-
-        step_in = inputs[start_i]
-        # step_in = paddle.fluid.layers.Print( step_in, message="step in")
-        pre_state = map_structure(
-            lambda x: paddle.tensor.array_read(x, start_i), init_array
-        )
-        # pre_state = paddle.fluid.layers.Print( pre_state, message="pre")
-        outputs, new_states = cell(step_in, pre_state, **kwargs)
-        assert isinstance(outputs, paddle.fluid.framework.Variable)
-        assert_same_structure(new_states, pre_state)
-        if sequence_length:
-            step_mask = paddle.unsqueeze(mask[start_i], 1)
-            # paddle.fluid.layers.Print( step_mask, message="mask")
-            # new_states = map_structure(
-            #     partial(_maybe_copy, step_mask=step_mask),
-            #     pre_state, new_states
-            # )
-            new_states = map_structure(
-                lambda x, y: (x * step_mask + y * (1.0 - step_mask)),
-                new_states,
-                pre_state,
-            )
-
-        paddle.tensor.array_write(outputs, start_i, out_array)
-
-        with paddle.fluid.framework.device_guard("cpu"):
-
-            start_i = paddle.fluid.layers.increment(
-                x=start_i, value=1, in_place=True
-            )
-        map_structure(
-            lambda x, y: paddle.tensor.array_write(x, start_i, y),
-            new_states,
-            init_array,
-        )
-
-        with paddle.fluid.framework.device_guard("cpu"):
-            new_cond = paddle.tensor.less_than(start_i, end)
-            paddle.fluid.layers.assign(new_cond, cond)
-
-    out, _ = paddle.fluid.layers.tensor_array_to_tensor(
-        out_array, axis=0, use_stack=True
-    )
-
-    all_state = map_structure(
-        lambda x: paddle.fluid.layers.tensor_array_to_tensor(
-            x, axis=0, use_stack=True
-        )[0],
-        init_array,
-    )
-    final_outputs = out
-    final_states = map_structure(lambda x: x[-1], all_state)
-
-    if is_reverse:
-        final_outputs = map_structure(
-            lambda x: paddle.reverse(x, axis=[0]), final_outputs
-        )
-
-    if not time_major:
-        final_outputs = map_structure(_transpose_batch_time, final_outputs)
-
-    return (final_outputs, final_states)
-
-
-def birnn(
-    cell_fw,
-    cell_bw,
-    inputs,
-    initial_states=None,
-    sequence_length=None,
-    time_major=False,
-    **kwargs
-):
-    """
-    birnn creates a bidirectional recurrent neural network specified by
-    RNNCell `cell_fw` and `cell_bw`, which performs :code:`cell.call()`
-    (for dygraph mode :code:`cell.forward`) repeatedly until reaches to
-    the maximum length of `inputs` and then concat the outputs for both RNNs
-    along the last axis.
-
-    Arguments:
-        cell_fw(RNNCellBase): An instance of `RNNCellBase`.
-        cell_bw(RNNCellBase): An instance of `RNNCellBase`.
-        inputs(Tensor): the input sequences.
-            If time_major is True, the shape is
-            `[time_steps, batch_size, input_size]`
-            else the shape is `[batch_size, time_steps, input_size]`.
-        initial_states(tuple, optional): A tuple of initial states of
-            `cell_fw` and `cell_bw`.
-            If not provided, `cell.get_initial_states` would be called to
-            produce initial state for each cell. Defaults to None.
-        sequence_length (Tensor, optional): shape `[batch_size]`, dtype: int64
-            or int32. The valid lengths of input sequences. Defaults to None.
-            If `sequence_length` is not None, the inputs are treated as
-            padded sequences. In each input sequence, elements whose time step
-            index are not less than the valid length are treated as paddings.
-        time_major (bool): Whether the first dimension of the input means the
-            time steps. Defaults to False.
-        **kwargs: Additional keyword arguments to pass to `forward` of each cell.
-
-    Returns:
-        (outputs, final_states)
-        outputs (Tensor): the outputs of the bidirectional RNN. It is the
-            concatenation of the outputs from the forward RNN and backward
-            RNN along the last axis.
-            If time major is True, the shape is `[time_steps, batch_size, size]`,
-            else the shape is `[batch_size, time_steps, size]`, where size is
-            `cell_fw.hidden_size + cell_bw.hidden_size`.
-        final_states (tuple): A tuple of the final states of the forward
-            cell and backward cell.
-
-    Examples:
-
-        .. code-block:: python
-
-            import paddle
-            paddle.disable_static()
-
-            cell_fw = paddle.nn.LSTMCell(16, 32)
-            cell_bw = paddle.nn.LSTMCell(16, 32)
-
-            inputs = paddle.rand((4, 23, 16))
-            hf, cf = paddle.rand((4, 32)), paddle.rand((4, 32))
-            hb, cb = paddle.rand((4, 32)), paddle.rand((4, 32))
-            initial_states = ((hf, cf), (hb, cb))
-            outputs, final_states = paddle.fluid.layers.birnn(
-                cell_fw, cell_bw, inputs, initial_states)
-
-    """
-    if initial_states is None:
-        states_fw = cell_fw.get_initial_states(
-            batch_ref=inputs, batch_dim_idx=1 if time_major else 0
-        )
-        states_bw = cell_fw.get_initial_states(
-            batch_ref=inputs, batch_dim_idx=1 if time_major else 0
-        )
-    else:
-        states_fw, states_bw = initial_states
-    outputs_fw, states_fw = rnn(
-        cell_fw,
-        inputs,
-        states_fw,
-        sequence_length,
-        time_major=time_major,
-        **kwargs
-    )
-
-    outputs_bw, states_bw = rnn(
-        cell_bw,
-        inputs,
-        states_bw,
-        sequence_length,
-        time_major=time_major,
-        is_reverse=True,
-        **kwargs
-    )
-
-    outputs = map_structure(
-        lambda x, y: tensor.concat([x, y], -1), outputs_fw, outputs_bw
-    )
-
-    final_states = (states_fw, states_bw)
-    return outputs, final_states
-
-
-=======
->>>>>>> 3c81d0ca
 def _dynamic_decode_imperative(
     decoder,
     inits=None,
