--- conflicted
+++ resolved
@@ -20,11 +20,7 @@
 import warnings
 from ..layer_helper import LayerHelper
 from ..initializer import Normal, Constant
-<<<<<<< HEAD
-from ..framework import Variable, in_dygraph_mode, _varbase_creator, _in_eager_mode
-=======
-from ..framework import Variable, _non_static_mode, _varbase_creator
->>>>>>> 608a5f55
+from ..framework import Variable, _non_static_mode, _varbase_creator, _in_legacy_dygraph
 from .. import core
 from ..param_attr import ParamAttr
 from . import nn
