--- conflicted
+++ resolved
@@ -760,13 +760,8 @@
             raise KeyError("The name of buffer can not be empty.")
         elif hasattr(self, name) and name not in self._buffers:
             raise KeyError("attribute '{}' already exists.".format(name))
-<<<<<<< HEAD
-        elif tensor is not None and not isinstance(tensor, (core.VarBase,
-                                                            core.eager.Tensor)):
-=======
         elif tensor is not None and not (type(tensor) == core.VarBase or
                                          type(tensor) == core.eager.Tensor):
->>>>>>> 06fee998
             raise TypeError(
                 "The registered buffer should be a core.VarBase, but received {}.".
                 format(type(tensor).__name__))
