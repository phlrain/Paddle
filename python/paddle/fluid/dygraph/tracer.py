# Copyright (c) 2018 PaddlePaddle Authors. All Rights Reserved.
#
# Licensed under the Apache License, Version 2.0 (the "License");
# you may not use this file except in compliance with the License.
# You may obtain a copy of the License at
#
#     http://www.apache.org/licenses/LICENSE-2.0
#
# Unless required by applicable law or agreed to in writing, software
# distributed under the License is distributed on an "AS IS" BASIS,
# WITHOUT WARRANTIES OR CONDITIONS OF ANY KIND, either express or implied.
# See the License for the specific language governing permissions and
# limitations under the License.

from __future__ import print_function

import six

from collections import defaultdict
from paddle.fluid import core
from paddle.fluid import framework
from paddle import _C_ops

final_state_name_mapping = {
    "matmul_v2": {
        "final_op_name": "final_state_matmul",
        "transpose_x": "trans_x",
        "transpose_y": "trans_y",
        "x": "X",
        "y": "Y",
        "out": "Out",
    },
<<<<<<< HEAD
    "elementwise_add": {
        "final_op_name": "add",
        "x": "X",
        "y": "Y",
=======
    "trunc": {
        "final_op_name": "final_state_trunc",
        "x": "X",
        "out": "Out",
    },
    "abs": {
        "final_op_name": "final_state_abs",
        "x": "X",
        "out": "Out",
    },
    "digamma": {
        "final_op_name": "final_state_digamma",
        "x": "X",
        "out": "Out",
    },
    "diagonal": {
        "final_op_name": "final_state_diagonal",
        "x": "Input",
        "offset": "offset",
        "axis1": "axis1",
        "axis2": "axis2",
>>>>>>> d255bfe0
        "out": "Out",
    }
}


class Tracer(core.Tracer):
    """
    :api_attr: imperative
    
    Tracer is used to execute and record the operators executed, to construct the 
    computation graph in dygraph model. Tracer has two mode, :code:`train_mode`
    and :code:`eval_mode`. In :code:`train_mode`, Tracer would add backward network 
    automatically and perform AutoGrad by method :code:`loss.backward()`. 
    In :code:`eval_mode`, Tracer would not add backward network.

    This is a low level API, users don't need to use it directly.
    """

    def __init__(self):
        super(Tracer, self).__init__()

        self._train_mode = True

    def eager_trace_op(self,
                       type,
                       inputs,
                       outputs,
                       attrs,
                       stop_gradient=False,
                       inplace_map=None):
        function_ptr = _C_ops.__dict__[type]

        core_ops_args_info = _C_ops.get_core_ops_args_info()
        core_ops_args_type_info = _C_ops.get_core_ops_args_type_info()
        core_ops_returns_info = _C_ops.get_core_ops_returns_info()

        op_args = core_ops_args_info[type]
        op_args_type = core_ops_args_type_info[type]
        op_returns = core_ops_returns_info[type]

        arg_list = []
        for i in range(len(op_args)):
            arg_name = op_args[i]
            arg_type = op_args_type[i]
            if arg_name in inputs.keys():
                arg_to_append = inputs[arg_name]
            elif arg_name in outputs.keys():
                arg_to_append = outputs[arg_name]
            else:
                if "Num" in arg_name:
                    # Remove "Num" suffix to get out_name
                    out_name = arg_name[:-3]
                    assert out_name in outputs.keys()
                    num_outs = len(outputs[out_name])
                    arg_to_append = num_outs
                else:
                    arg_to_append = None

            if arg_to_append is None:
                arg_list.append(arg_to_append)
            elif arg_type == "tensor":
                if isinstance(arg_to_append, list):
                    arg_list.append(arg_to_append[0])
                else:
                    arg_list.append(arg_to_append)
            elif arg_type == "list":
                assert isinstance(arg_to_append, list)
                arg_list.append(arg_to_append)
            else:
                assert arg_type == "int"
                assert isinstance(arg_to_append, int)
                arg_list.append(arg_to_append)

        attrs_list = []
        for k, v in attrs.items():
            attrs_list.append(k)
            attrs_list.append(v)
        returns = function_ptr(*arg_list, *attrs_list)

        if isinstance(returns, tuple):
            for i in range(len(op_returns)):
                retname = op_returns[i]
                if retname in outputs.keys():
                    # Replaced outputs by function returns
                    if isinstance(returns[i], list):
                        for j in range(len(returns[i])):
                            outputs[retname][j].reconstruct_from_(returns[i][j],
                                                                  False)
                    else:
                        outputs[retname][0].reconstruct_from_(returns[i], False)
        elif isinstance(returns, list):
            assert len(outputs.keys()) == 1
            key = list(outputs.keys())[0]
            for j in range(len(returns)):
                outputs[key][j].reconstruct_from_(returns[j], False)
        else:
            assert len(outputs.keys()) == 1
            key = list(outputs.keys())[0]
            if isinstance(outputs[key], list):
                outputs[key][0].reconstruct_from_(returns, False)
            else:
                outputs[key].reconstruct_from_(returns, False)

    def eager_final_state_trace_op(self,
                                   type,
                                   inputs,
                                   outputs,
                                   attrs,
                                   stop_gradient=False,
                                   inplace_map=None):
        assert type in final_state_name_mapping.keys()

        final_state_type = final_state_name_mapping[type]["final_op_name"]
        function_ptr = _C_ops.__dict__[final_state_type]

        core_ops_args_info = _C_ops.get_final_state_core_ops_args_info()
        core_ops_args_type_info = _C_ops.get_final_state_core_ops_args_type_info(
        )
        core_ops_returns_info = _C_ops.get_final_state_core_ops_returns_info()

        op_args = core_ops_args_info[final_state_type]
        op_args_type = core_ops_args_type_info[final_state_type]
        op_returns = core_ops_returns_info[final_state_type]

        arg_list = []
        for i in range(len(op_args)):
            eager_arg_name = op_args[i]
            arg_type = op_args_type[i]

            assert eager_arg_name in final_state_name_mapping[type].keys()
            arg_name = final_state_name_mapping[type][eager_arg_name]

            if arg_name in inputs.keys():
                arg_to_append = inputs[arg_name]
            elif arg_name in outputs.keys():
                arg_to_append = outputs[arg_name]
            elif arg_name in attrs.keys() and arg_type == "":
                arg_to_append = attrs[arg_name]
            else:
                # dispensable
                arg_to_append = None

            if arg_type == "":
                # attribute
                arg_list.append(arg_to_append)
            elif arg_type == "tensor":
                if isinstance(arg_to_append, list):
                    arg_list.append(arg_to_append[0])
                else:
                    arg_list.append(arg_to_append)
            elif arg_type == "list":
                assert isinstance(arg_to_append, list)
                arg_list.append(arg_to_append)
            else:
                assert arg_to_append is None
                arg_list.append(arg_to_append)

        returns = function_ptr(*arg_list)

        if isinstance(returns, tuple):
            for i in range(len(op_returns)):
                eager_retname = op_returns[i]

                assert eager_retname in final_state_name_mapping[type].keys()
                retname = final_state_name_mapping[type][eager_retname]
                if retname in outputs.keys():
                    # Replaced outputs by function returns
                    if isinstance(returns[i], list):
                        for j in range(len(returns[i])):
                            outputs[retname][j].reconstruct_from_(returns[i][j],
                                                                  False)
                    else:
                        outputs[retname][0].reconstruct_from_(returns[i], False)
        elif isinstance(returns, list):
            assert len(outputs.keys()) == 1
            key = list(outputs.keys())[0]
            for j in range(len(returns)):
                outputs[key][j].reconstruct_from_(returns[j], False)
        else:
            assert len(outputs.keys()) == 1
            key = list(outputs.keys())[0]
            if isinstance(outputs[key], list):
                outputs[key][0].reconstruct_from_(returns, False)
            else:
                outputs[key].reconstruct_from_(returns, False)

    def trace_op(self,
                 type,
                 inputs,
                 outputs,
                 attrs,
                 stop_gradient=False,
                 inplace_map=None):
        if framework._in_eager_mode():
            # inputs : {"sum": [tensor], ...}
            # outputs : {"sum": [tensor], ...}

            if type in final_state_name_mapping.keys():
                final_state_type = final_state_name_mapping[type][
                    "final_op_name"]

                assert final_state_type in _C_ops.__dict__
                self.eager_final_state_trace_op(type, inputs, outputs, attrs,
                                                stop_gradient, inplace_map)
            else:
                self.eager_trace_op(type, inputs, outputs, attrs, stop_gradient,
                                    inplace_map)
        else:
            self.trace(type, inputs, outputs, attrs,
                       framework._current_expected_place(), self._has_grad and
                       not stop_gradient, inplace_map if inplace_map else {})

    def train_mode(self):
        self._train_mode = True

    def eval_mode(self):
        self._train_mode = False<|MERGE_RESOLUTION|>--- conflicted
+++ resolved
@@ -30,12 +30,11 @@
         "y": "Y",
         "out": "Out",
     },
-<<<<<<< HEAD
     "elementwise_add": {
-        "final_op_name": "add",
+        "final_op_name": "final_state_add",
         "x": "X",
         "y": "Y",
-=======
+    },
     "trunc": {
         "final_op_name": "final_state_trunc",
         "x": "X",
@@ -57,7 +56,6 @@
         "offset": "offset",
         "axis1": "axis1",
         "axis2": "axis2",
->>>>>>> d255bfe0
         "out": "Out",
     }
 }
