# Copyright (c) 2018 PaddlePaddle Authors. All Rights Reserved.
#
# Licensed under the Apache License, Version 2.0 (the "License");
# you may not use this file except in compliance with the License.
# You may obtain a copy of the License at
#
#     http://www.apache.org/licenses/LICENSE-2.0
#
# Unless required by applicable law or agreed to in writing, software
# distributed under the License is distributed on an "AS IS" BASIS,
# WITHOUT WARRANTIES OR CONDITIONS OF ANY KIND, either express or implied.
# See the License for the specific language governing permissions and
# limitations under the License.

from __future__ import print_function

import six

from collections import defaultdict
from paddle.fluid import core
from paddle.fluid import framework
from paddle import _C_ops

final_state_name_mapping = {
    "matmul_v2": {
        "final_op_name": "final_state_matmul",
        "transpose_x": "trans_x",
        "transpose_y": "trans_y",
        "x": "X",
        "y": "Y",
        "out": "Out",
    },
<<<<<<< HEAD
=======
    "trunc": {
        "final_op_name": "final_state_trunc",
        "x": "X",
        "out": "Out",
    },
    "pool2d": {
        "final_op_name": "final_state_pool2d",
        "x": "X",
        "kernel_size": "ksize",
        "out": "Out",
    },
>>>>>>> 7d0db629
    "abs": {
        "final_op_name": "final_state_abs",
        "x": "X",
        "out": "Out",
    },
    "digamma": {
        "final_op_name": "final_state_digamma",
        "x": "X",
        "out": "Out",
    },
    "diagonal": {
        "final_op_name": "final_state_diagonal",
        "x": "Input",
        "offset": "offset",
        "axis1": "axis1",
        "axis2": "axis2",
        "out": "Out",
    },
    "one_hot": {
        "final_op_name": "final_state_one_hot",
        "x": "X",
        "num_class": "depth",
        "out": "Out",
    }
}


class Tracer(core.Tracer):
    """
    :api_attr: imperative
    
    Tracer is used to execute and record the operators executed, to construct the 
    computation graph in dygraph model. Tracer has two mode, :code:`train_mode`
    and :code:`eval_mode`. In :code:`train_mode`, Tracer would add backward network 
    automatically and perform AutoGrad by method :code:`loss.backward()`. 
    In :code:`eval_mode`, Tracer would not add backward network.

    This is a low level API, users don't need to use it directly.
    """

    def __init__(self):
        super(Tracer, self).__init__()

        self._train_mode = True

    def eager_trace_op(self,
                       type,
                       inputs,
                       outputs,
                       attrs,
                       stop_gradient=False,
                       inplace_map=None):
        function_ptr = _C_ops.__dict__[type]

        core_ops_args_info = _C_ops.get_core_ops_args_info()
        core_ops_args_type_info = _C_ops.get_core_ops_args_type_info()
        core_ops_returns_info = _C_ops.get_core_ops_returns_info()

        op_args = core_ops_args_info[type]
        op_args_type = core_ops_args_type_info[type]
        op_returns = core_ops_returns_info[type]

        arg_list = []
        for i in range(len(op_args)):
            arg_name = op_args[i]
            arg_type = op_args_type[i]
            if arg_name in inputs.keys():
                arg_to_append = inputs[arg_name]
            elif arg_name in outputs.keys():
                arg_to_append = outputs[arg_name]
            else:
                if "Num" in arg_name:
                    # Remove "Num" suffix to get out_name
                    out_name = arg_name[:-3]
                    assert out_name in outputs.keys()
                    num_outs = len(outputs[out_name])
                    arg_to_append = num_outs
                else:
                    arg_to_append = None

            if arg_to_append is None:
                arg_list.append(arg_to_append)
            elif arg_type == "tensor":
                if isinstance(arg_to_append, list):
                    arg_list.append(arg_to_append[0])
                else:
                    arg_list.append(arg_to_append)
            elif arg_type == "list":
                assert isinstance(arg_to_append, list)
                arg_list.append(arg_to_append)
            else:
                assert arg_type == "int"
                assert isinstance(arg_to_append, int)
                arg_list.append(arg_to_append)

        attrs_list = []
        for k, v in attrs.items():
            attrs_list.append(k)
            attrs_list.append(v)
        returns = function_ptr(*arg_list, *attrs_list)

        if isinstance(returns, tuple):
            for i in range(len(op_returns)):
                retname = op_returns[i]
                if retname in outputs.keys():
                    # Replaced outputs by function returns
                    if isinstance(returns[i], list):
                        for j in range(len(returns[i])):
                            outputs[retname][j].reconstruct_from_(returns[i][j],
                                                                  False)
                    else:
                        if isinstance(outputs[retname], list):
                            outputs[retname][0].reconstruct_from_(returns[i],
                                                                  False)
                        else:
                            outputs[retname].reconstruct_from_(returns[i],
                                                               False)
        elif isinstance(returns, list):
            assert len(outputs.keys()) == 1
            key = list(outputs.keys())[0]
            for j in range(len(returns)):
                outputs[key][j].reconstruct_from_(returns[j], False)
        else:
            assert len(outputs.keys()) == 1
            key = list(outputs.keys())[0]
            if isinstance(outputs[key], list):
                outputs[key][0].reconstruct_from_(returns, False)
            else:
                outputs[key].reconstruct_from_(returns, False)

    def eager_final_state_trace_op(self,
                                   type,
                                   inputs,
                                   outputs,
                                   attrs,
                                   stop_gradient=False,
                                   inplace_map=None):
        assert type in final_state_name_mapping.keys()

        final_state_type = final_state_name_mapping[type]["final_op_name"]
        function_ptr = _C_ops.__dict__[final_state_type]

        core_ops_args_info = _C_ops.get_final_state_core_ops_args_info()
        core_ops_args_type_info = _C_ops.get_final_state_core_ops_args_type_info(
        )
        core_ops_returns_info = _C_ops.get_final_state_core_ops_returns_info()

        op_args = core_ops_args_info[final_state_type]
        op_args_type = core_ops_args_type_info[final_state_type]
        op_returns = core_ops_returns_info[final_state_type]

        arg_list = []
        for i in range(len(op_args)):
            eager_arg_name = op_args[i]
            arg_type = op_args_type[i]

            assert eager_arg_name in final_state_name_mapping[type].keys()
            arg_name = final_state_name_mapping[type][eager_arg_name]

            if arg_name in inputs.keys():
                arg_to_append = inputs[arg_name]
            elif arg_name in outputs.keys():
                arg_to_append = outputs[arg_name]
            elif arg_name in attrs.keys() and arg_type == "":
                arg_to_append = attrs[arg_name]
            else:
                # dispensable
                arg_to_append = None

            if arg_type == "":
                # attribute
                arg_list.append(arg_to_append)
            elif arg_type == "tensor":
                if isinstance(arg_to_append, list):
                    arg_list.append(arg_to_append[0])
                else:
                    arg_list.append(arg_to_append)
            elif arg_type == "list":
                assert isinstance(arg_to_append, list)
                arg_list.append(arg_to_append)
            else:
                assert arg_to_append is None
                arg_list.append(arg_to_append)

        returns = function_ptr(*arg_list)

        if isinstance(returns, tuple):
            for i in range(len(op_returns)):
                eager_retname = op_returns[i]

                assert eager_retname in final_state_name_mapping[type].keys()
                retname = final_state_name_mapping[type][eager_retname]
                if retname in outputs.keys():
                    # Replaced outputs by function returns
                    if isinstance(returns[i], list):
                        for j in range(len(returns[i])):
                            outputs[retname][j].reconstruct_from_(returns[i][j],
                                                                  False)
                    else:
                        outputs[retname][0].reconstruct_from_(returns[i], False)
        elif isinstance(returns, list):
            assert len(outputs.keys()) == 1
            key = list(outputs.keys())[0]
            for j in range(len(returns)):
                outputs[key][j].reconstruct_from_(returns[j], False)
        else:
            assert len(outputs.keys()) == 1
            key = list(outputs.keys())[0]
            if isinstance(outputs[key], list):
                outputs[key][0].reconstruct_from_(returns, False)
            else:
                outputs[key].reconstruct_from_(returns, False)

    def trace_op(self,
                 type,
                 inputs,
                 outputs,
                 attrs,
                 stop_gradient=False,
                 inplace_map=None):
        if framework._in_eager_mode():
            # inputs : {"sum": [tensor], ...}
            # outputs : {"sum": [tensor], ...}
            if type in final_state_name_mapping.keys():
                final_state_type = final_state_name_mapping[type][
                    "final_op_name"]

                assert final_state_type in _C_ops.__dict__
                self.eager_final_state_trace_op(type, inputs, outputs, attrs,
                                                stop_gradient, inplace_map)
            else:
                self.eager_trace_op(type, inputs, outputs, attrs, stop_gradient,
                                    inplace_map)
        else:
            self.trace(type, inputs, outputs, attrs,
                       framework._current_expected_place(), self._has_grad and
                       not stop_gradient, inplace_map if inplace_map else {})

    def train_mode(self):
        self._train_mode = True

    def eval_mode(self):
        self._train_mode = False<|MERGE_RESOLUTION|>--- conflicted
+++ resolved
@@ -30,8 +30,6 @@
         "y": "Y",
         "out": "Out",
     },
-<<<<<<< HEAD
-=======
     "trunc": {
         "final_op_name": "final_state_trunc",
         "x": "X",
@@ -43,7 +41,6 @@
         "kernel_size": "ksize",
         "out": "Out",
     },
->>>>>>> 7d0db629
     "abs": {
         "final_op_name": "final_state_abs",
         "x": "X",
