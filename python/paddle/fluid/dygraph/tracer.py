--- conflicted
+++ resolved
@@ -54,50 +54,6 @@
         self._trace_id = 0
 
     def trace_op(self, op, inputs, outputs, stop_gradient=False):
-<<<<<<< HEAD
-        # TODO(minqiyang): remove this line after we take apart all
-        # backward grads and forward variables
-        #if self._train_mode:
-        if True:
-            op.inputs = inputs
-            inps = defaultdict(list)
-            for k, vars in six.iteritems(inputs):
-                if isinstance(vars, framework.Variable):
-                    inps[k].append(vars._ivar)
-                elif isinstance(vars, list) or isinstance(vars, tuple):
-                    for var in vars:
-                        inps[k].append(var._ivar)
-
-            op.outputs = outputs
-            outs = defaultdict(list)
-            for k, vars in six.iteritems(outputs):
-                if isinstance(vars, framework.Variable):
-                    outs[k].append(vars._ivar)
-                elif isinstance(vars, list) or isinstance(vars, tuple):
-                    for var in vars:
-                        outs[k].append(var._ivar)
-        else:
-            inps = defaultdict(list)
-            for k, vars in six.iteritems(inputs):
-                if isinstance(vars, framework.Variable):
-                    op.previous_ops.append(vars.op)
-                    inps[k].append(vars._ivar)
-                elif isinstance(vars, list) or isinstance(vars, tuple):
-                    for var in vars:
-                        op.previous_ops.append(var.op)
-                        inps[k].append(var._ivar)
-
-            op.outputs = outputs
-            outs = defaultdict(list)
-            for k, vars in six.iteritems(outputs):
-                if isinstance(vars, framework.Variable):
-                    vars.op = op
-                    outs[k].append(vars._ivar)
-                elif isinstance(vars, list) or isinstance(vars, tuple):
-                    for var in vars:
-                        var.op = op
-                        outs[k].append(var._ivar)
-=======
         # TODO(hy): previous version will cause memory failed
         op.inputs = inputs
         inps = defaultdict(list)
@@ -116,7 +72,6 @@
             elif isinstance(vars, list) or isinstance(vars, tuple):
                 for var in vars:
                     outs[k].append(var._ivar)
->>>>>>> 1eb15175
 
         # record op's trace id
         op.iop._trace_id = self._trace_id
