--- conflicted
+++ resolved
@@ -1579,8 +1579,6 @@
         self._w = value
 
     def forward(self, input):
-<<<<<<< HEAD
-=======
         attrs = {
             'is_sparse': self._is_sparse,
             'is_distributed': self._is_distributed,
@@ -1593,7 +1591,6 @@
             outs = core.ops.lookup_table_v2(inputs, attrs)
             return outs['Out'][0]
 
->>>>>>> 835ba4ec
         out = self._helper.create_variable_for_type_inference(self._dtype)
         self._helper.append_op(
             type='lookup_table_v2',
