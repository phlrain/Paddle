# -*- coding: utf-8 -*
#   Copyright (c) 2020 PaddlePaddle Authors. All Rights Reserved.
#
# Licensed under the Apache License, Version 2.0 (the "License");
# you may not use this file except in compliance with the License.
# You may obtain a copy of the License at
#
#     http://www.apache.org/licenses/LICENSE-2.0
#
# Unless required by applicable law or agreed to in writing, software
# distributed under the License is distributed on an "AS IS" BASIS,
# WITHOUT WARRANTIES OR CONDITIONS OF ANY KIND, either express or implied.
# See the License for the specific language governing permissions and
# limitations under the License.

import paddle
from ...fluid.data_feeder import check_variable_and_dtype

# TODO: define loss functions of neural network
import numpy as np
import paddle
import paddle.fluid as fluid
from ...fluid.layers.nn import _elementwise_op_in_dygraph
from ...tensor.manipulation import reshape
from ...fluid.layer_helper import LayerHelper
from ...fluid.framework import _varbase_creator
from ...static import Variable
from paddle.utils import deprecated
from paddle import _C_ops
from paddle import in_dynamic_mode
from paddle.framework import core, _non_static_mode
from ...fluid.framework import _in_legacy_dygraph, in_dygraph_mode, _non_static_mode, _current_expected_place

__all__ = []


def dice_loss(input, label, epsilon=0.00001, name=None):
    r"""

    Dice loss for comparing the similarity between the input predictions and the label.
    This implementation is for binary classification, where the input is sigmoid
    predictions of each pixel, usually used for segmentation task. The dice loss can
    be defined as the following equation:

    .. math::

        dice\_loss &= 1 - \frac{2 * intersection\_area}{total\_area} \\
                  &= \frac{(total\_area - intersection\_area) - intersection\_area}{total\_area} \\
                  &= \frac{(union\_area - intersection\_area)}{total\_area}


    Parameters:
        input (Tensor): Tensor, rank>=2, shape is :math:`[N_1, N_2, ..., N_k, D]`, where :math:`N_1` is
                          the batch_size, :math:`D` is the number of categories. It is usually the output
                          predictions of sigmoid activation. The data type can be float32 or float64.
        label (Tensor): Tensor, the groud truth with the same rank as input, shape is :math:`[N_1, N_2, ..., N_k, 1]`.
                          where :math:`N_1` is the batch_size. The data type can be int32 or int64.
        epsilon (float): The epsilon will be added to the numerator and denominator.
                         If both input and label are empty, it makes sure dice is 1.
                         Default: 0.00001
        name(str, optional): The default value is None.
                             Normally there is no need for user to set this property.
                             For more information, please refer to :ref:`api_guide_Name`

    Returns:
        Tensor, which shape is [1], data type is the same as `input` .

    Example:
        .. code-block:: python

            import paddle
            import paddle.nn.functional as F

            x = paddle.randn((3,224,224,2))
            label = paddle.randint(high=2, shape=(3,224,224,1))
            predictions = F.softmax(x)
            loss = F.dice_loss(input=predictions, label=label)
    """
    assert input.dtype in (paddle.float32, paddle.float64)
    assert label.dtype in (paddle.int32, paddle.int64)
    assert len(input.shape) >= 2, \
        "The rank of input should be greater than or equal to 2."
    assert len(input.shape) == len(
        label.shape), ("The rank of input and label should be equal, "
                       "but received input: %d, label: %d." %
                       (len(input.shape), len(label.shape)))
    assert label.shape[-1] == 1, ("The last dimension of label should be 1, "
                                  "but received %d." % label.shape[-1])
    assert input.shape[:-1] == label.shape[:-1], (
        "All dimensions should be equal except the last one.")
    assert input.numel() > 0 and label.numel() > 0, \
        "Any dimension of input and label cannot be equal to 0."

    label = paddle.squeeze(label, [-1])
    label = paddle.nn.functional.one_hot(label, input.shape[-1])
    reduce_dim = list(range(1, len(input.shape)))
    inse = paddle.sum(input * label, axis=reduce_dim)
    dice_denominator = paddle.sum(input, axis=reduce_dim) + paddle.sum(
        label, axis=reduce_dim)
    dice_score = 1 - inse * 2 / (dice_denominator + epsilon)
    return paddle.mean(dice_score)


def log_loss(input, label, epsilon=1e-4, name=None):
    r"""

    **Negative Log Loss Layer**

    This layer accepts input predictions and target label and returns the
    negative log loss.

    .. math::

        Out = -label * \log{(input + \epsilon)}
              - (1 - label) * \log{(1 - input + \epsilon)}

    Args:
        input (Tensor|list):  A 2-D tensor with shape [N x 1], where N is the
                                batch size. This input is a probability computed
                                by the previous operator. Data type float32.
        label (Tensor|list):  The ground truth which is a 2-D tensor with
                                shape [N x 1], where N is the batch size.
                                Data type float32.
        epsilon (float, optional): A small number for numerical stability. Default 1e-4.
        name(str|None): For detailed information, please refer to
            :ref:`api_guide_Name` . Usually name is no need to set and None by default.

    Returns:
        Tensor, which shape is [N x 1], data type is float32.

    Examples:
        .. code-block:: python

          import paddle
          import paddle.nn.functional as F

          label = paddle.randn((10,1))
          prob = paddle.randn((10,1))
          cost = F.log_loss(input=prob, label=label)
    """
    if in_dygraph_mode():
        return _C_ops.final_state_log_loss(input, label, epsilon)

    helper = LayerHelper('log_loss', **locals())
    check_variable_and_dtype(input, 'input', ['float32'], 'log_loss')
    check_variable_and_dtype(label, 'label', ['float32'], 'log_loss')

    loss = helper.create_variable_for_type_inference(dtype=input.dtype)

    helper.append_op(type='log_loss',
                     inputs={
                         'Predicted': [input],
                         'Labels': [label]
                     },
                     outputs={'Loss': [loss]},
                     attrs={'epsilon': epsilon})
    return loss


def fluid_softmax_with_cross_entropy(logits,
                                     label,
                                     soft_label=False,
                                     ignore_index=-100,
                                     numeric_stable_mode=True,
                                     return_softmax=False,
                                     axis=-1):
    r"""

    This operator implements the cross entropy loss function with softmax. This function 
    combines the calculation of the softmax operation and the cross entropy loss function 
    to provide a more numerically stable gradient.

    Because this operator performs a softmax on logits internally, it expects
    unscaled logits. This operator should not be used with the output of
    softmax operator since that would produce incorrect results.

    When the attribute :attr:`soft_label` is set :attr:`False`, this operators 
    expects mutually exclusive hard labels, each sample in a batch is in exactly 
    one class with a probability of 1.0. Each sample in the batch will have a 
    single label.

    The equation is as follows:

    1) Hard label (one-hot label, so every sample has exactly one class)

    .. math::

        loss_j =  -\\text{logits}_{label_j} +
        \\log\\left(\\sum_{i=0}^{K}\\exp(\\text{logits}_i)\\right), j = 1,..., K

    2) Soft label (each sample can have a distribution over all classes)

    .. math::

        loss_j =  -\\sum_{i=0}^{K}\\text{label}_i
        \\left(\\text{logits}_i - \\log\\left(\\sum_{i=0}^{K}
        \\exp(\\text{logits}_i)\\right)\\right), j = 1,...,K

    3) If :attr:`numeric_stable_mode` is :attr:`True`, softmax is calculated first by:

    .. math::

        max_j &= \\max_{i=0}^{K}{\\text{logits}_i}

        log\\_max\\_sum_j &= \\log\\sum_{i=0}^{K}\\exp(logits_i - max_j)

        softmax_j &= \\exp(logits_j - max_j - {log\\_max\\_sum}_j)

    and then cross entropy loss is calculated by softmax and label.

    Args:
        logits (Tensor): A multi-dimension ``Tensor`` , and the data type is float32 or float64. The input tensor of unscaled log probabilities.
        label (Tensor): The ground truth  ``Tensor`` , data type is the same
            as the ``logits`` . If :attr:`soft_label` is set to :attr:`True`, 
            Label is a ``Tensor``  in the same shape with :attr:`logits`. 
            If :attr:`soft_label` is set to :attr:`True`, Label is a ``Tensor`` 
            in the same shape with :attr:`logits` expect shape in dimension :attr:`axis` as 1.
        soft_label (bool, optional): A flag to indicate whether to interpretant the given
            labels as soft labels. Default False.
        ignore_index (int, optional): Specifies a target value that is ignored and does
                                      not contribute to the input gradient. Only valid
                                      if :attr:`soft_label` is set to :attr:`False`. 
                                      Default: kIgnoreIndex(-100).
        numeric_stable_mode (bool, optional): A flag to indicate whether to use a more
                                              numerically stable algorithm. Only valid
                                              when :attr:`soft_label` is :attr:`False` 
                                              and GPU is used. When :attr:`soft_label` 
                                              is :attr:`True` or CPU is used, the 
                                              algorithm is always numerically stable.
                                              Note that the speed may be slower when use
                                              stable algorithm. Default: True.
        return_softmax (bool, optional): A flag indicating whether to return the softmax
                                         along with the cross entropy loss. Default: False.
        axis (int, optional): The index of dimension to perform softmax calculations. It 
                              should be in range :math:`[-1, rank - 1]`, while :math:`rank`
                              is the rank of input :attr:`logits`. Default: -1.

    Returns:
        ``Tensor`` or Tuple of two ``Tensor`` : Return the cross entropy loss if \
                                                    `return_softmax` is False, otherwise the tuple \
                                                    (loss, softmax), softmax is in the same shape \
                                                    with input logits and cross entropy loss is in \
                                                    the same shape with input logits except shape \
                                                    in dimension :attr:`axis` as 1.

    Examples:
        .. code-block:: python

            import paddle
            import numpy as np

            data = np.random.rand(128).astype("float32")
            label = np.random.rand(1).astype("int64")
            data = paddle.to_tensor(data)
            label = paddle.to_tensor(label)
            linear = paddle.nn.Linear(128, 100)
            x = linear(data)
            out = paddle.nn.functional.softmax_with_cross_entropy(logits=x, label=label)
            print(out)
    """
    if _non_static_mode():
        if core.is_compiled_with_npu():
            softmax, backprop, loss = _C_ops.softmax_with_cross_entropy(
                logits, label, 'soft_label', soft_label, 'ignore_index',
                ignore_index, 'numeric_stable_mode', numeric_stable_mode,
                'axis', axis)
        else:
            if in_dygraph_mode():
                softmax, loss = _C_ops.final_state_cross_entropy_with_softmax(
                    logits, label, soft_label, True, numeric_stable_mode,
                    ignore_index, axis)
            if _in_legacy_dygraph():
                softmax, loss = _C_ops.softmax_with_cross_entropy(
                    logits, label, 'soft_label', soft_label, 'ignore_index',
                    ignore_index, 'numeric_stable_mode', numeric_stable_mode,
                    'axis', axis)
        if not return_softmax:
            return loss
        else:
            return loss, softmax

    attrs = {
        'soft_label': soft_label,
        'ignore_index': ignore_index,
        'numeric_stable_mode': numeric_stable_mode,
        'axis': axis
    }
    helper = LayerHelper('softmax_with_cross_entropy', **locals())
    softmax = helper.create_variable_for_type_inference(dtype=logits.dtype)
    loss = helper.create_variable_for_type_inference(dtype=logits.dtype)

    outputs = {'Softmax': softmax, 'Loss': loss}
    if core.is_compiled_with_npu() or core.is_compiled_with_mlu():
        backprop = helper.create_variable_for_type_inference(dtype=logits.dtype)
        outputs['Backprop'] = backprop
    helper.append_op(type='softmax_with_cross_entropy',
                     inputs={
                         'Logits': logits,
                         'Label': label
                     },
                     outputs=outputs,
                     attrs=attrs)

    if return_softmax:
        return loss, softmax

    return loss


def npair_loss(anchor, positive, labels, l2_reg=0.002):
    """ 
  
    Npair loss requires paired data. Npair loss has two parts: the first part is L2
    regularizer on the embedding vector; the second part is cross entropy loss which
    takes the similarity matrix of anchor and positive as logits.
  
    For more information, please refer to:
    `Improved Deep Metric Learning with Multi class N pair Loss Objective <http://www.nec-labs.com/uploads/images/Department-Images/MediaAnalytics/papers/nips16_npairmetriclearning.pdf>`_
  
    Args:
      anchor(Tensor): embedding vector for the anchor image. shape=[batch_size, embedding_dims], 
                        the data type is float32 or float64.
      positive(Tensor): embedding vector for the positive image. shape=[batch_size, embedding_dims], 
                        the data type is float32 or float64.
      labels(Tensor): 1-D tensor. shape=[batch_size], the data type is float32 or float64 or int64.
      l2_reg(float32): L2 regularization term on embedding vector, default: 0.002.

  
    Returns:
      A Tensor representing the npair loss, the data type is the same as anchor, the shape is [1].
  
    Examples:

      .. code-block:: python
  
          import paddle
          
          DATATYPE = "float32"
  
          anchor = paddle.rand(shape=(18, 6), dtype=DATATYPE)
          positive = paddle.rand(shape=(18, 6), dtype=DATATYPE)
          labels = paddle.rand(shape=(18,), dtype=DATATYPE)
          
          npair_loss = paddle.nn.functional.npair_loss(anchor, positive, labels, l2_reg = 0.002)
          print(npair_loss)
  
    """
    check_variable_and_dtype(anchor, 'anchor', ['float32', 'float64'],
                             'npair_loss')
    check_variable_and_dtype(positive, 'positive', ['float32', 'float64'],
                             'positive')
    check_variable_and_dtype(labels, 'labels', ['float32', 'float64', 'int64'],
                             'labels')
    Beta = 0.25
    batch_size = labels.shape[0]

    labels = paddle.reshape(labels, shape=[batch_size, 1])
    labels = paddle.tile(labels, repeat_times=[1, batch_size])

    labels = paddle.equal(labels, paddle.transpose(labels,
                                                   perm=[1,
                                                         0])).astype('float32')
    labels = labels / paddle.sum(labels, axis=1, keepdim=True)

    l2loss = paddle.mean(paddle.sum(paddle.square(anchor), 1)) \
             + paddle.mean(paddle.sum(paddle.square(positive), 1))
    l2loss = l2loss * Beta * l2_reg

    similarity_matrix = paddle.matmul(anchor,
                                      positive,
                                      transpose_x=False,
                                      transpose_y=True)
    softmax_ce = fluid_softmax_with_cross_entropy(logits=similarity_matrix,
                                                  label=labels,
                                                  soft_label=True)
    cross_entropy = paddle.sum(labels * softmax_ce, 0)
    celoss = paddle.mean(cross_entropy)

    return l2loss + celoss


def square_error_cost(input, label):
    r"""

    This op accepts input predictions and target label and returns the
    squared error cost.

    For predictions label, and target label, the equation is:

    .. math::

        Out = (input - label)^2

    Parameters:
        input (Tensor): Input tensor, the data type should be float32.
        label (Tensor): Label tensor, the data type should be float32.

    Returns:
        Tensor, The tensor storing the element-wise squared error
        difference between input and label.

    Examples:

        .. code-block:: python

            import paddle
            input = paddle.to_tensor([1.1, 1.9])
            label = paddle.to_tensor([1.0, 2.0])
            output = paddle.nn.functional.square_error_cost(input, label)
            print(output)
            # [0.01, 0.01]

    """
    if in_dygraph_mode():
        minus_out = _C_ops.final_state_subtract(input, label)
        square_out = _C_ops.final_state_square(minus_out)
        return square_out
<<<<<<< HEAD

    if _in_legacy_dygraph():
=======
    elif _in_legacy_dygraph():
>>>>>>> 3d514e48
        minus_out = _C_ops.elementwise_sub(input, label)
        square_out = _C_ops.square(minus_out)
        return square_out

    check_variable_and_dtype(input, "input", ['float32', 'float64'],
                             'square_error_cost')
    check_variable_and_dtype(label, "label", ['float32', 'float64'],
                             'square_error_cost')
    helper = LayerHelper('square_error_cost', **locals())
    minus_out = helper.create_variable_for_type_inference(dtype=input.dtype)
    helper.append_op(type='elementwise_sub',
                     inputs={
                         'X': [input],
                         'Y': [label]
                     },
                     outputs={'Out': [minus_out]})

    square_out = helper.create_variable_for_type_inference(dtype=input.dtype)
    helper.append_op(type='square',
                     inputs={'X': [minus_out]},
                     outputs={'Out': [square_out]})
    return square_out


def edit_distance(input,
                  label,
                  normalized=True,
                  ignored_tokens=None,
                  input_length=None,
                  label_length=None):
    """
    This op computes the edit distances, also called Levenshtein distance, between a batch of
    hypothesis strings and their references. It measures how dissimilar two strings are by counting
    the minimum number of operations to transform one string into another.
    The operations include insertion, deletion, and substitution.

    For example, given hypothesis string A = "kitten" and reference
    B = "sitting", A will be transformed into B
    at least after two substitutions and one insertion:

    "kitten" -> "sitten" -> "sittin" -> "sitting"

    So the edit distance between A and B is 3.

    The input is a Tensor, the input_length and label_length should be supported.

    The `batch_size` of labels should be same as `input`.

    The output include the edit distance value between every pair of input and related label, and the number of sequence.
    If Attr(normalized) is true,
    the edit distance value will be divided by the length of label.

    Parameters:
        input(Tensor): The input tensor, its rank should be equal to 2 and its data type should be int64.
        label(Tensor): The label tensor, its rank should be equal to 2 and its data type should be int64.
        normalized(bool, default True): Indicated whether to normalize the edit distance.
        ignored_tokens(list<int>, default None): Tokens that will be removed before
                                     calculating edit distance.
        input_length(Tensor): The length for each sequence in `input` if it's of Tensor type, it should have shape `(batch_size, )` and its data type should be int64.
        label_length(Tensor): The length for each sequence in `label` if it's of Tensor type, it should have shape `(batch_size, )` and its data type should be int64.
        NOTE: To be avoid unexpected result, the value of every elements in input_length and label_length should be equal to the value of the second dimension of input and label. For example, The input: [[1,2,3,4],[5,6,7,8],[9,10,11,12]], the shape of input is [3,4] and the input_length should be [4,4,4]
        NOTE: This Api is different from fluid.metrics.EditDistance

    Returns:
	Tuple:

        distance(Tensor): edit distance result, its data type is float32, and its shape is (batch_size, 1).
        sequence_num(Tensor): sequence number, its data type is float32, and its shape is (1,).

    Examples:
        .. code-block:: python

            import paddle
            import paddle.nn.functional as F

            input = paddle.to_tensor([[1,2,3],[4,5,6],[4,4,4],[1,1,1]], dtype='int64')
            label = paddle.to_tensor([[1,3,4,1],[4,5,8,1],[7,7,7,1],[1,1,1,1]], dtype='int64')
            input_len = paddle.to_tensor([3,3,3,3], dtype='int64')
            label_len = paddle.to_tensor([4,4,4,4], dtype='int64')

            distance, sequence_num = F.loss.edit_distance(input=input, label=label, input_length=input_len, label_length=label_len, normalized=False)

            # print(distance)
            # [[3.]
            #  [2.]
            #  [4.]
            #  [1.]]
            # if set normalized to True
            # [[0.75]
            #  [0.5 ]
            #  [1.  ]
            #  [0.25]
            #
            # print(sequence_num)
            # [4]

    """
    check_variable_and_dtype(input, 'input', ['int64'], 'edit_distance')
    check_variable_and_dtype(label, 'label', ['int64'], 'edit_distance')
    helper = LayerHelper("edit_distance", **locals())

    # remove some tokens from input and labels
    if ignored_tokens is not None and len(ignored_tokens) > 0:
        erased_input = helper.create_variable_for_type_inference(dtype="int64")
        erased_label = helper.create_variable_for_type_inference(dtype="int64")

        helper.append_op(type="sequence_erase",
                         inputs={"X": [input]},
                         outputs={"Out": [erased_input]},
                         attrs={"tokens": ignored_tokens})
        input = erased_input

        helper.append_op(type="sequence_erase",
                         inputs={"X": [label]},
                         outputs={"Out": [erased_label]},
                         attrs={"tokens": ignored_tokens})
        label = erased_label

    if in_dygraph_mode():
        return _C_ops.final_state_edit_distance(input, label, input_length,
                                                label_length, normalized)

    this_inputs = {"Hyps": [input], "Refs": [label]}
    if input_length is not None and label_length is not None:
        this_inputs['HypsLength'] = [input_length]
        this_inputs['RefsLength'] = [label_length]

    # edit distance op
    edit_distance_out = helper.create_variable_for_type_inference(dtype="int64")
    sequence_num = helper.create_variable_for_type_inference(dtype="int64")
    helper.append_op(type="edit_distance",
                     inputs=this_inputs,
                     outputs={
                         "Out": [edit_distance_out],
                         "SequenceNum": [sequence_num]
                     },
                     attrs={"normalized": normalized})

    return edit_distance_out, sequence_num


def binary_cross_entropy(input,
                         label,
                         weight=None,
                         reduction='mean',
                         name=None):
    """
    This op measures the binary_cross_entropy loss between input predictions ``input``
    and target labels ``label`` . The binary_cross_entropy loss can be described as:

    If :attr:`weight` is set, the loss is:

    .. math::
        Out = -1 * weight * (label * log(input) + (1 - label) * log(1 - input))

    If :attr:`weight` is None, the loss is:

    .. math::
        Out = -1 * (label * log(input) + (1 - label) * log(1 - input))

    If :attr:`reduction` set to ``'none'``, the interface will return the original loss `Out`.

    If :attr:`reduction` set to ``'mean'``, the reduced mean loss is:

    .. math::
        Out = MEAN(Out)

    If :attr:`reduction` set to ``'sum'``, the reduced sum loss is:

    .. math::
        Out = SUM(Out)

    Note that the input predictions ``input`` always be the output of sigmoid, and the target labels ``label``
    should be numbers between 0 and 1.

    Parameters:
        input (Tensor): The input predications tensor. 2-D tensor with shape: [N, *],
            N is batch_size, `*` means number of additional dimensions. The ``input``
            should always be the output of sigmod.  Available dtype is float32, float64.
        label (Tensor): The target labels tensor. 2-D tensor with the same shape as
            ``input``. The target labels which values should be numbers between 0 and 1.
            Available dtype is float32, float64.
        weight (Tensor, optional): A manual rescaling weight given to the loss of each
            batch element. If given, has to be a Tensor of size nbatch and the data type
            is float32, float64. Default is ``'None'``.
        reduction (str, optional): Indicate how to average the loss by batch_size,
            the candicates are ``'none'`` | ``'mean'`` | ``'sum'``.
            If :attr:`reduction` is ``'none'``, the unreduced loss is returned;
            If :attr:`reduction` is ``'mean'``, the reduced mean loss is returned;
            If :attr:`reduction` is ``'sum'``, the summed loss is returned.
            Default is ``'mean'``.
        name (str, optional): Name for the operation (optional, default is None).
            For more information, please refer to :ref:`api_guide_Name`.


    Returns:
        output (Tensor): If ``reduction`` is ``'none'``, the shape of output is
            same as ``input`` , else the shape of output is scalar.

    Examples:
        .. code-block:: python

            import paddle

            input = paddle.to_tensor([0.5, 0.6, 0.7], 'float32')
            label = paddle.to_tensor([1.0, 0.0, 1.0], 'float32')
            output = paddle.nn.functional.binary_cross_entropy(input, label)
            print(output)  # [0.65537095]

    """
    if reduction not in ['sum', 'mean', 'none']:
        raise ValueError(
            "The value of 'reduction' in binary_cross_entropy should be 'sum', "
            "'mean' or 'none', but received %s, which is not allowed." %
            reduction)

    if in_dygraph_mode():
        out = _C_ops.final_state_bce_loss(input, label)
        if weight is not None:
            out = _C_ops.final_state_multiply(out, weight, 'axis', -1)

        if reduction == 'sum':
            return _C_ops.final_state_sum(out, [], None, False)

        elif reduction == 'mean':
            return _C_ops.final_state_mean_all(out)
        else:
            return out
    else:
        if _in_legacy_dygraph():
            out = _C_ops.bce_loss(input, label)
            if weight is not None:
                out = _C_ops.elementwise_mul(out, weight, 'axis', -1)
            if reduction == 'sum':
                return _C_ops.reduce_sum(out, 'dim', [0], 'keep_dim', False,
                                         "reduce_all", True)
            elif reduction == 'mean':
                return _C_ops.mean(out)
            else:
                return out
        else:
            check_variable_and_dtype(input, 'input', ['float32', 'float64'],
                                     'binary_cross_entropy')
            check_variable_and_dtype(label, 'label', ['float32', 'float64'],
                                     'binary_cross_entropy')

            sub_name = name if weight is None and reduction == 'none' else None
            helper = LayerHelper("binary_cross_entropy", name=sub_name)
            out = helper.create_variable_for_type_inference(dtype=input.dtype)
            helper.append_op(type='bce_loss',
                             inputs={
                                 'X': [input],
                                 'Label': [label],
                             },
                             outputs={'Out': [out]})

            if weight is not None:
                if isinstance(weight, paddle.static.Variable):
                    weight_name = name if reduction == 'none' else None
                    out = paddle.multiply(out, weight, name=weight_name)
                else:
                    raise ValueError(
                        "The weight is not a Tensor, please convert to Tensor.")

            if reduction == 'sum':
                return paddle.sum(out, name=name)
            elif reduction == 'mean':
                return paddle.mean(out, name=name)
            else:
                return out


def binary_cross_entropy_with_logits(logit,
                                     label,
                                     weight=None,
                                     reduction='mean',
                                     pos_weight=None,
                                     name=None):
    r"""
    This operator combines the sigmoid layer and the :ref:`api_nn_loss_BCELoss` layer.
    Also, we can see it as the combine of ``sigmoid_cross_entropy_with_logits``
    layer and some reduce operations.

    This measures the element-wise probability error in classification tasks
    in which each class is independent.
    This can be thought of as predicting labels for a data-point, where labels
    are not mutually exclusive. For example, a news article can be about
    politics, technology or sports at the same time or none of these.

    First this operator calculate loss function as follows:

    .. math::
           Out = -Labels * \log(\sigma(Logit)) - (1 - Labels) * \log(1 - \sigma(Logit))

    We know that :math:`\sigma(Logit) = \frac{1}{1 + e^{-Logit}}`. By substituting this we get:

    .. math::
           Out = Logit - Logit * Labels + \log(1 + e^{-Logit})

    For stability and to prevent overflow of :math:`e^{-Logit}` when Logit < 0,
    we reformulate the loss as follows:

    .. math::
           Out = \max(Logit, 0) - Logit * Labels + \log(1 + e^{-\|Logit\|})

    Then, if ``weight`` or ``pos_weight`` is not None, this operator multiply the
    weight tensor on the loss `Out`. The ``weight`` tensor will attach different
    weight on every items in the batch. The ``pos_weight`` will attach different
    weight on the positive label of each class.

    Finally, this operator applies reduce operation on the loss.
    If :attr:`reduction` set to ``'none'``, the operator will return the original loss `Out`.
    If :attr:`reduction` set to ``'mean'``, the reduced mean loss is :math:`Out = MEAN(Out)`.
    If :attr:`reduction` set to ``'sum'``, the reduced sum loss is :math:`Out = SUM(Out)`.

    Note that the target labels ``label`` should be numbers between 0 and 1.

    Args:
        logit (Tensor): The input predications tensor. 2-D tensor with shape: [N, *],
            N is batch_size, `*` means number of additional dimensions. The ``logit``
            is usually the output of Linear layer. Available dtype is float32, float64.
        label (Tensor): The target labels tensor. 2-D tensor with the same shape as
            ``logit``. The target labels which values should be numbers between 0 and 1.
            Available dtype is float32, float64.
        weight (Tensor, optional): A manual rescaling weight given to the loss of each
            batch element. If given, it has to be a 1D Tensor whose size is `[N, ]`,
            The data type is float32, float64. Default is ``'None'``.
        reduction (str, optional): Indicate how to average the loss by batch_size,
            the candicates are ``'none'`` | ``'mean'`` | ``'sum'``.
            If :attr:`reduction` is ``'none'``, the unreduced loss is returned;
            If :attr:`reduction` is ``'mean'``, the reduced mean loss is returned;
            If :attr:`reduction` is ``'sum'``, the summed loss is returned.
            Default is ``'mean'``.
        pos_weight (Tensor, optional): A weight of positive examples. Must be a vector
            with length equal to the number of classes. The data type is float32, float64.
            Default is ``'None'``.
        name (str, optional): Name for the operation (optional, default is None).
            For more information, please refer to :ref:`api_guide_Name`.

    Returns:
        output (Tensor): If ``reduction`` is ``'none'``, the shape of output is
            same as ``logit`` , else the shape of output is scalar.

    Examples:

        .. code-block:: python

            import paddle

            logit = paddle.to_tensor([5.0, 1.0, 3.0])
            label = paddle.to_tensor([1.0, 0.0, 1.0])
            output = paddle.nn.functional.binary_cross_entropy_with_logits(logit, label)
            print(output)  # [0.45618808]

    """
    if reduction not in ['sum', 'mean', 'none']:
        raise ValueError(
            "The value of 'reduction' in binary_cross_entropy_with_logits "
            "should be 'sum', 'mean' or 'none', but received %s, which is not allowed."
            % reduction)

    if in_dygraph_mode():
        one = _C_ops.final_state_full([1], float(1.0),
                                      core.VarDesc.VarType.FP32,
                                      _current_expected_place())
        out = _C_ops.final_state_sigmoid_cross_entropy_with_logits(
            logit, label, False, -100)
        if pos_weight is not None:
            log_weight = _C_ops.final_state_add(
                _C_ops.final_state_multiply(
                    label, _C_ops.final_state_subtract(pos_weight, one)), one)
            out = _C_ops.final_state_multiply(out, log_weight)
        if weight is not None:
            out = _C_ops.final_state_multiply(out, weight)

        if reduction == "sum":
            return _C_ops.final_state_sum(out, [], None, False)
        elif reduction == "mean":
            return _C_ops.final_state_mean_all(out)
        else:
            return out
    elif _in_legacy_dygraph():
        one = _varbase_creator(dtype=logit.dtype)
        _C_ops.fill_constant(one, 'value', float(1.0), 'force_cpu', False,
                             'dtype', one.dtype, 'str_value', '1.0', 'shape',
                             [1])
        out = _C_ops.sigmoid_cross_entropy_with_logits(logit, label)
        if pos_weight is not None:
            log_weight = _C_ops.elementwise_add(
                _C_ops.elementwise_mul(label,
                                       _C_ops.elementwise_sub(pos_weight, one)),
                one)
            out = _C_ops.elementwise_mul(out, log_weight)
        if weight is not None:
            out = _C_ops.elementwise_mul(out, weight)

        if reduction == "sum":
            return _C_ops.reduce_sum(out, 'reduce_all', True)
        elif reduction == "mean":
            return _C_ops.mean(out)
        else:
            return out

    check_variable_and_dtype(logit, 'logit', ['float32', 'float64'],
                             'binary_cross_entropy_with_logits')
    check_variable_and_dtype(label, 'label', ['float32', 'float64'],
                             'binary_cross_entropy_with_logits')
    sigmoid_name = None
    if reduction == 'none' and pos_weight is None and weight is None:
        sigmoid_name = name

    out = paddle.fluid.layers.sigmoid_cross_entropy_with_logits(
        logit, label, name=sigmoid_name)

    one = paddle.full(shape=[1], fill_value=1.0, dtype=logit.dtype)
    if pos_weight is not None:
        check_variable_and_dtype(pos_weight, 'pos_weight',
                                 ['float32', 'float64'],
                                 'binary_cross_entropy_with_logits')
        log_weight = paddle.add(
            paddle.multiply(label, paddle.subtract(pos_weight, one)), one)
        pos_weight_name = name if reduction == 'none' and weight is None else None
        out = paddle.multiply(out, log_weight, name=pos_weight_name)

    if weight is not None:
        check_variable_and_dtype(weight, 'weight', ['float32', 'float64'],
                                 'binary_cross_entropy_with_logits')
        weight_name = name if reduction == 'none' else None
        out = paddle.multiply(out, weight, name=weight_name)

    if reduction == "sum":
        return paddle.sum(out, name=name)
    elif reduction == "mean":
        return paddle.mean(out, name=name)
    return out


def hsigmoid_loss(input,
                  label,
                  num_classes,
                  weight,
                  bias=None,
                  path_table=None,
                  path_code=None,
                  is_sparse=False,
                  name=None):
    """
    The hierarchical sigmoid organizes the classes into a complete binary tree to reduce the computational complexity
    and speed up the model training, especially the training of language model.
    Each leaf node of the complete binary tree represents a class(word) and each non-leaf node acts as a binary classifier.
    For each class(word), there's a unique path from root to itself, hsigmoid calculate the cost for each non-leaf node on
    the path, and sum them to get a total cost.
    Comparing to softmax, the OP can reduce the computational complexity from :math:`O(N)` to :math:`O(logN)`, where :math:`N`
    represents the number of classes or the size of word dict.

    The OP supports default tree and custom tree. For the default tree, you can refer to `Hierarchical Probabilistic Neural
    Network Language Model <http://www.iro.umontreal.ca/~lisa/pointeurs/hierarchical-nnlm-aistats05.pdf>`_. For the custom
    tree, you need to set :attr:`is_custom` to True, and do the following steps (take the language model as an example):

    1. Using a custom word dict to build a binary tree, each leaf node should be an word in the word dict.
    2. Creating a dict map word_id -> path that from the word to the root node, we call it path_table.
    3. Creating a dict map word_id -> code of path that from the word to the root node, we call it path_code.
       Code means the label of each binary classifier, 1 indicate true, 0 indicate false.
    4. Now, each word should has its path and code along the path, you can pass a batch of path and code related
       to the same batch of inputs.

    Parameters:
        input (Tensor): A tensor with the shape [N, D], where N is the size of mini-batch,
            and D is the feature size. Its data type supports float32 or float64.
        label (Tensor): A tensor contains the labels of training data. Its shape is [N, 1]
            and data type is int64.
        num_classes (int): The number of classes or the size of word dict, must be greater than 2.
            If the default tree is used (path_code and path_table is None are None), `num_classes`
            should not be None. If the custom tree is used (path_code and path_table is None are not None),
            `num_classes` should be the number of non-leaf nodes, which indicates the num of
            classes using by the binary classifier.
        weight (Tensor): A tensor with shape (num_classes - 1, D), with the same data type as `input`.
        bias (Tensor, optional): A tensor with shape (num_classes - 1, 1), with the same data type as `input`.
            If `bias` is None, no bias will be add. Default is None.
        path_table (Tensor, optional): A tensor that stores each batch of samples' path from leaf to root
            node, its shape is [N, L] and data type is int64, where L is the length of path. For each sample i,
            path_table[i] is a np.array like structure and each element in this array is the indexes in parent
            nodes' weight matrix. If `path_table` and `path_code` are None, the default tree will be used.
            Default is None.
        path_code (Tensor, optional): A tensor that stores each batch of samples' code of path from leaf
            to root node, its shape is [N, L] and data type is int64, which is the same as :attr:`path_table`.
            Each code of path is consisted with the code of nodes from leaf to root node. If `path_table` and
            `path_code` are None, the default tree will be used. Default is None.
        is_sparse (bool, optional): Whether use sparse updating instead of dense updating. If `is_sparse` is True,
            the gradient of `weight` and `input` will be sparse. Default is False.
        name (str, optional): Name for the operation (optional, default is None).
            For more information, please refer to :ref:`api_guide_Name`.

    Returns:
        A tensor with the cost of hierarchical sigmoid, its shape is [N, 1] and data type is the same as `input`.

    Examples:
        .. code-block:: python

            import paddle
            import paddle.nn.functional as F

            paddle.set_device('cpu')

            input = paddle.uniform([4, 3])
            # [[0.45424712  -0.77296764  0.82943869] # random
            #  [0.85062802  0.63303483  0.35312140] # random
            #  [0.57170701  0.16627562  0.21588242] # random
            #  [0.27610803  -0.99303514  -0.17114788]] # random
            label = paddle.to_tensor([0, 1, 4, 5])
            num_classes = 5
            weight=paddle.uniform([num_classes-1, 3])
            # [[-0.64477652  0.24821866  -0.17456549] # random
            #  [-0.04635394  0.07473493  -0.25081766] # random
            #  [ 0.05986035  -0.12185556  0.45153677] # random
            #  [-0.66236806  0.91271877  -0.88088769]] # random

            out=F.hsigmoid_loss(input, label, num_classes, weight)
            # [[1.96709502]
            #  [2.40019274]
            #  [2.11009121]
            #  [1.92374969]]
    """
    if in_dygraph_mode():
        out, _, _ = _C_ops.final_state_hierarchical_sigmoid(
            input, weight, label, path_table, path_code, bias, num_classes,
            is_sparse, 0, [], [], [], is_sparse)
        return out
    elif _in_legacy_dygraph():
        out, _, _ = _C_ops.hierarchical_sigmoid(input, weight, label,
                                                path_table, path_code, bias,
                                                'num_classes', num_classes,
                                                'is_sparse', is_sparse,
                                                'remote_prefetch', is_sparse)
        return out

    check_variable_and_dtype(input, 'input', ['float32', 'float64'],
                             'hsigmoid_loss')
    check_variable_and_dtype(label, 'label', ['int64'], 'hsigmoid_loss')
    check_variable_and_dtype(weight, 'weight', ['float32', 'float64'],
                             'hsigmoid_loss')
    if bias is not None:
        check_variable_and_dtype(bias, 'bias', ['float32', 'float64'],
                                 'hsigmoid_loss')
    if path_table is not None:
        check_variable_and_dtype(path_table, 'path_table', ['int64'],
                                 'hsigmoid_loss')
    if path_code is not None:
        check_variable_and_dtype(path_code, 'path_code', ['int64'],
                                 'hsigmoid_loss')

    attrs = {
        "num_classes": num_classes,
        "is_sparse": is_sparse,
        "remote_prefetch": is_sparse
    }

    inputs = {
        "X": input,
        "W": weight,
        "Bias": bias,
        "PathTable": path_table,
        "PathCode": path_code,
        "Label": label
    }

    helper = LayerHelper('hsigmoid_loss', **locals())
    out = helper.create_variable_for_type_inference(input.dtype)
    pre_out = helper.create_variable_for_type_inference(input.dtype)
    outputs = {"Out": out, "PreOut": pre_out, "W_Out": weight}

    helper.append_op(type="hierarchical_sigmoid",
                     inputs=inputs,
                     outputs=outputs,
                     attrs=attrs)
    return out


def smooth_l1_loss(input, label, reduction='mean', delta=1.0, name=None):
    r"""
    Calculate smooth_l1_loss. Creates a criterion that uses a squared
    term if the absolute element-wise error falls below 1 and an L1 term otherwise.
    In some cases it can prevent exploding gradients and it is more robust and less
    sensitivity to outliers. Also known as the Huber loss:

    .. math::

         loss(x,y) = \frac{1}{n}\sum_{i}z_i


    where z_i is given by:

    .. math::

        \mathop{z_i} = \left\{\begin{array}{rcl}
        0.5(x_i - y_i)^2 & & {if |x_i - y_i| < delta} \\
        delta * |x_i - y_i| - 0.5 * delta^2 & & {otherwise}
        \end{array} \right.

    Parameters:
        input (Tensor): Input tensor, the data type is float32 or float64. Shape is
            (N, C), where C is number of classes, and if shape is more than 2D, this
            is (N, C, D1, D2,..., Dk), k >= 1.
        label (Tensor): Label tensor, the data type is float32 or float64. The shape of label
            is the same as the shape of input.
        reduction (str, optional): Indicate how to average the loss by batch_size,
            the candicates are ``'none'`` | ``'mean'`` | ``'sum'``.
            If :attr:`reduction` is ``'mean'``, the reduced mean loss is returned;
            If :attr:`reduction` is ``'sum'``, the reduced sum loss is returned.
            If :attr:`reduction` is ``'none'``, the unreduced loss is returned.
            Default is ``'mean'``.
        delta (float, optional): Specifies the hyperparameter delta to be used.
            The value determines how large the errors need to be to use L1. Errors
            smaller than delta are minimized with L2. Parameter is ignored for
            negative/zero values. Default = 1.0
        name (str, optional): Name for the operation (optional, default is
            None). For more information, please refer to :ref:`api_guide_Name`.

    Returns:
        Tensor, The tensor variable storing the smooth_l1_loss of input and label.

    Examples:
        .. code-block:: python

            import paddle
            import numpy as np

            input_data = np.random.rand(3,3).astype("float32")
            label_data = np.random.rand(3,3).astype("float32")
            input = paddle.to_tensor(input_data)
            label = paddle.to_tensor(label_data)
            output = paddle.nn.functional.smooth_l1_loss(input, label)
            print(output)
    """
    check_variable_and_dtype(input, 'input', ['float32', 'float64'],
                             'smooth_l1_loss')
    check_variable_and_dtype(label, 'label', ['float32', 'float64'],
                             'smooth_l1_loss')

    if in_dygraph_mode():
        out, residual = _C_ops.final_state_huber_loss(input, label, delta)
    else:
        helper = LayerHelper('huber_loss', **locals())
        residual = helper.create_variable_for_type_inference(
            dtype=helper.input_dtype())
        out = helper.create_variable_for_type_inference(
            dtype=helper.input_dtype())
        helper.append_op(type='huber_loss',
                         inputs={
                             'X': input,
                             'Y': label
                         },
                         outputs={
                             'Out': out,
                             'Residual': residual
                         },
                         attrs={'delta': delta})

    if reduction not in ['sum', 'mean', 'none']:
        raise ValueError(
            "The value of 'reduction' in smooth_l1_loss should be 'sum', 'mean' or"
            " 'none', but received %s, which is not allowed." % reduction)
    if reduction == 'none':
        return out
    elif reduction == 'mean':
        return paddle.mean(out)
    elif reduction == 'sum':
        return paddle.sum(out)


def margin_ranking_loss(input,
                        other,
                        label,
                        margin=0.0,
                        reduction='mean',
                        name=None):
    r"""

    Calcluate the margin rank loss between the input, other and label, use the math function as follows.

    .. math::
        margin\_rank\_loss = max(0, -label * (input - other) + margin)

    If :attr:`reduction` set to ``'mean'``, the reduced mean loss is:

    .. math::
        Out = MEAN(margin\_rank\_loss)

    If :attr:`reduction` set to ``'sum'``, the reduced sum loss is:

    .. math::
        Out = SUM(margin\_rank\_loss)

    If :attr:`reduction` set to ``'none'``, just return the origin ``margin_rank_loss``.

    Parameters:
        input(Tensor): the first input tensor, it's data type should be float32, float64.
        other(Tensor): the second input tensor, it's data type should be float32, float64.
        label(Tensor): the label value corresponding to input, it's data type should be float32, float64.
        margin (float, optional): The margin value to add, default value is 0;
        reduction (str, optional): Indicate the reduction to apply to the loss, the candicates are ``'none'``, ``'mean'``, ``'sum'``.If :attr:`reduction` is ``'none'``, the unreduced loss is returned; If :attr:`reduction` is ``'mean'``, the reduced mean loss is returned. If :attr:`reduction` is ``'sum'``, the reduced sum loss is returned. Default is ``'mean'``.
        name (str, optional): Name for the operation (optional, default is None). For more information, please refer to :ref:`api_guide_Name`.

    Returns: 
        Tensor, if :attr:`reduction` is ``'mean'`` or ``'sum'``, the out shape is :math:`[1]`, otherwise the shape is the same as `input` .The same dtype as input tensor.

    Examples:

        .. code-block:: python

            import paddle

            input = paddle.to_tensor([[1, 2], [3, 4]], dtype='float32')
            other = paddle.to_tensor([[2, 1], [2, 4]], dtype='float32')
            label = paddle.to_tensor([[1, -1], [-1, -1]], dtype='float32')
            loss = paddle.nn.functional.margin_ranking_loss(input, other, label)
            print(loss) # [0.75]
    """
    if reduction not in ['sum', 'mean', 'none']:
        raise ValueError(
            "The value of 'reduction' in MarginRankingLoss should be 'sum', 'mean' or 'none', but "
            "received %s, which is not allowed." % reduction)
    if in_dygraph_mode():
        out = _C_ops.final_state_subtract(other, input)
        out = _C_ops.final_state_multiply(out, label)
        if margin != 0.0:
            margin = fluid.dygraph.base.to_variable([margin], dtype=out.dtype)
<<<<<<< HEAD
            out = _C_ops.elementwise_add(out, margin)
=======
            out = _C_ops.final_state_add(out, margin)
>>>>>>> 3d514e48
        out = _C_ops.final_state_relu(out)
        if reduction == 'sum':
            return _C_ops.final_state_sum(out, [], None, False)
        elif reduction == 'mean':
            return _C_ops.final_state_mean_all(out)
        return out
    elif _in_legacy_dygraph():
        out = _C_ops.elementwise_sub(other, input)
        out = _C_ops.elementwise_mul(out, label)
        if margin != 0.0:
            margin = fluid.dygraph.base.to_variable([margin], dtype=out.dtype)
            out = _C_ops.elementwise_add(out, margin)
        out = _C_ops.relu(out)
        if reduction == 'sum':
            return _C_ops.reduce_sum(out, 'reduce_all', True)
        elif reduction == 'mean':
            return _C_ops.mean(out)
        return out

    helper = LayerHelper("margin_ranking_loss", **locals())
    check_variable_and_dtype(input, 'input', ['float32', 'float64'],
                             'margin_rank_loss')
    check_variable_and_dtype(other, 'other', ['float32', 'float64'],
                             'margin_rank_loss')
    check_variable_and_dtype(label, 'label', ['float32', 'float64'],
                             'margin_rank_loss')

    out = paddle.subtract(other, input)
    out = paddle.multiply(out, label)

    if margin != 0.0:
        margin_var = out.block.create_var(dtype=out.dtype)
        margin_var = paddle.full(shape=[1], fill_value=margin, dtype=out.dtype)
        out = paddle.add(out, margin_var)

    result_out = helper.create_variable_for_type_inference(input.dtype)

    if reduction == 'none':
        helper.append_op(type="relu",
                         inputs={"X": out},
                         outputs={"Out": result_out})
        return result_out
    elif reduction == 'sum':
        out = paddle.nn.functional.relu(out)
        attrs = {"dim": [0], "keep_dim": False, "reduce_all": True}
        helper.append_op(type="reduce_sum",
                         inputs={"X": out},
                         outputs={"Out": result_out},
                         attrs=attrs)
        return result_out
    elif reduction == 'mean':
        out = paddle.nn.functional.relu(out)
        helper.append_op(type="mean",
                         inputs={"X": out},
                         outputs={"Out": result_out},
                         attrs={})
        return result_out


def l1_loss(input, label, reduction='mean', name=None):
    r"""
    This operator computes the L1 Loss of Tensor ``input`` and ``label`` as follows.

    If `reduction` set to ``'none'``, the loss is:

    .. math::
        Out = \lvert input - label \rvert

    If `reduction` set to ``'mean'``, the loss is:

    .. math::
        Out = MEAN(\lvert input - label \rvert)

    If `reduction` set to ``'sum'``, the loss is:

    .. math::
        Out = SUM(\lvert input - label \rvert)


    Parameters:
        input (Tensor): The input tensor. The shapes is [N, `*`], where N is batch size and `*` means any number of additional dimensions. It's data type should be float32, float64, int32, int64.
        label (Tensor): label. The shapes is [N, `*`], same shape as ``input`` . It's data type should be float32, float64, int32, int64.
        reduction (str, optional): Indicate the reduction to apply to the loss,
            the candicates are ``'none'`` | ``'mean'`` | ``'sum'``.
            If `reduction` is ``'none'``, the unreduced loss is returned;
            If `reduction` is ``'mean'``, the reduced mean loss is returned.
            If `reduction` is ``'sum'``, the reduced sum loss is returned.
            Default is ``'mean'``.
        name (str, optional): Name for the operation (optional, default is None). For more information, please refer to :ref:`api_guide_Name`.

    Returns:
        Tensor, the L1 Loss of Tensor ``input`` and ``label``.
            If `reduction` is ``'none'``, the shape of output loss is [N, *], the same as ``input`` .
            If `reduction` is ``'mean'`` or ``'sum'``, the shape of output loss is [1].

    Examples:
        .. code-block:: python

            import paddle

            input = paddle.to_tensor([[1.5, 0.8], [0.2, 1.3]])
            label = paddle.to_tensor([[1.7, 1], [0.4, 0.5]])

            l1_loss = paddle.nn.functional.l1_loss(input, label)
            print(l1_loss.numpy())
            # [0.35]

            l1_loss = paddle.nn.functional.l1_loss(input, label, reduction='none')
            print(l1_loss.numpy())
            # [[0.20000005 0.19999999]
            # [0.2        0.79999995]]

            l1_loss = paddle.nn.functional.l1_loss(input, label, reduction='sum')
            print(l1_loss.numpy())
            # [1.4]
    """
    if reduction not in ['sum', 'mean', 'none']:
        raise ValueError(
            "The value of 'reduction' in L1Loss should be 'sum', 'mean' or 'none', but "
            "received %s, which is not allowed." % reduction)

    if in_dygraph_mode():
        unreduced = _elementwise_op_in_dygraph(input,
                                               label,
                                               axis=-1,
                                               act='abs',
                                               op_name='elementwise_sub')
        if reduction == 'mean':
            return _C_ops.final_state_mean_all(unreduced)
        elif reduction == 'sum':
<<<<<<< HEAD
            return paddle.sum(unreduced, axis=[], keepdim=False)
=======
            return _C_ops.final_state_sum(unreduced, [], None, False)
>>>>>>> 3d514e48
        else:
            return unreduced
    elif _in_legacy_dygraph():
        unreduced = _elementwise_op_in_dygraph(input,
                                               label,
                                               axis=-1,
                                               act='abs',
                                               op_name='elementwise_sub')
        if reduction == 'mean':
            return _C_ops.mean(unreduced)
        elif reduction == 'sum':
            return _C_ops.reduce_sum(unreduced, 'dim', [0], 'keep_dim', False,
                                     'reduce_all', True)
        else:
            return unreduced

    check_variable_and_dtype(input, 'input',
                             ['float32', 'float64', 'int32', 'int64'],
                             'l1_loss')
    check_variable_and_dtype(label, 'label',
                             ['float32', 'float64', 'int32', 'int64'],
                             'l1_loss')

    if reduction == 'sum':
        unreduced = paddle.fluid.layers.elementwise_sub(input, label, act='abs')
        return paddle.sum(unreduced, name=name)
    elif reduction == 'mean':
        unreduced = paddle.fluid.layers.elementwise_sub(input, label, act='abs')
        return paddle.mean(unreduced, name=name)
    else:
        return paddle.fluid.layers.elementwise_sub(input,
                                                   label,
                                                   act='abs',
                                                   name=name)


def nll_loss(input,
             label,
             weight=None,
             ignore_index=-100,
             reduction='mean',
             name=None):
    """
    This api returns negative log likelihood.
    See more detail in :ref:`api_nn_loss_NLLLoss` .

    Parameters:
         input (Tensor): Input tensor, the shape is :math:`[N, C]`, `C` is the number of classes.
             But in K-dimension situation, the shape is :math:`[N, C, d_1, d_2, ..., d_K]`.
             The data type is float32, float64.
         label (Tensor): Label tensor, the shape is :math:`[N,]` or :math:`[N, d_1, d_2, ..., d_K]`.
             The data type is int64.
         weight (Tensor, optional): Weight tensor, a manual rescaling weight given
             to each class. If given, it has to be a 1D Tensor whose size is `[C, ]`. Otherwise,
             it treated as if having all ones. the data type is
             float32, float64, Default is ``'None'``.
         ignore_index (int, optional): Specifies a target value that is ignored
             and does not contribute to the input gradient. Default is -100.
         reduction (str, optional): Indicate how to average the loss,
             the candicates are ``'none'`` | ``'mean'`` | ``'sum'``.
             If `reduction` is ``'mean'``, the reduced mean loss is returned;
             if `reduction` is ``'sum'``, the reduced sum loss is returned;
             if `reduction` is ``'none'``, no reduction will be apllied.
             Default is ``'mean'``.
         name (str, optional): Name for the operation (optional, default is None).
             For more information, please refer to :ref:`api_guide_Name`.

    Returns:
         `Tensor`, the value of negative log likelihood loss.

    Examples:
        .. code-block:: python

                import paddle
                from paddle.nn.functional import nll_loss
                log_softmax = paddle.nn.LogSoftmax(axis=1)

                input = paddle.to_tensor([[0.88103855, 0.9908683 , 0.6226845 ],
                          [0.53331435, 0.07999352, 0.8549948 ],
                          [0.25879037, 0.39530203, 0.698465  ],
                          [0.73427284, 0.63575995, 0.18827209],
                          [0.05689114, 0.0862954 , 0.6325046 ]], "float32")
                log_out = log_softmax(input)
                label = paddle.to_tensor([0, 2, 1, 1, 0], "int64")
                result = nll_loss(log_out, label)
                print(result) # Tensor(shape=[1], dtype=float32, place=CPUPlace, stop_gradient=True, [1.07202101])
    """
    if reduction not in ['sum', 'mean', 'none']:
        raise ValueError(
            "The value of 'reduction' in nll_loss should be 'sum', 'mean' or "
            "'none', but received %s, which is not allowed." % reduction)

    input_shape = list(input.shape)
    input_dims = len(input_shape)
    if input_dims < 2:
        raise ValueError(
            'Expected 2 or more dimensions (got {})'.format(input_dims))
    n = input_shape[0]
    c = input_shape[1]
    if in_dygraph_mode():
        if input_dims != 2 and input_dims != 4:
            input = _C_ops.final_state_reshape(input, [n, c, 1, -1])
            label = _C_ops.final_state_reshape(label, [n, 1, -1])
            out_shape = [n] + input_shape[2:]
        out, total_weight = _C_ops.final_state_nll_loss(input, label, weight,
                                                        ignore_index, reduction)
        if input_dims != 2 and input_dims != 4 and reduction == 'none':
            out = _C_ops.final_state_reshape(out, out_shape)
        return out
    elif _in_legacy_dygraph():
        if input_dims != 2 and input_dims != 4:
            input, _ = _C_ops.reshape2(input, None, 'shape', [n, c, 1, -1])
            label, _ = _C_ops.reshape2(label, None, 'shape', [n, 1, -1])
            out_shape = [n] + input_shape[2:]

        out, total_weight = _C_ops.nll_loss(input, label, weight,
                                            'ignore_index', ignore_index,
                                            'reduction', reduction)
        if input_dims != 2 and input_dims != 4 and reduction == 'none':
            out, _ = _C_ops.reshape2(out, None, 'shape', out_shape)
        return out

    helper = LayerHelper('nll_loss', **locals())

    if input_dims != 2 and input_dims != 4:
        input = reshape(input, shape=[n, c, 1, -1])
        label = reshape(label, shape=[n, 1, -1])
        out_shape = [n] + input_shape[2:]

    check_variable_and_dtype(input, 'input', ['float32', 'float64'], 'nll_loss')
    check_variable_and_dtype(label, 'label', ['int64'], 'nll_loss')
    inputs = {'X': input, 'Label': label}
    attrs = {'reduction': reduction, 'ignore_index': ignore_index}
    if weight is not None:
        if isinstance(weight, Variable):
            inputs['Weight'] = weight

    out = helper.create_variable_for_type_inference(dtype=input.dtype)
    total_weight = helper.create_variable_for_type_inference(dtype=input.dtype)
    outputs = {'Out': out, 'Total_weight': total_weight}

    helper.append_op(type='nll_loss',
                     inputs=inputs,
                     outputs=outputs,
                     attrs=attrs)
    if input_dims != 2 and input_dims != 4 and reduction == 'none':
        out = reshape(out, shape=out_shape)

    return out


def kl_div(input, label, reduction='mean', name=None):
    r"""
    This operator calculates the Kullback-Leibler divergence loss
    between Input(X) and Input(Target). Notes that Input(X) is the
    log-probability and Input(Target) is the probability.

    KL divergence loss is calculated as follows:

    $$l(x, y) = y * (\log(y) - x)$$

    While :math:`x` is input and :math:`y` is label.

    While :attr:`reduction` is :attr:`none`, output loss is in
    the same shape as input, loss in each point is calculated
    separately and no reduction is applied.

    While :attr:`reduction` is :attr:`mean`, output loss is in
    shape of [1] and loss value is the mean value of all losses.

    While :attr:`reduction` is :attr:`sum`, output loss is in
    shape of [1] and loss value is the sum value of all losses.

    While :attr:`reduction` is :attr:`batchmean`, output loss is
    in shape of [1] and loss value is the sum value of all losses
    divided by batch size.

    Args:
        input (Tensor): The input tensor. The shapes is [N, *], where N is batch size and `*` means
             any number of additional dimensions. It's data type should be float32, float64.
        label (Tensor): label. The shapes is [N, *], same shape as ``input`` . It's data type should be float32, float64.
        reduction (Tensor): Indicate how to average the loss,
             the candicates are ``'none'`` | ``'batchmean'`` | ``'mean'`` | ``'sum'``.
             If `reduction` is ``'mean'``, the reduced mean loss is returned;
             If `reduction` is ``'batchmean'``, the sum loss divided by batch size is returned;
             if `reduction` is ``'sum'``, the reduced sum loss is returned;
             if `reduction` is ``'none'``, no reduction will be apllied.
             Default is ``'mean'``.
        name(str, optional): Name for the operation (optional, default is None). For more information,
            please refer to :ref:`api_guide_Name`.

    Returns:
        Tensor: The KL divergence loss. The data type is same as input tensor

    Examples:
        .. code-block:: python

            import paddle
            import numpy as np
            import paddle.nn.functional as F

            shape = (5, 20)
            input = np.random.uniform(-10, 10, shape).astype('float32')
            target = np.random.uniform(-10, 10, shape).astype('float32')

            # 'batchmean' reduction, loss shape will be [1]
            pred_loss = F.kl_div(paddle.to_tensor(input),
                                 paddle.to_tensor(target), reduction='batchmean')
            # shape=[1]

            # 'mean' reduction, loss shape will be [1]
            pred_loss = F.kl_div(paddle.to_tensor(input),
                                 paddle.to_tensor(target), reduction='mean')
            # shape=[1]

            # 'sum' reduction, loss shape will be [1]
            pred_loss = F.kl_div(paddle.to_tensor(input),
                                 paddle.to_tensor(target), reduction='sum')
            # shape=[1]

            # 'none' reduction, loss shape is same with input shape
            pred_loss = F.kl_div(paddle.to_tensor(input),
                                 paddle.to_tensor(target), reduction='none')
            # shape=[5, 20]

    """
    # ugly type promotion
    if fluid.data_feeder.convert_dtype(
            input.dtype) == 'float32' and fluid.data_feeder.convert_dtype(
                label.dtype) == 'float64':
        input = paddle.cast(input, 'float64')
    elif fluid.data_feeder.convert_dtype(
            input.dtype) == 'float64' and fluid.data_feeder.convert_dtype(
                label.dtype) == 'float32':
        label = paddle.cast(label, 'float64')

    if in_dygraph_mode():
        out = _C_ops.final_state_kldiv_loss(input, label, 'none')
        if reduction == 'mean':
            out = paddle.mean(out)
        elif reduction == 'sum':
            out = paddle.sum(out)
        elif reduction == 'batchmean':
            if len(input.shape) > 0:
                batch_size = input.shape[0]
                out = paddle.sum(out) / batch_size
        return out
    elif _in_legacy_dygraph():
        out = _C_ops.kldiv_loss(input, label, 'reduction', 'none')
        if reduction == 'mean':
            out = paddle.mean(out)
        elif reduction == 'sum':
            out = paddle.sum(out)
        elif reduction == 'batchmean':
            if len(input.shape) > 0:
                batch_size = input.shape[0]
                out = paddle.sum(out) / batch_size
        return out

    helper = LayerHelper('kl_div', **locals())

    check_variable_and_dtype(input, 'input', ['float32', 'float64'], 'kl_div')
    check_variable_and_dtype(label, 'label', ['float32', 'float64'], 'kl_div')
    fluid.data_feeder.check_type(reduction, 'reduction', str, 'kl_div')

    loss = helper.create_variable_for_type_inference(dtype=input.dtype)
    helper.append_op(type='kldiv_loss',
                     inputs={
                         'X': input,
                         'Target': label
                     },
                     outputs={'Loss': loss},
                     attrs={'reduction': 'none'})

    if reduction == 'mean':
        loss = paddle.mean(loss)
    elif reduction == 'sum':
        loss = paddle.sum(loss)
    elif reduction == 'batchmean':
        batch_size = paddle.shape(input)[0]
        loss = paddle.sum(loss) / batch_size
    return loss


def mse_loss(input, label, reduction='mean', name=None):
    r"""
    Accept input predications and label and returns the mean square error.

    If :attr:`reduction` is set to ``'none'``, loss is calculated as:

    .. math::
        Out = (input - label)^2

    If :attr:`reduction` is set to ``'mean'``, loss is calculated as:

    .. math::
        Out = \operatorname{mean}((input - label)^2)

    If :attr:`reduction` is set to ``'sum'``, loss is calculated as:

    .. math::
        Out = \operatorname{sum}((input - label)^2)

    Parameters:
        input (Tensor): Input tensor, the data type should be float32 or float64.
        label (Tensor): Label tensor, the data type should be float32 or float64.
        reduction (string, optional): The reduction method for the output,
            could be 'none' | 'mean' | 'sum'.
            If :attr:`reduction` is ``'mean'``, the reduced mean loss is returned.
            If :attr:`reduction` is ``'sum'``, the reduced sum loss is returned.
            If :attr:`reduction` is ``'none'``, the unreduced loss is returned.
            Default is ``'mean'``.
        name (str, optional): Name for the operation (optional, default is None). For more information, please refer to :ref:`api_guide_Name`.


    Returns:
        Tensor, The tensor tensor storing the mean square error difference of input and label.

    Examples:

        .. code-block:: python

            import paddle
            mse_loss = paddle.nn.loss.MSELoss()
            input = paddle.to_tensor(1.5)
            label = paddle.to_tensor(1.7)
            output = mse_loss(input, label)
            print(output)
            # [0.04000002]

    """

    if reduction not in ['sum', 'mean', 'none']:
        raise ValueError(
            "'reduction' in 'mse_loss' should be 'sum', 'mean' or 'none', "
            "but received {}.".format(reduction))

    if not in_dynamic_mode():
        check_variable_and_dtype(input, 'input', ['float32', 'float64'],
                                 'mse_loss')
        check_variable_and_dtype(label, 'label', ['float32', 'float64'],
                                 'mse_loss')

    if reduction == 'none':
        return paddle.square(paddle.subtract(input, label), name=name)
    elif reduction == 'mean':
        return paddle.mean(paddle.square(paddle.subtract(input, label)),
                           name=name)
    else:
        return paddle.sum(paddle.square(paddle.subtract(input, label)),
                          name=name)


def ctc_loss(log_probs,
             labels,
             input_lengths,
             label_lengths,
             blank=0,
             reduction='mean',
             norm_by_times=False):
    """

    An operator integrating the open source Warp-CTC library (https://github.com/baidu-research/warp-ctc)
    to compute Connectionist Temporal Classification (CTC) loss.
    It can be aliased as softmax with CTC, since a native softmax activation
    is interated to the Warp-CTC library to normalize values for each row of the input tensor.

    Parameters:
        log_probs (Tensor): The unscaled probability sequence with padding, which is a 3-D Tensor. The tensor shape is [max_logit_length, batch_size, num_classes + 1], where max_logit_length is the longest length of input logit sequence. The data type should be float32 or float64.
        labels (Tensor): The ground truth sequence with padding, which must be a 3-D Tensor. The tensor shape is [batch_size, max_label_length], where max_label_length is the longest length of label sequence. The data type must be int32.
        input_lengths (Tensor): The length for each input sequence, it should have shape [batch_size] and dtype int64.
        label_lengths (Tensor): The length for each label sequence, it should have shape [batch_size] and dtype int64.
        blank (int, optional): The blank label index of Connectionist Temporal Classification (CTC) loss, which is in the half-opened interval [0, num_classes + 1). The data type must be int32. Default is 0.
        reduction (string, optional): Indicate how to average the loss, the candicates are ``'none'`` | ``'mean'`` | ``'sum'``. If :attr:`reduction` is ``'mean'``, the output loss will be divided by the label_lengths, and then return the mean of quotient; If :attr:`reduction` is ``'sum'``, return the sum of loss; If :attr:`reduction` is ``'none'``, no reduction will be applied. Default is ``'mean'``.
        norm_by_times (bool, default False) – Whether to normalize the gradients by the number of time-step, which is also the sequence’s length. There is no need to normalize the gradients if reduction mode is 'mean'.

    Returns:
        Tensor, The Connectionist Temporal Classification (CTC) loss between ``log_probs`` and  ``labels``. If attr:`reduction` is ``'none'``, the shape of loss is [batch_size], otherwise, the shape of loss is [1]. Data type is the same as ``log_probs``.

    Examples:

        .. code-block:: python

            # declarative mode
            import paddle.nn.functional as F
            import numpy as np
            import paddle

            # length of the longest logit sequence
            max_seq_length = 4
            #length of the longest label sequence
            max_label_length = 3
            # number of logit sequences
            batch_size = 2
            # class num
            class_num = 3

            np.random.seed(1)
            log_probs = np.array([[[4.17021990e-01, 7.20324516e-01, 1.14374816e-04],
                                    [3.02332580e-01, 1.46755889e-01, 9.23385918e-02]],

                                    [[1.86260208e-01, 3.45560730e-01, 3.96767467e-01],
                                    [5.38816750e-01, 4.19194520e-01, 6.85219526e-01]],

                                    [[2.04452246e-01, 8.78117442e-01, 2.73875929e-02],
                                    [6.70467496e-01, 4.17304814e-01, 5.58689833e-01]],

                                    [[1.40386939e-01, 1.98101491e-01, 8.00744593e-01],
                                    [9.68261600e-01, 3.13424170e-01, 6.92322612e-01]],

                                    [[8.76389146e-01, 8.94606650e-01, 8.50442126e-02],
                                    [3.90547849e-02, 1.69830427e-01, 8.78142476e-01]]]).astype("float32")
            labels = np.array([[1, 2, 2],
                            [1, 2, 2]]).astype("int32")
            input_lengths = np.array([5, 5]).astype("int64")
            label_lengths = np.array([3, 3]).astype("int64")

            log_probs = paddle.to_tensor(log_probs)
            labels = paddle.to_tensor(labels)
            input_lengths = paddle.to_tensor(input_lengths)
            label_lengths = paddle.to_tensor(label_lengths)

            loss = F.ctc_loss(log_probs, labels,
                input_lengths,
                label_lengths,
                blank=0,
                reduction='none')
            print(loss)  #[3.9179852 2.9076521]

            loss = F.ctc_loss(log_probs, labels,
                input_lengths,
                label_lengths,
                blank=0,
                reduction='mean')
            print(loss)  #[1.1376063]

    """

    loss_out = fluid.layers.warpctc(log_probs, labels, blank, norm_by_times,
                                    input_lengths, label_lengths)

    loss_out = paddle.squeeze(loss_out, [-1])
    assert reduction in ['mean', 'sum', 'none']
    if reduction == 'mean':
        loss_out = paddle.mean(loss_out / label_lengths)
    elif reduction == 'sum':
        loss_out = paddle.sum(loss_out)
    return loss_out


def margin_cross_entropy(logits,
                         label,
                         margin1=1.0,
                         margin2=0.5,
                         margin3=0.0,
                         scale=64.0,
                         group=None,
                         return_softmax=False,
                         reduction='mean'):
    r"""
    .. math::

        L=-\frac{1}{N}\sum^N_{i=1}\log\frac{e^{s(cos(m_{1}\theta_{y_i}+m_{2})-m_{3})}}{e^{s(cos(m_{1}\theta_{y_i}+m_{2})-m_{3})}+\sum^n_{j=1,j\neq y_i} e^{scos\theta_{y_i}}}

    where the :math:`\theta_{y_i}` is the angle between the feature :math:`x` and
    the representation of class :math:`i`. The details of ArcFace loss
    could be referred to https://arxiv.org/abs/1801.07698.

    .. hint::
        The API supports single GPU and multi GPU, and don't supports CPU.

        For data parallel mode, set ``group=False``.

        For model parallel mode, set ``group=None`` or the group instance return by paddle.distributed.new_group.
        And logits.shape[-1] can be different at each rank.

    Args:
        logits (Tensor): shape[N, local_num_classes], the output of the normalized X multiply the normalized W.
                The logits is shard_logits when using model parallel.
        label (Tensor): shape[N] or shape[N, 1], the groud truth label.
        margin1 (float, optional): m1 of margin loss, default value is `1.0`.
        margin2 (float, optional): m2 of margin loss, default value is `0.5`.
        margin3 (float, optional): m3 of margin loss, default value is `0.0`.
        scale (float, optional): s of margin loss, default value is `64.0`.
        group (Group, optional): The group instance return by paddle.distributed.new_group 
            or ``None`` for global default group or ``False`` for data parallel (do not communication cross ranks).
            Default is ``None``.
        return_softmax (bool, optional): Whether return softmax probability. Default value is `False`.
        reduction (str, optional): The candicates are ``'none'`` | ``'mean'`` | ``'sum'``.
                    If :attr:`reduction` is ``'mean'``, return the average of loss;
                    If :attr:`reduction` is ``'sum'``, return the sum of loss;
                    If :attr:`reduction` is ``'none'``, no reduction will be applied.
                    Default value is `'mean'`.

    Returns:
        ``Tensor`` or Tuple of two ``Tensor`` : Return the cross entropy loss if \
            `return_softmax` is False, otherwise the tuple \
            (loss, softmax), softmax is shard_softmax when \
            using model parallel, otherwise softmax is in \
            the same shape with input logits. If ``reduction == None``, \
            the shape of loss is ``[N, 1]``, otherwise the shape is ``[1]``.

    Examples:

    .. code-block:: python
        :name: code-example1

        # required: gpu
        # Single GPU
        import paddle
        m1 = 1.0
        m2 = 0.5
        m3 = 0.0
        s = 64.0
        batch_size = 2
        feature_length = 4
        num_classes = 4

        label = paddle.randint(low=0, high=num_classes, shape=[batch_size], dtype='int64')

        X = paddle.randn(
            shape=[batch_size, feature_length],
            dtype='float64')
        X_l2 = paddle.sqrt(paddle.sum(paddle.square(X), axis=1, keepdim=True))
        X = paddle.divide(X, X_l2)

        W = paddle.randn(
            shape=[feature_length, num_classes],
            dtype='float64')
        W_l2 = paddle.sqrt(paddle.sum(paddle.square(W), axis=0, keepdim=True))
        W = paddle.divide(W, W_l2)

        logits = paddle.matmul(X, W)
        loss, softmax = paddle.nn.functional.margin_cross_entropy(
            logits, label, margin1=m1, margin2=m2, margin3=m3, scale=s, return_softmax=True, reduction=None)

        print(logits)
        print(label)
        print(loss)
        print(softmax)
        
        #Tensor(shape=[2, 4], dtype=float64, place=CUDAPlace(0), stop_gradient=True,
        #       [[ 0.85204151, -0.55557678,  0.04994566,  0.71986042],
        #        [-0.20198586, -0.35270476, -0.55182702,  0.09749021]])
        #Tensor(shape=[2], dtype=int64, place=CUDAPlace(0), stop_gradient=True,
        #       [2, 3])
        #Tensor(shape=[2, 1], dtype=float64, place=CUDAPlace(0), stop_gradient=True,
        #       [[82.37059586],
        #        [12.13448420]])
        #Tensor(shape=[2, 4], dtype=float64, place=CUDAPlace(0), stop_gradient=True,
        #       [[0.99978819, 0.00000000, 0.00000000, 0.00021181],
        #        [0.99992995, 0.00006468, 0.00000000, 0.00000537]])

    .. code-block:: python
        :name: code-example2

        # required: distributed
        # Multi GPU, test_margin_cross_entropy.py
        import paddle
        import paddle.distributed as dist
        strategy = dist.fleet.DistributedStrategy()
        dist.fleet.init(is_collective=True, strategy=strategy)
        rank_id = dist.get_rank()
        m1 = 1.0
        m2 = 0.5
        m3 = 0.0
        s = 64.0
        batch_size = 2
        feature_length = 4
        num_class_per_card = [4, 8]
        num_classes = paddle.sum(paddle.to_tensor(num_class_per_card))

        label = paddle.randint(low=0, high=num_classes.item(), shape=[batch_size], dtype='int64')
        label_list = []
        dist.all_gather(label_list, label)
        label = paddle.concat(label_list, axis=0)

        X = paddle.randn(
            shape=[batch_size, feature_length],
            dtype='float64')
        X_list = []
        dist.all_gather(X_list, X)
        X = paddle.concat(X_list, axis=0)
        X_l2 = paddle.sqrt(paddle.sum(paddle.square(X), axis=1, keepdim=True))
        X = paddle.divide(X, X_l2)

        W = paddle.randn(
            shape=[feature_length, num_class_per_card[rank_id]],
            dtype='float64')
        W_l2 = paddle.sqrt(paddle.sum(paddle.square(W), axis=0, keepdim=True))
        W = paddle.divide(W, W_l2)

        logits = paddle.matmul(X, W)
        loss, softmax = paddle.nn.functional.margin_cross_entropy(
            logits, label, margin1=m1, margin2=m2, margin3=m3, scale=s, return_softmax=True, reduction=None)

        print(logits)
        print(label)
        print(loss)
        print(softmax)

        # python -m paddle.distributed.launch --gpus=0,1 test_margin_cross_entropy.py 
        ## for rank0 input
        #Tensor(shape=[4, 4], dtype=float64, place=CUDAPlace(0), stop_gradient=True,
        #       [[ 0.32888934,  0.02408748, -0.02763289,  0.18173063],
        #        [-0.52893978, -0.10623845, -0.21596515, -0.06432517],
        #        [-0.00536345, -0.03924667,  0.66735314, -0.28640926],
        #        [-0.09907366, -0.48534973, -0.10365338, -0.39472322]])
        #Tensor(shape=[4], dtype=int64, place=CUDAPlace(0), stop_gradient=True,
        #       [11, 1 , 10, 11])

        ## for rank1 input
        #Tensor(shape=[4, 8], dtype=float64, place=CUDAPlace(1), stop_gradient=True,
        #       [[ 0.68654754,  0.28137170,  0.69694954, -0.60923933, -0.57077653,  0.54576703, -0.38709028,  0.56028204],
        #        [-0.80360371, -0.03042448, -0.45107338,  0.49559349,  0.69998950, -0.45411693,  0.61927630, -0.82808600],
        #        [ 0.11457570, -0.34785879, -0.68819499, -0.26189226, -0.48241491, -0.67685711,  0.06510185,  0.49660849],
        #        [ 0.31604851,  0.52087884,  0.53124749, -0.86176582, -0.43426329,  0.34786144, -0.10850784,  0.51566383]])
        #Tensor(shape=[4], dtype=int64, place=CUDAPlace(1), stop_gradient=True,
        #       [11, 1 , 10, 11])

        ## for rank0 output
        #Tensor(shape=[4, 1], dtype=float64, place=CUDAPlace(0), stop_gradient=True,
        #       [[38.96608230],
        #        [81.28152394],
        #        [69.67229865],
        #        [31.74197251]])
        #Tensor(shape=[4, 4], dtype=float64, place=CUDAPlace(0), stop_gradient=True,
        #       [[0.00000000, 0.00000000, 0.00000000, 0.00000000],
        #        [0.00000000, 0.00000000, 0.00000000, 0.00000000],
        #        [0.00000000, 0.00000000, 0.99998205, 0.00000000],
        #        [0.00000000, 0.00000000, 0.00000000, 0.00000000]])
        ## for rank1 output
        #Tensor(shape=[4, 1], dtype=float64, place=CUDAPlace(1), stop_gradient=True,
        #       [[38.96608230],
        #        [81.28152394],
        #        [69.67229865],
        #        [31.74197251]])
        #Tensor(shape=[4, 8], dtype=float64, place=CUDAPlace(1), stop_gradient=True,
        #       [[0.33943993, 0.00000000, 0.66051859, 0.00000000, 0.00000000, 0.00004148, 0.00000000, 0.00000000],
        #        [0.00000000, 0.00000000, 0.00000000, 0.00000207, 0.99432097, 0.00000000, 0.00567696, 0.00000000],
        #        [0.00000000, 0.00000000, 0.00000000, 0.00000000, 0.00000000, 0.00000000, 0.00000000, 0.00001795],
        #        [0.00000069, 0.33993085, 0.66006319, 0.00000000, 0.00000000, 0.00000528, 0.00000000, 0.00000000]])
    """

    assert reduction in ['mean', 'sum', 'none', None]
    if not (group == False or group is None or hasattr(group, 'is_member')):
        raise ValueError(
            'Expected group is False, None or instance of paddle.distributed.collective.Group \
             (got group: {})'.format(group))
        return

    if hasattr(group, 'is_member') and not group.is_member():
        return

    ring_id = 0
    rank = 0
    nranks = 1
    if group != False:
        ring_id = 0 if group is None else group.id
        if core.is_compiled_with_dist():
            parallel_env = paddle.distributed.ParallelEnv()
            global_rank = parallel_env.rank
            rank = global_rank if group is None else group.get_group_rank(
                global_rank)
            nranks = parallel_env.world_size if group is None else group.nranks

    input_dims = len(list(logits.shape))
    label_dims = len(list(label.shape))
    if input_dims - 1 != label_dims and input_dims != label_dims:
        raise ValueError(
            'Expected input_dims - 1 = label_dims or input_dims == label_dims\
             (got nput_dims{}, label_dims{})'.format(input_dims, label_dims))
    if input_dims - 1 == label_dims:
        label = paddle.unsqueeze(label, axis=-1)

    if in_dygraph_mode():
        softmax, loss = _C_ops.final_state_margin_cross_entropy(
            logits, label, return_softmax, ring_id, rank, nranks, margin1,
            margin2, margin3, scale)
        if reduction == 'mean':
            loss = paddle.mean(loss)
        elif reduction == 'sum':
            loss = paddle.sum(loss)
        if not return_softmax:
            return loss
        else:
            return loss, softmax
    elif _in_legacy_dygraph():
        softmax, loss = _C_ops.margin_cross_entropy(
            logits, label, 'ring_id', ring_id, 'rank', rank, 'nranks', nranks,
            'margin1', margin1, 'margin2', margin2, 'margin3', margin3, 'scale',
            scale, 'return_softmax', return_softmax)
        if reduction == 'mean':
            loss = paddle.mean(loss)
        elif reduction == 'sum':
            loss = paddle.sum(loss)
        if not return_softmax:
            return loss
        else:
            return loss, softmax

    op_type = 'margin_cross_entropy'
    helper = LayerHelper(op_type, **locals())
    softmax = helper.create_variable_for_type_inference(dtype=logits.dtype)
    loss = helper.create_variable_for_type_inference(dtype=logits.dtype)

    check_variable_and_dtype(logits, 'logits',
                             ['float16', 'float32', 'float64'],
                             'margin_cross_entropy')
    check_variable_and_dtype(label, 'label', ['int32', 'int64'],
                             'margin_cross_entropy')

    helper.append_op(type=op_type,
                     inputs={
                         'Logits': logits,
                         'Label': label
                     },
                     outputs={
                         'Softmax': softmax,
                         'Loss': loss
                     },
                     attrs={
                         'return_softmax': return_softmax,
                         'ring_id': ring_id,
                         'rank': rank,
                         'nranks': nranks,
                         'margin1': margin1,
                         'margin2': margin2,
                         'margin3': margin3,
                         'scale': scale,
                     })

    if reduction == 'mean':
        loss = paddle.mean(loss)
    elif reduction == 'sum':
        loss = paddle.sum(loss)

    if not return_softmax:
        return loss
    else:
        return loss, softmax


@deprecated(
    since="2.0.0",
    update_to="paddle.nn.functional.cross_entropy",
    level=1,
    reason=
    ('Please notice that behavior of "paddle.nn.functional.softmax_with_cross_entropy" '
     'and "paddle.nn.functional.cross_entropy" is different.'))
def softmax_with_cross_entropy(logits,
                               label,
                               soft_label=False,
                               ignore_index=-100,
                               numeric_stable_mode=True,
                               return_softmax=False,
                               axis=-1):
    return fluid_softmax_with_cross_entropy(logits, label, soft_label,
                                            ignore_index, numeric_stable_mode,
                                            return_softmax, axis)


def cross_entropy(input,
                  label,
                  weight=None,
                  ignore_index=-100,
                  reduction='mean',
                  soft_label=False,
                  axis=-1,
                  use_softmax=True,
                  name=None):
    r"""
    By default, this operator implements the cross entropy loss function with softmax. This function 
    combines the calculation of the softmax operation and the cross entropy loss function 
    to provide a more numerically stable computing. 

    This operator will calculate the cross entropy loss function without softmax when use_softmax=False.

    By default, this operator will calculate the mean of the result, and you can also affect 
    the default behavior by using the reduction parameter. Please refer to the part of 
    parameters for details.

    This operator can be used to calculate the softmax cross entropy loss with soft and hard labels.
    Where, the hard labels mean the actual label value, 0, 1, 2, etc.  And the soft labels 
    mean the probability of the actual label, 0.6, 0.8, 0.2, etc.

    The calculation of this operator includes the following two steps.

    - **1.softmax cross entropy**

        1. Hard label (each sample can only be assigned into one category)

        1.1. when use_softmax=True

            .. math::
              \\loss_j=-\text{logits}_{label_j}+\log\left(\sum_{i=0}^{C}\exp(\text{logits}_i)\right) , j = 1,...,N

            where, N is the number of samples and C is the number of categories.

        1.2. when use_softmax=False

            .. math::
              \\loss_j=-\log\left({P}_{label_j}\right) , j = 1,...,N

            where, N is the number of samples and C is the number of categories, P is input(the output of softmax).


        2. Soft label (each sample is assigned to multiple categories with a certain probability, and the probability sum is 1).

        2.1. when use_softmax=True

            .. math::
              \\loss_j=-\sum_{i=0}^{C}\text{label}_i\left(\text{logits}_i-\log\left(\sum_{i=0}^{C}\exp(\text{logits}_i)\right)\right) , j = 1,...,N

            where, N is the number of samples and C is the number of categories.

        2.2. when use_softmax=False

            .. math::
              \\loss_j=-\sum_{j=0}^{C}\left({label}_j*\log\left({P}_{label_j}\right)\right) , j = 1,...,N

            where, N is the number of samples and C is the number of categories, P is input(the output of softmax).




    - **2. Weight and reduction processing**

        1. Weight

            If the ``weight`` parameter is ``None`` , go to the next step directly.

            If the ``weight`` parameter is not ``None`` , the cross entropy of each sample is weighted by weight
            according to soft_label = False or True as follows.

            1.1. Hard labels (soft_label = False)

            .. math::
                \\loss_j=loss_j*weight[label_j] 


            1.2. Soft labels (soft_label = True)

             .. math::
                \\loss_j=loss_j*\sum_{i}\left(weight[label_i]*logits_i\right)

        2. reduction

            2.1 if the ``reduction`` parameter is ``none`` 

                Return the previous result directly

            2.2 if the ``reduction`` parameter is ``sum`` 

                Return the sum of the previous results

            .. math::
               \\loss=\sum_{j}loss_j

            2.3 if the ``reduction`` parameter is ``mean`` , it will be processed according to 
            the ``weight`` parameter as follows. 

            2.3.1. If the  ``weight``  parameter is ``None`` 

                   Return the average value of the previous results

            .. math::
                \\loss=\sum_{j}loss_j/N

                  where, N is the number of samples and C is the number of categories.

            2.3.2. If the 'weight' parameter is not 'None', the weighted average value of the previous result will be returned

            1. Hard labels (soft_label = False)

            .. math::
                \\loss=\sum_{j}loss_j/\sum_{j}weight[label_j] 

            2. Soft labels (soft_label = True)

            .. math::
                \\loss=\sum_{j}loss_j/\sum_{j}\left(\sum_{i}weight[label_i]\right)


    Parameters:

        - **input** (Tensor)

            Input tensor, the data type is float32, float64. Shape is
        :math:`[N_1, N_2, ..., N_k, C]`, where C is number of classes ,  ``k >= 1`` . 

            Note: 

                1. when use_softmax=True, it expects unscaled logits. This operator should not be used with the 
                output of softmax operator, which will produce incorrect results.

                2. when use_softmax=False, it expects the output of softmax operator.

        - **label** (Tensor)

            1. If soft_label=False, the shape is
            :math:`[N_1, N_2, ..., N_k]` or :math:`[N_1, N_2, ..., N_k, 1]`, k >= 1.
            the data type is int32, int64, float32, float64, where each value is [0, C-1].

            2. If soft_label=True, the shape and data type should be same with ``input`` , 
            and the sum of the labels for each sample should be 1.

        - **weight** (Tensor, optional)

            a manual rescaling weight given to each class. 
            If given, has to be a Tensor of size C and the data type is float32, float64. 
            Default is ``'None'`` .

        - **ignore_index** (int64, optional)

            Specifies a target value that is ignored
            and does not contribute to the loss. A negative value means that no label 
            value needs to be ignored. Only valid when soft_label = False.  
            Default is ``-100`` .

        - **reduction** (str, optional)

            Indicate how to average the loss by batch_size,
            the candicates are ``'none'`` | ``'mean'`` | ``'sum'``.
            If :attr:`reduction` is ``'mean'``, the reduced mean loss is returned;
            If :attr:`size_average` is ``'sum'``, the reduced sum loss is returned.
            If :attr:`reduction` is ``'none'``, the unreduced loss is returned.
            Default is ``'mean'``.

        - **soft_label** (bool, optional)

            Indicate whether label is soft. 
            Default is ``False``.

        - **axis** (int, optional)

            The index of dimension to perform softmax calculations. 
            It should be in range :math:`[-1, rank - 1]`, where :math:`rank` is the 
            number of dimensions of input :attr:`input`. 
            Default is ``-1`` .

        - **use_softmax** (bool, optional)

            Indicate whether compute softmax before cross_entropy.
            Default is ``True``.

        - **name** (str, optional)

            The name of the operator. Default is ``None`` .
            For more information, please refer to :ref:`api_guide_Name` .

    Returns:

        Tensor. Return the softmax cross_entropy loss of ``input`` and ``label``.
        The data type is the same as input.

        If :attr:`reduction` is ``'mean'`` or ``'sum'`` , the dimension of return value is ``1``.

        If :attr:`reduction` is ``'none'``:

        1. If soft_label = False, the dimension of return value is the same with ``label`` . 

        2. if soft_label = True, the dimension of return value is :math:`[N_1, N_2, ..., N_k, 1]` . 


    Examples:

        .. code-block:: python

            # hard labels
            import paddle
            paddle.seed(99999)
            N=100
            C=200
            reduction='mean'
            input =  paddle.rand([N, C], dtype='float64')  
            label =  paddle.randint(0, C, shape=[N], dtype='int64')
            weight = paddle.rand([C], dtype='float64') 
            
            cross_entropy_loss = paddle.nn.loss.CrossEntropyLoss(
                weight=weight, reduction=reduction)
            dy_ret = cross_entropy_loss(
                                       input,
                                       label)
            print(dy_ret.numpy()) #[5.41993642]

        .. code-block:: python

            # soft labels
            import paddle
            paddle.seed(99999)
            axis = -1
            ignore_index = -100
            N = 4
            C = 3
            shape = [N, C]
            reduction='mean'
            weight = None
            logits = paddle.uniform(shape, dtype='float64', min=0.1, max=1.0)
            labels = paddle.uniform(shape, dtype='float64', min=0.1, max=1.0)
            labels /= paddle.sum(labels, axis=axis, keepdim=True)
            paddle_loss_mean = paddle.nn.functional.cross_entropy(
                                                                  logits,  
                                                                  labels, 
                                                                  soft_label=True, 
                                                                  axis=axis,
                                                                  weight=weight,
                                                                  reduction=reduction)
            print(paddle_loss_mean.numpy()) #[1.12908343]

    """

    if reduction not in ['sum', 'mean', 'none']:
        raise ValueError(
            "The value of 'reduction' in softmax_cross_entropy"
            "should be 'sum', 'mean' or 'none', but received %s, which is not allowed."
            % reduction)
    if ignore_index > 0 and soft_label == True:
        raise ValueError(
            "When soft_label == True, the value of 'ignore_index' in softmax_cross_entropy"
            "should be '-100', but received %s, which is not allowed." %
            ignore_index)

    input_dims = len(list(input.shape))
    if input_dims == 0:
        raise ValueError('The dimention of input should be larger than zero!')

    label_dims = len(list(label.shape))
    if input_dims - 1 != label_dims and input_dims != label_dims:
        raise ValueError(
            'Expected nput_dims - 1 = label_dims or input_dims == label_dims\
             (got nput_dims{}, label_dims{})'.format(input_dims, label_dims))
    if input_dims - 1 == label_dims:
        label = paddle.unsqueeze(label, axis=axis)

    if in_dygraph_mode():
        if soft_label == False:
            valid_label = paddle.cast(label != ignore_index,
                                      dtype=label.dtype) * label
            label_min = paddle.min(valid_label)
            label_max = paddle.max(valid_label)
            if label_min < 0:
                raise ValueError("Target {} is out of lower bound.".format(
                    label_min.item()))
            if label_max >= input.shape[axis]:
                raise ValueError("Target {} is out of upper bound.".format(
                    label_max.item()))
        if core.is_compiled_with_npu() or core.is_compiled_with_mlu():
            if soft_label == False:
                _, _, out = _C_ops.softmax_with_cross_entropy(
                    input, valid_label, 'soft_label', soft_label,
                    'ignore_index', ignore_index, 'numeric_stable_mode', True,
                    'axis', axis, 'use_softmax', use_softmax)
            else:
                _, _, out = _C_ops.softmax_with_cross_entropy(
                    input, label, 'soft_label', soft_label, 'ignore_index',
                    ignore_index, 'numeric_stable_mode', True, 'axis', axis,
                    'use_softmax', use_softmax)
        else:
            _, out = _C_ops.final_state_cross_entropy_with_softmax(
                input, label, soft_label, use_softmax, True, ignore_index, axis)

        if weight is not None:

            # trans weight from class to sample, shape:N or [N,H,W] for 1d and 2d cases.
            if soft_label == True:
                # chajchaj:
                # weight's shape is C, where C is class num.
                # for 1d case: label's shape is [N,C], weight_gather's shape is N.
                # for 2d case: label's shape is [N,H,W,C], weight_gather's shape is [N,H,W].
                weight_gather = paddle.matmul(x=paddle.cast(
                    label, weight.dtype),
                                              y=weight,
                                              transpose_x=False,
                                              transpose_y=True)
                out_shape = list(out.shape)
                weight_gather_reshape = reshape(weight_gather, shape=out_shape)
                out = paddle.cast(out, weight_gather_reshape.dtype)

                out = _C_ops.final_state_multiply(out, weight_gather_reshape)
            else:
                if input.shape[axis] != weight.shape[-1]:
                    raise ValueError(
                        "input's class_dimension({}) must equal to "
                        "weight's class_dimension({}) "
                        "when weight is provided" \
                            .format(input.shape[axis], weight.shape[-1]))

                ignore_weight_mask = paddle.cast((label != ignore_index),
                                                 out.dtype)
                if ignore_weight_mask.ndim > 1 and ignore_weight_mask.shape[
                        axis] == 1:
                    # TODO: Temporarily use squeeze instead of squeeze_
                    ignore_weight_mask = paddle.squeeze(ignore_weight_mask,
                                                        axis)
                if axis != -1 and axis != valid_label.ndim - 1:
                    temp_perm = list(range(axis % valid_label.ndim)) \
                                + list(range((axis % valid_label.ndim + 1), valid_label.ndim)) \
                                + [axis % valid_label.ndim]
                    weight_gather = _C_ops.final_state_gather_nd(
                        weight, valid_label.transpose(temp_perm))
                else:
                    weight_gather = _C_ops.final_state_gather_nd(
                        weight, valid_label)
                weight_gather = _C_ops.final_state_multiply(
                    weight_gather, ignore_weight_mask)
                input_shape = list(label.shape)
                weight_gather_reshape = reshape(weight_gather,
                                                shape=input_shape)
                out = paddle.cast(out, weight_gather_reshape.dtype)
                out = _C_ops.final_state_multiply(out, weight_gather_reshape)

        if reduction == "sum":
            #   because of fluid_softmax_with_cross_entropy op's inner logic,
            #   in the out tensor of this op, the loss of sample with class_index==ignore_index is 0
            #   so, reduce_sum all directly is ok
            return _C_ops.final_state_sum(out, [], None, False)
        elif reduction == "mean":
            # 1. if weight==none,
            #     numerator: reduce_sum all loss directly is ok causeof fluid_softmax_with_cross_entropy's inner logic
            #     denominator: count sample num with class_index!=ignore_index
            # 2. else
            #     numerator: loss's weighted sum
            #     denominator: cal the sum of weight where the sample's class_index!=ignore_index
            if ignore_index >= 0:
                out_sum = _C_ops.final_state_sum(out, [], None, False)
                # for each label[i],set 1 or 0, according to ignore_index
                # mask[i]=0, if label[i]==ignore_index
                # mask[i]=1, otherwise
                mask = (label != ignore_index)
                if weight is None:
                    mask = paddle.cast(mask, dtype=out_sum.dtype)
                    count = _C_ops.final_state_sum(mask, [], None, False)
                    ret = out_sum / (count + (count == 0.0))
                else:
                    mask = paddle.cast(mask, weight_gather_reshape.dtype)
                    weight_ignored = _C_ops.final_state_multiply(
                        mask, weight_gather_reshape)
                    weight_sum = _C_ops.final_state_sum(weight_ignored, [],
                                                        None, False)
                    ret = out_sum / (weight_sum + (weight_sum == 0.0))
                return ret
            elif weight is not None:
                out_sum = _C_ops.final_state_sum(out, [], None, False)
                total_weight = _C_ops.final_state_sum(weight_gather_reshape, [],
                                                      None, False)
                return out_sum / (total_weight + (total_weight == 0.0))
            else:
                return _C_ops.final_state_mean_all(out)

        else:
            if input_dims - 1 == label_dims:
                out = paddle.squeeze(out, axis=axis)
            return out

    elif _in_legacy_dygraph():
        if soft_label == False:
            valid_label = paddle.cast(label != ignore_index,
                                      dtype=label.dtype) * label
            label_min = paddle.min(valid_label)
            label_max = paddle.max(valid_label)
            if label_min < 0:
                raise ValueError("Target {} is out of lower bound.".format(
                    label_min.item()))
            if label_max >= input.shape[axis]:
                raise ValueError("Target {} is out of upper bound.".format(
                    label_max.item()))
        if core.is_compiled_with_npu() or core.is_compiled_with_mlu():
            if soft_label == False:
                _, _, out = _C_ops.softmax_with_cross_entropy(
                    input, valid_label, 'soft_label', soft_label,
                    'ignore_index', ignore_index, 'numeric_stable_mode', True,
                    'axis', axis, 'use_softmax', use_softmax)
            else:
                _, _, out = _C_ops.softmax_with_cross_entropy(
                    input, label, 'soft_label', soft_label, 'ignore_index',
                    ignore_index, 'numeric_stable_mode', True, 'axis', axis,
                    'use_softmax', use_softmax)
        else:
            _, out = _C_ops.softmax_with_cross_entropy(
                input, label, 'soft_label', soft_label, 'ignore_index',
                ignore_index, 'numeric_stable_mode', True, 'axis', axis,
                'use_softmax', use_softmax)

        if weight is not None:

            # trans weight from class to sample, shape:N or [N,H,W] for 1d and 2d cases.
            if soft_label == True:
                # chajchaj:
                # weight's shape is C, where C is class num.
                # for 1d case: label's shape is [N,C], weight_gather's shape is N.
                # for 2d case: label's shape is [N,H,W,C], weight_gather's shape is [N,H,W].
                weight_gather = paddle.matmul(x=paddle.cast(
                    label, weight.dtype),
                                              y=weight,
                                              transpose_x=False,
                                              transpose_y=True)
                out_shape = list(out.shape)
                weight_gather_reshape = reshape(weight_gather, shape=out_shape)
                out = paddle.cast(out, weight_gather_reshape.dtype)

                out = paddle.multiply(out, weight_gather_reshape)

            else:
                if input.shape[axis] != weight.shape[-1]:
                    raise ValueError(
                        "input's class_dimension({}) must equal to "
                        "weight's class_dimension({}) "
                        "when weight is provided" \
                            .format(input.shape[axis], weight.shape[-1]))

                ignore_weight_mask = paddle.cast((label != ignore_index),
                                                 out.dtype)
                if ignore_weight_mask.ndim > 1 and ignore_weight_mask.shape[
                        axis] == 1:
                    # TODO: Temporarily use squeeze instead of squeeze_
                    ignore_weight_mask = paddle.squeeze(ignore_weight_mask,
                                                        axis)
                if axis != -1 and axis != valid_label.ndim - 1:
                    temp_perm = list(range(axis % valid_label.ndim)) \
                                + list(range((axis % valid_label.ndim + 1), valid_label.ndim)) \
                                + [axis % valid_label.ndim]
                    weight_gather = _C_ops.gather_nd(
                        weight, valid_label.transpose(temp_perm))
                else:
                    weight_gather = _C_ops.gather_nd(weight, valid_label)
                weight_gather = paddle.multiply(weight_gather,
                                                ignore_weight_mask)
                input_shape = list(label.shape)
                weight_gather_reshape = reshape(weight_gather,
                                                shape=input_shape)
                out = paddle.cast(out, weight_gather_reshape.dtype)
                out = paddle.multiply(out, weight_gather_reshape)

        if reduction == "sum":
            #   because of fluid_softmax_with_cross_entropy op's inner logic,
            #   in the out tensor of this op, the loss of sample with class_index==ignore_index is 0
            #   so, reduce_sum all directly is ok
            return paddle.sum(out)
        elif reduction == "mean":
            # 1. if weight==none,
            #     numerator: reduce_sum all loss directly is ok causeof fluid_softmax_with_cross_entropy's inner logic
            #     denominator: count sample num with class_index!=ignore_index
            # 2. else
            #     numerator: loss's weighted sum
            #     denominator: cal the sum of weight where the sample's class_index!=ignore_index
            if ignore_index >= 0:
                out_sum = paddle.sum(out)
                # for each label[i],set 1 or 0, according to ignore_index
                # mask[i]=0, if label[i]==ignore_index
                # mask[i]=1, otherwise
                mask = (label != ignore_index)
                if weight is None:
                    mask = paddle.cast(mask, dtype=out_sum.dtype)
                    count = paddle.sum(mask)
                    ret = out_sum / (count + (count == 0.0))
                else:
                    mask = paddle.cast(mask, weight_gather_reshape.dtype)
                    weight_ignored = _C_ops.elementwise_mul(
                        mask, weight_gather_reshape)
                    weight_sum = paddle.sum(weight_ignored)
                    ret = out_sum / (weight_sum + (weight_sum == 0.0))
                return ret
            elif weight is not None:
                out_sum = paddle.sum(out)
                total_weight = paddle.sum(weight_gather_reshape)
                return out_sum / (total_weight + (total_weight == 0.0))
            else:
                return _C_ops.mean(out)
        else:
            if input_dims - 1 == label_dims:
                out = paddle.squeeze(out, axis=axis)
            return out

    check_variable_and_dtype(input, 'input', ['float16', 'float32', 'float64'],
                             'softmax_cross_entropy')
    check_variable_and_dtype(
        label, 'label',
        ['uint8', 'int8', 'int16', 'int32', 'int64', 'float32', 'float64'],
        'softmax_cross_entropy')
    attrs = {
        'soft_label': soft_label,
        'ignore_index': ignore_index,
        'numeric_stable_mode': True,
        'axis': axis,
        'use_softmax': use_softmax
    }
    helper = LayerHelper('softmax_with_cross_entropy', **locals())
    softmax = helper.create_variable_for_type_inference(dtype=input.dtype)
    out = helper.create_variable_for_type_inference(dtype=input.dtype)

    outputs = {'Softmax': softmax, 'Loss': out}
    if core.is_compiled_with_npu() or core.is_compiled_with_mlu():
        backprop = helper.create_variable_for_type_inference(dtype=input.dtype)
        outputs['Backprop'] = backprop
    helper.append_op(type='softmax_with_cross_entropy',
                     inputs={
                         'Logits': input,
                         'Label': label
                     },
                     outputs=outputs,
                     attrs=attrs)

    if weight is not None:
        check_variable_and_dtype(weight, 'weight', ['float32', 'float64'],
                                 'softmax_cross_entropy')
        weight_name = name if reduction == 'none' else None
        if soft_label == True:
            # chajchaj:
            # trans weight from class to sample, shape:N or [N,H,W] for 1d and 2d cases.
            # weight's shape is C, where C is class num.
            # for 1d case: label's shape is [N,C], weight_gather's shape is N.
            # for 2d case: label's shape is [N,H,W,C], weight_gather's shape is [N,H,W].
            weight_gather = paddle.matmul(x=paddle.cast(label, weight.dtype),
                                          y=weight,
                                          transpose_x=False,
                                          transpose_y=True)

            out_shape = list(out.shape)
            weight_gather_reshape = reshape(weight_gather, shape=out_shape)
            out = paddle.cast(out, weight_gather_reshape.dtype)
        else:
            if input.shape[axis] != weight.shape[-1]:
                raise ValueError("input's class_dimension({}) must equal to "
                                 "weight's class_dimension({}) "
                                 "when weight is provided" \
                                 .format(input.shape[axis], weight.shape[-1]))

            valid_label = paddle.multiply(
                paddle.cast(label != ignore_index, dtype=label.dtype), label)
            ignore_weight_mask = paddle.cast((label != ignore_index),
                                             input.dtype)
            if ignore_weight_mask.ndim > 1 and ignore_weight_mask.shape[
                    axis] == 1:
                ignore_weight_mask = paddle.squeeze(ignore_weight_mask, axis)
            if axis != -1 and axis != valid_label.ndim - 1:
                temp_perm = list(range(axis % valid_label.ndim)) \
                            + list(range((axis % valid_label.ndim + 1), valid_label.ndim)) \
                            + [axis % valid_label.ndim]
                weight_gather = paddle.gather_nd(
                    weight, paddle.transpose(valid_label, temp_perm))
            else:
                weight_gather = paddle.gather_nd(weight, valid_label)
            weight_gather = paddle.multiply(weight_gather, ignore_weight_mask)

            input_shape = list(label.shape)
            weight_gather_reshape = reshape(weight_gather, shape=input_shape)
        out = paddle.multiply(out, weight_gather_reshape, name=weight_name)

    if reduction == "sum":
        return paddle.sum(out, name=name)
    elif reduction == "mean":
        if ignore_index >= 0:
            out_sum = paddle.sum(out, name=name)
            # for each label[i],set 1 or 0, according to ignore_index
            # mask[i]=0, if label[i]==ignore_index
            # mask[i]=1, otherwise
            mask = (label != ignore_index)
            if (weight is None):
                mask = paddle.cast(mask, dtype=out_sum.dtype)
                count = paddle.sum(mask, name=name)
                ret = out_sum / (count + (count == 0.0))
            else:
                mask = paddle.cast(mask, weight_gather_reshape.dtype)
                weight_ignored = paddle.multiply(mask, weight_gather_reshape)
                weight_sum = paddle.sum(weight_ignored, name=name)
                ret = out_sum / (weight_sum + (weight_sum == 0.0))
            return ret
        elif weight is not None:
            out_sum = paddle.sum(out, name=name)
            total_weight = paddle.sum(weight_gather_reshape)
            return out_sum / (total_weight + (total_weight == 0.0))
        else:
            return paddle.mean(out, name=name)

    else:
        if input_dims - 1 == label_dims:
            out = paddle.squeeze(out, axis=axis)

        return out


def sigmoid_focal_loss(logit,
                       label,
                       normalizer=None,
                       alpha=0.25,
                       gamma=2.0,
                       reduction='sum',
                       name=None):
    r"""
    `Focal Loss <https://arxiv.org/abs/1708.02002>`_ is proposed to address the
    foreground-background class imbalance for classification tasks. It down-weights
    easily-classified examples and thus focuses training on hard examples. For example,
    it is used in one-stage object detection where the foreground-background class
    imbalance is extremely high.

    This operator measures focal loss function as follows: 

    .. math::
           Out = -Labels * alpha * {(1 - \sigma(Logit))}^{gamma}\log(\sigma(Logit)) - (1 - Labels) * (1 - alpha) * {\sigma(Logit)}^{gamma}\log(1 - \sigma(Logit))

    We know that :math:`\sigma(Logit) = \frac{1}{1 + \exp(-Logit)}`. 

    Then, if :attr:`normalizer` is not None, this operator divides the
    normalizer tensor on the loss `Out`:

    .. math::
           Out = \frac{Out}{normalizer}

    Finally, this operator applies reduce operation on the loss.
    If :attr:`reduction` set to ``'none'``, the operator will return the original loss `Out`.
    If :attr:`reduction` set to ``'mean'``, the reduced mean loss is :math:`Out = MEAN(Out)`.
    If :attr:`reduction` set to ``'sum'``, the reduced sum loss is :math:`Out = SUM(Out)`.

    Note that the target ``label`` is 0 for the negative class and is 1 for the positive class.

    Args:
        logit (Tensor): The input logit tensor. The shape is [N, *], where N is batch_size,
            `*` means any number of additional dimensions. The ``logit`` is usually the
            output of a convolution layer. Available dtype is float32, float64.
        label (Tensor): The target label tensor with the same shape as
            ``logit``. The target label whose value should be numbers between 0 and 1.
            Available dtype is float32, float64.
        normalizer (Tensor, optional): The number normalizes the focal loss. It has to be
            a 1-D Tensor whose shape is `[1, ]`. The data type is float32, float64.
            For object detection task, it is the number of positive samples.
            If set to None, the focal loss will not be normalized. Default is None.
        alpha(int|float, optional): Hyper-parameter to balance the positive and negative example,
            it should be between 0 and 1.  Default value is set to 0.25. 
        gamma(int|float, optional): Hyper-parameter to modulate the easy and hard examples.
            Default value is set to 2.0.
        reduction (str, optional): Indicate how to average the loss by batch_size,
            the candicates are ``'none'`` | ``'mean'`` | ``'sum'``.
            If :attr:`reduction` is ``'none'``, the unreduced loss is returned;
            If :attr:`reduction` is ``'mean'``, the reduced mean loss is returned;
            If :attr:`reduction` is ``'sum'``, the summed loss is returned.
            Default is ``'sum'``.
        name (str, optional): Name for the operation (optional, default is None).
            For more information, please refer to :ref:`api_guide_Name`.

    Returns:
        Tensor, if :attr:`reduction` is ``'mean'`` or ``'sum'``, the out shape is :math:`[1]`, otherwise the shape is the same as ``logit``. The same dtype as ``logit`` tensor.

    Examples:

        .. code-block:: python

            import paddle

            logit = paddle.to_tensor([[0.97, 0.91, 0.03], [0.55, 0.43, 0.71]], dtype='float32')
            label = paddle.to_tensor([[1.0, 0.0, 0.0], [0.0, 1.0, 0.0]], dtype='float32')
            one = paddle.to_tensor([1.], dtype='float32')
            fg_label = paddle.greater_equal(label, one)
            fg_num = paddle.sum(paddle.cast(fg_label, dtype='float32'))
            output = paddle.nn.functional.sigmoid_focal_loss(logit, label, normalizer=fg_num)
            print(output)  # [0.65782464]

    """
    if reduction not in ['sum', 'mean', 'none']:
        raise ValueError(
            "The value of 'reduction' in sigmoid_focal_loss "
            "should be 'sum', 'mean' or 'none', but received %s, which is not allowed."
            % reduction)

    if normalizer is not None:
        check_variable_and_dtype(normalizer, 'normalizer',
                                 ['float32', 'float64'], 'sigmoid_focal_loss')
        normalizer_shape = list(normalizer.shape)
        normalizer_dims = len(normalizer_shape)
        if normalizer_dims > 1:
            raise ValueError(
                "Expected one dimension of normalizer in sigmoid_focal_loss but got {}."
                .format(normalizer_dims))

    if in_dygraph_mode():
        place = _current_expected_place()
        one = _C_ops.final_state_full(logit.shape, float(1.0), logit.dtype,
                                      place)

        loss = _C_ops.final_state_sigmoid_cross_entropy_with_logits(
            logit, label, False, -100)

        pred = _C_ops.final_state_sigmoid(logit)

        p_t = _C_ops.final_state_add(
            _C_ops.final_state_multiply(pred, label),
            _C_ops.final_state_multiply(_C_ops.final_state_subtract(one, pred),
                                        _C_ops.final_state_subtract(one,
                                                                    label)))

        alpha = fluid.dygraph.base.to_variable([alpha], dtype=loss.dtype)
        alpha_t = _C_ops.final_state_add(
            _C_ops.final_state_multiply(alpha, label),
            _C_ops.final_state_multiply(_C_ops.final_state_subtract(one, alpha),
                                        _C_ops.final_state_subtract(one,
                                                                    label)))
        loss = _C_ops.final_state_multiply(alpha_t, loss)

        gamma = fluid.dygraph.base.to_variable([gamma], dtype=loss.dtype)
        gamma_t = _C_ops.final_state_pow(_C_ops.final_state_subtract(one, p_t),
                                         gamma)
        loss = _C_ops.final_state_multiply(gamma_t, loss)

        if normalizer is not None:
            loss = _C_ops.final_state_divide(loss, normalizer)

        if reduction == "sum":
            return _C_ops.final_state_sum(loss, [], None, False)
        elif reduction == "mean":
            return _C_ops.final_state_mean_all(loss)

        return loss

    elif _in_legacy_dygraph():
        one = _varbase_creator(dtype=logit.dtype)
        _C_ops.fill_constant(one, 'value', float(1.0), 'force_cpu', False,
                             'dtype', one.dtype, 'str_value', '1.0', 'shape',
                             logit.shape)
        loss = _C_ops.sigmoid_cross_entropy_with_logits(logit, label)

        pred = _C_ops.sigmoid(logit)

        p_t = _C_ops.elementwise_add(
            _C_ops.elementwise_mul(pred, label),
            _C_ops.elementwise_mul(_C_ops.elementwise_sub(one, pred),
                                   _C_ops.elementwise_sub(one, label)))

        alpha = fluid.dygraph.base.to_variable([alpha], dtype=loss.dtype)
        alpha_t = _C_ops.elementwise_add(
            _C_ops.elementwise_mul(alpha, label),
            _C_ops.elementwise_mul(_C_ops.elementwise_sub(one, alpha),
                                   _C_ops.elementwise_sub(one, label)))
        loss = _C_ops.elementwise_mul(alpha_t, loss)

        gamma = fluid.dygraph.base.to_variable([gamma], dtype=loss.dtype)
        gamma_t = _C_ops.elementwise_pow(_C_ops.elementwise_sub(one, p_t),
                                         gamma)
        loss = _C_ops.elementwise_mul(gamma_t, loss)

        if normalizer is not None:
            loss = _C_ops.elementwise_div(loss, normalizer)

        if reduction == "sum":
            return _C_ops.reduce_sum(loss, 'reduce_all', True)
        elif reduction == "mean":
            return _C_ops.mean(loss)

        return loss

    check_variable_and_dtype(logit, 'logit', ['float32', 'float64'],
                             'sigmoid_focal_loss')
    check_variable_and_dtype(label, 'label', ['float32', 'float64'],
                             'sigmoid_focal_loss')

    bce_name = None
    if reduction == 'none' and normalizer is None:
        bce_name = name
    loss = paddle.nn.functional.binary_cross_entropy_with_logits(
        logit, label, reduction='none', name=bce_name)

    pred = paddle.nn.functional.sigmoid(logit)
    p_t = pred * label + (1 - pred) * (1 - label)

    alpha_t = alpha * label + (1 - alpha) * (1 - label)
    loss = paddle.multiply(alpha_t, loss)

    gamma_t = paddle.pow((1 - p_t), gamma)
    loss = paddle.multiply(gamma_t, loss)

    if normalizer is not None:
        normalizer_name = name if reduction == 'none' else None
        loss = paddle.divide(loss, normalizer, name=normalizer_name)

    if reduction == 'mean':
        loss = paddle.mean(loss, name=name)
    elif reduction == 'sum':
        loss = paddle.sum(loss, name=name)

    return loss


def multi_label_soft_margin_loss(input,
                                 label,
                                 weight=None,
                                 reduction="mean",
                                 name=None):
    r"""

        Parameters:
            input (Tensor): Input tensor, the data type is float32 or float64. Shape is (N, C), where C is number of classes, and if shape is more than 2D, this is (N, C, D1, D2,..., Dk), k >= 1.
            label (Tensor): Label tensor, the data type is float32 or float64. The shape of label is the same as the shape of input.
            weight (Tensor,optional): a manual rescaling weight given to each class.
                    If given, has to be a Tensor of size C and the data type is float32, float64.
                    Default is ``'None'`` .
            reduction (str, optional): Indicate how to average the loss by batch_size,
                    the candicates are ``'none'`` | ``'mean'`` | ``'sum'``.
                    If :attr:`reduction` is ``'none'``, the unreduced loss is returned;
                    If :attr:`reduction` is ``'mean'``, the reduced mean loss is returned;
                    If :attr:`reduction` is ``'sum'``, the summed loss is returned.
                    Default: ``'mean'``
            name (str, optional): Name for the operation (optional, default is None).
                    For more information, please refer to :ref:`api_guide_Name`.

	Shape:
            input: N-D Tensor, the shape is [N, \*], N is batch size and `\*` means number of classes, available dtype is float32, float64. The sum operationoperates over all the elements.
            label: N-D Tensor, same shape as the input.
            weight:N-D Tensor, the shape is [N,1]
            output: scalar. If :attr:`reduction` is ``'none'``, then same shape as the input.

	Returns:
            Tensor, The tensor variable storing the multi_label_soft_margin_loss of input and label.

	Examples:
            .. code-block:: python

                import paddle
                import paddle.nn.functional as F
                input = paddle.to_tensor([[1, -2, 3], [0, -1, 2], [1, 0, 1]], dtype=paddle.float32)
                # label elements in {1., -1.}
                label = paddle.to_tensor([[-1, 1, -1], [1, 1, 1], [1, -1, 1]], dtype=paddle.float32)
                loss = F.multi_label_soft_margin_loss(input, label, reduction='none')
                print(loss)
                # Tensor([3.49625897, 0.71111226, 0.43989015])
                loss = F.multi_label_soft_margin_loss(input, label, reduction='mean')
                print(loss)
                # Tensor([1.54908717])
    """
    if reduction not in ['sum', 'mean', 'none']:
        raise ValueError(
            "'reduction' in 'multi_label_soft_margin_loss' should be 'sum', 'mean' or 'none', "
            "but received {}.".format(reduction))

    if not (input.shape == label.shape):
        raise ValueError("The input and label should have same dimension,"
                         "but received {}!={}".format(input.shape, label.shape))

    if not _non_static_mode():
        check_variable_and_dtype(input, 'input', ['float32', 'float64'],
                                 'multilabel_soft_margin_loss')
        check_variable_and_dtype(label, 'label', ['float32', 'float64'],
                                 'multilabel_soft_margin_loss')

    loss = -(label * paddle.nn.functional.log_sigmoid(input) +
             (1 - label) * paddle.nn.functional.log_sigmoid(-input))

    if weight is not None:
        if not _non_static_mode():
            check_variable_and_dtype(weight, 'weight', ['float32', 'float64'],
                                     'multilabel_soft_margin_loss')
        loss = loss * weight

    loss = loss.mean(axis=-1)  # only return N loss values

    if reduction == "none":
        return loss
    elif reduction == "mean":
        return paddle.mean(loss)
    elif reduction == "sum":
        return paddle.sum(loss)


def hinge_embedding_loss(input, label, margin=1.0, reduction='mean', name=None):
    r"""
    This operator calculates hinge_embedding_loss. Measures the loss given an input tensor :math:`x` and a labels tensor :math:`y`(containing 1 or -1).
    This is usually used for measuring whether two inputs are similar or dissimilar, e.g. using the L1 pairwise distance as :math:`x`,
    and is typically used for learning nonlinear embeddings or semi-supervised learning.

    The loss function for :math:`n`-th sample in the mini-batch is

    .. math::
        l_n = \begin{cases}
            x_n, & \text{if}\; y_n = 1,\\
            \max \{0, \Delta - x_n\}, & \text{if}\; y_n = -1,
        \end{cases}

    and the total loss functions is

    .. math::
        \ell(x, y) = \begin{cases}
            \operatorname{mean}(L), & \text{if reduction} = \text{'mean';}\\
            \operatorname{sum}(L),  & \text{if reduction} = \text{'sum'.}
        \end{cases}

    where :math:`L = \{l_1,\dots,l_N\}^\top`.

    Parameters:
        input (Tensor): Input tensor, the data type is float32 or float64.
            the shape is [N, \*], N is batch size and `\*` means any number of additional dimensions, available dtype is float32, float64.
        label (Tensor): Label tensor containing 1 or -1, the data type is float32 or float64.
            The shape of label is the same as the shape of input.
        margin (float, optional): Specifies the hyperparameter margin to be used.
            The value determines how large the input need to be to calculate in
            hinge_embedding_loss. When label is -1, Input smaller than margin are minimized with hinge_embedding_loss.
            Default = 1.0
        reduction (str, optional): Indicate how to average the loss by batch_size.
            the candicates are ``'none'`` | ``'mean'`` | ``'sum'``.
            If :attr:`reduction` is ``'none'``, the unreduced loss is returned;
            If :attr:`reduction` is ``'mean'``, the reduced mean loss is returned;
            If :attr:`reduction` is ``'sum'``, the summed loss is returned.
            Default: ``'mean'``
        name (str, optional): Name for the operation (optional, default is None).
            For more information, please refer to :ref:`api_guide_Name`.

    Shape:

        input: N-D Tensor, the shape is [N, \*], N is batch size and `\*` means any number of additional dimensions, available dtype is float32, float64. The sum operationoperates over all the elements.

        label: N-D Tensor, same shape as the input. tensor elements should containing 1 or -1, the data type is float32 or float64.

        output: scalar. If :attr:`reduction` is ``'none'``, then same shape as the input.

    Returns:
        Tensor. The tensor variable storing the hinge_embedding_loss of input and label.

    Examples:
        .. code-block:: python

            import paddle
            import paddle.nn.functional as F

            input = paddle.to_tensor([[1, -2, 3], [0, -1, 2], [1, 0, 1]], dtype=paddle.float32)
            # label elements in {1., -1.}
            label = paddle.to_tensor([[-1, 1, -1], [1, 1, 1], [1, -1, 1]], dtype=paddle.float32)

            loss = F.hinge_embedding_loss(input, label, margin=1.0, reduction='none')
            print(loss)
            # Tensor([[0., -2., 0.],
            #         [0., -1., 2.],
            #         [1., 1., 1.]])

            loss = F.hinge_embedding_loss(input, label, margin=1.0, reduction='mean')
            print(loss)
            # Tensor([0.22222222])
    """

    if reduction not in ['sum', 'mean', 'none']:
        raise ValueError(
            "'reduction' in 'hinge_embedding_loss' should be 'sum', 'mean' or 'none', "
            "but received {}.".format(reduction))

    if not _non_static_mode():
        check_variable_and_dtype(input, 'input', ['float32', 'float64'],
                                 'hinge_embedding_loss')
        check_variable_and_dtype(label, 'label', ['float32', 'float64'],
                                 'hinge_embedding_loss')

    zero_ = paddle.zeros([1], dtype=input.dtype)
    loss = paddle.where(label == 1., input, zero_) + \
           paddle.where(label == -1., paddle.nn.functional.relu(margin - input), zero_)

    if reduction == 'mean':
        return paddle.mean(loss, name=name)
    elif reduction == 'sum':
        return paddle.sum(loss, name=name)
    elif reduction == 'none':
        return loss


def cosine_embedding_loss(input1,
                          input2,
                          label,
                          margin=0,
                          reduction='mean',
                          name=None):
    r"""
    This operator computes the cosine embedding loss of Tensor ``input1``, ``input2`` and ``label`` as follows.

    If label = 1, then the loss value can be calculated as follow:

    .. math::
        Out = 1 - cos(input1, input2)

    If label = -1, then the loss value can be calculated as follow:

    .. math::
        Out = max(0, cos(input1, input2)) - margin

    The operator cos can be described as follow:
     .. math::
        cos(x1, x2) = \frac{x1 \cdot{} x2}{\Vert x1 \Vert_2 * \Vert x2 \Vert_2}

     Parameters:
        input1 (Tensor): tensor with shape: [N, M] or [M], 'N' means batch size, 'M' means the length of input array.
                         Available dtypes are float32, float64.
        input2 (Tensor): tensor with shape: [N, M] or [M], 'N' means batch size, 'M' means the length of input array.
                         Available dtypes are float32, float64.
        label (Tensor): tensor with shape: [N] or [1]. The target labels values should be -1 or 1.
                         Available dtypes are int32, int64, float32, float64.
        margin (float, optional): Should be a number from :math:`-1` to :math:`1`,
                         :math:`0` to :math:`0.5` is suggested. If :attr:`margin` is missing, the
                         default value is :math:`0`.
        reduction (string, optional): Specifies the reduction to apply to the output:
                         ``'none'`` | ``'mean'`` | ``'sum'``. ``'none'``: no reduction will be applied,
                         ``'mean'``: the sum of the output will be divided by the number of elements in the output
                         ``'sum'``: the output will be summed.
        name (str, optional): Name for the operation (optional, default is None).
                         For more information, please refer to :ref:`api_guide_Name`.

    Returns:
        Tensor, the cosine embedding Loss of Tensor ``input1`` ``input2`` and ``label``.
            If `reduction` is ``'none'``, the shape of output loss is [N], the same as ``input`` .
            If `reduction` is ``'mean'`` or ``'sum'``, the shape of output loss is [1].

    Examples:
        .. code-block:: python

            import paddle

            input1 = paddle.to_tensor([[1.6, 1.2, -0.5], [3.2, 2.6, -5.8]], 'float32')
            input2 = paddle.to_tensor([[0.5, 0.5, -1.8], [2.3, -1.4, 1.1]], 'float32')
            label = paddle.to_tensor([1, -1], 'int64')

            output = paddle.nn.functional.cosine_embedding_loss(input1, input2, label, margin=0.5, reduction='mean')
            print(output)  # [0.21155193]

            output = paddle.nn.functional.cosine_embedding_loss(input1, input2, label, margin=0.5, reduction='sum')
            print(output)  # [0.42310387]

            output = paddle.nn.functional.cosine_embedding_loss(input1, input2, label, margin=0.5, reduction='none')
            print(output)  # [0.42310387, 0.        ]

    """
    if len(label.shape) != 1:
        raise ValueError(
            "1D target tensor expected, multi-target not supported")

    if input1.shape != input2.shape:
        raise ValueError(
            "the shape of input tensor 1 should be equal to input tensor 2, but found inputs with "
            "different sizes")

    if len(input1.shape) > 2:
        raise ValueError(
            "1D target tensor expects 1D or 2D input tensors, but found inputs with different sizes"
        )

    if input1.dtype not in [paddle.float32, paddle.float64]:
        raise ValueError(
            "The data type of input Variable must be 'float32' or 'float64'")
    if label.dtype not in [
            paddle.int32, paddle.int64, paddle.float32, paddle.float64
    ]:
        raise ValueError(
            "The data type of label Variable must be 'int32', 'int64', 'float32', 'float64'"
        )

    prod_sum = (input1 * input2).sum(axis=-1)
    mag_square1 = paddle.square(input1).sum(axis=-1) + 10e-12
    mag_square2 = paddle.square(input2).sum(axis=-1) + 10e-12
    denom = paddle.sqrt(mag_square1 * mag_square2)
    cos = prod_sum / denom
    zeros = paddle.zeros_like(cos)
    pos = 1 - cos
    neg = paddle.clip(cos - margin, min=0)
    out_pos = paddle.where(label == 1, pos, zeros)
    out_neg = paddle.where(label == -1, neg, zeros)
    out = out_pos + out_neg

    if reduction == 'none':
        return out
    if reduction == 'mean':
        return paddle.mean(out, name=name)
    elif reduction == 'sum':
        return paddle.sum(out, name=name)


def triplet_margin_with_distance_loss(input,
                                      positive,
                                      negative,
                                      distance_function=None,
                                      margin=1.0,
                                      swap=False,
                                      reduction='mean',
                                      name=None):
    r"""
    Measures the triplet loss given an input
    tensors :math:`x1`, :math:`x2`, :math:`x3` and a margin with a value greater than :math:`0`.
    This is used for measuring a relative similarity between samples. A triplet
    is composed by `input`, `positive` and `negative` (i.e., `input`, `positive examples` and `negative
    examples` respectively). The shapes of all input tensors should be
    :math:`(N, D)`.

    The loss function for each sample in the mini-batch is:

    .. math::
        L(input, pos, neg) = \max \{d(input_i, pos_i) - d(input_i, neg_i) + {\rm margin}, 0\}


    where the default distance function

    .. math::
        d(x_i, y_i) = \left\lVert {\bf x}_i - {\bf y}_i \right\rVert_p

    or user can defined their own distance functions. `margin` is a nonnegative margin representing the minimum difference 
    between the positive and negative distances that is required for the loss to be 0. If `swap` is true, it will compare distance of (input, negative) with
    distance of (negative, positive) and change it to the smaller one. For more details see http://www.bmva.org/bmvc/2016/papers/paper119/paper119.pdf.

    Parameters:

        input (Tensor):Input tensor, the data type is float32 or float64.
            the shape is [N, \*], N is batch size and `\*` means any number of additional dimensions, available dtype is float32, float64.

        positive (Tensor):Positive tensor, the data type is float32 or float64.
            The shape of label is the same as the shape of input.

        negative (Tensor):Negative tensor, the data type is float32 or float64.
            The shape of label is the same as the shape of input.

        distance_function (callable, optional): Quantifies the distance between two tensors. if not specified, 2 norm functions will be used.
	
	    margin (float, optional):Default: :math:`1`.A nonnegative margin representing the minimum difference
            between the positive and negative distances required for the loss to be 0.
	
        swap (bool, optional):The distance swap changes the negative distance to the swap distance (distance between positive samples
                and negative samples) if swap distance smaller than negative distance. Default: ``False``.

        reduction (str, optional):Indicate how to average the loss by batch_size.
            the candicates are ``'none'`` | ``'mean'`` | ``'sum'``.
            If :attr:`reduction` is ``'none'``, the unreduced loss is returned;
            If :attr:`reduction` is ``'mean'``, the reduced mean loss is returned;
            If :attr:`reduction` is ``'sum'``, the summed loss is returned.
            Default: ``'mean'``
        name (str, optional): Name for the operation (optional, default is None).
            For more information, please refer to :ref:`api_guide_Name`.
	    
    Returns:
        Output: Tensor. The tensor variable storing the triplet_margin_with_distance_loss of input and positive and negative.

    Examples:
        .. code-block:: python

            import paddle
            import paddle.nn.functional as F

            input = paddle.to_tensor([[1, 5, 3], [0, 3, 2], [1, 4, 1]], dtype=paddle.float32)
            positive= paddle.to_tensor([[5, 1, 2], [3, 2, 1], [3, -1, 1]], dtype=paddle.float32)
            negative = paddle.to_tensor([[2, 1, -3], [1, 1, -1], [4, -2, 1]], dtype=paddle.float32)
            loss = F.triplet_margin_with_distance_loss(input, positive, negative, margin=1.0, reduction='none')
            print(loss)
            # Tensor([0.        , 0.57496738, 0.        ])


            loss = F.triplet_margin_with_distance_loss(input, positive, negative, margin=1.0, reduction='mean')
            print(loss)
            # Tensor([0.19165580])

    """
    if reduction not in ['sum', 'mean', 'none']:
        raise ValueError("'reduction' in 'triplet_margin_with_distance_loss' "
                         "should be 'sum', 'mean' or 'none', "
                         "but received {}.".format(reduction))
    if margin < 0:
        raise ValueError(
            "The margin between positive samples and negative samples should be greater than 0."
        )
    if not _non_static_mode():
        check_variable_and_dtype(input, 'input', ['float32', 'float64'],
                                 'triplet_margin_with_distance_loss')
        check_variable_and_dtype(positive, 'positive', ['float32', 'float64'],
                                 'triplet_margin_with_distance_loss')
        check_variable_and_dtype(negative, 'negative', ['float32', 'float64'],
                                 'triplet_margin_with_distance_loss')

    if not (input.shape == positive.shape == negative.shape):
        raise ValueError("input's shape must equal to "
                         "positive's shape and  "
                         "negative's shape")

    distance_function = distance_function if distance_function is not None \
        else paddle.nn.PairwiseDistance(2)

    positive_dist = distance_function(input, positive)
    negative_dist = distance_function(input, negative)

    if swap:
        swap_dist = distance_function(positive, negative)
        negative_dist = paddle.minimum(negative_dist, swap_dist)

    if not paddle.all(positive_dist > 0) or not paddle.all(negative_dist > 0):
        raise ValueError(
            "The positive distance or negative distance should be greater than 0, "
            "The distance functions should be checked.")

    loss = paddle.clip(positive_dist - negative_dist + margin, min=0.0)

    if reduction == 'mean':
        return paddle.mean(loss, name=name)
    elif reduction == 'sum':
        return paddle.sum(loss, name=name)
    elif reduction == 'none':
        return loss


def triplet_margin_loss(input,
                        positive,
                        negative,
                        margin=1.0,
                        p=2,
                        epsilon=1e-6,
                        swap=False,
                        reduction='mean',
                        name=None):
    r"""
        Measures the triplet loss given an input
        tensors :math:`x1`, :math:`x2`, :math:`x3` and a margin with a value greater than :math:`0`.
        This is used for measuring a relative similarity between samples. A triplet
        is composed by `input`, `positive` and `negative` (i.e., `input`, `positive examples` and `negative
        examples` respectively). The shapes of all input tensors should be
        :math:`(N, *)`.

        The loss function for each sample in the mini-batch is:

        .. math::
            L(input, pos, neg) = \max \{d(input_i, pos_i) - d(input_i, neg_i) + {\rm margin}, 0\}


        where

        .. math::
            d(x_i, y_i) = \left\lVert {\bf x}_i - {\bf y}_i \right\rVert_p

    Parameters:
        input (Tensor): Input tensor, the data type is float32 or float64.
            the shape is [N, \*], N is batch size and `\*` means any number of additional dimensions, available dtype is float32, float64.

        positive (Tensor): Positive tensor, the data type is float32 or float64.
            The shape of label is the same as the shape of input.

        negative (Tensor): Negative tensor, the data type is float32 or float64.
            The shape of label is the same as the shape of input.

        margin (float, Optional): Default: :math:`1`.

        p (int, Optional): The norm degree for pairwise distance. Default: :math:`2`.

        epsilon (float, Optional): Add small value to avoid division by zero,
            default value is 1e-6.

        swap (bool,Optional): The distance swap change the negative distance to the distance between
            positive sample and negative sample. For more details, see `Learning shallow convolutional feature descriptors with triplet losses`.
            Default: ``False``.


        reduction (str, Optional):Indicate how to average the loss by batch_size.
            the candicates are ``'none'`` | ``'mean'`` | ``'sum'``.
            If :attr:`reduction` is ``'none'``, the unreduced loss is returned;
            If :attr:`reduction` is ``'mean'``, the reduced mean loss is returned;
            If :attr:`reduction` is ``'sum'``, the summed loss is returned.
            Default: ``'mean'``

        name (str, Optional): Name for the operation (optional, default is None).
            For more information, please refer to :ref:`api_guide_Name`.

    Returns:
        Output: Tensor. The tensor variable storing the triplet_margin_loss of input and positive and negative.

    Examples:
        .. code-block:: python

            import paddle
            import paddle.nn.functional as F

            input = paddle.to_tensor([[1, 5, 3], [0, 3, 2], [1, 4, 1]], dtype=paddle.float32)
            positive= paddle.to_tensor([[5, 1, 2], [3, 2, 1], [3, -1, 1]], dtype=paddle.float32)
            negative = paddle.to_tensor([[2, 1, -3], [1, 1, -1], [4, -2, 1]], dtype=paddle.float32)
            loss = F.triplet_margin_loss(input, positive, negative, margin=1.0, reduction='none')
            print(loss)
            # Tensor([0.        , 0.57496738, 0.        ])


            loss = F.triplet_margin_loss(input, positive, negative, margin=1.0, reduction='mean')
            print(loss)
            # Tensor([0.19165580])

    """
    if reduction not in ['sum', 'mean', 'none']:
        raise ValueError(
            "'reduction' in 'triplet_margin_loss' should be 'sum', 'mean' or 'none', "
            "but received {}.".format(reduction))
    if margin < 0:
        raise ValueError(
            "The margin between positive samples and negative samples should be greater than 0."
        )
    if not _non_static_mode():
        check_variable_and_dtype(input, 'input', ['float32', 'float64'],
                                 'triplet_margin_loss')
        check_variable_and_dtype(positive, 'positive', ['float32', 'float64'],
                                 'triplet_margin_loss')
        check_variable_and_dtype(negative, 'negative', ['float32', 'float64'],
                                 'triplet_margin_loss')

    if not (input.shape == positive.shape == negative.shape):
        raise ValueError("input's shape must equal to "
                         "positive's shape and  "
                         "negative's shape")

    distance_function = paddle.nn.PairwiseDistance(p, epsilon=epsilon)
    positive_dist = distance_function(input, positive)
    negative_dist = distance_function(input, negative)

    if swap:
        swap_dist = distance_function(positive, negative)
        negative_dist = paddle.minimum(negative_dist, swap_dist)

    loss = paddle.clip(positive_dist - negative_dist + margin, min=0.0)

    if reduction == 'mean':
        return paddle.mean(loss, name=name)
    elif reduction == 'sum':
        return paddle.sum(loss, name=name)
    elif reduction == 'none':
        return loss


def soft_margin_loss(input, label, reduction='mean', name=None):
    """
    The API measures the soft margin loss between input predictions ``input``
    and target labels ``label`` . It can be described as:

    .. math::
        Out = log(1 + exp((-label * input)))

    Parameters:

        input (Tensor): The input predications tensor with shape: [N, *],
            N is batch_size, `*` means any number of additional dimensions. The ``input`` ranges from -inf to inf.
             Available dtype is float32, float64.

        label (Tensor): The target labels tensor with the same shape as
            ``input``. The target labels which values should be numbers -1 or 1.
            Available dtype is int32, int64, float32, float64.

        reduction (str, optional): Indicate how to average the loss by batch_size,
            the candidates are ``'none'`` | ``'mean'`` | ``'sum'``.
            If :attr:`reduction` is ``'none'``, the unreduced loss is returned;
            If :attr:`reduction` is ``'mean'``, the reduced mean loss is returned;
            If :attr:`reduction` is ``'sum'``, the summed loss is returned.
            Default is ``'mean'``.

        name (str, optional): Name for the operation (optional, default is None).
            For more information, please refer to :ref:`api_guide_Name`.

    Returns:

        Output (Tensor): If ``reduction`` is ``'none'``, the shape of output is
            same as ``input`` , else the shape of output is [1].

    Examples:
        .. code-block:: python

            import paddle
            import numpy as np

            input = paddle.to_tensor([[0.5, 0.6, 0.7],[0.3, 0.5, 0.2]], 'float32')
            label = paddle.to_tensor([[1.0, -1.0, 1.0],[-1.0, 1.0, 1.0]], 'float32')
            output = paddle.nn.functional.soft_margin_loss(input, label)

            input_np = np.random.uniform(0.1, 0.8, size=(5, 5)).astype(np.float64)
            label_np = np.random.randint(0, 2, size=(5, 5)).astype(np.int64)
            label_np[label_np==0]=-1
            input = paddle.to_tensor(input_np)
            label = paddle.to_tensor(label_np)
            output = paddle.nn.functional.soft_margin_loss(input, label, reduction='none')
    """
    if reduction not in ['sum', 'mean', 'none']:
        raise ValueError(
            "The value of 'reduction' in soft_margin_loss should be 'sum', "
            "'mean' or 'none', but received %s, which is not allowed." %
            reduction)

    if not _non_static_mode():
        fluid.data_feeder.check_variable_and_dtype(input, 'input',
                                                   ['float32', 'float64'],
                                                   'soft_margin_loss')
        fluid.data_feeder.check_variable_and_dtype(
            label, 'label', ['int32', 'int64', 'float32', 'float64'],
            'soft_margin_loss')

    if not (input.shape == label.shape):
        raise ValueError("input's shape must equal to "
                         "label's shape")

    label = fluid.layers.cast(label, input.dtype)
    out = paddle.log(1 + paddle.exp(-label * input))

    if reduction == 'sum':
        return paddle.sum(out, name=name)
    elif reduction == 'mean':
        return paddle.mean(out, name=name)
    else:
        return out<|MERGE_RESOLUTION|>--- conflicted
+++ resolved
@@ -415,12 +415,7 @@
         minus_out = _C_ops.final_state_subtract(input, label)
         square_out = _C_ops.final_state_square(minus_out)
         return square_out
-<<<<<<< HEAD
-
     if _in_legacy_dygraph():
-=======
-    elif _in_legacy_dygraph():
->>>>>>> 3d514e48
         minus_out = _C_ops.elementwise_sub(input, label)
         square_out = _C_ops.square(minus_out)
         return square_out
@@ -1148,11 +1143,7 @@
         out = _C_ops.final_state_multiply(out, label)
         if margin != 0.0:
             margin = fluid.dygraph.base.to_variable([margin], dtype=out.dtype)
-<<<<<<< HEAD
-            out = _C_ops.elementwise_add(out, margin)
-=======
             out = _C_ops.final_state_add(out, margin)
->>>>>>> 3d514e48
         out = _C_ops.final_state_relu(out)
         if reduction == 'sum':
             return _C_ops.final_state_sum(out, [], None, False)
@@ -1283,11 +1274,7 @@
         if reduction == 'mean':
             return _C_ops.final_state_mean_all(unreduced)
         elif reduction == 'sum':
-<<<<<<< HEAD
-            return paddle.sum(unreduced, axis=[], keepdim=False)
-=======
             return _C_ops.final_state_sum(unreduced, [], None, False)
->>>>>>> 3d514e48
         else:
             return unreduced
     elif _in_legacy_dygraph():
