--- conflicted
+++ resolved
@@ -12,18 +12,12 @@
 # See the License for the specific language governing permissions and
 # limitations under the License.
 
-<<<<<<< HEAD
-from paddle import _C_ops
-from paddle.base.layer_helper import LayerHelper
-from paddle.framework import in_dynamic_or_pir_mode
-=======
 from paddle import _C_ops, _legacy_C_ops
 from paddle.base.layer_helper import LayerHelper
 from paddle.framework import (
     in_dynamic_mode,
     in_pir_mode,
 )
->>>>>>> 68143607
 from paddle.tensor.linalg import matmul
 
 
@@ -65,17 +59,14 @@
     """
     if bias is None:
         return matmul(x, y, transpose_x, transpose_y, name)
-    if in_dynamic_or_pir_mode():
-        out, _ = _C_ops.fused_gemm_epilogue(
-            x, y, bias, transpose_x, transpose_y, "none"
+    if in_dynamic_mode():
+        return _legacy_C_ops.fused_gemm_epilogue(
+            x, y, bias, 'trans_x', transpose_x, 'trans_y', transpose_y
         )
-<<<<<<< HEAD
-=======
     if in_pir_mode():
         out, _ = _C_ops.fused_gemm_epilogue(
             x, y, bias, transpose_x, transpose_y, "none"
         )
->>>>>>> 68143607
         return out
 
     helper = LayerHelper('fused_matmul_bias', **locals())
@@ -162,16 +153,18 @@
     if activation is None:
         activation = "none"
 
-    if in_dynamic_or_pir_mode():
-        out, _ = _C_ops.fused_gemm_epilogue(
+    if in_dynamic_mode():
+        return _legacy_C_ops.fused_gemm_epilogue(
             x,
             y,
             bias,
+            'trans_x',
             trans_x,
+            'trans_y',
             trans_y,
+            'activation',
             activation,
         )
-        return out
 
     if in_pir_mode():
         out, _ = _C_ops.fused_gemm_epilogue(
