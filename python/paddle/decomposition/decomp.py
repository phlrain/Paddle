--- conflicted
+++ resolved
@@ -27,11 +27,8 @@
     has_decomp_vjp,
 )
 from paddle.base.libpaddle.pir import Block, Operation
-<<<<<<< HEAD
 from paddle.base.wrapped_decorator import signature_safe_contextmanager
-=======
 from paddle.decomposition.recompute import auto_recompute
->>>>>>> b9f2f339
 from paddle.framework import core
 
 from . import register
