- api : abs
  args : (Tensor x)
  output : Tensor
  infer_meta :
    func : RealAndImagInferMeta
  kernel :
    func : abs
  backward : abs_grad

# accuracy
- api : accuracy
  args : (Tensor x, Tensor indices, Tensor label)
  output : Tensor(accuracy), Tensor(correct), Tensor(total)
  infer_meta :
    func : AccuracyInferMeta
  kernel :
    func : accuracy
    dtype : x

# acos
- api : acos
  args : (Tensor x)
  output : Tensor
  infer_meta :
    func : UnchangedInferMeta
  kernel :
    func : acos
  backward : acos_grad

# acosh
- api : acosh
  args : (Tensor x)
  output : Tensor
  infer_meta :
    func : UnchangedInferMeta
  kernel :
    func : acosh
  backward : acosh_grad

- api : adadelta
  args : (Tensor param, Tensor grad, Tensor avg_squared_grad, Tensor avg_squared_update, float rho, float epsilon)
  output : Tensor(param_out), Tensor(moment_out), Tensor(inf_norm_out)
  infer_meta :
    func : AdadeltaInferMeta
  kernel :
    func : adadelta

- api : adamax
  args : (Tensor param, Tensor grad, Tensor learning_rate, Tensor moment, Tensor inf_norm, Tensor beta1_pow, float beta1, float beta2, float epsilon)
  output : Tensor(param_out), Tensor(avg_squared_grad_out), Tensor(avg_squared_update_out)
  infer_meta :
    func : AdamaxInferMeta
  kernel :
    func : adamax

- api : add
  args : (Tensor x, Tensor y)
  output : Tensor
  infer_meta :
    func : ElementwiseInferMeta
  kernel :
    func : add
  backward : add_grad
  # no_need_buffer : x, y

- api : addmm
  args : (Tensor input, Tensor x, Tensor y, float alpha, float beta)
  output : Tensor
  infer_meta :
    func : AddmmInferMeta
  kernel :
    func : addmm
  backward : addmm_grad

- api : all
  args : (Tensor x, int64_t[] dims={}, bool keep_dim=false)
  output : Tensor(out)
  infer_meta :
    func : ReduceInferMeta
  kernel :
    func : all

- api : allclose
  args : (Tensor x, Tensor y, Scalar rtol, Scalar atol, bool equal_nan)
  output : Tensor(out)
  infer_meta :
    func : AllValueCompareInferMeta
    param: [x, y]
  kernel :
    func : allclose

- api : any
  args : (Tensor x, int64_t[] dims={}, bool keep_dim=false)
  output : Tensor(out)
  infer_meta :
    func : ReduceInferMeta
  kernel :
    func : any

# arg_max
- api : argmax
  args : (Tensor x, int64_t axis, bool keepdims, bool flatten, int dtype)
  output : Tensor
  infer_meta :
    func : ArgMinMaxInferMeta
  kernel :
    func : arg_max

# arg_min
- api : argmin
  args : (Tensor x, int64_t axis, bool keepdims, bool flatten, int dtype)
  output : Tensor
  infer_meta :
    func : ArgMinMaxInferMeta
  kernel :
    func : arg_min

# argsort
- api : argsort
  args : (Tensor x, int axis, bool descending)
  output : Tensor(out), Tensor(indices)
  infer_meta :
    func : ArgsortInferMeta
  kernel :
    func : argsort
  backward : argsort_grad
  # no_need_buffer : x

# asin
- api : asin
  args : (Tensor x)
  output : Tensor
  infer_meta :
    func : UnchangedInferMeta
  kernel :
    func : asin
  backward : asin_grad

# asinh
- api : asinh
  args : (Tensor x)
  output : Tensor
  infer_meta :
    func : UnchangedInferMeta
  kernel :
    func : asinh
  backward : asinh_grad

# atan
- api : atan
  args : (Tensor x)
  output : Tensor
  infer_meta :
    func : UnchangedInferMeta
  kernel :
    func : atan
  backward : atan_grad

- api : atan2
  args : (Tensor x, Tensor y)
  output : Tensor
  infer_meta :
    func : Atan2InferMeta
  kernel :
    func : atan2
  backward : atan2_grad

# atanh
- api : atanh
  args : (Tensor x)
  output : Tensor
  infer_meta :
    func : UnchangedInferMeta
  kernel :
    func : atanh
  backward : atanh_grad

# auc
- api : auc
  args : (Tensor x, Tensor label, Tensor stat_pos, Tensor stat_neg, str curve, int num_thresholds, int slide_steps)
  output : Tensor(auc), Tensor(stat_pos_out), Tensor(stat_neg_out)
  infer_meta :
    func : AucInferMeta
  kernel :
    func : auc

# batch_norm
- api : batch_norm
  args : (Tensor x, Tensor scale, Tensor bias, Tensor mean, Tensor variance, float momentum, float epsilon, str data_layout, bool is_test, bool use_global_stats, bool trainable_statistics, bool fuse_with_relu)
  output : Tensor(out), Tensor(mean_out), Tensor(variance_out), Tensor(saved_mean), Tensor(saved_variance), Tensor(reserve_space)
  invoke : batch_norm_impl(x, scale, bias, mean, variance, momentum, epsilon, data_layout, is_test, use_global_stats, trainable_statistics, fuse_with_relu)
  backward : batch_norm_grad

- api : bce_loss
  args : (Tensor input, Tensor label)
  output : Tensor
  infer_meta :
    func : BCELossInferMeta
  kernel :
    func : bce_loss
  backward : bce_loss_grad

# bernoulli
- api : bernoulli
  args : (Tensor x)
  output : Tensor
  infer_meta :
    func : UnchangedInferMeta
  kernel :
    func : bernoulli

# bitwise_and
- api : bitwise_and
  args : (Tensor x, Tensor y)
  output : Tensor
  infer_meta :
    func : ElementwiseInferMeta
  kernel :
    func : bitwise_and

# bitwise_not
- api : bitwise_not
  args : (Tensor x)
  output : Tensor
  infer_meta :
    func : UnchangedInferMeta
  kernel :
    func : bitwise_not

# bitwise_or
- api : bitwise_or
  args : (Tensor x, Tensor y)
  output : Tensor
  infer_meta :
    func : ElementwiseInferMeta
  kernel :
    func : bitwise_or

# bitwise_xor
- api : bitwise_xor
  args : (Tensor x, Tensor y)
  output : Tensor
  infer_meta :
    func : ElementwiseInferMeta
  kernel :
    func : bitwise_xor

# brelu
- api : brelu
  args : (Tensor x, float t_min, float t_max)
  output : Tensor
  infer_meta :
    func : UnchangedInferMeta
    param : [x]
  kernel :
    func : brelu
  backward : brelu_grad

- api : cast
  args : (Tensor x, DataType out_dtype)
  output : Tensor
  infer_meta :
    func : CastInferMeta
  kernel :
    func : cast
    param : [x, out_dtype]
    data_type : x
  backward : cast_grad

- api : ceil
  args : (Tensor x)
  output : Tensor(out)
  infer_meta :
    func : UnchangedInferMeta
  kernel :
    func : ceil
  backward : ceil_grad

# cholesky
- api : cholesky
  args : (Tensor x, bool upper)
  output : Tensor
  infer_meta :
    func : CholeskyInferMeta
  kernel :
    func : cholesky
  backward : cholesky_grad

# cholesky_solve
- api : cholesky_solve
  args : (Tensor x, Tensor y, bool upper)
  output : Tensor
  infer_meta :
    func : CholeskySolveInferMeta
  kernel :
    func : cholesky_solve
  backward : cholesky_solve_grad

- api : concat
  args : (Tensor[] x, Scalar(int64_t) axis)
  output : Tensor
  infer_meta :
    func : ConcatInferMeta
    param : [x, axis]
  kernel :
    func : concat

- api : conj
  args : (Tensor x)
  output : Tensor
  infer_meta :
    func : UnchangedInferMeta
  kernel :
    func : conj

- api : copy_to
  args : (Tensor x, Place place, bool blocking)
  output : Tensor
  invoke : copy_to_impl(x, place, blocking)

# cos
- api : cos
  args : (Tensor x)
  output : Tensor
  infer_meta :
    func : UnchangedInferMeta
  kernel :
    func : cos
  backward : cos_grad

# cosh
- api : cosh
  args : (Tensor x)
  output : Tensor
  infer_meta :
    func : UnchangedInferMeta
  kernel :
    func : cosh
  backward : cosh_grad

- api : cross
  args : (Tensor x, Tensor y, int axis = 9)
  output : Tensor
  infer_meta :
    func : CrossInferMeta
  kernel :
    func : cross
  backward : cross_grad

- api : cumprod
  args : (Tensor x,  int dim)
  output : Tensor(out)
  infer_meta :
    func : UnchangedInferMeta
    param: [x]
  kernel :
    func : cumprod
  backward : cumprod_grad

# cumsum
- api : cumsum
  args : (Tensor x, int axis, bool flatten, bool exclusive, bool reverse)
  output : Tensor
  infer_meta :
    func : CumsumInferMeta
  kernel :
    func : cumsum

- api : diag
  args : (Tensor x, int offset, float padding_value)
  output : Tensor
  infer_meta :
    func : DiagInferMeta
  kernel :
    func : diag

- api : diagonal
  args : (Tensor x, int offset, int axis1, int axis2)
  output : Tensor
  infer_meta :
    func : DiagonalInferMeta
  kernel :
    func : diagonal
  backward : diagonal_grad
  # no_need_buffer : x

- api : digamma
  args : (Tensor x)
  output : Tensor
  infer_meta :
    func : UnchangedInferMeta
  kernel :
    func : digamma
  backward : digamma_grad

- api : dist
  args : (Tensor x, Tensor y, float p)
  output : Tensor
  infer_meta :
    func : DistInferMeta
  kernel :
    func : dist
  backward : dist_grad
  # no_need_buffer : x

- api : divide
  args : (Tensor x, Tensor y)
  output : Tensor
  infer_meta :
    func : ElementwiseInferMeta
  kernel :
    func : divide
  backward : divide_grad

- api : dot
  args : (Tensor x, Tensor y)
  output : Tensor
  infer_meta :
    func : DotInferMeta
  kernel :
    func : dot

# dropout optional, intermediate
- api : dropout
  args : (Tensor x, Tensor seed_tensor, float p, bool is_test, str mode, int seed, bool fix_seed)
  output : Tensor(out), Tensor(mask)
  infer_meta :
    func : DropoutInferMeta
  kernel :
    func : dropout
  optional : seed_tensor
  backward : dropout_grad

# eigh
- api : eigh
  args : (Tensor x, str uplo)
  output : Tensor(out_w), Tensor(out_v)
  infer_meta :
    func : EighInferMeta
  kernel :
    func : eigh
  backward : eigh_grad

# elu
- api : elu
  args : (Tensor x, float alpha)
  output : Tensor
  infer_meta :
    func : UnchangedInferMeta
    param : [x]
  kernel :
    func : elu
  backward : elu_grad

- api : empty
  args : (IntArray shape, DataType dtype=DataType::FLOAT32, Place place=CPUPlace())
  output: Tensor
  infer_meta :
    func : CreateInferMeta
    param : [shape, dtype]
  kernel :
    func : empty
    param : [shape, dtype]
    data_type : dtype
    backend : place

- api : empty_like
  args : (Tensor x, DataType dtype = DataType::UNDEFINED, Place place = {})
  output: Tensor
  infer_meta :
    func : CreateLikeInferMeta
    param : [x, dtype]
  kernel :
    func : empty_like
    param : [x, dtype]
    data_type : dtype > x
    backend : place > x

- api : equal
  args : (Tensor x, Tensor y, int axis = -1)
  output : Tensor
  infer_meta :
    func : CompareInferMeta
  kernel :
    func : equal

- api : equal_all
  args : (Tensor x, Tensor y)
  output : Tensor
  infer_meta :
    func : CompareAllInferMeta
  kernel :
    func : equal_all

# erf
- api : erf
  args : (Tensor x)
  output : Tensor
  infer_meta :
    func : UnchangedInferMeta
  kernel :
    func : erf
  backward : erf_grad

# erfinv
- api : erfinv
  args : (Tensor x)
  output : Tensor
  infer_meta :
    func : UnchangedInferMeta
  kernel :
    func : erfinv
  backward : erfinv_grad

- api : flatten
  args : (Tensor x, int start_axis, int stop_axis)
  output : Tensor
  infer_meta :
    func : FlattenInferMeta
  kernel :
    func : flatten

# flip
- api : flip
  args : (Tensor x, int[] axis)
  output : Tensor
  infer_meta :
    func : FlipInferMeta
  kernel :
    func : flip

- api : floor
  args : (Tensor x)
  output : Tensor(out)
  infer_meta :
    func : UnchangedInferMeta
  kernel :
    func : floor
  backward : floor_grad

- api : fmax
  args : (Tensor x, Tensor y,  int axis)
  output : Tensor(out)
  infer_meta :
    param: [x, y]
    func : ElementwiseInferMeta
  kernel :
    func : fmax
  backward : fmax_grad

- api : fmin
  args : (Tensor x, Tensor y,  int axis)
  output : Tensor(out)
  infer_meta :
    param: [x, y]
    func : ElementwiseInferMeta
  kernel :
    func : fmin
  backward : fmin_grad

- api : full
  args : (IntArray shape, Scalar value, DataType dtype=DataType::FLOAT32, Place place=CPUPlace())
  output: Tensor
  infer_meta :
    func : CreateInferMeta
    param : [shape, dtype]
  kernel :
    func : full
    param : [shape, value, dtype]
    data_type : dtype
    backend : place

- api : full_like
  args : (Tensor x, Scalar value, DataType dtype = DataType::UNDEFINED, Place place = {})
  output: Tensor
  infer_meta :
    func : CreateLikeInferMeta
    param : [x, dtype]
  kernel :
    func : full_like
    param : [x, value, dtype]
    data_type : dtype > x
    backend : place > x

- api : gather_nd
  args : (Tensor x, Tensor index)
  output : Tensor
  infer_meta :
    func : GatherNdInferMeta
  kernel :
    func : gather_nd
    data_type : x
  backward : gather_nd_grad

- api : gather_tree
  args : (Tensor ids, Tensor parents)
  output : Tensor
  infer_meta :
    func : GatherTreeMeta
  kernel :
    func : gather_tree

- api : gelu
  args : (Tensor x,  bool approximate)
  output : Tensor(out)
  infer_meta :
    func : UnchangedInferMeta
    param: [x]
  kernel :
    func : gelu
  backward : gelu_grad

- api : greater
  args : (Tensor x, Tensor y, int axis = -1)
  output : Tensor
  infer_meta :
    func : CompareInferMeta
  kernel :
    func : greater

- api : greater_equal
  args : (Tensor x, Tensor y, int axis = -1)
  output : Tensor
  infer_meta :
    func : CompareInferMeta
  kernel :
    func : greater_equal

- api : gumbel_softmax
  args : (Tensor x, float temperature, bool hard, int axis)
  output : Tensor
  infer_meta :
    func : GumbelSoftmaxInferMeta
  kernel :
    func : gumbel_softmax
  # backward : gumbel_softmax_grad

# hard_shrink
- api : hard_shrink
  args : (Tensor x, float threshold)
  output : Tensor
  infer_meta :
    func : UnchangedInferMeta
    param : [x]
  kernel :
    func : hard_shrink
  backward : hard_shrink_grad

# hard_sigmoid
- api : hard_sigmoid
  args : (Tensor x, float slope, float offset)
  output : Tensor
  infer_meta :
    func : UnchangedInferMeta
    param : [x]
  kernel :
    func : hard_sigmoid
  backward : hard_sigmoid_grad

# histogram
- api : histogram
  args : (Tensor x, int64_t bins, int min, int max)
  output : Tensor
  infer_meta :
    func : HistogramInferMeta
  kernel :
    func : histogram

- api : huber_loss
  args : (Tensor input, Tensor label, float delta)
  output : Tensor(out), Tensor(residual)
  infer_meta :
    func : HuberLossInferMeta
  kernel :
    func : huber_loss
  # backward : huber_loss_grad

# increment
- api : increment
  args : (Tensor x, float value)
  output : Tensor
  infer_meta :
    func : IncrementInferMeta
  kernel :
    func : increment

- api : index_sample
  args : (Tensor x, Tensor index)
  output : Tensor
  infer_meta :
    func : IndexSampleInferMeta
  kernel :
    func : index_sample
    data_type : x
  backward : index_sample_grad
  # no_need_buffer : x

# is_empty
- api : is_empty
  args : (Tensor x)
  output : Tensor
  infer_meta :
    func : IsEmptyInferMeta
  kernel :
    func : is_empty

- api : isclose
  args : (Tensor x, Tensor y, Scalar rtol, Scalar atol,  bool equal_nan)
  output : Tensor(out)
  infer_meta :
    func : ValueCompareInferMeta
    param: [x, y]
  kernel :
    func : isclose

# isfinite
- api : isfinite
  args : (Tensor x)
  output : Tensor
  infer_meta :
    func : IsfiniteInferMeta
  kernel :
    func : isfinite, infinite_sr

# isinf
- api : isinf
  args : (Tensor x)
  output : Tensor
  infer_meta :
    func : IsfiniteInferMeta
  kernel :
    func : isinf, isinf_sr

# isnan
- api : isnan
  args : (Tensor x)
  output : Tensor
  infer_meta :
    func : IsfiniteInferMeta
  kernel :
    func : isnan, isnan_sr

<<<<<<< HEAD
- api : layer_norm
  args : (Tensor x, Tensor scale, Tensor bias, float epsilon, int begin_norm_axis, bool is_test)
  output : Tensor(out), Tensor(mean), Tensor(variance)
  infer_meta :
    func : LayerNormInferMeta
  kernel :
    func : layer_norm
  backward : layer_norm_grad
  optional : scale, bias
- api : trunc
  args : (Tensor x)
  output : Tensor
  infer_meta :
    func : UnchangedInferMeta
  kernel :
    func : trunc
  backward : trunc_grad
=======
- api : kldiv_loss
  args : (Tensor x, Tensor label, str reduction)
  output : Tensor(out)
  infer_meta :
    func : KLDivInferMeta
  kernel :
    func : kldiv_loss
    data_type : x
  backward : kldiv_loss_grad

- api : kthvalue
  args : (Tensor x, int k, int axis, bool keepdim)
  output : Tensor(out), Tensor(indices)
  infer_meta :
    func : KthvalueInferMeta
  kernel :
    func : kthvalue
  backward : kthvalue_grad
>>>>>>> 7dd4a9fe

# leaky_relu
- api : leaky_relu
  args : (Tensor x, float alpha)
  output : Tensor
  infer_meta :
    func : UnchangedInferMeta
    param : [x]
  kernel :
    func : leaky_relu
  backward : leaky_relu_grad

- api : lerp
  args : (Tensor x, Tensor y, Tensor weight)
  output : Tensor
  infer_meta :
    func : LerpInferMeta
  kernel :
    func : lerp
  backward : lerp_grad

- api : less_equal
  args : (Tensor x, Tensor y, int axis = -1)
  output : Tensor
  infer_meta :
    func : CompareInferMeta
  kernel :
    func : less_equal

- api : less_than
  args : (Tensor x, Tensor y, int axis = -1)
  output : Tensor
  infer_meta :
    func : CompareInferMeta
  kernel :
    func : less_than

- api : lgamma
  args : (Tensor x)
  output : Tensor(out)
  infer_meta :
    func : UnchangedInferMeta
  kernel :
    func : lgamma
  backward : lgamma_grad

- api : log
  args : (Tensor x)
  output : Tensor
  infer_meta :
    func : UnchangedInferMeta
  kernel :
    func : log
  backward: log_grad

- api : log10
  args : (Tensor x)
  output : Tensor
  infer_meta :
    func : UnchangedInferMeta
  kernel :
    func : log10
  backward: log10_grad

- api : log1p
  args : (Tensor x)
  output : Tensor
  infer_meta :
    func : UnchangedInferMeta
  kernel :
    func : log1p
  backward: log1p_grad

- api : log2
  args : (Tensor x)
  output : Tensor
  infer_meta :
    func : UnchangedInferMeta
  kernel :
    func : log2
  backward: log2_grad

# log_loss
- api : log_loss
  args : (Tensor input, Tensor label, float epsilon)
  output : Tensor
  infer_meta :
    func : LogLossInferMeta
  kernel :
    func : log_loss
  backward : log_loss_grad

- api : log_softmax
  args : (Tensor x,  int axis)
  output : Tensor(out)
  infer_meta :
    func : UnchangedInferMetaCheckAxis
  kernel :
    func : log_softmax
  backward : log_softmax_grad

# logical_and
- api : logical_and
  args : (Tensor x, Tensor y)
  output : Tensor
  infer_meta :
    func : ElementwiseInferMeta
  kernel :
    func : logical_and

# logical_not
- api : logical_not
  args : (Tensor x)
  output : Tensor
  infer_meta :
    func : UnchangedInferMeta
  kernel :
    func : logical_not

# logical_or
- api : logical_or
  args : (Tensor x, Tensor y)
  output : Tensor
  infer_meta :
    func : ElementwiseInferMeta
  kernel :
    func : logical_or

# logical_xor
- api : logical_xor
  args : (Tensor x, Tensor y)
  output : Tensor
  infer_meta :
    func : ElementwiseInferMeta
  kernel :
    func : logical_xor

# logsigmoid
- api : logsigmoid
  args : (Tensor x)
  output : Tensor
  infer_meta :
    func : UnchangedInferMeta
  kernel :
    func : logsigmoid
  backward : logsigmoid_grad

# masked_select
- api : masked_select
  args : (Tensor x, Tensor mask)
  output : Tensor
  infer_meta :
    func : MaskedSelectInferMeta
  kernel :
    func : masked_select
    data_type : x
  backward : masked_select_grad

- api : matmul
  args : (Tensor x, Tensor y, bool transpose_x = false, bool transpose_y = false)
  output : Tensor
  infer_meta :
    func : MatmulInferMeta
  kernel :
    func : matmul
  backward : matmul_grad

# matrix_power
- api : matrix_power
  args : (Tensor x, int n)
  output : Tensor
  infer_meta :
    func : UnchangedInferMeta
    param : [x]
  kernel :
    func : matrix_power
  backward : matrix_power_grad

- api : max
  args : (Tensor x, int64_t[] dims={}, bool keep_dim=false)
  output : Tensor(out)
  infer_meta :
    func : ReduceInferMeta
  kernel :
    func : max
  backward : max_grad

- api : maximum
  args : (Tensor x, Tensor y)
  output : Tensor(out)
  infer_meta :
    func : ElementwiseInferMeta
  kernel :
    func : maximum
  backward : maximum_grad

- api : mean
  args : (Tensor x, int64_t[] dims={}, bool keep_dim=false)
  output : Tensor(out)
  infer_meta :
    func : ReduceInferMeta
  kernel :
    func : mean
  backward : mean_grad

- api : min
  args : (Tensor x, int64_t[] dims={}, bool keep_dim=false)
  output : Tensor(out)
  infer_meta :
    func : ReduceInferMeta
  kernel :
    func : min
  backward : min_grad

- api : minimum
  args : (Tensor x, Tensor y)
  output : Tensor(out)
  infer_meta :
    func : ElementwiseInferMeta
  kernel :
    func : minimum
  backward : minimum_grad

- api : mode
  args : (Tensor x,  int axis,  bool keepdim)
  output : Tensor(out), Tensor(indices)
  infer_meta :
    func : ModeInferMeta
  kernel :
    func : mode
  backward : mode_grad

- api : modulo
  args : (Tensor x, Tensor y)
  output : Tensor
  infer_meta :
    func : ElementwiseInferMeta
  kernel :
    func : modulo
  backward : modulo_grad

# multinomial
- api : multinomial
  args : (Tensor x, int num_samples, bool replacement)
  output : Tensor
  infer_meta :
    func : MultinomialInferMeta
  kernel :
    func : multinomial

- api : multiply
  args : (Tensor x, Tensor y)
  output : Tensor
  infer_meta :
    func : ElementwiseInferMeta
  kernel :
    func : multiply
  backward : multiply_grad

- api : mv
  args : (Tensor x, Tensor vec)
  output : Tensor
  infer_meta :
    func : MvInferMeta
  kernel :
    func : mv
  backward : mv_grad

- api : norm
  args : (Tensor x, int axis, float epsilon, bool is_test = false)
  output : Tensor(out), Tensor(norm)
  infer_meta :
    func : NormInferMeta
  kernel :
    func : norm
  intermediate : norm
  # backward : norm_grad
  
- api : nll_loss
  args : (Tensor input, Tensor label, Tensor weight, int64_t ignore_index, str reduction)
  output : Tensor(out), Tensor(total_weight)
  infer_meta :
    func : NllLossRawInferMeta
  kernel :
    func : nll_loss
    data_type : input
  optional : weight
  backward : nll_loss_grad

- api : not_equal
  args : (Tensor x, Tensor y, int axis = -1)
  output : Tensor
  infer_meta :
    func : CompareInferMeta
  kernel :
    func : not_equal

- api : one_hot
  args : (Tensor x, Scalar(int) num_classes)
  output : Tensor
  infer_meta :
    func : OneHotInferMeta
  kernel :
    func : one_hot

- api : ones_like
  args : (Tensor x, DataType dtype=DataType::UNDEFINED, Place place={})
  output : Tensor
  invoke : full_like(x, 1, dtype, place)

- api : p_norm
  args : (Tensor x,  float porder,  int axis,  float epsilon,  bool keepdim,  bool asvector=false)
  output : Tensor(out)
  infer_meta :
    func : PNormInferMeta
  kernel :
    func : p_norm
  backward : p_norm_grad

# pad
- api : pad
  args : (Tensor x, int[] paddings, float pad_value)
  output : Tensor
  infer_meta :
    func : PadInferMeta
  kernel :
    func : pad
  # backward : pad_grad

- api : pad3d
  args : (Tensor x, IntArray paddings, str mode,  float pad_value, str data_format)
  output : Tensor(out)
  infer_meta :
    func : Pad3dInferMeta
  kernel :
    func : pad3d
  backward : pad3d_grad

# pixel_shuffle
- api : pixel_shuffle
  args : (Tensor x, int upscale_factor, str data_format)
  output : Tensor
  infer_meta :
    func : PixelShuffleInferMeta
  kernel :
    func : pixel_shuffle
  # backward : pixel_shuffle_grad

# poisson  // no need grad
- api : poisson
  args : (Tensor x)
  output : Tensor
  infer_meta :
    func : UnchangedInferMeta
  kernel :
    func : poisson

- api : pool2d
  args : (Tensor x, int[] kernel_size, int[] strides, int[] paddings, bool ceil_mode, bool exclusive, str data_format, str pooling_type, bool global_pooling, bool adaptive, str padding_algorithm)
  output : Tensor(out)
  infer_meta :
    func : PoolInferMeta
  kernel:
    func : pool2d

- api : prelu
  args : (Tensor x, Tensor alpha, str data_format, str mode)
  output : Tensor(out)
  infer_meta :
    func : PReluInferMeta
  kernel :
    func : prelu
  backward : prelu_grad

# put_along_axis
- api : put_along_axis
  args : (Tensor x, Tensor index, Tensor value, int axis, str reduce)
  output : Tensor
  infer_meta :
    func : UnchangedInferMeta
    param : [index]
  kernel :
    func : put_along_axis
    data_type : x
  backward : put_along_axis_grad

- api : reciprocal
  args : (Tensor x)
  output : Tensor
  infer_meta :
    func : UnchangedInferMeta
  kernel :
    func : reciprocal
  backward : reciprocal_grad

# reduce_prod
- api : reduce_prod
  args : (Tensor x, int64_t[] dims, bool keep_dim, bool reduce_all)
  output : Tensor
  infer_meta :
    func : ReduceInferMetaBase
  kernel :
    func : reduce_prod

- api : relu
  args : (Tensor x)
  output : Tensor
  infer_meta :
    func : UnchangedInferMeta
  kernel :
    func : relu
  inplace : (x -> out)
  backward : relu_grad

- api : reshape
  args : (Tensor x, IntArray shape)
  output : Tensor(out), Tensor(xshape)
  infer_meta :
    func : ReshapeWithXShapeInferMeta
  kernel :
    func : reshape_with_xshape
  inplace : (x -> out)
  view: (x -> out)
  intermediate : xshape
  backward: reshape_grad

- api : round
  args : (Tensor x)
  output : Tensor(out)
  infer_meta :
    func : UnchangedInferMeta
  kernel :
    func : round
  backward : round_grad

- api : scale
  args : (Tensor x, Scalar scale, float bias, bool bias_after_scale)
  output : Tensor
  infer_meta :
    func : UnchangedInferMeta
    param : [x]
  kernel :
    func : scale, scale_sr
  inplace : (x -> out)

- api : scatter
  args : (Tensor x, Tensor index, Tensor updates, bool overwrite)
  output : Tensor
  infer_meta :
    func : ScatterInferMeta
    dtype : x
  kernel :
    func : scatter
  backward : scatter_grad
  # no_need_buffer : updates

- api : scatter_nd_add
  args : (Tensor x, Tensor index, Tensor updates)
  output : Tensor
  infer_meta :
    func : ScatterNdAddInferMeta
    dtype : x
  kernel :
    func : scatter_nd_add
  backward : scatter_nd_add_grad
  # no_need_buffer : updates

# segment_pool
- api : segment_pool
  args : (Tensor x, Tensor segment_ids, str pooltype)
  output : Tensor(out), Tensor(summed_ids)
  infer_meta :
    func : SegmentPoolInferMeta
  kernel :
    func : segment_pool
  backward : segment_pool_grad

# selu
- api : selu
  args : (Tensor x, float scale, float alpha)
  output : Tensor
  infer_meta :
    func : UnchangedInferMeta
    param : [x]
  kernel :
    func : selu
  backward : selu_grad

- api : shape
  args : (Tensor input)
  output : Tensor
  infer_meta :
    func : ShapeInferMeta
  kernel :
    func : shape, shape_sr

# shard_index
- api : shard_index
  args : (Tensor in, int index_num, int nshards, int shard_id, int ignore_value)
  output : Tensor
  infer_meta :
    func : ShardIndexInferMeta
  kernel :
    func : shard_index

# sigmoid
- api : sigmoid
  args : (Tensor x)
  output : Tensor
  infer_meta :
    func : UnchangedInferMeta
  kernel :
    func : sigmoid
  backward : sigmoid_grad

# sigmoid_cross_entropy_with_logits
- api : sigmoid_cross_entropy_with_logits
  args : (Tensor x, Tensor label, bool normalize, int ignore_index)
  output : Tensor
  infer_meta :
    func : SigmoidCrossEntropyWithLogitsInferMeta
  kernel :
    func : sigmoid_cross_entropy_with_logits
  backward : sigmoid_cross_entropy_with_logits_grad

- api : sign
  args : (Tensor x)
  output : Tensor
  infer_meta :
    func : UnchangedInferMeta
  kernel :
    func : sign

# silu
- api : silu
  args : (Tensor x)
  output : Tensor
  infer_meta :
    func : UnchangedInferMeta
  kernel :
    func : silu
  backward : silu_grad

# sin
- api : sin
  args : (Tensor x)
  output : Tensor
  infer_meta :
    func : UnchangedInferMeta
  kernel :
    func : sin
  backward : sin_grad

# sinh
- api : sinh
  args : (Tensor x)
  output : Tensor
  infer_meta :
    func : UnchangedInferMeta
  kernel :
    func : sinh
  backward : sinh_grad

# size
- api : size
  args : (Tensor x)
  output : Tensor
  infer_meta :
    func : SizeInferMeta
  kernel :
    func : size

- api : slice
  args : (Tensor input, int64_t[] axes, IntArray starts, IntArray ends, int64_t[] infer_flags, int64_t[] decrease_axis)
  output : Tensor
  infer_meta :
    func : SliceRawInferMeta
  kernel :
    func : slice
  backward : slice_grad

# soft_shrink
- api : soft_shrink
  args : (Tensor x, float lambda)
  output : Tensor
  infer_meta :
    func : UnchangedInferMeta
    param : [x]
  kernel :
    func : soft_shrink
  backward : soft_shrink_grad

- api : softmax
  args : (Tensor x, int axis)
  output : Tensor
  infer_meta :
    func : SoftmaxInferMeta
  kernel :
    func : softmax
  backward : softmax_grad

- api : split
  args : (Tensor x, IntArray num_or_sections, Scalar(int) axis)
  output : Tensor[]
  invoke : split_impl(x, num_or_sections, axis)
  backward : split_grad

- api : sqrt
  args : (Tensor x)
  output : Tensor
  infer_meta :
    func : UnchangedInferMeta
  kernel :
    func : sqrt
  backward : sqrt_grad

- api : square
  args : (Tensor x)
  output : Tensor
  infer_meta :
    func : UnchangedInferMeta
  kernel :
    func : square
  backward : square_grad

- api : squeeze
  args : (Tensor x, int[] axes)
  output : Tensor(xshape), Tensor(out)
  infer_meta :
    func : SqueezeInferMeta
  kernel :
    func : squeeze
  view: (x -> out)
  backward : squeeze_grad

- api : strided_slice
  args : (Tensor x, int[] axes, IntArray starts, IntArray ends, IntArray strides)
  output : Tensor
  infer_meta :
    func : StridedSliceInferMeta
  kernel :
    func : strided_slice
  backward : strided_slice_grad

- api : subtract
  args : (Tensor x, Tensor y)
  output : Tensor
  infer_meta :
    func : ElementwiseInferMeta
  kernel :
    func : subtract
  backward : subtract_grad
  # no_need_buffer : x, y

- api : sum
  args : (Tensor x, int64_t[] axis={}, DataType dtype=DataType::UNDEFINED, bool keep_dim=false)
  output : Tensor
  infer_meta :
    func : SumInferMeta
  kernel :
    func : sum
    data_type : x

# take_along_axis
- api : take_along_axis
  args : (Tensor x, Tensor index, int axis)
  output : Tensor
  infer_meta :
    func : UnchangedInferMeta
    param : [index]
  kernel :
    func : take_along_axis
    data_type : x
  backward : take_along_axis_grad

# tan
- api : tan
  args : (Tensor x)
  output : Tensor
  infer_meta :
    func : UnchangedInferMeta
  kernel :
    func : tan
  backward : tan_grad

# tanh
- api : tanh
  args : (Tensor x)
  output : Tensor
  infer_meta :
    func : UnchangedInferMeta
  kernel :
    func : tanh
  backward : tanh_grad

# tanh_shrink
- api : tanh_shrink
  args : (Tensor x)
  output : Tensor
  infer_meta :
    func : UnchangedInferMeta
  kernel :
    func : tanh_shrink
  backward : tanh_shrink_grad

# thresholded_relu
- api : thresholded_relu
  args : (Tensor x, float threshold)
  output : Tensor
  infer_meta :
    func : UnchangedInferMeta
    param : [x]
  kernel :
    func : thresholded_relu
  backward : thresholded_relu_grad

# tile
- api : tile
  args : (Tensor x, IntArray repeat_times)
  output : Tensor
  infer_meta :
    func : TileInferMeta
  kernel :
    func : tile
  backward : tile_grad

- api : top_k
  args : (Tensor x, Scalar k, int axis = -1, bool largest = true, bool sorted = true)
  output : Tensor(out), Tensor(indices)
  infer_meta :
    func : TopKInferMeta
  kernel :
    func : top_k
  backward : top_k_grad

- api : trace
  args : (Tensor x, int offset, int axis1, int axis2)
  output : Tensor
  infer_meta :
    func : TraceInferMeta
  kernel :
    func : trace
  backward : trace_grad
  no_need_buffer : x

- api : transpose
  args : (Tensor x, int[] axis)
  output : Tensor
  infer_meta :
    func : TransposeInferMeta
  kernel :
    func : transpose
  backward : transpose_grad

- api : triangular_solve
  args : (Tensor x, Tensor y, bool upper, bool transpose, bool unitriangular)
  output : Tensor
  infer_meta :
    func : TriangularSolveInferMeta
  kernel :
    func : triangular_solve
  # backward : triangular_solve_grad

# unfold
- api : unfold
  args : (Tensor x, int[] kernel_sizes, int[] strides, int[] paddings, int[] dilations)
  output : Tensor
  infer_meta :
    func : UnfoldInferMeta
  kernel :
    func : unfold
  backward : unfold_grad
  # no_need_buffer : x

- api : unsqueeze
  args : (Tensor x, IntArray axes)
  output : Tensor(xshape), Tensor(out)
  infer_meta :
    func : UnsqueezeInferMeta
  kernel :
    func : unsqueeze
  view: (x -> out)
  backward : unsqueeze_grad

# viterbi_decode
- api : viterbi_decode
  args : (Tensor input, Tensor transition, Tensor length, bool include_bos_eos_tag)
  output : Tensor(scores), Tensor(path)
  infer_meta :
    func : ViterbiDecodeInferMeta
  kernel :
    func : viterbi_decode
    data_type : input

- api : where
  args : (Tensor condition, Tensor x, Tensor y)
  output : Tensor
  infer_meta :
    func : WhereInferMeta
  kernel :
    func : where
  backward : where_grad

# where_index
- api : where_index
  args : (Tensor condition)
  output : Tensor
  infer_meta :
    func : WhereIndexInferMeta
  kernel :
    func : where_index
  # no_need_buffer : x, y

# yolo_box
- api : yolo_box
  args : (Tensor x, Tensor img_size, int[] anchors, int class_num, float conf_thresh, int downsample_ratio, bool clip_bbox, float scale_x_y=1.0, bool iou_aware=false, float iou_aware_factor=0.5)
  output : Tensor(boxes), Tensor(scores)
  infer_meta :
    func : YoloBoxInferMeta
  kernel :
    func : yolo_box
    data_type : x

- api : zeros_like
  args : (Tensor x, DataType dtype=DataType::UNDEFINED, Place place = {})
  output : Tensor
  invoke : full_like(x, 0, dtype, place)<|MERGE_RESOLUTION|>--- conflicted
+++ resolved
@@ -740,7 +740,25 @@
   kernel :
     func : isnan, isnan_sr
 
-<<<<<<< HEAD
+- api : kldiv_loss
+  args : (Tensor x, Tensor label, str reduction)
+  output : Tensor(out)
+  infer_meta :
+    func : KLDivInferMeta
+  kernel :
+    func : kldiv_loss
+    data_type : x
+  backward : kldiv_loss_grad
+
+- api : kthvalue
+  args : (Tensor x, int k, int axis, bool keepdim)
+  output : Tensor(out), Tensor(indices)
+  infer_meta :
+    func : KthvalueInferMeta
+  kernel :
+    func : kthvalue
+  backward : kthvalue_grad
+
 - api : layer_norm
   args : (Tensor x, Tensor scale, Tensor bias, float epsilon, int begin_norm_axis, bool is_test)
   output : Tensor(out), Tensor(mean), Tensor(variance)
@@ -758,26 +776,6 @@
   kernel :
     func : trunc
   backward : trunc_grad
-=======
-- api : kldiv_loss
-  args : (Tensor x, Tensor label, str reduction)
-  output : Tensor(out)
-  infer_meta :
-    func : KLDivInferMeta
-  kernel :
-    func : kldiv_loss
-    data_type : x
-  backward : kldiv_loss_grad
-
-- api : kthvalue
-  args : (Tensor x, int k, int axis, bool keepdim)
-  output : Tensor(out), Tensor(indices)
-  infer_meta :
-    func : KthvalueInferMeta
-  kernel :
-    func : kthvalue
-  backward : kthvalue_grad
->>>>>>> 7dd4a9fe
 
 # leaky_relu
 - api : leaky_relu
@@ -1046,16 +1044,6 @@
     func : mv
   backward : mv_grad
 
-- api : norm
-  args : (Tensor x, int axis, float epsilon, bool is_test = false)
-  output : Tensor(out), Tensor(norm)
-  infer_meta :
-    func : NormInferMeta
-  kernel :
-    func : norm
-  intermediate : norm
-  # backward : norm_grad
-  
 - api : nll_loss
   args : (Tensor input, Tensor label, Tensor weight, int64_t ignore_index, str reduction)
   output : Tensor(out), Tensor(total_weight)
@@ -1066,6 +1054,16 @@
     data_type : input
   optional : weight
   backward : nll_loss_grad
+
+- api : norm
+  args : (Tensor x, int axis, float epsilon, bool is_test = false)
+  output : Tensor(out), Tensor(norm)
+  infer_meta :
+    func : NormInferMeta
+  kernel :
+    func : norm
+  intermediate : norm
+  # backward : norm_grad
 
 - api : not_equal
   args : (Tensor x, Tensor y, int axis = -1)
