--- conflicted
+++ resolved
@@ -424,1033 +424,6 @@
   kernel :
     func : auc
 
-- api : bce_loss
-  args : (Tensor input, Tensor label)
-  output : Tensor
-  infer_meta :
-    func : BCELossInferMeta
-  kernel :
-    func : bce_loss
-  backward : bce_loss_grad
-
-# bernoulli
-- api : bernoulli
-  args : (Tensor x)
-  output : Tensor
-  infer_meta :
-    func : UnchangedInferMeta
-  kernel :
-    func : bernoulli
-
-# bitwise_and
-- api : bitwise_and
-  args : (Tensor x, Tensor y)
-  output : Tensor
-  infer_meta :
-    func : ElementwiseInferMeta
-  kernel :
-    func : bitwise_and
-
-# bitwise_not
-- api : bitwise_not
-  args : (Tensor x)
-  output : Tensor
-  infer_meta :
-    func : UnchangedInferMeta
-  kernel :
-    func : bitwise_not
-
-# bitwise_or
-- api : bitwise_or
-  args : (Tensor x, Tensor y)
-  output : Tensor
-  infer_meta :
-    func : ElementwiseInferMeta
-  kernel :
-    func : bitwise_or
-
-# bitwise_xor
-- api : bitwise_xor
-  args : (Tensor x, Tensor y)
-  output : Tensor
-  infer_meta :
-    func : ElementwiseInferMeta
-  kernel :
-    func : bitwise_xor
-
-# brelu
-- api : brelu
-  args : (Tensor x, float t_min, float t_max)
-  output : Tensor
-  infer_meta :
-    func : UnchangedInferMeta
-    param : [x]
-  kernel :
-    func : brelu
-  backward : brelu_grad
-
-- api : cast
-  args : (Tensor x, DataType out_dtype)
-  output : Tensor
-  infer_meta :
-    func : CastInferMeta
-  kernel :
-    func : cast
-    param : [x, out_dtype]
-    data_type : x
-  backward : cast_grad
-
-# cholesky
-- api : cholesky
-  args : (Tensor x, bool upper)
-  output : Tensor
-  infer_meta :
-    func : CholeskyInferMeta
-  kernel :
-    func : cholesky
-  backward : cholesky_grad
-
-# cholesky_solve
-- api : cholesky_solve
-  args : (Tensor x, Tensor y, bool upper)
-  output : Tensor
-  infer_meta :
-    func : CholeskySolveInferMeta
-  kernel :
-    func : cholesky_solve
-  backward : cholesky_solve_grad
-
-- api : concat
-  args : (Tensor[] x, Scalar(int64_t) axis)
-  output : Tensor
-  infer_meta :
-    func : ConcatInferMeta
-    param : [x, axis]
-  kernel :
-    func : concat
-
-- api : conj
-  args : (Tensor x)
-  output : Tensor
-  infer_meta :
-    func : UnchangedInferMeta
-  kernel :
-    func : conj
-
-- api : copy_to
-  args : (Tensor x, Place place, bool blocking)
-  output : Tensor
-  invoke : copy_to_impl(x, place, blocking)
-
-# cos
-- api : cos
-  args : (Tensor x)
-  output : Tensor
-  infer_meta :
-    func : UnchangedInferMeta
-  kernel :
-    func : cos
-  backward : cos_grad
-
-# cosh
-- api : cosh
-  args : (Tensor x)
-  output : Tensor
-  infer_meta :
-    func : UnchangedInferMeta
-  kernel :
-    func : cosh
-  backward : cosh_grad
-
-- api : cross
-  args : (Tensor x, Tensor y, int axis = 9)
-  output : Tensor
-  infer_meta :
-    func : CrossInferMeta
-  kernel :
-    func : cross
-  backward : cross_grad
-
-# cumsum
-- api : cumsum
-  args : (Tensor x, int axis, bool flatten, bool exclusive, bool reverse)
-  output : Tensor
-  infer_meta :
-    func : CumsumInferMeta
-  kernel :
-    func : cumsum
-
-- api : diag
-  args : (Tensor x, int offset, float padding_value)
-  output : Tensor
-  infer_meta :
-    func : DiagInferMeta
-  kernel :
-    func : diag
-
-- api : diagonal
-  args : (Tensor x, int offset, int axis1, int axis2)
-  output : Tensor
-  infer_meta :
-    func : DiagonalInferMeta
-  kernel :
-    func : diagonal
-  backward : diagonal_grad
-  # no_need_buffer : x
-
-- api : digamma
-  args : (Tensor x)
-  output : Tensor
-  infer_meta :
-    func : UnchangedInferMeta
-  kernel :
-    func : digamma
-  backward : digamma_grad
-
-- api : dist
-  args : (Tensor x, Tensor y, float p)
-  output : Tensor
-  infer_meta :
-    func : DistInferMeta
-  kernel :
-    func : dist
-  backward : dist_grad
-
-- api : divide
-  args : (Tensor x, Tensor y)
-  output : Tensor
-  infer_meta :
-    func : ElementwiseInferMeta
-  kernel :
-    func : divide
-  backward : divide_grad
-
-- api : dot
-  args : (Tensor x, Tensor y)
-  output : Tensor
-  infer_meta :
-    func : DotInferMeta
-  kernel :
-    func : dot
-
-# eigh
-- api : eigh
-  args : (Tensor x, str uplo)
-  output : Tensor(out_w), Tensor(out_v)
-  infer_meta :
-    func : EighInferMeta
-  kernel :
-    func : eigh
-  backward : eigh_grad
-
-# elu
-- api : elu
-  args : (Tensor x, float alpha)
-  output : Tensor
-  infer_meta :
-    func : UnchangedInferMeta
-    param : [x]
-  kernel :
-    func : elu
-  backward : elu_grad
-
-- api : empty
-  args : (ScalarArray shape, DataType dtype=DataType::FLOAT32, Place place=CPUPlace())
-  output: Tensor
-  infer_meta :
-    func : CreateInferMeta
-    param : [shape, dtype]
-  kernel :
-    func : empty
-    param : [shape, dtype]
-    data_type : dtype
-    backend : place
-
-- api : empty_like
-  args : (Tensor x, DataType dtype = DataType::UNDEFINED, Place place = {})
-  output: Tensor
-  infer_meta :
-    func : CreateLikeInferMeta
-    param : [x, dtype]
-  kernel :
-    func : empty_like
-    param : [x, dtype]
-    data_type : dtype > x
-    backend : place > x
-
-- api : equal
-  args : (Tensor x, Tensor y, int axis = -1)
-  output : Tensor
-  infer_meta :
-    func : CompareInferMeta
-  kernel :
-    func : equal
-
-# erf
-- api : erf
-  args : (Tensor x)
-  output : Tensor
-  infer_meta :
-    func : UnchangedInferMeta
-  kernel :
-    func : erf
-  backward : erf_grad
-
-# erfinv
-- api : erfinv
-  args : (Tensor x)
-  output : Tensor
-  infer_meta :
-    func : UnchangedInferMeta
-  kernel :
-    func : erfinv
-  backward : erfinv_grad
-
-- api : flatten
-  args : (Tensor x, int start_axis, int stop_axis)
-  output : Tensor
-  infer_meta :
-    func : FlattenInferMeta
-  kernel :
-    func : flatten
-
-# flip
-- api : flip
-  args : (Tensor x, int[] axis)
-  output : Tensor
-  infer_meta :
-    func : FlipInferMeta
-  kernel :
-    func : flip
-
-- api : full
-  args : (ScalarArray shape, Scalar value, DataType dtype=DataType::FLOAT32, Place place=CPUPlace())
-  output: Tensor
-  infer_meta :
-    func : CreateInferMeta
-    param : [shape, dtype]
-  kernel :
-    func : full
-    param : [shape, value, dtype]
-    data_type : dtype
-    backend : place
-
-- api : full_like
-  args : (Tensor x, Scalar value, DataType dtype = DataType::UNDEFINED, Place place = {})
-  output: Tensor
-  infer_meta :
-    func : CreateLikeInferMeta
-    param : [x, dtype]
-  kernel :
-    func : full_like
-    param : [x, value, dtype]
-    data_type : dtype > x
-    backend : place > x
-
-- api : gather_nd
-  args : (Tensor x, Tensor index)
-  output : Tensor
-  infer_meta :
-    func : GatherNdInferMeta
-  kernel :
-    func : gather_nd
-    data_type : x
-  backward : gather_nd_grad
-
-- api : gather_tree
-  args : (Tensor ids, Tensor parents)
-  output : Tensor
-  infer_meta :
-    func : GatherTreeMeta
-  kernel :
-    func : gather_tree
-
-- api : greater
-  args : (Tensor x, Tensor y, int axis = -1)
-  output : Tensor
-  infer_meta :
-    func : CompareInferMeta
-  kernel :
-    func : greater
-
-- api : greater_equal
-  args : (Tensor x, Tensor y, int axis = -1)
-  output : Tensor
-  infer_meta :
-    func : CompareInferMeta
-  kernel :
-    func : greater_equal
-
-- api : gumbel_softmax
-  args : (Tensor x, float temperature, bool hard, int axis)
-  output : Tensor
-  infer_meta :
-    func : GumbelSoftmaxInferMeta
-  kernel :
-    func : gumbel_softmax
-  # backward : gumbel_softmax_grad
-
-# hard_shrink
-- api : hard_shrink
-  args : (Tensor x, float threshold)
-  output : Tensor
-  infer_meta :
-    func : UnchangedInferMeta
-    param : [x]
-  kernel :
-    func : hard_shrink
-  backward : hard_shrink_grad
-
-# hard_sigmoid
-- api : hard_sigmoid
-  args : (Tensor x, float slope, float offset)
-  output : Tensor
-  infer_meta :
-    func : UnchangedInferMeta
-    param : [x]
-  kernel :
-    func : hard_sigmoid
-  backward : hard_sigmoid_grad
-
-- api : huber_loss
-  args : (Tensor input, Tensor label, float delta)
-  output : Tensor(out), Tensor(residual)
-  infer_meta :
-    func : HuberLossInferMeta
-  kernel :
-    func : huber_loss
-  # backward : huber_loss_grad
-
-# increment
-- api : increment
-  args : (Tensor x, float value)
-  output : Tensor
-  infer_meta :
-    func : IncrementInferMeta
-  kernel :
-    func : increment
-
-- api : index_sample
-  args : (Tensor x, Tensor index)
-  output : Tensor
-  infer_meta :
-    func : IndexSampleInferMeta
-  kernel :
-    func : index_sample
-    data_type : x
-  backward : index_sample_grad
-  # no_need_buffer : x
-
-# is_empty
-- api : is_empty
-  args : (Tensor x)
-  output : Tensor
-  infer_meta :
-    func : IsEmptyInferMeta
-  kernel :
-    func : is_empty
-
-# isfinite
-- api : isfinite
-  args : (Tensor x)
-  output : Tensor
-  infer_meta :
-    func : IsfiniteInferMeta
-  kernel :
-    func : isfinite, infinite_sr
-
-# isinf
-- api : isinf
-  args : (Tensor x)
-  output : Tensor
-  infer_meta :
-    func : IsfiniteInferMeta
-  kernel :
-    func : isinf, isinf_sr
-
-# isnan
-- api : isnan
-  args : (Tensor x)
-  output : Tensor
-  infer_meta :
-    func : IsfiniteInferMeta
-  kernel :
-    func : isnan, isnan_sr
-
-# leaky_relu
-- api : leaky_relu
-  args : (Tensor x, float alpha)
-  output : Tensor
-  infer_meta :
-    func : UnchangedInferMeta
-    param : [x]
-  kernel :
-    func : leaky_relu
-  backward : leaky_relu_grad
-
-- api : lerp
-  args : (Tensor x, Tensor y, Tensor weight)
-  output : Tensor
-  infer_meta :
-    func : LerpInferMeta
-  kernel :
-    func : lerp
-  backward : lerp_grad
-
-- api : less_equal
-  args : (Tensor x, Tensor y, int axis = -1)
-  output : Tensor
-  infer_meta :
-    func : CompareInferMeta
-  kernel :
-    func : less_equal
-
-- api : less_than
-  args : (Tensor x, Tensor y, int axis = -1)
-  output : Tensor
-  infer_meta :
-    func : CompareInferMeta
-  kernel :
-    func : less_than
-
-# log_loss
-- api : log_loss
-  args : (Tensor input, Tensor label, float epsilon)
-  output : Tensor
-  infer_meta :
-    func : LogLossInferMeta
-  kernel :
-    func : log_loss
-  backward : log_loss_grad
-
-# logical_and
-- api : logical_and
-  args : (Tensor x, Tensor y)
-  output : Tensor
-  infer_meta :
-    func : ElementwiseInferMeta
-  kernel :
-    func : logical_and
-
-# logical_not
-- api : logical_not
-  args : (Tensor x)
-  output : Tensor
-  infer_meta :
-    func : UnchangedInferMeta
-  kernel :
-    func : logical_not
-
-# logical_or
-- api : logical_or
-  args : (Tensor x, Tensor y)
-  output : Tensor
-  infer_meta :
-    func : ElementwiseInferMeta
-  kernel :
-    func : logical_or
-
-# logical_xor
-- api : logical_xor
-  args : (Tensor x, Tensor y)
-  output : Tensor
-  infer_meta :
-    func : ElementwiseInferMeta
-  kernel :
-    func : logical_xor
-
-# logsigmoid
-- api : logsigmoid
-  args : (Tensor x)
-  output : Tensor
-  infer_meta :
-    func : UnchangedInferMeta
-  kernel :
-    func : logsigmoid
-  backward : logsigmoid_grad
-
-# masked_select
-- api : masked_select
-  args : (Tensor x, Tensor mask)
-  output : Tensor
-  infer_meta :
-    func : MaskedSelectInferMeta
-  kernel :
-    func : masked_select
-    data_type : x
-  backward : masked_select_grad
-
-- api : matmul
-  args : (Tensor x, Tensor y, bool transpose_x = false, bool transpose_y = false)
-  output : Tensor
-  infer_meta :
-    func : MatmulInferMeta
-  kernel :
-    func : matmul
-  backward : matmul_grad
-
-# matrix_power
-- api : matrix_power
-  args : (Tensor x, int n)
-  output : Tensor
-  infer_meta :
-    func : UnchangedInferMeta
-    param : [x]
-  kernel :
-    func : matrix_power
-  backward : matrix_power_grad
-
-- api : mean
-  args : (Tensor x, int64_t[] axis={}, bool keep_dim=false)
-  output : Tensor
-  infer_meta :
-    func : ReduceInferMeta
-  kernel :
-    func : mean
-
-<<<<<<< HEAD
-- api : split
-  args : (Tensor x, ScalarArray num_or_sections, Scalar(int) axis)
-  output : Tensor[]
-  invoke : split_impl(x, num_or_sections, axis)
-  backward : split_grad
-=======
-# multinomial
-- api : multinomial
-  args : (Tensor x, int num_samples, bool replacement)
-  output : Tensor
-  infer_meta :
-    func : MultinomialInferMeta
-  kernel :
-    func : multinomial
->>>>>>> 1faefc93
-
-- api : multiply
-  args : (Tensor x, Tensor y)
-  output : Tensor
-  infer_meta :
-    func : ElementwiseInferMeta
-  kernel :
-    func : multiply
-  backward : multiply_grad
-
-- api : mv
-  args : (Tensor x, Tensor vec)
-  output : Tensor
-  infer_meta :
-    func : MvInferMeta
-  kernel :
-    func : mv
-  backward : mv_grad
-
-- api : not_equal
-  args : (Tensor x, Tensor y, int axis = -1)
-  output : Tensor
-  infer_meta :
-    func : CompareInferMeta
-  kernel :
-    func : not_equal
-
-- api : one_hot
-  args : (Tensor x, Scalar(int) num_classes)
-  output : Tensor
-  infer_meta :
-    func : OneHotInferMeta
-  kernel :
-    func : one_hot
-
-- api : ones_like
-  args : (Tensor x, DataType dtype=DataType::UNDEFINED, Place place={})
-  output : Tensor
-  invoke : full_like(x, 1, dtype, place)
-
-# pad
-- api : pad
-  args : (Tensor x, int[] paddings, float pad_value)
-  output : Tensor
-  infer_meta :
-    func : PadInferMeta
-  kernel :
-    func : pad
-  # backward : pad_grad
-
-# pixel_shuffle
-- api : pixel_shuffle
-  args : (Tensor x, int upscale_factor, str data_format)
-  output : Tensor
-  infer_meta :
-    func : PixelShuffleInferMeta
-  kernel :
-    func : pixel_shuffle
-  # backward : pixel_shuffle_grad
-
-# poisson  // no need grad
-- api : poisson
-  args : (Tensor x)
-  output : Tensor
-  infer_meta :
-    func : UnchangedInferMeta
-  kernel :
-    func : poisson
-
-<<<<<<< HEAD
-- api : norm
-  args : (Tensor x, int axis, float epsilon, bool is_test = false)
-  output : Tensor(out), Tensor(norm)
-  infer_meta :
-    func : NormInferMeta
-  kernel :
-    func : norm
-  intermediate : norm
-  # backward : norm_grad
-=======
-- api : pool2d
-  args : (Tensor x, int[] kernel_size, int[] strides, int[] paddings, bool ceil_mode, bool exclusive, str data_format, str pooling_type, bool global_pooling, bool adaptive, str padding_algorithm)
-  output : Tensor(out)
-  infer_meta :
-    func : PoolInferMeta
-  kernel:
-    func : pool2d
->>>>>>> 1faefc93
-
-# put_along_axis
-- api : put_along_axis
-  args : (Tensor x, Tensor index, Tensor value, int axis, str reduce)
-  output : Tensor
-  infer_meta :
-    func : UnchangedInferMeta
-    param : [index]
-  kernel :
-    func : put_along_axis
-    data_type : x
-  backward : put_along_axis_grad
-
-# reduce_prod
-- api : reduce_prod
-  args : (Tensor x, int64_t[] dims, bool keep_dim, bool reduce_all)
-  output : Tensor
-  infer_meta :
-    func : ReduceInferMetaBase
-  kernel :
-<<<<<<< HEAD
-    func : gumbel_softmax
-  backward : gumbel_softmax_grad
-=======
-    func : reduce_prod
->>>>>>> 1faefc93
-
-- api : relu
-  args : (Tensor x)
-  output : Tensor
-  infer_meta :
-    func : UnchangedInferMeta
-  kernel :
-    func : relu
-  inplace : (x -> out)
-  backward : relu_grad
-
-- api : reshape
-  args : (Tensor x, ScalarArray shape)
-  output : Tensor(out), Tensor(xshape)
-  infer_meta :
-    func : ReshapeWithXShapeInferMeta
-  kernel :
-    func : reshape_with_xshape
-  inplace : (x -> out)
-  view: (x -> out)
-  intermediate : xshape
-  backward: reshape_grad
-
-- api : scale
-  args : (Tensor x, Scalar scale, float bias, bool bias_after_scale)
-  output : Tensor
-  infer_meta :
-    func : UnchangedInferMeta
-    param : [x]
-  kernel :
-    func : scale, scale_sr
-  inplace : (x -> out)
-
-- api : scatter
-  args : (Tensor x, Tensor index, Tensor updates, bool overwrite)
-  output : Tensor
-  infer_meta :
-    func : ScatterInferMeta
-    dtype : x
-  kernel :
-    func : scatter
-  backward : scatter_grad
-  # no_need_buffer : updates
-
-- api : scatter_nd_add
-  args : (Tensor x, Tensor index, Tensor updates)
-  output : Tensor
-  infer_meta :
-    func : ScatterNdAddInferMeta
-    dtype : x
-  kernel :
-    func : scatter_nd_add
-  backward : scatter_nd_add_grad
-  # no_need_buffer : updates
-
-# segment_pool
-- api : segment_pool
-  args : (Tensor x, Tensor segment_ids, str pooltype)
-  output : Tensor(out), Tensor(summed_ids)
-  infer_meta :
-    func : SegmentPoolInferMeta
-  kernel :
-    func : segment_pool
-  backward : segment_pool_grad
-
-# selu
-- api : selu
-  args : (Tensor x, float scale, float alpha)
-  output : Tensor
-  infer_meta :
-    func : UnchangedInferMeta
-    param : [x]
-  kernel :
-    func : selu
-  backward : selu_grad
-
-# shard_index
-- api : shard_index
-  args : (Tensor in, int index_num, int nshards, int shard_id, int ignore_value)
-  output : Tensor
-  infer_meta :
-    func : ShardIndexInferMeta
-  kernel :
-    func : shard_index
-
-# sigmoid
-- api : sigmoid
-  args : (Tensor x)
-  output : Tensor
-  infer_meta :
-    func : UnchangedInferMeta
-  kernel :
-    func : sigmoid
-  backward : sigmoid_grad
-
-# sigmoid_cross_entropy_with_logits
-- api : sigmoid_cross_entropy_with_logits
-  args : (Tensor x, Tensor label, bool normalize, int ignore_index)
-  output : Tensor
-  infer_meta :
-    func : SigmoidCrossEntropyWithLogitsInferMeta
-  kernel :
-    func : sigmoid_cross_entropy_with_logits
-  backward : sigmoid_cross_entropy_with_logits_grad
-
-- api : sign
-  args : (Tensor x)
-  output : Tensor
-  infer_meta :
-    func : UnchangedInferMeta
-  kernel :
-    func : sign
-
-# silu
-- api : silu
-  args : (Tensor x)
-  output : Tensor
-  infer_meta :
-    func : UnchangedInferMeta
-  kernel :
-    func : silu
-  backward : silu_grad
-
-# sin
-- api : sin
-  args : (Tensor x)
-  output : Tensor
-  infer_meta :
-    func : UnchangedInferMeta
-  kernel :
-    func : sin
-  backward : sin_grad
-
-# sinh
-- api : sinh
-  args : (Tensor x)
-  output : Tensor
-  infer_meta :
-    func : UnchangedInferMeta
-  kernel :
-    func : sinh
-  backward : sinh_grad
-
-# size
-- api : size
-  args : (Tensor x)
-  output : Tensor
-  infer_meta :
-    func : SizeInferMeta
-  kernel :
-    func : size
-
-# soft_shrink
-- api : soft_shrink
-  args : (Tensor x, float lambda)
-  output : Tensor
-  infer_meta :
-    func : UnchangedInferMeta
-    param : [x]
-  kernel :
-    func : soft_shrink
-  backward : soft_shrink_grad
-
-<<<<<<< HEAD
-- api : equal_all
-  args : (Tensor x, Tensor y)
-  output : Tensor
-  infer_meta :
-    func : CompareAllInferMeta
-  kernel :
-    func : equal_all
-=======
-- api : softmax
-  args : (Tensor x, int axis)
-  output : Tensor
-  infer_meta :
-    func : SoftmaxInferMeta
-  kernel :
-    func : softmax
-  backward : softmax_grad
->>>>>>> 1faefc93
-
-- api : split
-  args : (Tensor x, ScalarArray num_or_sections, Scalar(int) axis)
-  output : Tensor[]
-  invoke : split_impl(x, num_or_sections, axis)
-
-- api : subtract
-  args : (Tensor x, Tensor y)
-  output : Tensor
-  infer_meta :
-    func : ElementwiseInferMeta
-  kernel :
-    func : subtract
-  backward : subtract_grad
-  # no_need_buffer : x, y
-
-- api : sum
-  args : (Tensor x, int64_t[] axis={}, DataType dtype=DataType::UNDEFINED, bool keep_dim=false)
-  output : Tensor
-  infer_meta :
-    func : SumInferMeta
-  kernel :
-    func : sum
-    data_type : x
-
-# take_along_axis
-- api : take_along_axis
-  args : (Tensor x, Tensor index, int axis)
-  output : Tensor
-  infer_meta :
-    func : UnchangedInferMeta
-    param : [index]
-  kernel :
-    func : take_along_axis
-    data_type : x
-  backward : take_along_axis_grad
-
-# tan
-- api : tan
-  args : (Tensor x)
-  output : Tensor
-  infer_meta :
-    func : UnchangedInferMeta
-  kernel :
-    func : tan
-  backward : tan_grad
-
-# tanh
-- api : tanh
-  args : (Tensor x)
-  output : Tensor
-  infer_meta :
-    func : UnchangedInferMeta
-  kernel :
-    func : tanh
-  backward : tanh_grad
-
-# tanh_shrink
-- api : tanh_shrink
-  args : (Tensor x)
-  output : Tensor
-  infer_meta :
-    func : UnchangedInferMeta
-  kernel :
-    func : tanh_shrink
-  backward : tanh_shrink_grad
-
-# thresholded_relu
-- api : thresholded_relu
-  args : (Tensor x, float threshold)
-  output : Tensor
-  infer_meta :
-    func : UnchangedInferMeta
-    param : [x]
-  kernel :
-    func : thresholded_relu
-  backward : thresholded_relu_grad
-
-# tile
-- api : tile
-  args : (Tensor x, ScalarArray repeat_times)
-  output : Tensor
-  infer_meta :
-    func : TileInferMeta
-  kernel :
-<<<<<<< HEAD
-    func : dist
-  backward : dist_grad
-=======
-    func : tile
-  backward : tile_grad
-  # no_need_buffer : x
->>>>>>> 1faefc93
-
-- api : top_k
-  args : (Tensor x, Scalar k, int axis = -1, bool largest = true, bool sorted = true)
-  output : Tensor(out), Tensor(indices)
-  infer_meta :
-    func : TopKInferMeta
-  kernel :
-    func : top_k
-  backward : top_k_grad
-
-- api : trace
-  args : (Tensor x, int offset, int axis1, int axis2)
-  output : Tensor
-  infer_meta :
-    func : TraceInferMeta
-  kernel :
-    func : trace
-  backward : trace_grad
-  no_need_buffer : x
-
-- api : transpose
-  args : (Tensor x, int[] axis)
-  output : Tensor
-  infer_meta :
-    func : TransposeInferMeta
-  kernel :
-    func : transpose
-  backward : transpose_grad
-
-- api : triangular_solve
-  args : (Tensor x, Tensor y, bool upper, bool transpose, bool unitriangular)
-  output : Tensor
-  infer_meta :
-    func : TriangularSolveInferMeta
-  kernel :
-    func : triangular_solve
-  # backward : triangular_solve_grad
-
-<<<<<<< HEAD
 # batch_norm
 - api : batch_norm
   args : (Tensor x, Tensor scale, Tensor bias, Tensor mean, Tensor variance, float momentum, float epsilon, str data_layout, bool is_test, bool use_global_stats, bool trainable_statistics, bool fuse_with_relu)
@@ -1458,6 +431,215 @@
   invoke : batch_norm_impl(x, scale, bias, mean, variance, momentum, epsilon, data_layout, is_test, use_global_stats, trainable_statistics, fuse_with_relu)
   backward : batch_norm_grad
 
+- api : bce_loss
+  args : (Tensor input, Tensor label)
+  output : Tensor
+  infer_meta :
+    func : BCELossInferMeta
+  kernel :
+    func : bce_loss
+  backward : bce_loss_grad
+
+# bernoulli
+- api : bernoulli
+  args : (Tensor x)
+  output : Tensor
+  infer_meta :
+    func : UnchangedInferMeta
+  kernel :
+    func : bernoulli
+
+# bitwise_and
+- api : bitwise_and
+  args : (Tensor x, Tensor y)
+  output : Tensor
+  infer_meta :
+    func : ElementwiseInferMeta
+  kernel :
+    func : bitwise_and
+
+# bitwise_not
+- api : bitwise_not
+  args : (Tensor x)
+  output : Tensor
+  infer_meta :
+    func : UnchangedInferMeta
+  kernel :
+    func : bitwise_not
+
+# bitwise_or
+- api : bitwise_or
+  args : (Tensor x, Tensor y)
+  output : Tensor
+  infer_meta :
+    func : ElementwiseInferMeta
+  kernel :
+    func : bitwise_or
+
+# bitwise_xor
+- api : bitwise_xor
+  args : (Tensor x, Tensor y)
+  output : Tensor
+  infer_meta :
+    func : ElementwiseInferMeta
+  kernel :
+    func : bitwise_xor
+
+# brelu
+- api : brelu
+  args : (Tensor x, float t_min, float t_max)
+  output : Tensor
+  infer_meta :
+    func : UnchangedInferMeta
+    param : [x]
+  kernel :
+    func : brelu
+  backward : brelu_grad
+
+- api : cast
+  args : (Tensor x, DataType out_dtype)
+  output : Tensor
+  infer_meta :
+    func : CastInferMeta
+  kernel :
+    func : cast
+    param : [x, out_dtype]
+    data_type : x
+  backward : cast_grad
+
+# cholesky
+- api : cholesky
+  args : (Tensor x, bool upper)
+  output : Tensor
+  infer_meta :
+    func : CholeskyInferMeta
+  kernel :
+    func : cholesky
+  backward : cholesky_grad
+
+# cholesky_solve
+- api : cholesky_solve
+  args : (Tensor x, Tensor y, bool upper)
+  output : Tensor
+  infer_meta :
+    func : CholeskySolveInferMeta
+  kernel :
+    func : cholesky_solve
+  backward : cholesky_solve_grad
+
+- api : concat
+  args : (Tensor[] x, Scalar(int64_t) axis)
+  output : Tensor
+  infer_meta :
+    func : ConcatInferMeta
+    param : [x, axis]
+  kernel :
+    func : concat
+
+- api : conj
+  args : (Tensor x)
+  output : Tensor
+  infer_meta :
+    func : UnchangedInferMeta
+  kernel :
+    func : conj
+
+- api : copy_to
+  args : (Tensor x, Place place, bool blocking)
+  output : Tensor
+  invoke : copy_to_impl(x, place, blocking)
+
+# cos
+- api : cos
+  args : (Tensor x)
+  output : Tensor
+  infer_meta :
+    func : UnchangedInferMeta
+  kernel :
+    func : cos
+  backward : cos_grad
+
+# cosh
+- api : cosh
+  args : (Tensor x)
+  output : Tensor
+  infer_meta :
+    func : UnchangedInferMeta
+  kernel :
+    func : cosh
+  backward : cosh_grad
+
+- api : cross
+  args : (Tensor x, Tensor y, int axis = 9)
+  output : Tensor
+  infer_meta :
+    func : CrossInferMeta
+  kernel :
+    func : cross
+  backward : cross_grad
+
+# cumsum
+- api : cumsum
+  args : (Tensor x, int axis, bool flatten, bool exclusive, bool reverse)
+  output : Tensor
+  infer_meta :
+    func : CumsumInferMeta
+  kernel :
+    func : cumsum
+
+- api : diag
+  args : (Tensor x, int offset, float padding_value)
+  output : Tensor
+  infer_meta :
+    func : DiagInferMeta
+  kernel :
+    func : diag
+
+- api : diagonal
+  args : (Tensor x, int offset, int axis1, int axis2)
+  output : Tensor
+  infer_meta :
+    func : DiagonalInferMeta
+  kernel :
+    func : diagonal
+  backward : diagonal_grad
+  # no_need_buffer : x
+
+- api : digamma
+  args : (Tensor x)
+  output : Tensor
+  infer_meta :
+    func : UnchangedInferMeta
+  kernel :
+    func : digamma
+  backward : digamma_grad
+
+- api : dist
+  args : (Tensor x, Tensor y, float p)
+  output : Tensor
+  infer_meta :
+    func : DistInferMeta
+  kernel :
+    func : dist
+  backward : dist_grad
+  # no_need_buffer : x
+
+- api : divide
+  args : (Tensor x, Tensor y)
+  output : Tensor
+  infer_meta :
+    func : ElementwiseInferMeta
+  kernel :
+    func : divide
+  backward : divide_grad
+
+- api : dot
+  args : (Tensor x, Tensor y)
+  output : Tensor
+  infer_meta :
+    func : DotInferMeta
+  kernel :
+    func : dot
 
 # dropout optional, intermediate
 - api : dropout
@@ -1470,15 +652,257 @@
   optional : seed_tensor
   backward : dropout_grad
 
-
-- api : slice
-  args : (Tensor input, int64_t[] axes, ScalarArray starts, ScalarArray ends, int64_t[] infer_flags, int64_t[] decrease_axis)
-  output : Tensor
-  infer_meta :
-    func : SliceRawInferMeta
-  kernel :
-    func : slice
-  backward : slice_grad
+# eigh
+- api : eigh
+  args : (Tensor x, str uplo)
+  output : Tensor(out_w), Tensor(out_v)
+  infer_meta :
+    func : EighInferMeta
+  kernel :
+    func : eigh
+  backward : eigh_grad
+
+# elu
+- api : elu
+  args : (Tensor x, float alpha)
+  output : Tensor
+  infer_meta :
+    func : UnchangedInferMeta
+    param : [x]
+  kernel :
+    func : elu
+  backward : elu_grad
+
+- api : empty
+  args : (ScalarArray shape, DataType dtype=DataType::FLOAT32, Place place=CPUPlace())
+  output: Tensor
+  infer_meta :
+    func : CreateInferMeta
+    param : [shape, dtype]
+  kernel :
+    func : empty
+    param : [shape, dtype]
+    data_type : dtype
+    backend : place
+
+- api : empty_like
+  args : (Tensor x, DataType dtype = DataType::UNDEFINED, Place place = {})
+  output: Tensor
+  infer_meta :
+    func : CreateLikeInferMeta
+    param : [x, dtype]
+  kernel :
+    func : empty_like
+    param : [x, dtype]
+    data_type : dtype > x
+    backend : place > x
+
+- api : equal
+  args : (Tensor x, Tensor y, int axis = -1)
+  output : Tensor
+  infer_meta :
+    func : CompareInferMeta
+  kernel :
+    func : equal
+
+- api : equal_all
+  args : (Tensor x, Tensor y)
+  output : Tensor
+  infer_meta :
+    func : CompareAllInferMeta
+  kernel :
+    func : equal_all
+
+# erf
+- api : erf
+  args : (Tensor x)
+  output : Tensor
+  infer_meta :
+    func : UnchangedInferMeta
+  kernel :
+    func : erf
+  backward : erf_grad
+
+# erfinv
+- api : erfinv
+  args : (Tensor x)
+  output : Tensor
+  infer_meta :
+    func : UnchangedInferMeta
+  kernel :
+    func : erfinv
+  backward : erfinv_grad
+
+- api : flatten
+  args : (Tensor x, int start_axis, int stop_axis)
+  output : Tensor
+  infer_meta :
+    func : FlattenInferMeta
+  kernel :
+    func : flatten
+
+# flip
+- api : flip
+  args : (Tensor x, int[] axis)
+  output : Tensor
+  infer_meta :
+    func : FlipInferMeta
+  kernel :
+    func : flip
+
+- api : full
+  args : (ScalarArray shape, Scalar value, DataType dtype=DataType::FLOAT32, Place place=CPUPlace())
+  output: Tensor
+  infer_meta :
+    func : CreateInferMeta
+    param : [shape, dtype]
+  kernel :
+    func : full
+    param : [shape, value, dtype]
+    data_type : dtype
+    backend : place
+
+- api : full_like
+  args : (Tensor x, Scalar value, DataType dtype = DataType::UNDEFINED, Place place = {})
+  output: Tensor
+  infer_meta :
+    func : CreateLikeInferMeta
+    param : [x, dtype]
+  kernel :
+    func : full_like
+    param : [x, value, dtype]
+    data_type : dtype > x
+    backend : place > x
+
+- api : gather_nd
+  args : (Tensor x, Tensor index)
+  output : Tensor
+  infer_meta :
+    func : GatherNdInferMeta
+  kernel :
+    func : gather_nd
+    data_type : x
+  backward : gather_nd_grad
+
+- api : gather_tree
+  args : (Tensor ids, Tensor parents)
+  output : Tensor
+  infer_meta :
+    func : GatherTreeMeta
+  kernel :
+    func : gather_tree
+
+- api : greater
+  args : (Tensor x, Tensor y, int axis = -1)
+  output : Tensor
+  infer_meta :
+    func : CompareInferMeta
+  kernel :
+    func : greater
+
+- api : greater_equal
+  args : (Tensor x, Tensor y, int axis = -1)
+  output : Tensor
+  infer_meta :
+    func : CompareInferMeta
+  kernel :
+    func : greater_equal
+
+- api : gumbel_softmax
+  args : (Tensor x, float temperature, bool hard, int axis)
+  output : Tensor
+  infer_meta :
+    func : GumbelSoftmaxInferMeta
+  kernel :
+    func : gumbel_softmax
+  # backward : gumbel_softmax_grad
+
+# hard_shrink
+- api : hard_shrink
+  args : (Tensor x, float threshold)
+  output : Tensor
+  infer_meta :
+    func : UnchangedInferMeta
+    param : [x]
+  kernel :
+    func : hard_shrink
+  backward : hard_shrink_grad
+
+# hard_sigmoid
+- api : hard_sigmoid
+  args : (Tensor x, float slope, float offset)
+  output : Tensor
+  infer_meta :
+    func : UnchangedInferMeta
+    param : [x]
+  kernel :
+    func : hard_sigmoid
+  backward : hard_sigmoid_grad
+
+- api : huber_loss
+  args : (Tensor input, Tensor label, float delta)
+  output : Tensor(out), Tensor(residual)
+  infer_meta :
+    func : HuberLossInferMeta
+  kernel :
+    func : huber_loss
+  # backward : huber_loss_grad
+
+# increment
+- api : increment
+  args : (Tensor x, float value)
+  output : Tensor
+  infer_meta :
+    func : IncrementInferMeta
+  kernel :
+    func : increment
+
+- api : index_sample
+  args : (Tensor x, Tensor index)
+  output : Tensor
+  infer_meta :
+    func : IndexSampleInferMeta
+  kernel :
+    func : index_sample
+    data_type : x
+  backward : index_sample_grad
+  # no_need_buffer : x
+
+# is_empty
+- api : is_empty
+  args : (Tensor x)
+  output : Tensor
+  infer_meta :
+    func : IsEmptyInferMeta
+  kernel :
+    func : is_empty
+
+# isfinite
+- api : isfinite
+  args : (Tensor x)
+  output : Tensor
+  infer_meta :
+    func : IsfiniteInferMeta
+  kernel :
+    func : isfinite, infinite_sr
+
+# isinf
+- api : isinf
+  args : (Tensor x)
+  output : Tensor
+  infer_meta :
+    func : IsfiniteInferMeta
+  kernel :
+    func : isinf, isinf_sr
+
+# isnan
+- api : isnan
+  args : (Tensor x)
+  output : Tensor
+  infer_meta :
+    func : IsfiniteInferMeta
+  kernel :
+    func : isnan, isnan_sr
 
 - api : layer_norm
   args : (Tensor x, Tensor scale, Tensor bias, float epsilon, int begin_norm_axis, bool is_test)
@@ -1489,7 +913,6 @@
     func : layer_norm
   backward : layer_norm_grad
   optional : scale, bias
-=======
 - api : trunc
   args : (Tensor x)
   output : Tensor
@@ -1498,7 +921,563 @@
   kernel :
     func : trunc
   backward : trunc_grad
->>>>>>> 1faefc93
+
+# leaky_relu
+- api : leaky_relu
+  args : (Tensor x, float alpha)
+  output : Tensor
+  infer_meta :
+    func : UnchangedInferMeta
+    param : [x]
+  kernel :
+    func : leaky_relu
+  backward : leaky_relu_grad
+
+- api : lerp
+  args : (Tensor x, Tensor y, Tensor weight)
+  output : Tensor
+  infer_meta :
+    func : LerpInferMeta
+  kernel :
+    func : lerp
+  backward : lerp_grad
+
+- api : less_equal
+  args : (Tensor x, Tensor y, int axis = -1)
+  output : Tensor
+  infer_meta :
+    func : CompareInferMeta
+  kernel :
+    func : less_equal
+
+- api : less_than
+  args : (Tensor x, Tensor y, int axis = -1)
+  output : Tensor
+  infer_meta :
+    func : CompareInferMeta
+  kernel :
+    func : less_than
+
+# log_loss
+- api : log_loss
+  args : (Tensor input, Tensor label, float epsilon)
+  output : Tensor
+  infer_meta :
+    func : LogLossInferMeta
+  kernel :
+    func : log_loss
+  backward : log_loss_grad
+
+# logical_and
+- api : logical_and
+  args : (Tensor x, Tensor y)
+  output : Tensor
+  infer_meta :
+    func : ElementwiseInferMeta
+  kernel :
+    func : logical_and
+
+# logical_not
+- api : logical_not
+  args : (Tensor x)
+  output : Tensor
+  infer_meta :
+    func : UnchangedInferMeta
+  kernel :
+    func : logical_not
+
+# logical_or
+- api : logical_or
+  args : (Tensor x, Tensor y)
+  output : Tensor
+  infer_meta :
+    func : ElementwiseInferMeta
+  kernel :
+    func : logical_or
+
+# logical_xor
+- api : logical_xor
+  args : (Tensor x, Tensor y)
+  output : Tensor
+  infer_meta :
+    func : ElementwiseInferMeta
+  kernel :
+    func : logical_xor
+
+# logsigmoid
+- api : logsigmoid
+  args : (Tensor x)
+  output : Tensor
+  infer_meta :
+    func : UnchangedInferMeta
+  kernel :
+    func : logsigmoid
+  backward : logsigmoid_grad
+
+# masked_select
+- api : masked_select
+  args : (Tensor x, Tensor mask)
+  output : Tensor
+  infer_meta :
+    func : MaskedSelectInferMeta
+  kernel :
+    func : masked_select
+    data_type : x
+  backward : masked_select_grad
+
+- api : matmul
+  args : (Tensor x, Tensor y, bool transpose_x = false, bool transpose_y = false)
+  output : Tensor
+  infer_meta :
+    func : MatmulInferMeta
+  kernel :
+    func : matmul
+  backward : matmul_grad
+
+# matrix_power
+- api : matrix_power
+  args : (Tensor x, int n)
+  output : Tensor
+  infer_meta :
+    func : UnchangedInferMeta
+    param : [x]
+  kernel :
+    func : matrix_power
+  backward : matrix_power_grad
+
+- api : mean
+  args : (Tensor x, int64_t[] axis={}, bool keep_dim=false)
+  output : Tensor
+  infer_meta :
+    func : ReduceInferMeta
+  kernel :
+    func : mean
+
+# multinomial
+- api : multinomial
+  args : (Tensor x, int num_samples, bool replacement)
+  output : Tensor
+  infer_meta :
+    func : MultinomialInferMeta
+  kernel :
+    func : multinomial
+
+- api : multiply
+  args : (Tensor x, Tensor y)
+  output : Tensor
+  infer_meta :
+    func : ElementwiseInferMeta
+  kernel :
+    func : multiply
+  backward : multiply_grad
+
+- api : mv
+  args : (Tensor x, Tensor vec)
+  output : Tensor
+  infer_meta :
+    func : MvInferMeta
+  kernel :
+    func : mv
+  backward : mv_grad
+
+- api : norm
+  args : (Tensor x, int axis, float epsilon, bool is_test = false)
+  output : Tensor(out), Tensor(norm)
+  infer_meta :
+    func : NormInferMeta
+  kernel :
+    func : norm
+  intermediate : norm
+  # backward : norm_grad
+
+- api : not_equal
+  args : (Tensor x, Tensor y, int axis = -1)
+  output : Tensor
+  infer_meta :
+    func : CompareInferMeta
+  kernel :
+    func : not_equal
+
+- api : one_hot
+  args : (Tensor x, Scalar(int) num_classes)
+  output : Tensor
+  infer_meta :
+    func : OneHotInferMeta
+  kernel :
+    func : one_hot
+
+- api : ones_like
+  args : (Tensor x, DataType dtype=DataType::UNDEFINED, Place place={})
+  output : Tensor
+  invoke : full_like(x, 1, dtype, place)
+
+# pad
+- api : pad
+  args : (Tensor x, int[] paddings, float pad_value)
+  output : Tensor
+  infer_meta :
+    func : PadInferMeta
+  kernel :
+    func : pad
+  # backward : pad_grad
+
+# pixel_shuffle
+- api : pixel_shuffle
+  args : (Tensor x, int upscale_factor, str data_format)
+  output : Tensor
+  infer_meta :
+    func : PixelShuffleInferMeta
+  kernel :
+    func : pixel_shuffle
+  # backward : pixel_shuffle_grad
+
+# poisson  // no need grad
+- api : poisson
+  args : (Tensor x)
+  output : Tensor
+  infer_meta :
+    func : UnchangedInferMeta
+  kernel :
+    func : poisson
+
+- api : pool2d
+  args : (Tensor x, int[] kernel_size, int[] strides, int[] paddings, bool ceil_mode, bool exclusive, str data_format, str pooling_type, bool global_pooling, bool adaptive, str padding_algorithm)
+  output : Tensor(out)
+  infer_meta :
+    func : PoolInferMeta
+  kernel:
+    func : pool2d
+
+# put_along_axis
+- api : put_along_axis
+  args : (Tensor x, Tensor index, Tensor value, int axis, str reduce)
+  output : Tensor
+  infer_meta :
+    func : UnchangedInferMeta
+    param : [index]
+  kernel :
+    func : put_along_axis
+    data_type : x
+  backward : put_along_axis_grad
+
+# reduce_prod
+- api : reduce_prod
+  args : (Tensor x, int64_t[] dims, bool keep_dim, bool reduce_all)
+  output : Tensor
+  infer_meta :
+    func : ReduceInferMetaBase
+  kernel :
+    func : reduce_prod
+
+- api : relu
+  args : (Tensor x)
+  output : Tensor
+  infer_meta :
+    func : UnchangedInferMeta
+  kernel :
+    func : relu
+  inplace : (x -> out)
+  backward : relu_grad
+
+- api : reshape
+  args : (Tensor x, ScalarArray shape)
+  output : Tensor(out), Tensor(xshape)
+  infer_meta :
+    func : ReshapeWithXShapeInferMeta
+  kernel :
+    func : reshape_with_xshape
+  inplace : (x -> out)
+  view: (x -> out)
+  intermediate : xshape
+  backward: reshape_grad
+
+- api : scale
+  args : (Tensor x, Scalar scale, float bias, bool bias_after_scale)
+  output : Tensor
+  infer_meta :
+    func : UnchangedInferMeta
+    param : [x]
+  kernel :
+    func : scale, scale_sr
+  inplace : (x -> out)
+
+- api : scatter
+  args : (Tensor x, Tensor index, Tensor updates, bool overwrite)
+  output : Tensor
+  infer_meta :
+    func : ScatterInferMeta
+    dtype : x
+  kernel :
+    func : scatter
+  backward : scatter_grad
+  # no_need_buffer : updates
+
+- api : scatter_nd_add
+  args : (Tensor x, Tensor index, Tensor updates)
+  output : Tensor
+  infer_meta :
+    func : ScatterNdAddInferMeta
+    dtype : x
+  kernel :
+    func : scatter_nd_add
+  backward : scatter_nd_add_grad
+  # no_need_buffer : updates
+
+# segment_pool
+- api : segment_pool
+  args : (Tensor x, Tensor segment_ids, str pooltype)
+  output : Tensor(out), Tensor(summed_ids)
+  infer_meta :
+    func : SegmentPoolInferMeta
+  kernel :
+    func : segment_pool
+  backward : segment_pool_grad
+
+# selu
+- api : selu
+  args : (Tensor x, float scale, float alpha)
+  output : Tensor
+  infer_meta :
+    func : UnchangedInferMeta
+    param : [x]
+  kernel :
+    func : selu
+  backward : selu_grad
+
+# shard_index
+- api : shard_index
+  args : (Tensor in, int index_num, int nshards, int shard_id, int ignore_value)
+  output : Tensor
+  infer_meta :
+    func : ShardIndexInferMeta
+  kernel :
+    func : shard_index
+
+# sigmoid
+- api : sigmoid
+  args : (Tensor x)
+  output : Tensor
+  infer_meta :
+    func : UnchangedInferMeta
+  kernel :
+    func : sigmoid
+  backward : sigmoid_grad
+
+# sigmoid_cross_entropy_with_logits
+- api : sigmoid_cross_entropy_with_logits
+  args : (Tensor x, Tensor label, bool normalize, int ignore_index)
+  output : Tensor
+  infer_meta :
+    func : SigmoidCrossEntropyWithLogitsInferMeta
+  kernel :
+    func : sigmoid_cross_entropy_with_logits
+  backward : sigmoid_cross_entropy_with_logits_grad
+
+- api : sign
+  args : (Tensor x)
+  output : Tensor
+  infer_meta :
+    func : UnchangedInferMeta
+  kernel :
+    func : sign
+
+# silu
+- api : silu
+  args : (Tensor x)
+  output : Tensor
+  infer_meta :
+    func : UnchangedInferMeta
+  kernel :
+    func : silu
+  backward : silu_grad
+
+# sin
+- api : sin
+  args : (Tensor x)
+  output : Tensor
+  infer_meta :
+    func : UnchangedInferMeta
+  kernel :
+    func : sin
+  backward : sin_grad
+
+# sinh
+- api : sinh
+  args : (Tensor x)
+  output : Tensor
+  infer_meta :
+    func : UnchangedInferMeta
+  kernel :
+    func : sinh
+  backward : sinh_grad
+
+# size
+- api : size
+  args : (Tensor x)
+  output : Tensor
+  infer_meta :
+    func : SizeInferMeta
+  kernel :
+    func : size
+
+- api : slice
+  args : (Tensor input, int64_t[] axes, ScalarArray starts, ScalarArray ends, int64_t[] infer_flags, int64_t[] decrease_axis)
+  output : Tensor
+  infer_meta :
+    func : SliceRawInferMeta
+  kernel :
+    func : slice
+  backward : slice_grad
+
+# soft_shrink
+- api : soft_shrink
+  args : (Tensor x, float lambda)
+  output : Tensor
+  infer_meta :
+    func : UnchangedInferMeta
+    param : [x]
+  kernel :
+    func : soft_shrink
+  backward : soft_shrink_grad
+
+- api : softmax
+  args : (Tensor x, int axis)
+  output : Tensor
+  infer_meta :
+    func : SoftmaxInferMeta
+  kernel :
+    func : softmax
+  backward : softmax_grad
+
+- api : split
+  args : (Tensor x, ScalarArray num_or_sections, Scalar(int) axis)
+  output : Tensor[]
+  invoke : split_impl(x, num_or_sections, axis)
+  backward : split_grad
+
+- api : split
+  args : (Tensor x, ScalarArray num_or_sections, Scalar(int) axis)
+  output : Tensor[]
+  invoke : split_impl(x, num_or_sections, axis)
+
+- api : subtract
+  args : (Tensor x, Tensor y)
+  output : Tensor
+  infer_meta :
+    func : ElementwiseInferMeta
+  kernel :
+    func : subtract
+  backward : subtract_grad
+  # no_need_buffer : x, y
+
+- api : sum
+  args : (Tensor x, int64_t[] axis={}, DataType dtype=DataType::UNDEFINED, bool keep_dim=false)
+  output : Tensor
+  infer_meta :
+    func : SumInferMeta
+  kernel :
+    func : sum
+    data_type : x
+
+# take_along_axis
+- api : take_along_axis
+  args : (Tensor x, Tensor index, int axis)
+  output : Tensor
+  infer_meta :
+    func : UnchangedInferMeta
+    param : [index]
+  kernel :
+    func : take_along_axis
+    data_type : x
+  backward : take_along_axis_grad
+
+# tan
+- api : tan
+  args : (Tensor x)
+  output : Tensor
+  infer_meta :
+    func : UnchangedInferMeta
+  kernel :
+    func : tan
+  backward : tan_grad
+
+# tanh
+- api : tanh
+  args : (Tensor x)
+  output : Tensor
+  infer_meta :
+    func : UnchangedInferMeta
+  kernel :
+    func : tanh
+  backward : tanh_grad
+
+# tanh_shrink
+- api : tanh_shrink
+  args : (Tensor x)
+  output : Tensor
+  infer_meta :
+    func : UnchangedInferMeta
+  kernel :
+    func : tanh_shrink
+  backward : tanh_shrink_grad
+
+# thresholded_relu
+- api : thresholded_relu
+  args : (Tensor x, float threshold)
+  output : Tensor
+  infer_meta :
+    func : UnchangedInferMeta
+    param : [x]
+  kernel :
+    func : thresholded_relu
+  backward : thresholded_relu_grad
+
+# tile
+- api : tile
+  args : (Tensor x, ScalarArray repeat_times)
+  output : Tensor
+  infer_meta :
+    func : TileInferMeta
+  kernel :
+    func : tile
+  backward : tile_grad
+
+- api : top_k
+  args : (Tensor x, Scalar k, int axis = -1, bool largest = true, bool sorted = true)
+  output : Tensor(out), Tensor(indices)
+  infer_meta :
+    func : TopKInferMeta
+  kernel :
+    func : top_k
+  backward : top_k_grad
+
+- api : trace
+  args : (Tensor x, int offset, int axis1, int axis2)
+  output : Tensor
+  infer_meta :
+    func : TraceInferMeta
+  kernel :
+    func : trace
+  backward : trace_grad
+  no_need_buffer : x
+
+- api : transpose
+  args : (Tensor x, int[] axis)
+  output : Tensor
+  infer_meta :
+    func : TransposeInferMeta
+  kernel :
+    func : transpose
+  backward : transpose_grad
+
+- api : triangular_solve
+  args : (Tensor x, Tensor y, bool upper, bool transpose, bool unitriangular)
+  output : Tensor
+  infer_meta :
+    func : TriangularSolveInferMeta
+  kernel :
+    func : triangular_solve
+  # backward : triangular_solve_grad
 
 # unfold
 - api : unfold
