- api : abs
  args : (Tensor x)
  output : Tensor
  infer_meta :
    func : RealAndImagInferMeta
  kernel :
    func : abs
  backward : abs_grad

# accuracy
- api : accuracy
  args : (Tensor x, Tensor indices, Tensor label)
  output : Tensor(accuracy), Tensor(correct), Tensor(total)
  infer_meta :
    func : AccuracyInferMeta
  kernel :
    func : accuracy
    dtype : x

# acos
- api : acos
  args : (Tensor x)
  output : Tensor
  infer_meta :
    func : UnchangedInferMeta
  kernel :
    func : acos
  backward : acos_grad

# acosh
- api : acosh
  args : (Tensor x)
  output : Tensor
  infer_meta :
    func : UnchangedInferMeta
  kernel :
    func : acosh
  backward : acosh_grad

- api : adadelta
  args : (Tensor param, Tensor grad, Tensor avg_squared_grad, Tensor avg_squared_update, float rho, float epsilon)
  output : Tensor(param_out), Tensor(moment_out), Tensor(inf_norm_out)
  infer_meta :
    func : AdadeltaInferMeta
  kernel :
    func : adadelta

- api : adamax
  args : (Tensor param, Tensor grad, Tensor learning_rate, Tensor moment, Tensor inf_norm, Tensor beta1_pow, float beta1, float beta2, float epsilon)
  output : Tensor(param_out), Tensor(avg_squared_grad_out), Tensor(avg_squared_update_out)
  infer_meta :
    func : AdamaxInferMeta
  kernel :
    func : adamax

- api : add
  args : (Tensor x, Tensor y)
  output : Tensor
  infer_meta :
    func : ElementwiseInferMeta
  kernel :
    func : add
  backward : add_grad
  # no_need_buffer : x, y

- api : addmm
  args : (Tensor input, Tensor x, Tensor y, float alpha, float beta)
  output : Tensor
  infer_meta :
    func : AddmmInferMeta
  kernel :
    func : addmm
  backward : addmm_grad

- api : all
  args : (Tensor x, int64_t[] dims={}, bool keep_dim=false)
  output : Tensor(out)
  infer_meta :
    func : ReduceInferMeta
  kernel :
    func : all

- api : allclose
  args : (Tensor x, Tensor y, Scalar rtol, Scalar atol, bool equal_nan)
  output : Tensor(out)
  infer_meta :
    func : AllValueCompareInferMeta
    param: [x, y]
  kernel :
    func : allclose

- api : any
  args : (Tensor x, int64_t[] dims={}, bool keep_dim=false)
  output : Tensor(out)
  infer_meta :
    func : ReduceInferMeta
  kernel :
    func : any

# arg_max
- api : argmax
  args : (Tensor x, int64_t axis, bool keepdims, bool flatten, int dtype)
  output : Tensor
  infer_meta :
    func : ArgMinMaxInferMeta
  kernel :
    func : arg_max

# arg_min
- api : argmin
  args : (Tensor x, int64_t axis, bool keepdims, bool flatten, int dtype)
  output : Tensor
  infer_meta :
    func : ArgMinMaxInferMeta
  kernel :
    func : arg_min

# argsort
- api : argsort
  args : (Tensor x, int axis, bool descending)
  output : Tensor(out), Tensor(indices)
  infer_meta :
    func : ArgsortInferMeta
  kernel :
    func : argsort
  backward : argsort_grad
  # no_need_buffer : x

# asin
- api : asin
  args : (Tensor x)
  output : Tensor
  infer_meta :
    func : UnchangedInferMeta
  kernel :
    func : asin
  backward : asin_grad

# asinh
- api : asinh
  args : (Tensor x)
  output : Tensor
  infer_meta :
    func : UnchangedInferMeta
  kernel :
    func : asinh
  backward : asinh_grad

# atan
- api : atan
  args : (Tensor x)
  output : Tensor
  infer_meta :
    func : UnchangedInferMeta
  kernel :
    func : atan
  backward : atan_grad

- api : atan2
  args : (Tensor x, Tensor y)
  output : Tensor
  infer_meta :
    func : Atan2InferMeta
  kernel :
    func : atan2
  backward : atan2_grad

# atanh
- api : atanh
  args : (Tensor x)
  output : Tensor
  infer_meta :
    func : UnchangedInferMeta
  kernel :
    func : atanh
  backward : atanh_grad

# auc
- api : auc
  args : (Tensor x, Tensor label, Tensor stat_pos, Tensor stat_neg, str curve, int num_thresholds, int slide_steps)
  output : Tensor(auc), Tensor(stat_pos_out), Tensor(stat_neg_out)
  infer_meta :
    func : AucInferMeta
  kernel :
    func : auc

- api : bce_loss
  args : (Tensor input, Tensor label)
  output : Tensor
  infer_meta :
    func : BCELossInferMeta
  kernel :
    func : bce_loss
  backward : bce_loss_grad

# bernoulli
- api : bernoulli
  args : (Tensor x)
  output : Tensor
  infer_meta :
    func : UnchangedInferMeta
  kernel :
    func : bernoulli

# bitwise_and
- api : bitwise_and
  args : (Tensor x, Tensor y)
  output : Tensor
  infer_meta :
    func : ElementwiseInferMeta
  kernel :
    func : bitwise_and

# bitwise_not
- api : bitwise_not
  args : (Tensor x)
  output : Tensor
  infer_meta :
    func : UnchangedInferMeta
  kernel :
    func : bitwise_not

# bitwise_or
- api : bitwise_or
  args : (Tensor x, Tensor y)
  output : Tensor
  infer_meta :
    func : ElementwiseInferMeta
  kernel :
    func : bitwise_or

# bitwise_xor
- api : bitwise_xor
  args : (Tensor x, Tensor y)
  output : Tensor
  infer_meta :
    func : ElementwiseInferMeta
  kernel :
    func : bitwise_xor

# brelu
- api : brelu
  args : (Tensor x, float t_min, float t_max)
  output : Tensor
  infer_meta :
    func : UnchangedInferMeta
    param : [x]
  kernel :
    func : brelu
  backward : brelu_grad

- api : cast
  args : (Tensor x, DataType out_dtype)
  output : Tensor
  infer_meta :
    func : CastInferMeta
  kernel :
    func : cast
    param : [x, out_dtype]
    data_type : x
  backward : cast_grad

- api : ceil
  args : (Tensor x)
  output : Tensor(out)
  infer_meta :
    func : UnchangedInferMeta
  kernel :
    func : ceil
  backward : ceil_grad

# cholesky
- api : cholesky
  args : (Tensor x, bool upper)
  output : Tensor
  infer_meta :
    func : CholeskyInferMeta
  kernel :
    func : cholesky
  backward : cholesky_grad

# cholesky_solve
- api : cholesky_solve
  args : (Tensor x, Tensor y, bool upper)
  output : Tensor
  infer_meta :
    func : CholeskySolveInferMeta
  kernel :
    func : cholesky_solve
  backward : cholesky_solve_grad

- api : concat
  args : (Tensor[] x, Scalar(int64_t) axis)
  output : Tensor
  infer_meta :
    func : ConcatInferMeta
    param : [x, axis]
  kernel :
    func : concat

- api : conj
  args : (Tensor x)
  output : Tensor
  infer_meta :
    func : UnchangedInferMeta
  kernel :
    func : conj

- api : copy_to
  args : (Tensor x, Place place, bool blocking)
  output : Tensor
  invoke : copy_to_impl(x, place, blocking)

# cos
- api : cos
  args : (Tensor x)
  output : Tensor
  infer_meta :
    func : UnchangedInferMeta
  kernel :
    func : cos
  backward : cos_grad

# cosh
- api : cosh
  args : (Tensor x)
  output : Tensor
  infer_meta :
    func : UnchangedInferMeta
  kernel :
    func : cosh
  backward : cosh_grad

- api : cross
  args : (Tensor x, Tensor y, int axis = 9)
  output : Tensor
  infer_meta :
    func : CrossInferMeta
  kernel :
    func : cross
  backward : cross_grad

- api : cumprod
  args : (Tensor x,  int dim)
  output : Tensor(out)
  infer_meta :
    func : UnchangedInferMeta
    param: [x]
  kernel :
    func : cumprod
  backward : cumprod_grad

# cumsum
- api : cumsum
  args : (Tensor x, int axis, bool flatten, bool exclusive, bool reverse)
  output : Tensor
  infer_meta :
    func : CumsumInferMeta
  kernel :
    func : cumsum

- api : diag
  args : (Tensor x, int offset, float padding_value)
  output : Tensor
  infer_meta :
    func : DiagInferMeta
  kernel :
    func : diag

- api : diagonal
  args : (Tensor x, int offset, int axis1, int axis2)
  output : Tensor
  infer_meta :
    func : DiagonalInferMeta
  kernel :
    func : diagonal
  backward : diagonal_grad
  # no_need_buffer : x

- api : digamma
  args : (Tensor x)
  output : Tensor
  infer_meta :
    func : UnchangedInferMeta
  kernel :
    func : digamma
  backward : digamma_grad

- api : dist
  args : (Tensor x, Tensor y, float p)
  output : Tensor
  infer_meta :
    func : DistInferMeta
  kernel :
    func : dist
  backward : dist_grad

- api : divide
  args : (Tensor x, Tensor y)
  output : Tensor
  infer_meta :
    func : ElementwiseInferMeta
  kernel :
    func : divide
  backward : divide_grad

- api : dot
  args : (Tensor x, Tensor y)
  output : Tensor
  infer_meta :
    func : DotInferMeta
  kernel :
    func : dot

# eigh
- api : eigh
  args : (Tensor x, str uplo)
  output : Tensor(out_w), Tensor(out_v)
  infer_meta :
    func : EighInferMeta
  kernel :
    func : eigh
  backward : eigh_grad

- api : elementwise_pow
  args : (Tensor x, Tensor y)
  output : Tensor(out)
  infer_meta :
    func : ElementwiseInferMeta
  kernel :
    func : elementwise_pow
  backward : elementwise_pow_grad

# elu
- api : elu
  args : (Tensor x, float alpha)
  output : Tensor
  infer_meta :
    func : UnchangedInferMeta
    param : [x]
  kernel :
    func : elu
  backward : elu_grad

- api : empty
  args : (IntArray shape, DataType dtype=DataType::FLOAT32, Place place=CPUPlace())
  output: Tensor
  infer_meta :
    func : CreateInferMeta
    param : [shape, dtype]
  kernel :
    func : empty
    param : [shape, dtype]
    data_type : dtype
    backend : place

- api : empty_like
  args : (Tensor x, DataType dtype = DataType::UNDEFINED, Place place = {})
  output: Tensor
  infer_meta :
    func : CreateLikeInferMeta
    param : [x, dtype]
  kernel :
    func : empty_like
    param : [x, dtype]
    data_type : dtype > x
    backend : place > x

- api : equal
  args : (Tensor x, Tensor y, int axis = -1)
  output : Tensor
  infer_meta :
    func : CompareInferMeta
  kernel :
    func : equal

# erf
- api : erf
  args : (Tensor x)
  output : Tensor
  infer_meta :
    func : UnchangedInferMeta
  kernel :
    func : erf
  backward : erf_grad

# erfinv
- api : erfinv
  args : (Tensor x)
  output : Tensor
  infer_meta :
    func : UnchangedInferMeta
  kernel :
    func : erfinv
  backward : erfinv_grad

- api : expm1
  args : (Tensor x)
  output : Tensor
  infer_meta :
    func : UnchangedInferMeta
    param : [x]
  kernel :
    func : expm1
  backward : expm1_grad

- api : flatten
  args : (Tensor x, int start_axis, int stop_axis)
  output : Tensor
  infer_meta :
    func : FlattenInferMeta
  kernel :
    func : flatten

# flip
- api : flip
  args : (Tensor x, int[] axis)
  output : Tensor
  infer_meta :
    func : FlipInferMeta
  kernel :
    func : flip

- api : floor
  args : (Tensor x)
  output : Tensor(out)
  infer_meta :
    func : UnchangedInferMeta
  kernel :
    func : floor
  backward : floor_grad

- api : floor_divide
  args : (Tensor x, Tensor y)
  output : Tensor(out)
  infer_meta :
    func : ElementwiseInferMeta
  kernel :
    func : floor_divide

- api : fmax
  args : (Tensor x, Tensor y,  int axis)
  output : Tensor(out)
  infer_meta :
    param: [x, y]
    func : ElementwiseInferMeta
  kernel :
    func : fmax
  backward : fmax_grad

- api : fmin
  args : (Tensor x, Tensor y,  int axis)
  output : Tensor(out)
  infer_meta :
    param: [x, y]
    func : ElementwiseInferMeta
  kernel :
    func : fmin
  backward : fmin_grad

- api : full
  args : (IntArray shape, Scalar value, DataType dtype=DataType::FLOAT32, Place place=CPUPlace())
  output: Tensor
  infer_meta :
    func : CreateInferMeta
    param : [shape, dtype]
  kernel :
    func : full
    param : [shape, value, dtype]
    data_type : dtype
    backend : place

- api : full_like
  args : (Tensor x, Scalar value, DataType dtype = DataType::UNDEFINED, Place place = {})
  output: Tensor
  infer_meta :
    func : CreateLikeInferMeta
    param : [x, dtype]
  kernel :
    func : full_like
    param : [x, value, dtype]
    data_type : dtype > x
    backend : place > x

- api : gather_nd
  args : (Tensor x, Tensor index)
  output : Tensor
  infer_meta :
    func : GatherNdInferMeta
  kernel :
    func : gather_nd
    data_type : x
  backward : gather_nd_grad

- api : gather_tree
  args : (Tensor ids, Tensor parents)
  output : Tensor
  infer_meta :
    func : GatherTreeMeta
  kernel :
    func : gather_tree

- api : gelu
  args : (Tensor x,  bool approximate)
  output : Tensor(out)
  infer_meta :
    func : UnchangedInferMeta
    param: [x]
  kernel :
    func : gelu
  backward : gelu_grad

- api : greater_equal
  args : (Tensor x, Tensor y, int axis = -1)
  output : Tensor
  infer_meta :
    func : CompareInferMeta
  kernel :
    func : greater_equal

- api : greater_than
  args : (Tensor x, Tensor y, int axis = -1)
  output : Tensor
  infer_meta :
    func : CompareInferMeta
  kernel :
    func : greater_than

- api : gumbel_softmax
  args : (Tensor x, float temperature, bool hard, int axis)
  output : Tensor
  infer_meta :
    func : GumbelSoftmaxInferMeta
  kernel :
    func : gumbel_softmax
  # backward : gumbel_softmax_grad

# hard_shrink
- api : hard_shrink
  args : (Tensor x, float threshold)
  output : Tensor
  infer_meta :
    func : UnchangedInferMeta
    param : [x]
  kernel :
    func : hard_shrink
  backward : hard_shrink_grad

# hard_sigmoid
- api : hard_sigmoid
  args : (Tensor x, float slope, float offset)
  output : Tensor
  infer_meta :
    func : UnchangedInferMeta
    param : [x]
  kernel :
    func : hard_sigmoid
  backward : hard_sigmoid_grad

# histogram
- api : histogram
  args : (Tensor x, int64_t bins, int min, int max)
  output : Tensor
  infer_meta :
    func : HistogramInferMeta
  kernel :
    func : histogram

- api : huber_loss
  args : (Tensor input, Tensor label, float delta)
  output : Tensor(out), Tensor(residual)
  infer_meta :
    func : HuberLossInferMeta
  kernel :
    func : huber_loss
  # backward : huber_loss_grad

# increment
- api : increment
  args : (Tensor x, float value)
  output : Tensor
  infer_meta :
    func : IncrementInferMeta
  kernel :
    func : increment

- api : index_sample
  args : (Tensor x, Tensor index)
  output : Tensor
  infer_meta :
    func : IndexSampleInferMeta
  kernel :
    func : index_sample
    data_type : x
  backward : index_sample_grad
  # no_need_buffer : x

# is_empty
- api : is_empty
  args : (Tensor x)
  output : Tensor
  infer_meta :
    func : IsEmptyInferMeta
  kernel :
    func : is_empty

- api : isclose
  args : (Tensor x, Tensor y, Scalar rtol, Scalar atol,  bool equal_nan)
  output : Tensor(out)
  infer_meta :
    func : ValueCompareInferMeta
    param: [x, y]
  kernel :
    func : isclose

# isfinite
- api : isfinite
  args : (Tensor x)
  output : Tensor
  infer_meta :
    func : IsfiniteInferMeta
  kernel :
    func : isfinite, infinite_sr

# isinf
- api : isinf
  args : (Tensor x)
  output : Tensor
  infer_meta :
    func : IsfiniteInferMeta
  kernel :
    func : isinf, isinf_sr

# isnan
- api : isnan
  args : (Tensor x)
  output : Tensor
  infer_meta :
    func : IsfiniteInferMeta
  kernel :
    func : isnan, isnan_sr

- api : kldiv_loss
  args : (Tensor x, Tensor label, str reduction)
  output : Tensor(out)
  infer_meta :
    func : KLDivInferMeta
  kernel :
    func : kldiv_loss
    data_type : x
  backward : kldiv_loss_grad

- api : kthvalue
  args : (Tensor x, int k, int axis, bool keepdim)
  output : Tensor(out), Tensor(indices)
  infer_meta :
    func : KthvalueInferMeta
  kernel :
    func : kthvalue
  backward : kthvalue_grad

# leaky_relu
- api : leaky_relu
  args : (Tensor x, float alpha)
  output : Tensor
  infer_meta :
    func : UnchangedInferMeta
    param : [x]
  kernel :
    func : leaky_relu
  backward : leaky_relu_grad

- api : lerp
  args : (Tensor x, Tensor y, Tensor weight)
  output : Tensor
  infer_meta :
    func : LerpInferMeta
  kernel :
    func : lerp
  backward : lerp_grad

- api : less_equal
  args : (Tensor x, Tensor y, int axis = -1)
  output : Tensor
  infer_meta :
    func : CompareInferMeta
  kernel :
    func : less_equal

- api : less_than
  args : (Tensor x, Tensor y, int axis = -1)
  output : Tensor
  infer_meta :
    func : CompareInferMeta
  kernel :
    func : less_than

- api : lgamma
  args : (Tensor x)
  output : Tensor(out)
  infer_meta :
    func : UnchangedInferMeta
  kernel :
    func : lgamma
  backward : lgamma_grad

- api : log
  args : (Tensor x)
  output : Tensor
  infer_meta :
    func : UnchangedInferMeta
  kernel :
    func : log
  backward: log_grad

- api : log10
  args : (Tensor x)
  output : Tensor
  infer_meta :
    func : UnchangedInferMeta
  kernel :
    func : log10
  backward: log10_grad

- api : log1p
  args : (Tensor x)
  output : Tensor
  infer_meta :
    func : UnchangedInferMeta
  kernel :
    func : log1p
  backward: log1p_grad

- api : log2
  args : (Tensor x)
  output : Tensor
  infer_meta :
    func : UnchangedInferMeta
  kernel :
    func : log2
  backward: log2_grad

# log_loss
- api : log_loss
  args : (Tensor input, Tensor label, float epsilon)
  output : Tensor
  infer_meta :
    func : LogLossInferMeta
  kernel :
    func : log_loss
  backward : log_loss_grad

- api : log_softmax
  args : (Tensor x,  int axis)
  output : Tensor(out)
  infer_meta :
    func : UnchangedInferMetaCheckAxis
  kernel :
    func : log_softmax
  backward : log_softmax_grad

# logical_and
- api : logical_and
  args : (Tensor x, Tensor y)
  output : Tensor
  infer_meta :
    func : ElementwiseInferMeta
  kernel :
    func : logical_and

# logical_not
- api : logical_not
  args : (Tensor x)
  output : Tensor
  infer_meta :
    func : UnchangedInferMeta
  kernel :
    func : logical_not

# logical_or
- api : logical_or
  args : (Tensor x, Tensor y)
  output : Tensor
  infer_meta :
    func : ElementwiseInferMeta
  kernel :
    func : logical_or

# logical_xor
- api : logical_xor
  args : (Tensor x, Tensor y)
  output : Tensor
  infer_meta :
    func : ElementwiseInferMeta
  kernel :
    func : logical_xor

# logsigmoid
- api : logsigmoid
  args : (Tensor x)
  output : Tensor
  infer_meta :
    func : UnchangedInferMeta
  kernel :
    func : logsigmoid
  backward : logsigmoid_grad

- api : logsumexp
  args : (Tensor x, int64_t[] axis,  bool keepdim,  bool reduce_all)
  output : Tensor(out)
  infer_meta :
    func : LogsumexpInferMeta
  kernel :
    func : logsumexp
  backward : logsumexp_grad

# masked_select
- api : masked_select
  args : (Tensor x, Tensor mask)
  output : Tensor
  infer_meta :
    func : MaskedSelectInferMeta
  kernel :
    func : masked_select
    data_type : x
  backward : masked_select_grad

- api : matmul
  args : (Tensor x, Tensor y, bool transpose_x = false, bool transpose_y = false)
  output : Tensor
  infer_meta :
    func : MatmulInferMeta
  kernel :
    func : matmul
  backward : matmul_grad

# matrix_power
- api : matrix_power
  args : (Tensor x, int n)
  output : Tensor
  infer_meta :
    func : UnchangedInferMeta
    param : [x]
  kernel :
    func : matrix_power
  backward : matrix_power_grad

- api : max
  args : (Tensor x, int64_t[] dims={}, bool keep_dim=false)
  output : Tensor(out)
  infer_meta :
    func : ReduceInferMeta
  kernel :
    func : max
  backward : max_grad

- api : maximum
  args : (Tensor x, Tensor y)
  output : Tensor(out)
  infer_meta :
    func : ElementwiseInferMeta
  kernel :
    func : maximum
  backward : maximum_grad

- api : mean
  args : (Tensor x, int64_t[] dims={}, bool keep_dim=false)
  output : Tensor(out)
  infer_meta :
    func : ReduceInferMeta
  kernel :
    func : mean
  backward : mean_grad

- api : min
  args : (Tensor x, int64_t[] dims={}, bool keep_dim=false)
  output : Tensor(out)
  infer_meta :
    func : ReduceInferMeta
  kernel :
    func : min
  backward : min_grad

- api : minimum
  args : (Tensor x, Tensor y)
  output : Tensor(out)
  infer_meta :
    func : ElementwiseInferMeta
  kernel :
    func : minimum
  backward : minimum_grad

- api : mish
  args : (Tensor x, float lambda)
  output : Tensor
  infer_meta :
    func : UnchangedInferMeta
    param : [x]
  kernel :
    func : mish
  backward : mish_grad

- api : mode
  args : (Tensor x,  int axis,  bool keepdim)
  output : Tensor(out), Tensor(indices)
  infer_meta :
    func : ModeInferMeta
  kernel :
    func : mode
  backward : mode_grad

- api : modulo
  args : (Tensor x, Tensor y)
  output : Tensor
  infer_meta :
    func : ElementwiseInferMeta
  kernel :
    func : modulo
  backward : modulo_grad

# multinomial
- api : multinomial
  args : (Tensor x, int num_samples, bool replacement)
  output : Tensor
  infer_meta :
    func : MultinomialInferMeta
  kernel :
    func : multinomial

- api : multiply
  args : (Tensor x, Tensor y)
  output : Tensor
  infer_meta :
    func : ElementwiseInferMeta
  kernel :
    func : multiply
  backward : multiply_grad

- api : mv
  args : (Tensor x, Tensor vec)
  output : Tensor
  infer_meta :
    func : MvInferMeta
  kernel :
    func : mv
  backward : mv_grad

- api : nll_loss
  args : (Tensor input, Tensor label, Tensor weight, int64_t ignore_index, str reduction)
  output : Tensor(out), Tensor(total_weight)
  infer_meta :
    func : NllLossRawInferMeta
  kernel :
    func : nll_loss
    data_type : input
  optional : weight
  backward : nll_loss_grad

- api : not_equal
  args : (Tensor x, Tensor y, int axis = -1)
  output : Tensor
  infer_meta :
    func : CompareInferMeta
  kernel :
    func : not_equal

- api : one_hot
  args : (Tensor x, Scalar(int) num_classes)
  output : Tensor
  infer_meta :
    func : OneHotInferMeta
  kernel :
    func : one_hot

- api : ones_like
  args : (Tensor x, DataType dtype=DataType::UNDEFINED, Place place={})
  output : Tensor
  invoke : full_like(x, 1, dtype, place)

- api : p_norm
  args : (Tensor x,  float porder,  int axis,  float epsilon,  bool keepdim,  bool asvector=false)
  output : Tensor(out)
  infer_meta :
    func : PNormInferMeta
  kernel :
    func : p_norm
  backward : p_norm_grad

# pad
- api : pad
  args : (Tensor x, int[] paddings, float pad_value)
  output : Tensor
  infer_meta :
    func : PadInferMeta
  kernel :
    func : pad
  # backward : pad_grad

- api : pad3d
  args : (Tensor x, IntArray paddings, str mode,  float pad_value, str data_format)
  output : Tensor(out)
  infer_meta :
    func : Pad3dInferMeta
  kernel :
    func : pad3d
  backward : pad3d_grad

# pixel_shuffle
- api : pixel_shuffle
  args : (Tensor x, int upscale_factor, str data_format)
  output : Tensor
  infer_meta :
    func : PixelShuffleInferMeta
  kernel :
    func : pixel_shuffle
  # backward : pixel_shuffle_grad

# poisson  // no need grad
- api : poisson
  args : (Tensor x)
  output : Tensor
  infer_meta :
    func : UnchangedInferMeta
  kernel :
    func : poisson

- api : pool2d
  args : (Tensor x, int[] kernel_size, int[] strides, int[] paddings, bool ceil_mode, bool exclusive, str data_format, str pooling_type, bool global_pooling, bool adaptive, str padding_algorithm)
  output : Tensor(out)
  infer_meta :
    func : PoolInferMeta
  kernel:
    func : pool2d

- api : prelu
  args : (Tensor x, Tensor alpha, str data_format, str mode)
  output : Tensor(out)
  infer_meta :
    func : PReluInferMeta
  kernel :
    func : prelu
  backward : prelu_grad

# put_along_axis
- api : put_along_axis
  args : (Tensor x, Tensor index, Tensor value, int axis, str reduce)
  output : Tensor
  infer_meta :
    func : UnchangedInferMeta
    param : [index]
  kernel :
    func : put_along_axis
    data_type : x
  backward : put_along_axis_grad

- api : reciprocal
  args : (Tensor x)
  output : Tensor
  infer_meta :
    func : UnchangedInferMeta
  kernel :
    func : reciprocal
  backward : reciprocal_grad

# reduce_prod
- api : reduce_prod
  args : (Tensor x, int64_t[] dims, bool keep_dim, bool reduce_all)
  output : Tensor
  infer_meta :
    func : ReduceInferMetaBase
  kernel :
    func : prod_raw
  backward : reduce_prod_grad

- api : relu
  args : (Tensor x)
  output : Tensor
  infer_meta :
    func : UnchangedInferMeta
  kernel :
    func : relu
  inplace : (x -> out)
  backward : relu_grad

- api : reshape
  args : (Tensor x, IntArray shape)
  output : Tensor(out), Tensor(xshape)
  infer_meta :
    func : ReshapeWithXShapeInferMeta
  kernel :
    func : reshape_with_xshape
  inplace : (x -> out)
  view: (x -> out)
  intermediate : xshape
  backward: reshape_grad

- api : round
  args : (Tensor x)
  output : Tensor(out)
  infer_meta :
    func : UnchangedInferMeta
  kernel :
    func : round
  backward : round_grad

- api : scale
  args : (Tensor x, Scalar scale, float bias, bool bias_after_scale)
  output : Tensor
  infer_meta :
    func : UnchangedInferMeta
    param : [x]
  kernel :
    func : scale, scale_sr
  inplace : (x -> out)

- api : scatter
  args : (Tensor x, Tensor index, Tensor updates, bool overwrite)
  output : Tensor
  infer_meta :
    func : ScatterInferMeta
    dtype : x
  kernel :
    func : scatter
  backward : scatter_grad
  # no_need_buffer : updates

- api : scatter_nd_add
  args : (Tensor x, Tensor index, Tensor updates)
  output : Tensor
  infer_meta :
    func : ScatterNdAddInferMeta
    dtype : x
  kernel :
    func : scatter_nd_add
  backward : scatter_nd_add_grad
  # no_need_buffer : updates

# segment_pool
- api : segment_pool
  args : (Tensor x, Tensor segment_ids, str pooltype)
  output : Tensor(out), Tensor(summed_ids)
  infer_meta :
    func : SegmentPoolInferMeta
  kernel :
    func : segment_pool
  backward : segment_pool_grad

# selu
- api : selu
  args : (Tensor x, float scale, float alpha)
  output : Tensor
  infer_meta :
    func : UnchangedInferMeta
    param : [x]
  kernel :
    func : selu
  backward : selu_grad

- api : shape
  args : (Tensor input)
  output : Tensor
  infer_meta :
    func : ShapeInferMeta
  kernel :
    func : shape, shape_sr

# shard_index
- api : shard_index
  args : (Tensor in, int index_num, int nshards, int shard_id, int ignore_value)
  output : Tensor
  infer_meta :
    func : ShardIndexInferMeta
  kernel :
    func : shard_index

# sigmoid
- api : sigmoid
  args : (Tensor x)
  output : Tensor
  infer_meta :
    func : UnchangedInferMeta
  kernel :
    func : sigmoid
  backward : sigmoid_grad

# sigmoid_cross_entropy_with_logits
- api : sigmoid_cross_entropy_with_logits
  args : (Tensor x, Tensor label, bool normalize, int ignore_index)
  output : Tensor
  infer_meta :
    func : SigmoidCrossEntropyWithLogitsInferMeta
  kernel :
    func : sigmoid_cross_entropy_with_logits
  backward : sigmoid_cross_entropy_with_logits_grad

- api : sign
  args : (Tensor x)
  output : Tensor
  infer_meta :
    func : UnchangedInferMeta
  kernel :
    func : sign

# silu
- api : silu
  args : (Tensor x)
  output : Tensor
  infer_meta :
    func : UnchangedInferMeta
  kernel :
    func : silu
  backward : silu_grad

# sin
- api : sin
  args : (Tensor x)
  output : Tensor
  infer_meta :
    func : UnchangedInferMeta
  kernel :
    func : sin
  backward : sin_grad

# sinh
- api : sinh
  args : (Tensor x)
  output : Tensor
  infer_meta :
    func : UnchangedInferMeta
  kernel :
    func : sinh
  backward : sinh_grad

# size
- api : size
  args : (Tensor x)
  output : Tensor
  infer_meta :
    func : SizeInferMeta
  kernel :
    func : size

# soft_shrink
- api : soft_shrink
  args : (Tensor x, float lambda)
  output : Tensor
  infer_meta :
    func : UnchangedInferMeta
    param : [x]
  kernel :
    func : soft_shrink
  backward : soft_shrink_grad

- api : softmax
  args : (Tensor x, int axis)
  output : Tensor
  infer_meta :
    func : SoftmaxInferMeta
  kernel :
    func : softmax
  backward : softmax_grad

- api : split
  args : (Tensor x, IntArray num_or_sections, Scalar(int) axis)
  output : Tensor[]
  invoke : split_impl(x, num_or_sections, axis)

- api : sqrt
  args : (Tensor x)
  output : Tensor
  infer_meta :
    func : UnchangedInferMeta
  kernel :
    func : sqrt
  backward : sqrt_grad

- api : square
  args : (Tensor x)
  output : Tensor
  infer_meta :
    func : UnchangedInferMeta
  kernel :
    func : square
  backward : square_grad

<<<<<<< HEAD
- api : stack
  args : (Tensor[] x, int axis)
  output : Tensor
  infer_meta :
    func : StackInferMeta
  kernel :
    func : stack
  backward : stack_grad
=======
- api : squeeze
  args : (Tensor x, int[] axes)
  output : Tensor(xshape), Tensor(out)
  infer_meta :
    func : SqueezeInferMeta
  kernel :
    func : squeeze
  view: (x -> out)
  backward : squeeze_grad
>>>>>>> e0ccaeaf

- api : strided_slice
  args : (Tensor x, int[] axes, IntArray starts, IntArray ends, IntArray strides)
  output : Tensor
  infer_meta :
    func : StridedSliceInferMeta
  kernel :
    func : strided_slice
  backward : strided_slice_grad

- api : subtract
  args : (Tensor x, Tensor y)
  output : Tensor
  infer_meta :
    func : ElementwiseInferMeta
  kernel :
    func : subtract
  backward : subtract_grad
  # no_need_buffer : x, y

- api : sum
  args : (Tensor x, int64_t[] axis={}, DataType dtype=DataType::UNDEFINED, bool keep_dim=false)
  output : Tensor
  infer_meta :
    func : SumInferMeta
  kernel :
    func : sum
    data_type : x

# take_along_axis
- api : take_along_axis
  args : (Tensor x, Tensor index, int axis)
  output : Tensor
  infer_meta :
    func : UnchangedInferMeta
    param : [index]
  kernel :
    func : take_along_axis
    data_type : x
  backward : take_along_axis_grad

# tan
- api : tan
  args : (Tensor x)
  output : Tensor
  infer_meta :
    func : UnchangedInferMeta
  kernel :
    func : tan
  backward : tan_grad

# tanh
- api : tanh
  args : (Tensor x)
  output : Tensor
  infer_meta :
    func : UnchangedInferMeta
  kernel :
    func : tanh
  backward : tanh_grad

# tanh_shrink
- api : tanh_shrink
  args : (Tensor x)
  output : Tensor
  infer_meta :
    func : UnchangedInferMeta
  kernel :
    func : tanh_shrink
  backward : tanh_shrink_grad

# thresholded_relu
- api : thresholded_relu
  args : (Tensor x, float threshold)
  output : Tensor
  infer_meta :
    func : UnchangedInferMeta
    param : [x]
  kernel :
    func : thresholded_relu
  backward : thresholded_relu_grad

# tile
- api : tile
  args : (Tensor x, IntArray repeat_times)
  output : Tensor
  infer_meta :
    func : TileInferMeta
  kernel :
    func : tile
  backward : tile_grad
  # no_need_buffer : x

- api : top_k
  args : (Tensor x, Scalar k, int axis = -1, bool largest = true, bool sorted = true)
  output : Tensor(out), Tensor(indices)
  infer_meta :
    func : TopKInferMeta
  kernel :
    func : top_k
  backward : top_k_grad

- api : trace
  args : (Tensor x, int offset, int axis1, int axis2)
  output : Tensor
  infer_meta :
    func : TraceInferMeta
  kernel :
    func : trace
  backward : trace_grad
  no_need_buffer : x

- api : transpose
  args : (Tensor x, int[] axis)
  output : Tensor
  infer_meta :
    func : TransposeInferMeta
  kernel :
    func : transpose
  backward : transpose_grad

- api : triangular_solve
  args : (Tensor x, Tensor y, bool upper, bool transpose, bool unitriangular)
  output : Tensor
  infer_meta :
    func : TriangularSolveInferMeta
  kernel :
    func : triangular_solve
  # backward : triangular_solve_grad

- api : trunc
  args : (Tensor x)
  output : Tensor
  infer_meta :
    func : UnchangedInferMeta
  kernel :
    func : trunc
  backward : trunc_grad

# unfold
- api : unfold
  args : (Tensor x, int[] kernel_sizes, int[] strides, int[] paddings, int[] dilations)
  output : Tensor
  infer_meta :
    func : UnfoldInferMeta
  kernel :
    func : unfold
  backward : unfold_grad
  # no_need_buffer : x

- api : unsqueeze
  args : (Tensor x, IntArray axes)
  output : Tensor(xshape), Tensor(out)
  infer_meta :
    func : UnsqueezeInferMeta
  kernel :
    func : unsqueeze
  view: (x -> out)
  backward : unsqueeze_grad

# viterbi_decode
- api : viterbi_decode
  args : (Tensor input, Tensor transition, Tensor length, bool include_bos_eos_tag)
  output : Tensor(scores), Tensor(path)
  infer_meta :
    func : ViterbiDecodeInferMeta
  kernel :
    func : viterbi_decode
    data_type : input

- api : where
  args : (Tensor condition, Tensor x, Tensor y)
  output : Tensor
  infer_meta :
    func : WhereInferMeta
  kernel :
    func : where
  backward : where_grad

# where_index
- api : where_index
  args : (Tensor condition)
  output : Tensor
  infer_meta :
    func : WhereIndexInferMeta
  kernel :
    func : where_index
  # no_need_buffer : x, y

# yolo_box
- api : yolo_box
  args : (Tensor x, Tensor img_size, int[] anchors, int class_num, float conf_thresh, int downsample_ratio, bool clip_bbox, float scale_x_y=1.0, bool iou_aware=false, float iou_aware_factor=0.5)
  output : Tensor(boxes), Tensor(scores)
  infer_meta :
    func : YoloBoxInferMeta
  kernel :
    func : yolo_box
    data_type : x

- api : zeros_like
  args : (Tensor x, DataType dtype=DataType::UNDEFINED, Place place = {})
  output : Tensor
  invoke : full_like(x, 0, dtype, place)<|MERGE_RESOLUTION|>--- conflicted
+++ resolved
@@ -1383,16 +1383,6 @@
     func : square
   backward : square_grad
 
-<<<<<<< HEAD
-- api : stack
-  args : (Tensor[] x, int axis)
-  output : Tensor
-  infer_meta :
-    func : StackInferMeta
-  kernel :
-    func : stack
-  backward : stack_grad
-=======
 - api : squeeze
   args : (Tensor x, int[] axes)
   output : Tensor(xshape), Tensor(out)
@@ -1402,7 +1392,15 @@
     func : squeeze
   view: (x -> out)
   backward : squeeze_grad
->>>>>>> e0ccaeaf
+
+- api : stack
+  args : (Tensor[] x, int axis)
+  output : Tensor
+  infer_meta :
+    func : StackInferMeta
+  kernel :
+    func : stack
+  backward : stack_grad
 
 - api : strided_slice
   args : (Tensor x, int[] axes, IntArray starts, IntArray ends, IntArray strides)
