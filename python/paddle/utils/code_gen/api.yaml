--- conflicted
+++ resolved
@@ -281,7 +281,6 @@
     func : diagonal
   backward : diagonal_grad
 
-<<<<<<< HEAD
 # # maxout
 # - api : maxout
 #   args : (Tensor x, int groups, int axis)
@@ -1106,8 +1105,6 @@
     func : yolo_box
     data_type : x
 
-=======
->>>>>>> 3980e222
 - api : gumbel_softmax
   args : (Tensor x, float temperature, bool hard, int axis)
   output : Tensor
