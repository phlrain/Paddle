- api : add
  args : (Tensor x, Tensor y)
  output : Tensor
  infer_meta :
    func : ElementwiseInferMeta
  kernel :
    func : add
  backward : add_grad

- api : cast
  args : (Tensor x, DataType out_dtype)
  output : Tensor
  infer_meta :
    func : CastInferMeta
  kernel :
    func : cast
    param : [x, out_dtype]
    data_type : x


- api : concat
  args : (Tensor[] x, Scalar axis)
  output : Tensor
  infer_meta :
    func : ConcatInferMeta
    param : [x, axis]
  kernel :
    func : concat

- api : conj
  args : (Tensor x)
  output : Tensor
  infer_meta :
    func : UnchangedInferMeta
  kernel :
    func : conj

- api : copy_to
  args : (Tensor x, Place place, bool blocking)
  output : Tensor
  invoke : copy_to_impl(x, place, blocking)

- api : divide
  args : (Tensor x, Tensor y)
  output : Tensor
  infer_meta :
    func : ElementwiseInferMeta
  kernel :
    func : divide
  backward : divide_grad

- api : dot
  args : (Tensor x, Tensor y)
  output : Tensor
  infer_meta :
    func : DotInferMeta
  kernel :
    func : dot

- api : empty
  args : (ScalarArray shape, DataType dtype=DataType::FLOAT32, Place place=CPUPlace())
  output: Tensor
  infer_meta :
    func : CreateInferMeta
    param : [shape, dtype]
  kernel :
    func : empty
    param : [shape, dtype]
    data_type : dtype
    backend : place

- api : empty_like
  args : (Tensor x, DataType dtype = DataType::UNDEFINED, Place place = {})
  output: Tensor
  infer_meta :
    func : CreateLikeInferMeta
    param : [x, dtype]
  kernel :
    func : empty_like
    param : [x, dtype]
    data_type : dtype > x
    backend : place > x

- api : flatten
  args : (Tensor x, int start_axis, int stop_axis)
  output : Tensor
  infer_meta :
    func : FlattenInferMeta
  kernel :
    func : flatten

- api : full
  args : (ScalarArray shape, Scalar value, DataType dtype=DataType::FLOAT32, Place place=CPUPlace())
  output: Tensor
  infer_meta :
    func : CreateInferMeta
    param : [shape, dtype]
  kernel :
    func : full
    param : [shape, value, dtype]
    data_type : dtype
    backend : place

- api : full_like
  args : (Tensor x, Scalar value, DataType dtype = DataType::UNDEFINED, Place place = {})
  output: Tensor
  infer_meta :
    func : CreateLikeInferMeta
    param : [x, dtype]
  kernel :
    func : full_like
    param : [x, value, dtype]
    data_type : dtype > x
    backend : place > x

- api : matmul
  args : (Tensor x, Tensor y, bool transpose_x = false, bool transpose_y = false)
  output : Tensor
  infer_meta :
    func : MatmulInferMeta
  kernel :
    func : matmul
  backward : matmul_grad

- api : mean
  args : (Tensor x, int64[] axis={}, bool keep_dim=false)
  output : Tensor
  infer_meta :
    func : ReduceInferMeta
  kernel :
    func : mean

- api : multiply
  args : (Tensor x, Tensor y)
  output : Tensor
  infer_meta :
    func : ElementwiseInferMeta
  kernel :
    func : multiply
  backward : multiply_grad

- api : ones_like
  args : (Tensor x, DataType dtype=DataType::UNDEFINED, Place place={})
  output : Tensor
  invoke : full_like(x, 1, dtype, place)

- api : pool2d
  args : (Tensor x, int[] kernel_size, int[] strides, int[] paddings, bool ceil_mode, bool exclusive, str data_format, str pooling_type, bool global_pooling, bool adaptive, str padding_algorithm)
  output : Tensor(out)
  infer_meta :
    func : PoolInferMeta
  kernel:
    func : pool2d

- api : reshape
  args : (Tensor x, ScalarArray shape)
  output : Tensor(out)
  infer_meta :
    func : ReshapeInferMeta
  kernel :
    func : reshape
  inplace : (x -> out)

- api : relu
  args : (Tensor x)
  output : Tensor
  infer_meta :
    func : UnchangedInferMeta
  kernel :
    func : relu
  inplace : (x -> out)
  backward : relu_grad

- api : scale
  args : (Tensor x, Scalar scale, float bias, bool bias_after_scale)
  output : Tensor
  infer_meta :
    func : UnchangedInferMeta
    param : [x]
  kernel :
    func : scale, scale_sr
  inplace : (x -> out)

- api : sign
  args : (Tensor x)
  output : Tensor
  infer_meta :
    func : UnchangedInferMeta
  kernel :
    func : sign

- api : softmax
  args : (Tensor x, int axis)
  output : Tensor
  infer_meta :
    func : SoftmaxInferMeta
  kernel :
    func : softmax
  backward : softmax_grad

- api : split
  args : (Tensor x, ScalarArray num_or_sections, Scalar axis)
  output : Tensor[]
  invoke : split_impl(x, num_or_sections, axis)

- api : subtract
  args : (Tensor x, Tensor y)
  output : Tensor
  infer_meta :
    func : ElementwiseInferMeta
  kernel :
    func : subtract
  backward : subtract_grad

- api : sum
  args : (Tensor x, int64[] axis={}, DataType dtype=DataType::UNDEFINED, bool keep_dim=false)
  output : Tensor
  infer_meta :
    func : SumInferMeta
  kernel :
    func : sum
    data_type : x

- api : zeros_like
  args : (Tensor x, DataType dtype=DataType::UNDEFINED, Place place = {})
  output : Tensor
  invoke : full_like(x, 0, dtype, place)


- api : one_hot
  args : (Tensor x, Scalar num_classes)
  output : Tensor
  infer_meta :
    func : OneHotInferMeta
  kernel :
    func : one_hot

- api : digamma
  args : (Tensor x)
  output : Tensor
  infer_meta :
    func : UnchangedInferMeta
  kernel :
    func : digamma
  backward : digamma_grad

- api : abs
  args : (Tensor x)
  output : Tensor
  infer_meta :
    func : UnchangedInferMeta
  kernel :
    func : abs
  backward : abs_grad

- api : trunc
  args : (Tensor x)
  output : Tensor
  infer_meta :
    func : UnchangedInferMeta
  kernel :
    func : trunc
  backward : trunc_grad

# - api : norm
#   args : (Tensor x, int axis, float epsilon, bool is_test)
#   output : Tensor(out), Tensor(norm)
#   infer_meta :
#     func : NormInferMeta
#   kernel :
#     func : norm
#   intermediate : norm
#   backward : norm_grad

- api : diagonal
  args : (Tensor x, int offset, int axis1, int axis2)
  output : Tensor
  infer_meta :
    func : DiagonalInferMeta
  kernel :
    func : diagonal
  backward : diagonal_grad

<<<<<<< HEAD
# # maxout
# - api : maxout
#   args : (Tensor x, int groups, int axis)
#   output : Tensor
#   infer_meta :
#     func : MaxoutInferMeta
#   kernel :
#     func : maxout
#   backward : maxout_grad

# put_along_axis
- api : put_along_axis
  args : (Tensor x, Tensor index, Tensor value, int axis, str reduce)
  output : Tensor
  infer_meta :
    func : UnchangedInferMeta
    param : [index]
  kernel :
    func : put_along_axis
    data_type : x
  backward : put_along_axis_grad


# take_along_axis
- api : take_along_axis
  args : (Tensor x, Tensor index, int axis)
  output : Tensor
  infer_meta :
    func : UnchangedInferMeta
    param : [index]
  kernel :
    func : take_along_axis
    data_type : x
  backward : take_along_axis_grad

# matrix_power
- api : matrix_power
  args : (Tensor x, int n)
  output : Tensor
  infer_meta :
    func : UnchangedInferMeta
    param : [x]
  kernel :
    func : matrix_power
  backward : matrix_power_grad

# eigh
- api : eigh
  args : (Tensor x, str uplo)
  output : Tensor(out_w), Tensor(out_v)
  infer_meta :
    func : EighInferMeta
  kernel :
    func : eigh
  backward : eigh_grad

# segment_pool
- api : segment_pool
  args : (Tensor x, Tensor segment_ids, str pooltype)
  output : Tensor(out), Tensor(summed_ids)
  infer_meta :
    func : SegmentPoolInferMeta
  kernel :
    func : segment_pool
  backward : segment_pool_grad
  

# # accuracy
# - api : accuracy
#   args : (Tensor x, Tensor indices, Tensor label)
#   output : Tensor(accuracy), Tensor(correct), Tensor(total)
#   infer_meta :
#     func : AccuracyInferMeta
#   kernel :
#     func : accuracy
#     dtype : x

# sin
- api : sin
  args : (Tensor x)
  output : Tensor
  infer_meta :
    func : UnchangedInferMeta
  kernel :
    func : sin
  backward : sin_grad

# cos
- api : cos
  args : (Tensor x)
  output : Tensor
  infer_meta :
    func : UnchangedInferMeta
  kernel :
    func : cos
  backward : cos_grad


# tanh
- api : tanh
  args : (Tensor x)
  output : Tensor
  infer_meta :
    func : UnchangedInferMeta
  kernel :
    func : tanh
  backward : tanh_grad

# acos
- api : acos
  args : (Tensor x)
  output : Tensor
  infer_meta :
    func : UnchangedInferMeta
  kernel :
    func : acos
  backward : acos_grad


# asin
- api : asin
  args : (Tensor x)
  output : Tensor
  infer_meta :
    func : UnchangedInferMeta
  kernel :
    func : asin
  backward : asin_grad


# atan
- api : atan
  args : (Tensor x)
  output : Tensor
  infer_meta :
    func : UnchangedInferMeta
  kernel :
    func : atan
  backward : atan_grad

# sinh
- api : sinh
  args : (Tensor x)
  output : Tensor
  infer_meta :
    func : UnchangedInferMeta
  kernel :
    func : sinh
  backward : sinh_grad

# cosh
- api : cosh
  args : (Tensor x)
  output : Tensor
  infer_meta :
    func : UnchangedInferMeta
  kernel :
    func : cosh
  backward : cosh_grad

# asinh
- api : asinh
  args : (Tensor x)
  output : Tensor
  infer_meta :
    func : UnchangedInferMeta
  kernel :
    func : asinh
  backward : asinh_grad

# acosh
- api : acosh
  args : (Tensor x)
  output : Tensor
  infer_meta :
    func : UnchangedInferMeta
  kernel :
    func : acosh
  backward : acosh_grad

# atanh
- api : atanh
  args : (Tensor x)
  output : Tensor
  infer_meta :
    func : UnchangedInferMeta
  kernel :
    func : atanh
  backward : atanh_grad

# sigmoid
- api : sigmoid
  args : (Tensor x)
  output : Tensor
  infer_meta :
    func : UnchangedInferMeta
  kernel :
    func : sigmoid
  backward : sigmoid_grad

# tan
- api : tan
  args : (Tensor x)
  output : Tensor
  infer_meta :
    func : UnchangedInferMeta
  kernel :
    func : tan
  backward : tan_grad

# tanh_shrink
- api : tanh_shrink
  args : (Tensor x)
  output : Tensor
  infer_meta :
    func : UnchangedInferMeta
  kernel :
    func : tanh_shrink
  backward : tanh_shrink_grad

# silu
- api : silu
  args : (Tensor x)
  output : Tensor
  infer_meta :
    func : UnchangedInferMeta
  kernel :
    func : silu
  backward : silu_grad

# logsigmoid
- api : logsigmoid
  args : (Tensor x)
  output : Tensor
  infer_meta :
    func : UnchangedInferMeta
  kernel :
    func : logsigmoid
  backward : logsigmoid_grad

# leaky_relu
- api : leaky_relu
  args : (Tensor x, float alpha)
  output : Tensor
  infer_meta :
    func : UnchangedInferMeta
    param : [x]
  kernel :
    func : leaky_relu
  backward : leaky_relu_grad

# thresholded_relu
- api : thresholded_relu
  args : (Tensor x, float threshold)
  output : Tensor
  infer_meta :
    func : UnchangedInferMeta
    param : [x]
  kernel :
    func : thresholded_relu
  backward : thresholded_relu_grad


# soft_shrink
- api : soft_shrink
  args : (Tensor x, float lambda)
  output : Tensor
  infer_meta :
    func : UnchangedInferMeta
    param : [x]
  kernel :
    func : soft_shrink
  backward : soft_shrink_grad

# hard_shrink
- api : hard_shrink
  args : (Tensor x, float threshold)
  output : Tensor
  infer_meta :
    func : UnchangedInferMeta
    param : [x]
  kernel :
    func : hard_shrink
  backward : hard_shrink_grad


# elu
- api : elu
  args : (Tensor x, float alpha)
  output : Tensor
  infer_meta :
    func : UnchangedInferMeta
    param : [x]
  kernel :
    func : elu
  backward : elu_grad

# brelu
- api : brelu
  args : (Tensor x, float t_min, float t_max)
  output : Tensor
  infer_meta :
    func : UnchangedInferMeta
    param : [x]
  kernel :
    func : brelu
  backward : brelu_grad

# hard_sigmoid
- api : hard_sigmoid
  args : (Tensor x, float slope, float offset)
  output : Tensor
  infer_meta :
    func : UnchangedInferMeta
    param : [x]
  kernel :
    func : hard_sigmoid
  backward : hard_sigmoid_grad


# arg_min  # int64 dtype
- api : argmin
  args : (Tensor x, int64 axis, bool keepdims, bool flatten, int dtype)
  output : Tensor
  infer_meta :
    func : ArgMinMaxInferMeta
  kernel :
    func : arg_min

# arg_max  # int64 dtype
- api : argmax
  args : (Tensor x, int64 axis, bool keepdims, bool flatten, int dtype)
  output : Tensor
  infer_meta :
    func : ArgMinMaxInferMeta
  kernel :
    func : arg_max

# argsort
- api : argsort
  args : (Tensor x, int axis, bool descending)
  output : Tensor(out), Tensor(indices)
  infer_meta :
    func : ArgsortInferMeta 
  kernel :
    func : argsort
  backward : argsort_grad

# auc
- api : auc
  args : (Tensor x, Tensor label, Tensor stat_pos, Tensor stat_neg, str curve, int num_thresholds, int slide_steps)
  output : Tensor(auc), Tensor(stat_pos_out), Tensor(stat_neg_out)
  infer_meta :
    func : AucInferMeta
  kernel :
    func : auc

# # batch_norm
# - api : batch_norm
#   args : (Tensor x, Tensor scale, Tensor bias, Tensor mean, Tensor variance, float momentum, float epsilon, str data_layout, bool is_test, bool use_global_stats, bool trainable_statistics, bool fuse_with_relu)
#   output : Tensor(out), Tensor(mean_out), Tensor(variance_out), Tensor(saved_mean), Tensor(saved_variance), Tensor(reserve_space)
#   infer_meta :
#     func : XXXXInferMeta
#   kernel :
#     func : batch_norm
#   backward: batch_norm_grad

# bernoulli
- api : bernoulli
  args : (Tensor x)
  output : Tensor
  infer_meta :
    func : UnchangedInferMeta
  kernel :
    func : bernoulli

# # bilinear_tensor_product ?? optional
# - api : bilinear_tensor_product
#   args : (Tensor x, Tensor y, Tensor weight, Tensor bias)
#   output : Tensor
#   infer_meta :
#     func : BilinearTensorProductInferMeta
#   kernel :
#     func : bilinear_tensor_product
#   backward : bilinear_tensor_product_grad
#   optional : bias

# bincount
- api : bincount
  args : (Tensor x, Tensor weight, int minlength)
  output : Tensor
  infer_meta :
    func : BincountInferMeta
  kernel :
    func : bincount
  optional : weight



# bitwise_and
- api : bitwise_and
  args : (Tensor x, Tensor y)
  output : Tensor
  infer_meta :
    func : ElementwiseInferMeta
  kernel :
    func : bitwise_and

# bitwise_or
- api : bitwise_or
  args : (Tensor x, Tensor y)
  output : Tensor
  infer_meta :
    func : ElementwiseInferMeta
  kernel :
    func : bitwise_or


# bitwise_xor
- api : bitwise_xor
  args : (Tensor x, Tensor y)
  output : Tensor
  infer_meta :
    func : ElementwiseInferMeta
  kernel :
    func : bitwise_xor

# bitwise_not
- api : bitwise_not
  args : (Tensor x)
  output : Tensor
  infer_meta :
    func : UnchangedInferMeta
  kernel :
    func : bitwise_not

# broadcast_tensors
# - api : broadcast_tensors
#   args : (Tensor[] x)
#   output : Tensor[]
#   infer_meta :
#     func : BroadcastTensorsInferMeta
#   kernel :
#     func : broadcast_tensors
#   backward : broadcast_tensors_grad

# cholesky
- api : cholesky
  args : (Tensor x, bool upper)
  output : Tensor
  infer_meta :
    func : CholeskyInferMeta
  kernel :
    func : cholesky
  backward : cholesky_grad
  
# cholesky_solve
- api : cholesky_solve
  args : (Tensor x, Tensor y, bool upper)
  output : Tensor
  infer_meta :
    func : CholeskySolveInferMeta
  kernel :
    func : cholesky_solve
  backward : cholesky_solve_grad

# # conv2d
# # copy


# cumsum
- api : cumsum
  args : (Tensor x, int axis, bool flatten, bool exclusive, bool reverse)
  output : Tensor
  infer_meta :
    func : CumsumInferMeta
  kernel :
    func : cumsum

# # depthwise_conv2d
# # dropout optional, intermediate
# - api : dropout
#   args : (Tensor x, Tensor seed_tensor, float p, bool is_test, str mode, int seed, bool fix_seed)
#   output : Tensor(out), Tensor(mask)
#   infer_meta :
#     func : DropoutInferMeta
#   kernel :
#     func : dropout

# # embedding

# erf
- api : erf
  args : (Tensor x)
  output : Tensor
  infer_meta :
    func : UnchangedInferMeta
  kernel :
    func : erf
  backward : erf_grad

# erfinv
- api : erfinv
  args : (Tensor x)
  output : Tensor
  infer_meta :
    func : UnchangedInferMeta
  kernel :
    func : erfinv
  backward : erfinv_grad

# expand_as
# - api : expand_as
#   args : (Tensor x, Tensor y, int[] shape)
#   output : Tensor
#   infer_meta :
#     func : ExpandAsInferMeta
#   kernel :
#     func : expand_as
#   backward : expand_as_grad
#   optional : y


# # expand
# - api : expand
#   args : (Tensor x, ScalarArray shape)
#   output : Tensor
#   infer_meta :
#     func : ExpandInferMeta
#   kernel :
#     func : expand
#   backward : expand_grad

# eye
# - api : eye
#   args : (int64 num_rows, int64 num_colums, DataType dtype = DataType::FLOAT32)
#   output : Tensor
#   infer_meta :
#     func : EyeInferMeta
#   kernel :
#     func : eye

# # flip
# - api : flip
#   args : (Tensor x, int[] axis)
#   output : Tensor
#   infer_meta :
#     func : FlipInferMeta
#   kernel :
#     func : flip

# gaussian_random
# - api : gaussian_random
#   args : (ScalarArray shape, float mean, float std, int seed, DataType dtype=DataType::FLOAT32)
#   output : Tensor
#   infer_meta :
#     func : CreateInferMeta
#     param : [shape, dtype]
#   kernel :
#     func : gaussian_random
#     data_type : dtype

# # graph_send_recv
# - api : graph_send_recv
#   args : (Tensor x, Tensor src_index, Tensor dst_index, str pool_type)
#   output : Tensor(out), Tensor(dst_count)
#   infer_meta :
#     func : GraphSendRecvInferMeta
#   kernel :
#     func : graph_send_recv
#   backward : graph_send_recv_grad

# # histogram int64 
# - api : histogram
#   args : (Tensor x, int64 bins, int min, int max)
#   output : Tensor
#   infer_meta :
#     func : HistogramInferMeta
#   kernel :
#     func : histogram

# increment
- api : increment
  args : (Tensor x, float value)
  output : Tensor
  infer_meta :
    func : IncrementInferMeta
  kernel :
    func : increment

# is_empty
- api : is_empty
  args : (Tensor x)
  output : Tensor
  infer_meta :
    func : IsEmptyInferMeta
  kernel :
    func : is_empty

# # isinf selected rows involk
# - api : isinf
#   args : (Tensor x)
#   output : Tensor
#   infer_meta :
#     func : IsfiniteInferMeta
#   kernel :
#     func : isinf

# # isnan selected rows involk
# - api : isnan
#   args : (Tensor x)
#   output : Tensor
#   infer_meta :
#     func : IsfiniteInferMeta
#   kernel :
#     func : isnan

# # isfinite selected rows involk
# - api : isfinite
#   args : (Tensor x)
#   output : Tensor
#   infer_meta :
#     func : IsfiniteInferMeta
#   kernel :
#     func : isfinite

# label_smooth  optional
# - api : label_smooth
#   args : (Tensor label, Tensor prior_dist, float epsilon)
#   output : Tensor
#   infer_meta :
#     func : UnchangedInferMeta
#     param : [label]
#   kernel :
#     func : label_smooth
#   backward : label_smooth_grad
#   optional : prior_dist

# linspace start stop number
# - api : linspace
#   args : (Tensor start, Tensor stop, Tensor number, DataType dtype=DataType::FLOAT32)
#   output : Tensor
#   infer_meta :
#     func : LinspaceInferMeta
#   kernel :
#     func : linspace


# log_loss
- api : log_loss
  args : (Tensor input, Tensor label, float epsilon)
  output : Tensor
  infer_meta :
    func : LogLossInferMeta
  kernel :
    func : log_loss
  backward : log_loss_grad

# # logical_and
# - api : logical_and
#   args : (Tensor x, Tensor y)
#   output : Tensor
#   infer_meta :
#     func : LogicalInferMeta
#   kernel :
#     func : logical_and

# # logical_or
# - api : logical_or
#   args : (Tensor x, Tensor y)
#   output : Tensor
#   infer_meta :
#     func : LogicalInferMeta
#   kernel :
#     func : logical_or


# # logical_xor
# - api : logical_xor
#   args : (Tensor x, Tensor y)
#   output : Tensor
#   infer_meta :
#     func : LogicalInferMeta
#   kernel :
#     func : logical_xor

# logical_not
- api : logical_not
  args : (Tensor x)
  output : Tensor
  infer_meta :
    func : UnchangedInferMeta
  kernel :
    func : logical_not

# # masked_select
# - api : masked_select
#   args : (Tensor x, Tensor mask)
#   output : Tensor
#   infer_meta :
#     func : MaksedSelectInferMeta
#   kernel :
#     func : masked_select
#   backward : masked_select_grad

# # multi_dot
# - api : multi_dot
#   args : (Tensor[] x)
#   output : Tensor
#   infer_meta :
#     func : MultiDotInferMeta
#   kernel :
#     func : multi_dot
#   backward : multi_dot_grad

# multinomial
- api : multinomial
  args : (Tensor x, int num_samples, bool replacement)
  output : Tensor
  infer_meta :
    func : MultinomialInferMeta
  kernel :
    func : multinomial

# nll_loss  ?? optional
# - api : nll_loss
#   args : (Tensor x, Tensor label, Tensor weight, int64 ignore_index, str reduction)
#   output : Tensor(out), Tensor(total_weight)
#   infer_meta :
#     func : NllLossRawInferMeta
#   kernel :
#     func : nll_loss
#   backward : nll_loss_grad
#   optional : weight

# # pad
# - api : pad
#   args : (Tensor x, int[] paddings, float pad_value)
#   output : Tensor
#   infer_meta :
#     func : PadInferMeta
#   kernel :
#     func : pad
#   backward : pad_grad

# # pixel_shuffle
# - api : pixel_shuffle
#   args : (Tensor x, int upscale_factor, str data_format)
#   output : Tensor
#   infer_meta :
#     func : PixelShuffleInferMeta
#   kernel :
#     func : pixel_shuffle
#   backward : pixel_shuffle_grad

# # poisson
# - api : poisson
#   args : (Tensor x)
#   output : Tensor
#   infer_meta :
#     func : PoissonInferMeta
#   kernel :
#     func : poisson
#   backward : poisson_grad

# psroi_pool  optional
# - api : psroi_pool
#   args : (Tensor x, Tensor rois, Tensor rois_num, int pooled_weight, int pooled_width, int output_channels, float spatial_scale )
#   output : Tensor
#   infer_meta :
#     func : PsroiPoolInferMeta
#   kernel :
#     func : psroi_pool
#   backward : psroi_pool_grad
#   optional : rois_num

# # randint_raw
# - api : randint
#   args : (int low, int high, ScalarArray shape, DataType dtype)
#   output : Tensor
#   infer_meta :
#     func : RandintInferMeta
#   kernel :
#     func : randint

# # randperm_raw
# - api : randperm
#   args : (int n, DataType dtype)
#   output : Tensor
#   infer_meta :
#     func : RandpermInferMeta
#   kernel :
#     func : randperm

# # max
# - api : max
#   args : (Tensor x, int64_t[] dims, bool keep_dim)
#   output : Tensor
#   infer_meta :
#     func : MaxInferMeta
#   kernel :
#     func : max

# # reduce_prod
# - api : reduce_prod
#   args : (Tensor x, int64_t[] dims, bool keep_dim, bool reduce_all)
#   output : Tensor
#   infer_meta :
#     func : ReduceProdInferMeta
#   kernel :
#     func : reduce_prod

# selu
- api : selu
  args : (Tensor x, float scale, float alpha)
  output : Tensor
  infer_meta :
    func : UnchangedInferMeta
    param : [x]
  kernel :
    func : selu
  backward : selu_grad

# # set_value None api

# # sgd # need invoke
# # shape selcted rows

# shard_index
- api : shard_index
  args : (Tensor in, int index_num, int nshards, int shard_id, int ignore_value)
  output : Tensor
  infer_meta :
    func : ShardIndexInferMeta
  kernel :
    func : shard_index

# sigmoid_cross_entropy_with_logits
- api : sigmoid_cross_entropy_with_logits
  args : (Tensor x, Tensor label, bool normalize, int ignore_index)
  output : Tensor
  infer_meta :
    func : SigmoidCrossEntropyWithLogitsInferMeta
  kernel :
    func : sigmoid_cross_entropy_with_logits
  backward : sigmoid_cross_entropy_with_logits_grad

# size
- api : size
  args : (Tensor x)
  output : Tensor
  infer_meta :
    func : SizeInferMeta
  kernel :
    func : size

# tile
- api : tile
  args : (Tensor x, ScalarArray repeat_times)
  output : Tensor
  infer_meta :
    func : TileInferMeta
  kernel :
    func : tile
  backward : tile_grad

# # top_k
# - api : top_k
#   args : (Tensor x, Scalar k, int axis, bool largest, bool sorted)
#   output : Tensor(out), Tensor(indices)
#   infer_meta :
#     func : TopkInferMeta
#   kernel :
#     func : top_k
#   backward : top_k_grad

# trace
- api : trace
  args : (Tensor x, int offset, int axis1, int axis2)
  output : Tensor
  infer_meta :
    func : TraceInferMeta
  kernel :
    func : trace
  backward : trace_grad

# # phi_transfer_layout | not have python api

# # truncated_gaussian_random
# - api : truncated_gaussian_random
#   args : (int[] shape, float mean, float std, int seed, DataType dtype)
#   output : Tensor
#   infer_meta :
#     func : TruncatedGaussianRandomInferMeta
#   kernel :
#     func : truncated_gaussian_random

# # unbind
# - api : unbind
#   args : (Tensor x, int axis)
#   output : Tensor[]
#   infer_meta :
#     func : UnbindInferMeta
#   kernel :
#     func : unbind

# unfold
- api : unfold
  args : (Tensor x, int[] kernel_sizes, int[] strides, int[] paddings, int[] dilations)
  output : Tensor
  infer_meta :
    func : UnfoldInferMeta
  kernel :
    func : unfold
  backward : unfold_grad

# # uniform_random_raw selected rows ??

# viterbi_decode
# - api : viterbi_decode
#   args : (Tensor input, Tensor transition, Tensor length, bool include_bos_eos_tag)
#   output : Tensor(scores), Tensor(path)
#   infer_meta :
#     func : ViterbiDecodeInferMeta
#   kernel :
#     func : viterbi_decode

# where_index
- api : where_index
  args : (Tensor condition)
  output : Tensor
  infer_meta :
    func : WhereIndexInferMeta
  kernel :
    func : where_index


# # yolo_box
# - api : yolo_box
#   args : (Tensor x, Tensor img_size, int[] anchors, int class_num, float conf_thresh, int downsample_ratio, bool clip_bbox, float scale_x_y, bool iou_aware, float iou_aware_factor)
#   output : Tensor(boxes), Tensor(scores)
#   infer_meta :
#     func : YoloBoxInferMeta
#   kernel :
#     func : yolo_box

=======
>>>>>>> f4075db8
- api : gumbel_softmax
  args : (Tensor x, float temperature, bool hard, int axis)
  output : Tensor
  infer_meta :
    func : GumbelSoftmaxInferMeta
  kernel :
    func : gumbel_softmax
  # backward : gumbel_softmax_grad

- api : diag
  args : (Tensor x, int offset, float padding_value)
  output : Tensor
  infer_meta :
    func : DiagInferMeta
  kernel :
    func : diag

# - api : pixel_shuffle
#   args : (Tensor x, int upscale_factor, const std::string& data_format)
#   output : Tensor
#   infer_meta :
#     func : PixelShuffleInferMeta
#   kernel :
#     func : pixel_shuffle

- api : transpose
  args : (Tensor x, int[] axis)
  output : Tensor
  infer_meta :
    func : TransposeInferMeta
  kernel :
    func : transpose
  backward : transpose_grad

- api : lerp
  args : (Tensor x, Tensor y, Tensor weight)
  output : Tensor
  infer_meta :
    func : LerpInferMeta
  kernel :
    func : lerp
  # backward : lerp_grad

- api : scatter
  args : (Tensor x, Tensor index, Tensor updates, bool overwrite)
  output : Tensor
  infer_meta :
    func : ScatterInferMeta
    dtype : x
  kernel :
    func : scatter
  backward : scatter_grad


- api : scatter_nd_add
  args : (Tensor x, Tensor index, Tensor updates)
  output : Tensor
  infer_meta :
    func : ScatterNdAddInferMeta
    dtype : x
  kernel :
    func : scatter_nd_add
  backward : scatter_nd_add_grad


- api : addmm
  args : (Tensor input, Tensor x, Tensor y, float alpha, float beta)
  output : Tensor
  infer_meta :
    func : AddmmInferMeta
  kernel :
    func : addmm
  backward : addmm_grad


- api : adadelta
  args : (Tensor param, Tensor grad, Tensor avg_squared_grad, Tensor avg_squared_update, float rho, float epsilon)
  output : Tensor(param_out), Tensor(moment_out), Tensor(inf_norm_out)
  infer_meta :
    func : AdadeltaInferMeta
  kernel :
    func : adadelta

- api : adamax
  args : (Tensor param, Tensor grad, Tensor learning_rate, Tensor moment, Tensor inf_norm, Tensor beta1_pow, float beta1, float beta2, float epsilon)
  output : Tensor(param_out), Tensor(avg_squared_grad_out), Tensor(avg_squared_update_out)
  infer_meta :
    func : AdamaxInferMeta
  kernel :
    func : adamax



- api : where
  args : (Tensor condition, Tensor x, Tensor y)
  output : Tensor
  infer_meta :
    func : WhereInferMeta
  kernel :
    func : where
  backward : where_grad


# BilinearTensorProductInferMeta

# BroadcastTensorsInferMeta

- api : less_than
  args : (Tensor x, Tensor y, int axis = -1)
  output : Tensor
  infer_meta :
    func : CompareInferMeta
  kernel :
    func : less_than  

- api : less_equal
  args : (Tensor x, Tensor y, int axis = -1)
  output : Tensor
  infer_meta :
    func : CompareInferMeta
  kernel :
    func : less_equal

- api : greater
  args : (Tensor x, Tensor y, int axis = -1)
  output : Tensor
  infer_meta :
    func : CompareInferMeta
  kernel :
    func : greater

- api : greater_equal
  args : (Tensor x, Tensor y, int axis = -1)
  output : Tensor
  infer_meta :
    func : CompareInferMeta
  kernel :
    func : greater_equal

- api : equal
  args : (Tensor x, Tensor y, int axis = -1)
  output : Tensor
  infer_meta :
    func : CompareInferMeta
  kernel :
    func : equal

- api : not_equal
  args : (Tensor x, Tensor y, int axis = -1)
  output : Tensor
  infer_meta :
    func : CompareInferMeta
  kernel :
    func : not_equal

# - api : equal_all
#   args : (Tensor x, Tensor y)
#   output : Tensor
#   infer_meta :
#     func : CompareAllInferMeta
#   kernel :
#     func : equal_all


- api : huber_loss
  args : (Tensor input, Tensor label, float delta)
  output : Tensor(out), Tensor(residual)
  infer_meta :
    func : HuberLossInferMeta
  kernel :
    func : huber_loss
  # backward : huber_loss_grad

- api : triangular_solve
  args : (Tensor x, Tensor y, bool upper, bool tranpose, bool unitriangular)
  output : Tensor
  infer_meta :
    func : TriangularSolveInferMeta
  kernel :
    func : triangular_solve
  # backward : triangular_solve_grad


- api : index_sample
  args : (Tensor x, Tensor index)
  output : Tensor
  infer_meta :
    func : IndexSampleInferMeta
  kernel :
    func : index_sample
    data_type : x
  backward : index_sample_grad


- api : cross
  args : (Tensor x, Tensor y, int axis = 9)
  output : Tensor
  infer_meta :
    func : CrossInferMeta
  kernel :
    func : cross
  backward : cross_grad


- api : atan2
  args : (Tensor x, Tensor y)
  output : Tensor
  infer_meta :
    func : Atan2InferMeta
  kernel :
    func : atan2
  backward : atan2_grad


- api : bce_loss
  args : (Tensor input, Tensor label)
  output : Tensor
  infer_meta :
    func : BCELossInferMeta
  kernel :
    func : bce_loss
  backward : bce_loss_grad


- api : dist
  args : (Tensor x, Tensor y, float p)
  output : Tensor
  infer_meta :
    func : DistInferMeta
  kernel :
    func : dist
  # backward : dist_grad


- api : gather_nd
  args : (Tensor x, Tensor index)
  output : Tensor
  infer_meta :
    func : GatherNdInferMeta
  kernel :
    func : gather_nd
    data_type : x
  backward : gather_nd_grad

- api : gather_tree
  args : (Tensor ids, Tensor parents)
  output : Tensor
  infer_meta :
    func : GatherTreeMeta
  kernel :
    func : gather_tree

- api : mv
  args : (Tensor x, Tensor vec)
  output : Tensor
  infer_meta :
    func : MvInferMeta
  kernel :
    func : mv
  backward : mv_grad



#  =================================== sep0


#  =================================== sep1


#  =================================== sep2


#  =================================== sep3<|MERGE_RESOLUTION|>--- conflicted
+++ resolved
@@ -281,7 +281,6 @@
     func : diagonal
   backward : diagonal_grad
 
-<<<<<<< HEAD
 # # maxout
 # - api : maxout
 #   args : (Tensor x, int groups, int axis)
@@ -1228,8 +1227,6 @@
 #   kernel :
 #     func : yolo_box
 
-=======
->>>>>>> f4075db8
 - api : gumbel_softmax
   args : (Tensor x, float temperature, bool hard, int axis)
   output : Tensor
