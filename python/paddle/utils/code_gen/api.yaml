- api : abs
  args : (Tensor x)
  output : Tensor
  infer_meta :
    func : RealAndImagInferMeta
  kernel :
    func : abs
  backward : abs_grad

# accuracy
- api : accuracy
  args : (Tensor x, Tensor indices, Tensor label)
  output : Tensor(accuracy), Tensor(correct), Tensor(total)
  infer_meta :
    func : AccuracyInferMeta
  kernel :
    func : accuracy
    dtype : x

# acos
- api : acos
  args : (Tensor x)
  output : Tensor
  infer_meta :
    func : UnchangedInferMeta
  kernel :
    func : acos
  backward : acos_grad

# acosh
- api : acosh
  args : (Tensor x)
  output : Tensor
  infer_meta :
    func : UnchangedInferMeta
  kernel :
    func : acosh
  backward : acosh_grad

- api : adadelta
  args : (Tensor param, Tensor grad, Tensor avg_squared_grad, Tensor avg_squared_update, float rho, float epsilon)
  output : Tensor(param_out), Tensor(moment_out), Tensor(inf_norm_out)
  infer_meta :
    func : AdadeltaInferMeta
  kernel :
    func : adadelta

- api : adamax
  args : (Tensor param, Tensor grad, Tensor learning_rate, Tensor moment, Tensor inf_norm, Tensor beta1_pow, float beta1, float beta2, float epsilon)
  output : Tensor(param_out), Tensor(avg_squared_grad_out), Tensor(avg_squared_update_out)
  infer_meta :
    func : AdamaxInferMeta
  kernel :
    func : adamax

- api : add
  args : (Tensor x, Tensor y)
  output : Tensor
  infer_meta :
    func : ElementwiseInferMeta
  kernel :
    func : add
  backward : add_grad
  # no_need_buffer : x, y

- api : addmm
  args : (Tensor input, Tensor x, Tensor y, float alpha, float beta)
  output : Tensor
  infer_meta :
    func : AddmmInferMeta
  kernel :
    func : addmm
  backward : addmm_grad

- api : all
  args : (Tensor x, int64_t[] dims={}, bool keep_dim=false)
  output : Tensor(out)
  infer_meta :
    func : ReduceInferMeta
  kernel :
    func : all

- api : allclose
  args : (Tensor x, Tensor y, Scalar rtol, Scalar atol, bool equal_nan)
  output : Tensor(out)
  infer_meta :
    func : AllValueCompareInferMeta
    param: [x, y]
  kernel :
    func : allclose

- api : any
  args : (Tensor x, int64_t[] dims={}, bool keep_dim=false)
  output : Tensor(out)
  infer_meta :
    func : ReduceInferMeta
  kernel :
    func : any

# arg_max
- api : argmax
  args : (Tensor x, int64_t axis, bool keepdims, bool flatten, int dtype)
  output : Tensor
  infer_meta :
    func : ArgMinMaxInferMeta
  kernel :
    func : arg_max

# arg_min
- api : argmin
  args : (Tensor x, int64_t axis, bool keepdims, bool flatten, int dtype)
  output : Tensor
  infer_meta :
    func : ArgMinMaxInferMeta
  kernel :
    func : arg_min

# argsort
- api : argsort
  args : (Tensor x, int axis, bool descending)
  output : Tensor(out), Tensor(indices)
  infer_meta :
    func : ArgsortInferMeta
  kernel :
    func : argsort
  backward : argsort_grad
  # no_need_buffer : x

# asin
- api : asin
  args : (Tensor x)
  output : Tensor
  infer_meta :
    func : UnchangedInferMeta
  kernel :
    func : asin
  backward : asin_grad

# asinh
- api : asinh
  args : (Tensor x)
  output : Tensor
  infer_meta :
    func : UnchangedInferMeta
  kernel :
    func : asinh
  backward : asinh_grad

# atan
- api : atan
  args : (Tensor x)
  output : Tensor
  infer_meta :
    func : UnchangedInferMeta
  kernel :
    func : atan
  backward : atan_grad

- api : atan2
  args : (Tensor x, Tensor y)
  output : Tensor
  infer_meta :
    func : Atan2InferMeta
  kernel :
    func : atan2
  backward : atan2_grad

# atanh
- api : atanh
  args : (Tensor x)
  output : Tensor
  infer_meta :
    func : UnchangedInferMeta
  kernel :
    func : atanh
  backward : atanh_grad

# auc
- api : auc
  args : (Tensor x, Tensor label, Tensor stat_pos, Tensor stat_neg, str curve, int num_thresholds, int slide_steps)
  output : Tensor(auc), Tensor(stat_pos_out), Tensor(stat_neg_out)
  infer_meta :
    func : AucInferMeta
  kernel :
    func : auc

- api : bce_loss
  args : (Tensor input, Tensor label)
  output : Tensor
  infer_meta :
    func : BCELossInferMeta
  kernel :
    func : bce_loss
  backward : bce_loss_grad

# bernoulli
- api : bernoulli
  args : (Tensor x)
  output : Tensor
  infer_meta :
    func : UnchangedInferMeta
  kernel :
    func : bernoulli

# bitwise_and
- api : bitwise_and
  args : (Tensor x, Tensor y)
  output : Tensor
  infer_meta :
    func : ElementwiseInferMeta
  kernel :
    func : bitwise_and

# bitwise_not
- api : bitwise_not
  args : (Tensor x)
  output : Tensor
  infer_meta :
    func : UnchangedInferMeta
  kernel :
    func : bitwise_not

# bitwise_or
- api : bitwise_or
  args : (Tensor x, Tensor y)
  output : Tensor
  infer_meta :
    func : ElementwiseInferMeta
  kernel :
    func : bitwise_or

# bitwise_xor
- api : bitwise_xor
  args : (Tensor x, Tensor y)
  output : Tensor
  infer_meta :
    func : ElementwiseInferMeta
  kernel :
    func : bitwise_xor

# brelu
- api : brelu
  args : (Tensor x, float t_min, float t_max)
  output : Tensor
  infer_meta :
    func : UnchangedInferMeta
    param : [x]
  kernel :
    func : brelu
  backward : brelu_grad

- api : cast
  args : (Tensor x, DataType out_dtype)
  output : Tensor
  infer_meta :
    func : CastInferMeta
  kernel :
    func : cast
    param : [x, out_dtype]
    data_type : x
  backward : cast_grad

- api : ceil
  args : (Tensor x)
  output : Tensor(out)
  infer_meta :
    func : UnchangedInferMeta
  kernel :
    func : ceil
  backward : ceil_grad

# cholesky
- api : cholesky
  args : (Tensor x, bool upper)
  output : Tensor
  infer_meta :
    func : CholeskyInferMeta
  kernel :
    func : cholesky
  backward : cholesky_grad

# cholesky_solve
- api : cholesky_solve
  args : (Tensor x, Tensor y, bool upper)
  output : Tensor
  infer_meta :
    func : CholeskySolveInferMeta
  kernel :
    func : cholesky_solve
  backward : cholesky_solve_grad

- api : concat
  args : (Tensor[] x, Scalar(int64_t) axis)
  output : Tensor
  infer_meta :
    func : ConcatInferMeta
    param : [x, axis]
  kernel :
    func : concat

- api : conj
  args : (Tensor x)
  output : Tensor
  infer_meta :
    func : UnchangedInferMeta
  kernel :
    func : conj

- api : copy_to
  args : (Tensor x, Place place, bool blocking)
  output : Tensor
  invoke : copy_to_impl(x, place, blocking)

# cos
- api : cos
  args : (Tensor x)
  output : Tensor
  infer_meta :
    func : UnchangedInferMeta
  kernel :
    func : cos
  backward : cos_grad

# cosh
- api : cosh
  args : (Tensor x)
  output : Tensor
  infer_meta :
    func : UnchangedInferMeta
  kernel :
    func : cosh
  backward : cosh_grad

- api : cross
  args : (Tensor x, Tensor y, int axis = 9)
  output : Tensor
  infer_meta :
    func : CrossInferMeta
  kernel :
    func : cross
  backward : cross_grad

- api : cumprod
  args : (Tensor x,  int dim)
  output : Tensor(out)
  infer_meta :
    func : UnchangedInferMeta
    param: [x]
  kernel :
    func : cumprod
  backward : cumprod_grad

# cumsum
- api : cumsum
  args : (Tensor x, int axis, bool flatten, bool exclusive, bool reverse)
  output : Tensor
  infer_meta :
    func : CumsumInferMeta
  kernel :
    func : cumsum

- api : diag
  args : (Tensor x, int offset, float padding_value)
  output : Tensor
  infer_meta :
    func : DiagInferMeta
  kernel :
    func : diag

- api : diagonal
  args : (Tensor x, int offset, int axis1, int axis2)
  output : Tensor
  infer_meta :
    func : DiagonalInferMeta
  kernel :
    func : diagonal
  backward : diagonal_grad
  # no_need_buffer : x

- api : digamma
  args : (Tensor x)
  output : Tensor
  infer_meta :
    func : UnchangedInferMeta
  kernel :
    func : digamma
  backward : digamma_grad

- api : dist
  args : (Tensor x, Tensor y, float p)
  output : Tensor
  infer_meta :
    func : DistInferMeta
  kernel :
    func : dist
  backward : dist_grad

- api : divide
  args : (Tensor x, Tensor y)
  output : Tensor
  infer_meta :
    func : ElementwiseInferMeta
  kernel :
    func : divide
  backward : divide_grad

- api : dot
  args : (Tensor x, Tensor y)
  output : Tensor
  infer_meta :
    func : DotInferMeta
  kernel :
    func : dot

# eigh
- api : eigh
  args : (Tensor x, str uplo)
  output : Tensor(out_w), Tensor(out_v)
  infer_meta :
    func : EighInferMeta
  kernel :
    func : eigh
  backward : eigh_grad

- api : elementwise_pow
  args : (Tensor x, Tensor y)
  output : Tensor(out)
  infer_meta :
    func : ElementwiseInferMeta
  kernel :
    func : elementwise_pow
  backward : elementwise_pow_grad

# elu
- api : elu
  args : (Tensor x, float alpha)
  output : Tensor
  infer_meta :
    func : UnchangedInferMeta
    param : [x]
  kernel :
    func : elu
  backward : elu_grad

- api : empty
  args : (IntArray shape, DataType dtype=DataType::FLOAT32, Place place=CPUPlace())
  output: Tensor
  infer_meta :
    func : CreateInferMeta
    param : [shape, dtype]
  kernel :
    func : empty
    param : [shape, dtype]
    data_type : dtype
    backend : place

- api : empty_like
  args : (Tensor x, DataType dtype = DataType::UNDEFINED, Place place = {})
  output: Tensor
  infer_meta :
    func : CreateLikeInferMeta
    param : [x, dtype]
  kernel :
    func : empty_like
    param : [x, dtype]
    data_type : dtype > x
    backend : place > x

- api : equal
  args : (Tensor x, Tensor y, int axis = -1)
  output : Tensor
  infer_meta :
    func : CompareInferMeta
  kernel :
    func : equal

# erf
- api : erf
  args : (Tensor x)
  output : Tensor
  infer_meta :
    func : UnchangedInferMeta
  kernel :
    func : erf
  backward : erf_grad

# erfinv
- api : erfinv
  args : (Tensor x)
  output : Tensor
  infer_meta :
    func : UnchangedInferMeta
  kernel :
    func : erfinv
  backward : erfinv_grad

<<<<<<< HEAD
# expand_as
- api : expand_as
  args : (Tensor x, Tensor y, int[] target_shape)
  output : Tensor
  infer_meta :
    func : ExpandAsInferMeta
  kernel :
    func : expand_as
  optional : y
  backward : expand_as_grad
=======
- api : expm1
  args : (Tensor x)
  output : Tensor
  infer_meta :
    func : UnchangedInferMeta
    param : [x]
  kernel :
    func : expm1
  backward : expm1_grad
>>>>>>> e0ccaeaf

- api : flatten
  args : (Tensor x, int start_axis, int stop_axis)
  output : Tensor
  infer_meta :
    func : FlattenInferMeta
  kernel :
    func : flatten

# flip
- api : flip
  args : (Tensor x, int[] axis)
  output : Tensor
  infer_meta :
    func : FlipInferMeta
  kernel :
    func : flip

- api : floor
  args : (Tensor x)
  output : Tensor(out)
  infer_meta :
    func : UnchangedInferMeta
  kernel :
    func : floor
  backward : floor_grad

- api : floor_divide
  args : (Tensor x, Tensor y)
  output : Tensor(out)
  infer_meta :
    func : ElementwiseInferMeta
  kernel :
    func : floor_divide

- api : fmax
  args : (Tensor x, Tensor y,  int axis)
  output : Tensor(out)
  infer_meta :
    param: [x, y]
    func : ElementwiseInferMeta
  kernel :
    func : fmax
  backward : fmax_grad

- api : fmin
  args : (Tensor x, Tensor y,  int axis)
  output : Tensor(out)
  infer_meta :
    param: [x, y]
    func : ElementwiseInferMeta
  kernel :
    func : fmin
  backward : fmin_grad

- api : full
  args : (IntArray shape, Scalar value, DataType dtype=DataType::FLOAT32, Place place=CPUPlace())
  output: Tensor
  infer_meta :
    func : CreateInferMeta
    param : [shape, dtype]
  kernel :
    func : full
    param : [shape, value, dtype]
    data_type : dtype
    backend : place

- api : full_like
  args : (Tensor x, Scalar value, DataType dtype = DataType::UNDEFINED, Place place = {})
  output: Tensor
  infer_meta :
    func : CreateLikeInferMeta
    param : [x, dtype]
  kernel :
    func : full_like
    param : [x, value, dtype]
    data_type : dtype > x
    backend : place > x

- api : gather_nd
  args : (Tensor x, Tensor index)
  output : Tensor
  infer_meta :
    func : GatherNdInferMeta
  kernel :
    func : gather_nd
    data_type : x
  backward : gather_nd_grad

- api : gather_tree
  args : (Tensor ids, Tensor parents)
  output : Tensor
  infer_meta :
    func : GatherTreeMeta
  kernel :
    func : gather_tree

- api : gelu
  args : (Tensor x,  bool approximate)
  output : Tensor(out)
  infer_meta :
    func : UnchangedInferMeta
    param: [x]
  kernel :
    func : gelu
  backward : gelu_grad

- api : greater_equal
  args : (Tensor x, Tensor y, int axis = -1)
  output : Tensor
  infer_meta :
    func : CompareInferMeta
  kernel :
    func : greater_equal

- api : greater_than
  args : (Tensor x, Tensor y, int axis = -1)
  output : Tensor
  infer_meta :
    func : CompareInferMeta
  kernel :
    func : greater_than

- api : gumbel_softmax
  args : (Tensor x, float temperature, bool hard, int axis)
  output : Tensor
  infer_meta :
    func : GumbelSoftmaxInferMeta
  kernel :
    func : gumbel_softmax
  # backward : gumbel_softmax_grad

# hard_shrink
- api : hard_shrink
  args : (Tensor x, float threshold)
  output : Tensor
  infer_meta :
    func : UnchangedInferMeta
    param : [x]
  kernel :
    func : hard_shrink
  backward : hard_shrink_grad

# hard_sigmoid
- api : hard_sigmoid
  args : (Tensor x, float slope, float offset)
  output : Tensor
  infer_meta :
    func : UnchangedInferMeta
    param : [x]
  kernel :
    func : hard_sigmoid
  backward : hard_sigmoid_grad

# histogram
- api : histogram
  args : (Tensor x, int64_t bins, int min, int max)
  output : Tensor
  infer_meta :
    func : HistogramInferMeta
  kernel :
    func : histogram

- api : huber_loss
  args : (Tensor input, Tensor label, float delta)
  output : Tensor(out), Tensor(residual)
  infer_meta :
    func : HuberLossInferMeta
  kernel :
    func : huber_loss
  # backward : huber_loss_grad

# increment
- api : increment
  args : (Tensor x, float value)
  output : Tensor
  infer_meta :
    func : IncrementInferMeta
  kernel :
    func : increment

- api : index_sample
  args : (Tensor x, Tensor index)
  output : Tensor
  infer_meta :
    func : IndexSampleInferMeta
  kernel :
    func : index_sample
    data_type : x
  backward : index_sample_grad
  # no_need_buffer : x

# is_empty
- api : is_empty
  args : (Tensor x)
  output : Tensor
  infer_meta :
    func : IsEmptyInferMeta
  kernel :
    func : is_empty

- api : isclose
  args : (Tensor x, Tensor y, Scalar rtol, Scalar atol,  bool equal_nan)
  output : Tensor(out)
  infer_meta :
    func : ValueCompareInferMeta
    param: [x, y]
  kernel :
    func : isclose

# isfinite
- api : isfinite
  args : (Tensor x)
  output : Tensor
  infer_meta :
    func : IsfiniteInferMeta
  kernel :
    func : isfinite, infinite_sr

# isinf
- api : isinf
  args : (Tensor x)
  output : Tensor
  infer_meta :
    func : IsfiniteInferMeta
  kernel :
    func : isinf, isinf_sr

# isnan
- api : isnan
  args : (Tensor x)
  output : Tensor
  infer_meta :
    func : IsfiniteInferMeta
  kernel :
    func : isnan, isnan_sr

- api : kldiv_loss
  args : (Tensor x, Tensor label, str reduction)
  output : Tensor(out)
  infer_meta :
    func : KLDivInferMeta
  kernel :
    func : kldiv_loss
    data_type : x
  backward : kldiv_loss_grad

- api : kthvalue
  args : (Tensor x, int k, int axis, bool keepdim)
  output : Tensor(out), Tensor(indices)
  infer_meta :
    func : KthvalueInferMeta
  kernel :
    func : kthvalue
  backward : kthvalue_grad

# leaky_relu
- api : leaky_relu
  args : (Tensor x, float alpha)
  output : Tensor
  infer_meta :
    func : UnchangedInferMeta
    param : [x]
  kernel :
    func : leaky_relu
  backward : leaky_relu_grad

- api : lerp
  args : (Tensor x, Tensor y, Tensor weight)
  output : Tensor
  infer_meta :
    func : LerpInferMeta
  kernel :
    func : lerp
  backward : lerp_grad

- api : less_equal
  args : (Tensor x, Tensor y, int axis = -1)
  output : Tensor
  infer_meta :
    func : CompareInferMeta
  kernel :
    func : less_equal

- api : less_than
  args : (Tensor x, Tensor y, int axis = -1)
  output : Tensor
  infer_meta :
    func : CompareInferMeta
  kernel :
    func : less_than

- api : lgamma
  args : (Tensor x)
  output : Tensor(out)
  infer_meta :
    func : UnchangedInferMeta
  kernel :
    func : lgamma
  backward : lgamma_grad

- api : log
  args : (Tensor x)
  output : Tensor
  infer_meta :
    func : UnchangedInferMeta
  kernel :
    func : log
  backward: log_grad

- api : log10
  args : (Tensor x)
  output : Tensor
  infer_meta :
    func : UnchangedInferMeta
  kernel :
    func : log10
  backward: log10_grad

- api : log1p
  args : (Tensor x)
  output : Tensor
  infer_meta :
    func : UnchangedInferMeta
  kernel :
    func : log1p
  backward: log1p_grad

- api : log2
  args : (Tensor x)
  output : Tensor
  infer_meta :
    func : UnchangedInferMeta
  kernel :
    func : log2
  backward: log2_grad

# log_loss
- api : log_loss
  args : (Tensor input, Tensor label, float epsilon)
  output : Tensor
  infer_meta :
    func : LogLossInferMeta
  kernel :
    func : log_loss
  backward : log_loss_grad

- api : log_softmax
  args : (Tensor x,  int axis)
  output : Tensor(out)
  infer_meta :
    func : UnchangedInferMetaCheckAxis
  kernel :
    func : log_softmax
  backward : log_softmax_grad

# logical_and
- api : logical_and
  args : (Tensor x, Tensor y)
  output : Tensor
  infer_meta :
    func : ElementwiseInferMeta
  kernel :
    func : logical_and

# logical_not
- api : logical_not
  args : (Tensor x)
  output : Tensor
  infer_meta :
    func : UnchangedInferMeta
  kernel :
    func : logical_not

# logical_or
- api : logical_or
  args : (Tensor x, Tensor y)
  output : Tensor
  infer_meta :
    func : ElementwiseInferMeta
  kernel :
    func : logical_or

# logical_xor
- api : logical_xor
  args : (Tensor x, Tensor y)
  output : Tensor
  infer_meta :
    func : ElementwiseInferMeta
  kernel :
    func : logical_xor

# logsigmoid
- api : logsigmoid
  args : (Tensor x)
  output : Tensor
  infer_meta :
    func : UnchangedInferMeta
  kernel :
    func : logsigmoid
  backward : logsigmoid_grad

- api : logsumexp
  args : (Tensor x, int64_t[] axis,  bool keepdim,  bool reduce_all)
  output : Tensor(out)
  infer_meta :
    func : LogsumexpInferMeta
  kernel :
    func : logsumexp
  backward : logsumexp_grad

# masked_select
- api : masked_select
  args : (Tensor x, Tensor mask)
  output : Tensor
  infer_meta :
    func : MaskedSelectInferMeta
  kernel :
    func : masked_select
    data_type : x
  backward : masked_select_grad

- api : matmul
  args : (Tensor x, Tensor y, bool transpose_x = false, bool transpose_y = false)
  output : Tensor
  infer_meta :
    func : MatmulInferMeta
  kernel :
    func : matmul
  backward : matmul_grad

# matrix_power
- api : matrix_power
  args : (Tensor x, int n)
  output : Tensor
  infer_meta :
    func : UnchangedInferMeta
    param : [x]
  kernel :
    func : matrix_power
  backward : matrix_power_grad

- api : max
  args : (Tensor x, int64_t[] dims={}, bool keep_dim=false)
  output : Tensor(out)
  infer_meta :
    func : ReduceInferMeta
  kernel :
    func : max
  backward : max_grad

- api : maximum
  args : (Tensor x, Tensor y)
  output : Tensor(out)
  infer_meta :
    func : ElementwiseInferMeta
  kernel :
    func : maximum
  backward : maximum_grad

- api : mean
  args : (Tensor x, int64_t[] dims={}, bool keep_dim=false)
  output : Tensor(out)
  infer_meta :
    func : ReduceInferMeta
  kernel :
    func : mean
  backward : mean_grad

- api : min
  args : (Tensor x, int64_t[] dims={}, bool keep_dim=false)
  output : Tensor(out)
  infer_meta :
    func : ReduceInferMeta
  kernel :
    func : min
  backward : min_grad

- api : minimum
  args : (Tensor x, Tensor y)
  output : Tensor(out)
  infer_meta :
    func : ElementwiseInferMeta
  kernel :
    func : minimum
  backward : minimum_grad

- api : mish
  args : (Tensor x, float lambda)
  output : Tensor
  infer_meta :
    func : UnchangedInferMeta
    param : [x]
  kernel :
    func : mish
  backward : mish_grad

- api : mode
  args : (Tensor x,  int axis,  bool keepdim)
  output : Tensor(out), Tensor(indices)
  infer_meta :
    func : ModeInferMeta
  kernel :
    func : mode
  backward : mode_grad

- api : modulo
  args : (Tensor x, Tensor y)
  output : Tensor
  infer_meta :
    func : ElementwiseInferMeta
  kernel :
    func : modulo
  backward : modulo_grad

# multinomial
- api : multinomial
  args : (Tensor x, int num_samples, bool replacement)
  output : Tensor
  infer_meta :
    func : MultinomialInferMeta
  kernel :
    func : multinomial

- api : multiply
  args : (Tensor x, Tensor y)
  output : Tensor
  infer_meta :
    func : ElementwiseInferMeta
  kernel :
    func : multiply
  backward : multiply_grad

- api : mv
  args : (Tensor x, Tensor vec)
  output : Tensor
  infer_meta :
    func : MvInferMeta
  kernel :
    func : mv
  backward : mv_grad

- api : nll_loss
  args : (Tensor input, Tensor label, Tensor weight, int64_t ignore_index, str reduction)
  output : Tensor(out), Tensor(total_weight)
  infer_meta :
    func : NllLossRawInferMeta
  kernel :
    func : nll_loss
    data_type : input
  optional : weight
  backward : nll_loss_grad

- api : not_equal
  args : (Tensor x, Tensor y, int axis = -1)
  output : Tensor
  infer_meta :
    func : CompareInferMeta
  kernel :
    func : not_equal

- api : one_hot
  args : (Tensor x, Scalar(int) num_classes)
  output : Tensor
  infer_meta :
    func : OneHotInferMeta
  kernel :
    func : one_hot

- api : ones_like
  args : (Tensor x, DataType dtype=DataType::UNDEFINED, Place place={})
  output : Tensor
  invoke : full_like(x, 1, dtype, place)

- api : p_norm
  args : (Tensor x,  float porder,  int axis,  float epsilon,  bool keepdim,  bool asvector=false)
  output : Tensor(out)
  infer_meta :
    func : PNormInferMeta
  kernel :
    func : p_norm
  backward : p_norm_grad

# pad
- api : pad
  args : (Tensor x, int[] paddings, float pad_value)
  output : Tensor
  infer_meta :
    func : PadInferMeta
  kernel :
    func : pad
  # backward : pad_grad

- api : pad3d
  args : (Tensor x, IntArray paddings, str mode,  float pad_value, str data_format)
  output : Tensor(out)
  infer_meta :
    func : Pad3dInferMeta
  kernel :
    func : pad3d
  backward : pad3d_grad

# pixel_shuffle
- api : pixel_shuffle
  args : (Tensor x, int upscale_factor, str data_format)
  output : Tensor
  infer_meta :
    func : PixelShuffleInferMeta
  kernel :
    func : pixel_shuffle
  # backward : pixel_shuffle_grad

# poisson  // no need grad
- api : poisson
  args : (Tensor x)
  output : Tensor
  infer_meta :
    func : UnchangedInferMeta
  kernel :
    func : poisson

- api : pool2d
  args : (Tensor x, int[] kernel_size, int[] strides, int[] paddings, bool ceil_mode, bool exclusive, str data_format, str pooling_type, bool global_pooling, bool adaptive, str padding_algorithm)
  output : Tensor(out)
  infer_meta :
    func : PoolInferMeta
  kernel:
    func : pool2d

- api : prelu
  args : (Tensor x, Tensor alpha, str data_format, str mode)
  output : Tensor(out)
  infer_meta :
    func : PReluInferMeta
  kernel :
    func : prelu
  backward : prelu_grad

# put_along_axis
- api : put_along_axis
  args : (Tensor x, Tensor index, Tensor value, int axis, str reduce)
  output : Tensor
  infer_meta :
    func : UnchangedInferMeta
    param : [index]
  kernel :
    func : put_along_axis
    data_type : x
  backward : put_along_axis_grad

- api : reciprocal
  args : (Tensor x)
  output : Tensor
  infer_meta :
    func : UnchangedInferMeta
  kernel :
    func : reciprocal
  backward : reciprocal_grad

# reduce_prod
- api : reduce_prod
  args : (Tensor x, int64_t[] dims, bool keep_dim, bool reduce_all)
  output : Tensor
  infer_meta :
    func : ReduceInferMetaBase
  kernel :
    func : prod_raw
  backward : reduce_prod_grad

- api : relu
  args : (Tensor x)
  output : Tensor
  infer_meta :
    func : UnchangedInferMeta
  kernel :
    func : relu
  inplace : (x -> out)
  backward : relu_grad

- api : reshape
  args : (Tensor x, IntArray shape)
  output : Tensor(out), Tensor(xshape)
  infer_meta :
    func : ReshapeWithXShapeInferMeta
  kernel :
    func : reshape_with_xshape
  inplace : (x -> out)
  view: (x -> out)
  intermediate : xshape
  backward: reshape_grad

- api : round
  args : (Tensor x)
  output : Tensor(out)
  infer_meta :
    func : UnchangedInferMeta
  kernel :
    func : round
  backward : round_grad

- api : scale
  args : (Tensor x, Scalar scale, float bias, bool bias_after_scale)
  output : Tensor
  infer_meta :
    func : UnchangedInferMeta
    param : [x]
  kernel :
    func : scale, scale_sr
  inplace : (x -> out)

- api : scatter
  args : (Tensor x, Tensor index, Tensor updates, bool overwrite)
  output : Tensor
  infer_meta :
    func : ScatterInferMeta
    dtype : x
  kernel :
    func : scatter
  backward : scatter_grad
  # no_need_buffer : updates

- api : scatter_nd_add
  args : (Tensor x, Tensor index, Tensor updates)
  output : Tensor
  infer_meta :
    func : ScatterNdAddInferMeta
    dtype : x
  kernel :
    func : scatter_nd_add
  backward : scatter_nd_add_grad
  # no_need_buffer : updates

# segment_pool
- api : segment_pool
  args : (Tensor x, Tensor segment_ids, str pooltype)
  output : Tensor(out), Tensor(summed_ids)
  infer_meta :
    func : SegmentPoolInferMeta
  kernel :
    func : segment_pool
  backward : segment_pool_grad

# selu
- api : selu
  args : (Tensor x, float scale, float alpha)
  output : Tensor
  infer_meta :
    func : UnchangedInferMeta
    param : [x]
  kernel :
    func : selu
  backward : selu_grad

- api : shape
  args : (Tensor input)
  output : Tensor
  infer_meta :
    func : ShapeInferMeta
  kernel :
    func : shape, shape_sr

# shard_index
- api : shard_index
  args : (Tensor in, int index_num, int nshards, int shard_id, int ignore_value)
  output : Tensor
  infer_meta :
    func : ShardIndexInferMeta
  kernel :
    func : shard_index

# sigmoid
- api : sigmoid
  args : (Tensor x)
  output : Tensor
  infer_meta :
    func : UnchangedInferMeta
  kernel :
    func : sigmoid
  backward : sigmoid_grad

# sigmoid_cross_entropy_with_logits
- api : sigmoid_cross_entropy_with_logits
  args : (Tensor x, Tensor label, bool normalize, int ignore_index)
  output : Tensor
  infer_meta :
    func : SigmoidCrossEntropyWithLogitsInferMeta
  kernel :
    func : sigmoid_cross_entropy_with_logits
  backward : sigmoid_cross_entropy_with_logits_grad

- api : sign
  args : (Tensor x)
  output : Tensor
  infer_meta :
    func : UnchangedInferMeta
  kernel :
    func : sign

# silu
- api : silu
  args : (Tensor x)
  output : Tensor
  infer_meta :
    func : UnchangedInferMeta
  kernel :
    func : silu
  backward : silu_grad

# sin
- api : sin
  args : (Tensor x)
  output : Tensor
  infer_meta :
    func : UnchangedInferMeta
  kernel :
    func : sin
  backward : sin_grad

# sinh
- api : sinh
  args : (Tensor x)
  output : Tensor
  infer_meta :
    func : UnchangedInferMeta
  kernel :
    func : sinh
  backward : sinh_grad

# size
- api : size
  args : (Tensor x)
  output : Tensor
  infer_meta :
    func : SizeInferMeta
  kernel :
    func : size

# soft_shrink
- api : soft_shrink
  args : (Tensor x, float lambda)
  output : Tensor
  infer_meta :
    func : UnchangedInferMeta
    param : [x]
  kernel :
    func : soft_shrink
  backward : soft_shrink_grad

- api : softmax
  args : (Tensor x, int axis)
  output : Tensor
  infer_meta :
    func : SoftmaxInferMeta
  kernel :
    func : softmax
  backward : softmax_grad

- api : split
  args : (Tensor x, IntArray num_or_sections, Scalar(int) axis)
  output : Tensor[]
  invoke : split_impl(x, num_or_sections, axis)

- api : sqrt
  args : (Tensor x)
  output : Tensor
  infer_meta :
    func : UnchangedInferMeta
  kernel :
    func : sqrt
  backward : sqrt_grad

- api : square
  args : (Tensor x)
  output : Tensor
  infer_meta :
    func : UnchangedInferMeta
  kernel :
    func : square
  backward : square_grad

- api : squeeze
  args : (Tensor x, int[] axes)
  output : Tensor(xshape), Tensor(out)
  infer_meta :
    func : SqueezeInferMeta
  kernel :
    func : squeeze
  view: (x -> out)
  backward : squeeze_grad

- api : strided_slice
  args : (Tensor x, int[] axes, IntArray starts, IntArray ends, IntArray strides)
  output : Tensor
  infer_meta :
    func : StridedSliceInferMeta
  kernel :
    func : strided_slice
  backward : strided_slice_grad

- api : subtract
  args : (Tensor x, Tensor y)
  output : Tensor
  infer_meta :
    func : ElementwiseInferMeta
  kernel :
    func : subtract
  backward : subtract_grad
  # no_need_buffer : x, y

- api : sum
  args : (Tensor x, int64_t[] axis={}, DataType dtype=DataType::UNDEFINED, bool keep_dim=false)
  output : Tensor
  infer_meta :
    func : SumInferMeta
  kernel :
    func : sum
    data_type : x

# take_along_axis
- api : take_along_axis
  args : (Tensor x, Tensor index, int axis)
  output : Tensor
  infer_meta :
    func : UnchangedInferMeta
    param : [index]
  kernel :
    func : take_along_axis
    data_type : x
  backward : take_along_axis_grad

# tan
- api : tan
  args : (Tensor x)
  output : Tensor
  infer_meta :
    func : UnchangedInferMeta
  kernel :
    func : tan
  backward : tan_grad

# tanh
- api : tanh
  args : (Tensor x)
  output : Tensor
  infer_meta :
    func : UnchangedInferMeta
  kernel :
    func : tanh
  backward : tanh_grad

# tanh_shrink
- api : tanh_shrink
  args : (Tensor x)
  output : Tensor
  infer_meta :
    func : UnchangedInferMeta
  kernel :
    func : tanh_shrink
  backward : tanh_shrink_grad

# thresholded_relu
- api : thresholded_relu
  args : (Tensor x, float threshold)
  output : Tensor
  infer_meta :
    func : UnchangedInferMeta
    param : [x]
  kernel :
    func : thresholded_relu
  backward : thresholded_relu_grad

# tile
- api : tile
  args : (Tensor x, IntArray repeat_times)
  output : Tensor
  infer_meta :
    func : TileInferMeta
  kernel :
    func : tile
  backward : tile_grad
  # no_need_buffer : x

- api : top_k
  args : (Tensor x, Scalar k, int axis = -1, bool largest = true, bool sorted = true)
  output : Tensor(out), Tensor(indices)
  infer_meta :
    func : TopKInferMeta
  kernel :
    func : top_k
  backward : top_k_grad

- api : trace
  args : (Tensor x, int offset, int axis1, int axis2)
  output : Tensor
  infer_meta :
    func : TraceInferMeta
  kernel :
    func : trace
  backward : trace_grad
  no_need_buffer : x

- api : transpose
  args : (Tensor x, int[] axis)
  output : Tensor
  infer_meta :
    func : TransposeInferMeta
  kernel :
    func : transpose
  backward : transpose_grad

- api : triangular_solve
  args : (Tensor x, Tensor y, bool upper, bool transpose, bool unitriangular)
  output : Tensor
  infer_meta :
    func : TriangularSolveInferMeta
  kernel :
    func : triangular_solve
  # backward : triangular_solve_grad

- api : trunc
  args : (Tensor x)
  output : Tensor
  infer_meta :
    func : UnchangedInferMeta
  kernel :
    func : trunc
  backward : trunc_grad

# unfold
- api : unfold
  args : (Tensor x, int[] kernel_sizes, int[] strides, int[] paddings, int[] dilations)
  output : Tensor
  infer_meta :
    func : UnfoldInferMeta
  kernel :
    func : unfold
  backward : unfold_grad
  # no_need_buffer : x

- api : unsqueeze
  args : (Tensor x, IntArray axes)
  output : Tensor(xshape), Tensor(out)
  infer_meta :
    func : UnsqueezeInferMeta
  kernel :
    func : unsqueeze
  view: (x -> out)
  backward : unsqueeze_grad

# viterbi_decode
- api : viterbi_decode
  args : (Tensor input, Tensor transition, Tensor length, bool include_bos_eos_tag)
  output : Tensor(scores), Tensor(path)
  infer_meta :
    func : ViterbiDecodeInferMeta
  kernel :
    func : viterbi_decode
    data_type : input

- api : where
  args : (Tensor condition, Tensor x, Tensor y)
  output : Tensor
  infer_meta :
    func : WhereInferMeta
  kernel :
    func : where
  backward : where_grad

# where_index
- api : where_index
  args : (Tensor condition)
  output : Tensor
  infer_meta :
    func : WhereIndexInferMeta
  kernel :
    func : where_index
  # no_need_buffer : x, y

# yolo_box
- api : yolo_box
  args : (Tensor x, Tensor img_size, int[] anchors, int class_num, float conf_thresh, int downsample_ratio, bool clip_bbox, float scale_x_y=1.0, bool iou_aware=false, float iou_aware_factor=0.5)
  output : Tensor(boxes), Tensor(scores)
  infer_meta :
    func : YoloBoxInferMeta
  kernel :
    func : yolo_box
    data_type : x

- api : zeros_like
  args : (Tensor x, DataType dtype=DataType::UNDEFINED, Place place = {})
  output : Tensor
  invoke : full_like(x, 0, dtype, place)<|MERGE_RESOLUTION|>--- conflicted
+++ resolved
@@ -494,7 +494,6 @@
     func : erfinv
   backward : erfinv_grad
 
-<<<<<<< HEAD
 # expand_as
 - api : expand_as
   args : (Tensor x, Tensor y, int[] target_shape)
@@ -505,7 +504,7 @@
     func : expand_as
   optional : y
   backward : expand_as_grad
-=======
+
 - api : expm1
   args : (Tensor x)
   output : Tensor
@@ -515,7 +514,6 @@
   kernel :
     func : expm1
   backward : expm1_grad
->>>>>>> e0ccaeaf
 
 - api : flatten
   args : (Tensor x, int start_axis, int stop_axis)
