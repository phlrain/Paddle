--- conflicted
+++ resolved
@@ -527,7 +527,17 @@
   kernel :
     func : gelu_grad
 
-<<<<<<< HEAD
+- backward_api : graph_send_recv_grad
+  forward : graph_send_recv (Tensor x, Tensor src_index, Tensor dst_index, str pool_type = "SUM", int64_t out_size = 0) -> Tensor(out), Tensor(dst_count)
+  args : (Tensor x, Tensor src_index, Tensor dst_index, Tensor out, Tensor dst_count, Tensor out_grad, str pool_type = "SUM")
+  output : Tensor(x_grad)
+  infer_meta :
+    func : GeneralUnaryGradInferMeta
+    param : [x]
+  kernel :
+    func : graph_send_recv_grad
+  optional: out, dst_count
+
 - backward_api : gumbel_softmax_grad
   forward : gumbel_softmax (Tensor x, float temperature, bool hard, int axis) -> Tensor(out)
   args : (Tensor out, Tensor out_grad, int axis)
@@ -537,18 +547,6 @@
     param : [out, out_grad, axis]
   kernel :
     func : gumbel_softmax_grad
-=======
-- backward_api : graph_send_recv_grad
-  forward : graph_send_recv (Tensor x, Tensor src_index, Tensor dst_index, str pool_type = "SUM", int64_t out_size = 0) -> Tensor(out), Tensor(dst_count)
-  args : (Tensor x, Tensor src_index, Tensor dst_index, Tensor out, Tensor dst_count, Tensor out_grad, str pool_type = "SUM")
-  output : Tensor(x_grad)
-  infer_meta :
-    func : GeneralUnaryGradInferMeta
-    param : [x]
-  kernel :
-    func : graph_send_recv_grad
-  optional: out, dst_count
->>>>>>> ac14920a
 
 - backward_api : hard_shrink_grad
   forward : hard_shrink (Tensor x, float threshold) -> Tensor(out)
