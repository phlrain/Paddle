--- conflicted
+++ resolved
@@ -25,16 +25,9 @@
   output : Tensor(x_grad)
   invoke : scale(out_grad, scale, bias, bias_after_scale)
 
-<<<<<<< HEAD
 - backward_api : add_grad
   forward : add (Tensor x, Tensor y) -> Tensor(out)
   args : (Tensor x, Tensor y, Tensor out_grad, int axis = -1)
-=======
-
-- backward_api : add_grad
-  forward : add (Tensor x, Tensor y) -> Tensor(out)
-  args : (Tensor x, Tensor y, Tensor out_grad)
->>>>>>> cc853e95
   output : Tensor(x_grad), Tensor(y_grad)
   infer_meta :
     func : GeneralBinaryGradInferMeta
@@ -42,7 +35,6 @@
   kernel :
     func : add_grad
 
-<<<<<<< HEAD
 - backward_api : subtract_grad
   forward : subtract (Tensor x, Tensor y) -> Tensor(out)
   args : (Tensor x, Tensor y, Tensor out_grad, int axis = -1)
@@ -74,8 +66,6 @@
     func : divide_grad
 
 
-=======
->>>>>>> cc853e95
 - backward_api : digamma_grad
   forward : digamma (Tensor x) -> Tensor(out)
   args : (Tensor x, Tensor out_grad)
@@ -142,7 +132,6 @@
 #   kernel :
 #     func : matmul_triple_grad
 
-<<<<<<< HEAD
 - backward_api : softmax_grad
   forward : softmax (Tensor x, int axis) -> Tensor(out)
   args : (Tensor out, Tensor out_grad, int axis)
@@ -390,7 +379,13 @@
 - backward_api : cholesky_solve_grad
   forward : cholesky (Tensor x, Tensor y, bool upper) -> Tensor(out)
   args : (Tensor x, Tensor y, Tensor out, Tensor out_grad, bool upper)
-=======
+  output : Tensor(x_grad), Tensor(y_grad)
+  infer_meta :
+    func : GeneralBinaryGradInferMeta
+    param : [x, y]
+  kernel :
+    func : cholesky_solve_grad
+
 # - backward_api : gumbel_softmax_grad
 #   forward : gumbel_softmax (Tensor x, float temperature, bool hard, int axis) -> Tensor(out)
 #   args : (Tensor out, Tensor out_grad, int axis)
@@ -496,15 +491,13 @@
 - backward_api : cross_grad
   forward : cross (Tensor x, Tensor y, int axis = 9) -> Tensor(out)
   args : (Tensor x, Tensor y, Tensor out_grad, int axis)
->>>>>>> cc853e95
-  output : Tensor(x_grad), Tensor(y_grad)
-  infer_meta :
-    func : GeneralBinaryGradInferMeta
-    param : [x, y]
-  kernel :
-<<<<<<< HEAD
-    func : cholesky_solve_grad
-
+  output : Tensor(x_grad), Tensor(y_grad)
+  infer_meta :
+    func : GeneralBinaryGradInferMeta
+    param : [x, y]
+  kernel :
+    func : cross_grad
+  
 # - backward_api : dropout_grad
 #   forward : dropout (Tensor x, Tensor seed_tensor, float p, bool is_test, str mode, int seed, bool fix_seed) -> Tensor(out), Tensor(mask)
 #   args : (Tensor mask, Tensor out_grad, float p, bool is_test, str mode)
@@ -579,8 +572,12 @@
 - backward_api : log_loss_grad
   forward : log_loss (Tensor input, Tensor label, float epsilon) -> Tensor(out)
   args : (Tensor input, Tensor label, Tensor out_grad, float epsilon)
-=======
-    func : cross_grad
+  output : Tensor(input_grad)
+  infer_meta :
+    func : UnchangedInferMeta
+    param : [input]
+  kernel :
+    func : log_loss_grad 
 
 - backward_api : atan2_grad
   forward : cross (Tensor x, Tensor y) -> Tensor(out)
@@ -595,14 +592,14 @@
 - backward_api : bce_loss_grad
   forward : bce_loss (Tensor input, Tensor label) -> Tensor(out)
   args : (Tensor input, Tensor label, Tensor out_grad)
->>>>>>> cc853e95
   output : Tensor(input_grad)
   infer_meta :
     func : UnchangedInferMeta
     param : [input]
   kernel :
-<<<<<<< HEAD
-    func : log_loss_grad
+    func : bce_loss_grad
+
+
 
 # - backward_api : masked_selecte_grad
 #   forward : masked_select (Tensor x, Tensor mask) -> Tensor(out)
@@ -698,8 +695,12 @@
 - backward_api : tile_grad
   forward : tile (Tensor x, ScalarArray repeat_times) -> Tensor(out)
   args : (Tensor x, Tensor out_grad, ScalarArray repeat_times)
-=======
-    func : bce_loss_grad
+  output : Tensor(x_grad)
+  infer_meta :
+    func : UnchangedInferMeta
+    param : [x]
+  kernel :
+    func : tile_grad
   
 
 # - backward_api : dist_grad
@@ -717,14 +718,13 @@
 - backward_api : gather_nd_grad
   forward : gather_nd (Tensor x, Tensor index) -> Tensor(out)
   args : (Tensor x, Tensor index, Tensor out_grad)
->>>>>>> cc853e95
-  output : Tensor(x_grad)
-  infer_meta :
-    func : UnchangedInferMeta
-    param : [x]
-  kernel :
-<<<<<<< HEAD
-    func : tile_grad
+  output : Tensor(x_grad)
+  infer_meta :
+    func : UnchangedInferMeta
+    param : [x]
+  kernel :
+    func : gather_nd_grad
+
 
 # # forward backward type not match
 # - backward_api : top_k_grad 
@@ -767,8 +767,6 @@
 #     param : [x]
 #   kernel :
 #     func : where_index_grad
-=======
-    func : gather_nd_grad
   
 - backward_api : mv_grad
   forward : mv (Tensor x, Tensor vec) -> Tensor(out)
@@ -778,5 +776,4 @@
     func : GeneralBinaryGradInferMeta
     param : [x, vec]
   kernel :
-    func : mv_grad
->>>>>>> cc853e95
+    func : mv_grad