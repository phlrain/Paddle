- backward_api : matmul_grad
  forward : matmul (Tensor x, Tensor y, bool transpose_x=false, bool transpose_y=false) -> Tensor(out)
  args : (Tensor x, Tensor y, Tensor out_grad, bool transpose_x=false, bool transpose_y=false)
  output : Tensor(x_grad), Tensor(y_grad)
  infer_meta :
    func : GeneralBinaryGradInferMeta
    param : [x, y]
  kernel :
    func : matmul_grad

- backward_api : matmul_double_grad
  forward : matmul_grad (Tensor x, Tensor y, Tensor out_grad, bool transpose_x, bool transpose_y) -> Tensor(dx), Tensor(dy)
  args : (Tensor x, Tensor y, Tensor out_grad, Tensor dx_grad, Tensor dy_grad, bool transpose_x, bool transpose_y)
  output : Tensor(d2x), Tensor(d2y), Tensor(dout_grad)
  infer_meta :
    func : GeneralTernaryGradInferMeta
    param : [x, y, out_grad]
  kernel :
    func : matmul_double_grad
  optional : dx_grad, dy_grad

- backward_api : scale_grad
  forward : scale (Tensor x, Scalar scale, float bias, bool bias_after_scale) -> Tensor(out)
  args : (Tensor out_grad, Scalar scale, float bias=0.0, bool bias_after_scale=true)
  output : Tensor(x_grad)
  invoke : scale(out_grad, scale, bias, bias_after_scale)

- backward_api : add_grad
  forward : add (Tensor x, Tensor y) -> Tensor(out)
  args : (Tensor x, Tensor y, Tensor out_grad, int axis = -1)
  output : Tensor(x_grad), Tensor(y_grad)
  infer_meta :
    func : GeneralBinaryGradInferMeta
    param : [x, y]
  kernel :
    func : add_grad

- backward_api : subtract_grad
  forward : subtract (Tensor x, Tensor y) -> Tensor(out)
  args : (Tensor x, Tensor y, Tensor out_grad, int axis = -1)
  output : Tensor(x_grad), Tensor(y_grad)
  infer_meta :
    func : GeneralBinaryGradInferMeta
    param : [x, y]
  kernel :
    func : subtract_grad

- backward_api : multiply_grad
  forward : multiply (Tensor x, Tensor y) -> Tensor(out)
  args : (Tensor x, Tensor y, Tensor out_grad, int axis = -1)
  output : Tensor(x_grad), Tensor(y_grad)
  infer_meta :
    func : GeneralBinaryGradInferMeta
    param : [x, y]
  kernel :
    func : multiply_grad

- backward_api : divide_grad
  forward : divide (Tensor x, Tensor y) -> Tensor(out)
  args : (Tensor x, Tensor y, Tensor out_grad, int axis = -1)
  output : Tensor(x_grad), Tensor(y_grad)
  infer_meta :
    func : GeneralBinaryGradInferMeta
    param : [x, y]
  kernel :
    func : divide_grad


- backward_api : digamma_grad
  forward : digamma (Tensor x) -> Tensor(out)
  args : (Tensor x, Tensor out_grad)
  output : Tensor(x_grad)
  infer_meta :
    func : UnchangedInferMeta
    param : [x]
  kernel :
    func : digamma_grad

- backward_api : abs_grad
  forward : abs (Tensor x) -> Tensor(out)
  args : (Tensor x, Tensor out_grad)
  output : Tensor(x_grad)
  infer_meta :
    func : UnchangedInferMeta
    param : [x]
  kernel :
    func : abs_grad

- backward_api : trunc_grad
  forward : trunc (Tensor x) -> Tensor(out)
  args : (Tensor out_grad)
  output : Tensor(x_grad)
  infer_meta :
    func : UnchangedInferMeta
    param : [out_grad]
  kernel :
    func : trunc_grad

# - backward_api : norm_grad
#   forward : norm (Tensor x, int axis, float epsilon, bool is_test) -> Tensor(out), Tensor(norm)
#   args : (Tensor x, Tensor norm, Tensor out_grad, int axis, float epsilon, bool is_test)
#   output : Tensor(x_grad)
#   infer_meta :
#     func : UnchangedInferMeta
#     param : [x]
#   kernel :
#     func : norm_grad

- backward_api : diagonal_grad
  forward : diagonal (Tensor x, int offset, int axis1, int axis2) -> Tensor(out)
  args : (Tensor x, Tensor out_grad, int offset = 0, int axis1 = 0, int axis2 = 1)
  output : Tensor(x_grad)
  infer_meta :
    func : UnchangedInferMeta
    param : [x]
  kernel :
    func : diagonal_grad

# - backward_api : split_grad
#   forward : split (Tensor x, ScalarArray num_or_sections, Scalar axis) -> Tensor[](out)
#   args : (Tensor[] out_grad, Scalar axis)
#   output : Tensor(x_grad)    
#   invoke : concat( out_grad, axis)
# TODO(zhangyunfei) The config of double grad and triple grad will be supported in the future.

# - backward_api : matmul_triple_grad
#   forward : matmul_double_grad (Tensor x, Tensor y, Tensor out_grad, Tensor dx_grad, Tensor dy_grad, bool transpose_x, bool transpose_y) -> Tensor(d2x), Tensor(d2y), Tensor(dout_grad)
#   args : (Tensor x, Tensor y, Tensor out_grad, Tensor dx_grad, Tensor dy_grad, Tensor d2x_grad, Tensor d2y_grad, Tensor dout_grad_grad, bool transpose_x, bool transpose_y)
#   output : Tensor(d3x), Tensor(d3y), Tensor(d2out_grad), Tensor(ddx_grad), Tensor(ddy_grad)
#   infer_meta :
#     func : MatmulTripleGradInferMeta
#   kernel :
#     func : matmul_triple_grad

- backward_api : softmax_grad
  forward : softmax (Tensor x, int axis) -> Tensor(out)
  args : (Tensor out, Tensor out_grad, int axis)
  output : Tensor(x_grad)
  infer_meta :
    func : UnchangedInferMeta
    param : [out]
  kernel :
    func : softmax_grad

# - backward_api : maxout_grad
#   forward : maxout (Tensor x, int groups, int axis) -> Tensor(out)
#   args : (Tensor x, Tensor out, Tensor out_grad, int groups, int axis)
#   output : Tensor(x_grad)
#   infer_meta :
#     func : UnchangedInferMeta
#     param : [x]
#   kernel :
#     func : maxout_grad


# output is optional
- backward_api : put_along_axis_grad
  forward : put_along_axis (Tensor x, Tensor index, Tensor value, int axis, str reduce) -> Tensor(out)
  args : (Tensor x, Tensor index, Tensor out_grad, int axis, str reduce)
  output : Tensor(x_grad), Tensor(value_grad)
  infer_meta :
    func : GeneralBinaryGradInferMeta
    param : [x, index]
  kernel :
    func : put_along_axis_grad

- backward_api : take_along_axis_grad
  forward : take_along_axis (Tensor x, Tensor index, int axis) -> Tensor(out)
  args : (Tensor x, Tensor index, Tensor out_grad, int axis)
  output : Tensor(x_grad)
  infer_meta :
    func : UnchangedInferMeta
    param : [x]
  kernel :
    func : take_along_axis_grad

- backward_api : matrix_power_grad
  forward : matrix_power (Tensor x, int n) -> Tensor(out)
  args : (Tensor x, Tensor out, Tensor out_grad, int n)
  output : Tensor(x_grad)
  infer_meta :
    func : UnchangedInferMeta
    param : [x]
  kernel :
    func : matrix_power_grad
  
- backward_api : eigh_grad
  forward : eigh (Tensor x, str uplo) -> Tensor(out_w), Tensor(out_v)
  args : (Tensor out_w, Tensor out_v, Tensor out_w_grad, Tensor out_v_grad)
  output : Tensor(x_grad)
  infer_meta :
    func : UnchangedInferMeta
    param : [out_v]
  kernel :
    func : eigh_grad

- backward_api : segment_pool_grad
  forward : segment_pool (Tensor x, Tensor segment_ids, str pooltype) -> Tensor(out), Tensor(summed_ids)
  args : (Tensor x, Tensor segment_ids, Tensor out, Tensor summed_ids, Tensor out_grad, str pooltype)
  output : Tensor(x_grad)
  infer_meta :
    func : UnchangedInferMeta
    param : [x]
  kernel :
    func : segment_pool_grad

- backward_api : cos_grad
  forward : cos (Tensor x) -> Tensor(out)
  args : (Tensor out, Tensor out_grad)
  output : Tensor(x_grad)
  infer_meta :
    func : UnchangedInferMeta
    param : [out]
  kernel :
    func : cos_grad

- backward_api : tanh_grad
  forward : tanh (Tensor x) -> Tensor(out)
  args : (Tensor out, Tensor out_grad)
  output : Tensor(x_grad)
  infer_meta :
    func : UnchangedInferMeta
    param : [out]
  kernel :
    func : tanh_grad

- backward_api : acos_grad
  forward : acos (Tensor x) -> Tensor(out)
  args : (Tensor out, Tensor out_grad)
  output : Tensor(x_grad)
  infer_meta :
    func : UnchangedInferMeta
    param : [out]
  kernel :
    func : acos_grad

- backward_api : sin_grad
  forward : sin (Tensor x) -> Tensor(out)
  args : (Tensor out, Tensor out_grad)
  output : Tensor(x_grad)
  infer_meta :
    func : UnchangedInferMeta
    param : [out]
  kernel :
    func : sin_grad

- backward_api : asin_grad
  forward : asin (Tensor x) -> Tensor(out)
  args : (Tensor out, Tensor out_grad)
  output : Tensor(x_grad)
  infer_meta :
    func : UnchangedInferMeta
    param : [out]
  kernel :
    func : asin_grad

- backward_api : atan_grad
  forward : atan (Tensor x) -> Tensor(out)
  args : (Tensor out, Tensor out_grad)
  output : Tensor(x_grad)
  infer_meta :
    func : UnchangedInferMeta
    param : [out]
  kernel :
    func : atan_grad
  
- backward_api : sinh_grad
  forward : sinh (Tensor x) -> Tensor(out)
  args : (Tensor out, Tensor out_grad)
  output : Tensor(x_grad)
  infer_meta :
    func : UnchangedInferMeta
    param : [out]
  kernel :
    func : sinh_grad

- backward_api : cosh_grad
  forward : cosh (Tensor x) -> Tensor(out)
  args : (Tensor out, Tensor out_grad)
  output : Tensor(x_grad)
  infer_meta :
    func : UnchangedInferMeta
    param : [out]
  kernel :
    func : cosh_grad

- backward_api : asinh_grad
  forward : asinh (Tensor x) -> Tensor(out)
  args : (Tensor out, Tensor out_grad)
  output : Tensor(x_grad)
  infer_meta :
    func : UnchangedInferMeta
    param : [out]
  kernel :
    func : asinh_grad

- backward_api : acosh_grad
  forward : acosh (Tensor x) -> Tensor(out)
  args : (Tensor out, Tensor out_grad)
  output : Tensor(x_grad)
  infer_meta :
    func : UnchangedInferMeta
    param : [out]
  kernel :
    func : acosh_grad
  
- backward_api : atanh_grad
  forward : atanh (Tensor x) -> Tensor(out)
  args : (Tensor out, Tensor out_grad)
  output : Tensor(x_grad)
  infer_meta :
    func : UnchangedInferMeta
    param : [out]
  kernel :
    func : atanh_grad

- backward_api : relu_grad
  forward : relu (Tensor x) -> Tensor(out)
  args : (Tensor out, Tensor out_grad)
  output : Tensor(x_grad)
  infer_meta :
    func : UnchangedInferMeta
    param : [out]
  kernel :
    func : relu_grad

- backward_api : argsort_grad
  forward : argsort (Tensor x, int axis, bool descending) -> Tensor(out), Tensor(indices)
  args : (Tensor indices, Tensor x, Tensor out_grad, int axis, bool descending)
  output : Tensor(x_grad)
  infer_meta :
    func : UnchangedInferMeta
    param : [x]
  kernel :
    func : argsort_grad


# - backward_api : batch_norm_grad
#   forward : batch_norm (Tensor x, Tensor scale, Tensor bias, Tensor mean, Tensor variance, float momentum, float epsilon, str data_layout, bool is_test, bool use_global_stats, bool trainable_statistics, bool fuse_with_relu) -> Tensor(out), Tensor(mean_out), Tensor(variance_out), Tensor(saved_mean), Tensor(saved_variance), Tensor(reserve_space)
#   args : (Tensor indices, Tensor x, Tensor out_grad, int axis, bool descending)
#   output : Tensor(x_grad), Tensor(scale_grad), Tensor(bias_grad)
#   infer_meta :
#     func : GeneralTernaryGradInferMeta
#     param : [x, scale, bias]
#   kernel :
#     func : batch_norm_grad

# - backward_api : bilinear_tensor_product_grad
#   forward : bilinear_tensor_product (Tensor x, Tensor y, Tensor weight, Tensor bias) -> Tensor(out)
#   args : (Tensor x, Tensor y, Tensor weight, Tensor out_grad)
#   output : Tensor(x_grad), Tensor(y_grad), Tensor(weight_grad), Tensor(bias_grad)
#   infer_meta :
#     func : FourXXXXInferMeta
#     param : [x, y, weight, bias]
#   kernel :
#     func : bilinear_tensor_product_grad
#   optional : bias

# - backward_api : broadcast_tensor_grad
#   forward : broadcast_tensors (Tensor[] x) -> Tensor [] (out)
#   args : (Tensor [] out_grad)
#   output : Tensor [] (x_grad)
#   infer_meta :
#     func : XXXXInferMeta
#     param : [out_grad]
#   kernel :
#     func : broadcast_tensor_grad

- backward_api : cholesky_grad
  forward : cholesky (Tensor x, bool upper) -> Tensor(out)
  args : (Tensor out, Tensor out_grad, bool upper)
  output : Tensor(x_grad)
  infer_meta :
    func : UnchangedInferMeta
    param : [out]
  kernel :
    func : cholesky_grad

- backward_api : cholesky_solve_grad
  forward : cholesky (Tensor x, Tensor y, bool upper) -> Tensor(out)
  args : (Tensor x, Tensor y, Tensor out, Tensor out_grad, bool upper)
  output : Tensor(x_grad), Tensor(y_grad)
  infer_meta :
    func : GeneralBinaryGradInferMeta
    param : [x, y]
  kernel :
    func : cholesky_solve_grad

# - backward_api : gumbel_softmax_grad
#   forward : gumbel_softmax (Tensor x, float temperature, bool hard, int axis) -> Tensor(out)
#   args : (Tensor out, Tensor out_grad, int axis)
#   output : Tensor(x_grad)
#   infer_meta :
#     func : GumbelSoftmaxGradInferMeta
#     param : [out, out_grad, axis]
#   kernel :
#     func : gumbel_softmax_grad


- backward_api : transpose_grad
  forward : transpose (Tensor x, int[] axis) -> Tensor(out)
  args : (Tensor out_grad, int[] axis)
  output : Tensor(x_grad)
  infer_meta :
    func : TransposeGradInferMeta
    param : [out_grad, axis]
  kernel :
    func : transpose_grad
<<<<<<< HEAD
  
- backward_api : lerp_grad
  forward : transpose (Tensor x, Tensor y, Tensor weight) -> Tensor(out)
  args : (Tensor x, Tensor y, Tensor weight, Tensor out, Tensor out_grad)
  output : Tensor(x_grad), Tensor(y_grad)
  infer_meta :
    func : GeneralBinaryGradInferMeta
    param : [x, y]
  kernel :
    func : lerp_grad
=======

# - backward_api : lerp_grad
#   forward : transpose (Tensor x, Tensor y, Tensor weight) -> Tensor(out)
#   args : (Tensor x, Tensor y, Tensor weight, Tensor out, Tensor out_grad)
#   output : Tensor(x_grad), Tensor(y_grad)
#   infer_meta :
#     func : GeneralBinaryGradInferMeta
#     param : [x, y]
#   kernel :
#     func : lerp_grad
>>>>>>> 3980e222


- backward_api : scatter_grad
  forward : scatter (Tensor x, Tensor index, Tensor updates, bool overwrite) -> Tensor(out)
  args : (Tensor index, Tensor updates, Tensor out_grad, bool overwrite)
  output : Tensor(x_grad), Tensor(updates_grad)
  infer_meta :
    func : ScatterGradInferMeta
    param : [index, updates, out_grad, overwrite]
  kernel :
    func : scatter_grad

- backward_api : scatter_nd_add_grad
  forward : scatter (Tensor x, Tensor index, Tensor updates) -> Tensor(out)
  args : (Tensor index, Tensor updates, Tensor out_grad)
  output : Tensor(x_grad), Tensor(updates_grad)
  infer_meta :
    func : ScatterNdAddGradInferMeta
    param : [index, updates, out_grad]
  kernel :
    func : scatter_nd_grad

- backward_api : addmm_grad
  forward : scatter (Tensor input, Tensor x, Tensor y, float alpha, float beta) -> Tensor(out)
  args : (Tensor input, Tensor x, Tensor y, Tensor out_grad, float alpha, float beta)
  output : Tensor(input_grad), Tensor(x_grad), Tensor(y_grad)
  infer_meta :
    func : GeneralTernaryGradInferMeta
    param : [input, x, y]
  kernel :
    func : addmm_grad

- backward_api : where_grad
  forward : where (Tensor condition, Tensor x, Tensor y) -> Tensor(out)
  args : (Tensor condition, Tensor x, Tensor y, Tensor out_grad)
  output : Tensor(x_grad), Tensor(y_grad)
  infer_meta :
    func : GeneralBinaryGradInferMeta
    param : [x, y]
  kernel :
    func : where_grad

# - backward_api : huber_loss_grad
#   forward : huber_loss (Tensor input, Tensor label, float delta) -> Tensor(out), Tensor(residual)
#   args : (Tensor residual, Tensor out_grad, float delta)
#   output : Tensor(input_grad), Tensor(label_grad)
#   infer_meta :
#     func : GeneralBinaryGradInferMeta
#     param : [x, y]
#   kernel :
#     func : where_grad

# - backward_api : triangular_solve_grad
#   forward : triangular_solve (Tensor x, Tensor y, bool upper, bool tranpose, bool unitriangular) -> Tensor(out)
#   args : (Tensor x, Tensor y, Tensor out, Tensor out_grad, bool upper, bool tranpose, bool unitriangular)
#   output : Tensor(x_grad), Tensor(y_grad)
#   infer_meta :
#     func : GeneralBinaryGradInferMeta
#     param : [x, y]
#   kernel :
#     func : triangular_solve_grad

- backward_api : index_sample_grad
  forward : index_sample (Tensor x, Tensor index) -> Tensor(out)
  args : (Tensor x, Tensor index, Tensor out_grad)
  output : Tensor(x_grad)
  infer_meta :
    func : UnchangedInferMeta
    param : [x]
  kernel :
    func : index_sample_grad
    data_type : out_grad

- backward_api : cross_grad
  forward : cross (Tensor x, Tensor y, int axis = 9) -> Tensor(out)
  args : (Tensor x, Tensor y, Tensor out_grad, int axis)
  output : Tensor(x_grad), Tensor(y_grad)
  infer_meta :
    func : GeneralBinaryGradInferMeta
    param : [x, y]
  kernel :
    func : cross_grad
  
# - backward_api : dropout_grad
#   forward : dropout (Tensor x, Tensor seed_tensor, float p, bool is_test, str mode, int seed, bool fix_seed) -> Tensor(out), Tensor(mask)
#   args : (Tensor mask, Tensor out_grad, float p, bool is_test, str mode)
#   output : Tensor(x_grad)
#   infer_meta :
#     func : UnchangedInferMeta
#     param : [out_grad]
#   kernel :
#     func : dropout_grad


- backward_api : erf_grad
  forward : erf (Tensor x) -> Tensor(out)
  args : (Tensor x, Tensor out, Tensor out_grad)
  output : Tensor(x_grad)
  infer_meta :
    func : UnchangedInferMeta
    param : [x]
  kernel :
    func : erf_grad
  
- backward_api : erfinv_grad
  forward : erf (Tensor x) -> Tensor(out)
  args : (Tensor out, Tensor out_grad)
  output : Tensor(x_grad)
  infer_meta :
    func : UnchangedInferMeta
    param : [out]
  kernel :
    func : erfinv_grad

# - backward_api : expand_as_grad
#   forward : expand_as (Tensor x, Tensor y, int[] target_shape) -> Tensor(out)
#   args : (Tensor x, Tensor out_grad, int[] target_shape)
#   output : Tensor(x_grad)
#   infer_meta :
#     func : UnchangedInferMeta
#     param : [x]
#   kernel :
#     func : expand_as_grad

# - backward_api : expand_grad
#   forward : expand (Tensor x, ScalarArray shape) -> Tensor(out)
#   args : (Tensor x, Tensor out_grad, ScalarArray shape)
#   output : Tensor(x_grad)
#   infer_meta :
#     func : UnchangedGradInferMeta
#     param : [x]
#   kernel :
#     func : expand_grad

# - backward_api : graph_send_recv_grad
#   forward : graph_send_recv (Tensor x, Tensor src_index, Tensor dst_index, str pool_type) -> Tensor(out), Tensor(dst_count)
#   args : (Tensor out_grad, Tensor x, Tensor out, Tensor src_index, Tensor dst_index, Tensor dst_count, str pool_type)
#   output : Tensor(x_grad)
#   infer_meta :
#     func : UnchangedInferMeta
#     param : [x]
#   kernel :
#     func : graph_send_recv_grad

- backward_api : label_smooth_grad
  forward : label_smooth (Tensor label, Tensor prior_dist, float epsilon) -> Tensor(out)
  args : (Tensor out_grad, float epsilon)
  output : Tensor(label_grad)
  infer_meta :
    func : UnchangedInferMeta
    param : [out_grad]
  kernel :
    func : label_smooth_grad
  
- backward_api : log_loss_grad
  forward : log_loss (Tensor input, Tensor label, float epsilon) -> Tensor(out)
  args : (Tensor input, Tensor label, Tensor out_grad, float epsilon)
  output : Tensor(input_grad)
  infer_meta :
    func : UnchangedInferMeta
    param : [input]
  kernel :
    func : log_loss_grad 

- backward_api : atan2_grad
  forward : cross (Tensor x, Tensor y) -> Tensor(out)
  args : (Tensor x, Tensor y, Tensor out_grad)
  output : Tensor(x_grad), Tensor(y_grad)
  infer_meta :
    func : GeneralBinaryGradInferMeta
    param : [x, y]
  kernel :
    func : atan2_grad

- backward_api : bce_loss_grad
  forward : bce_loss (Tensor input, Tensor label) -> Tensor(out)
  args : (Tensor input, Tensor label, Tensor out_grad)
  output : Tensor(input_grad)
  infer_meta :
    func : UnchangedInferMeta
    param : [input]
  kernel :
    func : bce_loss_grad

<<<<<<< HEAD
# - backward_api : cast_grad
#   forward : cast (Tensor x, DataType out_dtype) -> Tensor(out)
#   args : (Tensor x, Tensor out_grad)
#   output : Tensor(x_grad)
#   infer_meta :
#     func : UnchangedInferMeta
#     param : [x]
#   kernel :
#     func : cast_grad
#     data_type : out_grad


- backward_api : masked_select_grad
  forward : masked_select (Tensor x, Tensor mask) -> Tensor(out)
  args : (Tensor x, Tensor mask, Tensor out_grad)
  output : Tensor(x_grad)
  infer_meta :
    func : UnchangedInferMeta
    param : [x]
  kernel :
    func : masked_select_grad
    data_type : x

# - backward_api : multi_dot_grad
#   forward : multi_dot (Tensor[] x) -> Tensor(out)
#   args : (Tensor out_grad, Tensor[] x)
#   output : Tensor[] (x_grad)
#   infer_meta :
#     func : XXXXInferMeta
#     param : [x]
#   kernel :
#     func : multi_dot_grad

# - backward_api : nll_loss_grad
#   forward : nll_loss (Tensor x, Tensor label, Tensor weight, int64 ignore_index, str reduction) -> Tensor(out), Tensor(total_weight)
#   args : (Tensor x, Tensor label, Tensor total_weight, Tensor weight, Tensor out_grad, int64 ignore_index, str reduction)
#   output : Tensor[] (x_grad)
#   infer_meta :
#     func : UnchangedInferMeta
#     param : [x]
#   kernel :
#     func : nll_loss_grad
  
# - backward_api : pad_grad
#   forward : pad (Tensor x, int[] paddings, float pad_value) -> Tensor(out)
#   args : (Tensor out_grad, int[] paddings, float pad_value)
#   output : Tensor(x_grad)
#   infer_meta :
#     func : XXXXXInferMeta
#     param : [x]
#   kernel :
#     func : pad_grad

# - backward_api : pixel_shuffle_grad
#   forward : pixel_shuffle (Tensor x, int upscale_factor, str data_format) -> Tensor(out)
#   args : (Tensor out_grad, int upscale_factor, str data_format)
#   output : Tensor(x_grad)
#   infer_meta :
#     func : XXXXXInferMeta
#     param : [x]
#   kernel :
#     func : pixel_shuffle_grad

# - backward_api : poisson_grad
#   forward : poisson (Tensor x) -> Tensor(out)
#   args : ()
#   output : Tensor(x_grad)
#   infer_meta :
#     func : XXXXXInferMeta
#     param : [x]
#   kernel :
#     func : poisson_grad

- backward_api : psroi_pool_grad
  forward : psroi_pool (Tensor x, Tensor rois, Tensor rois_num, int pooled_weight, int pooled_width, int output_channels, float spatial_scale ) -> Tensor(out)
  args : (Tensor x, Tensor rois, Tensor rois_num, Tensor out_grad, int pooled_weight, int pooled_width, int output_channels, float spatial_scale)
  output : Tensor(x_grad)
  infer_meta :
    func : UnchangedInferMeta
    param : [x]
  kernel :
    func : psroi_pool_grad
  optional : rois_num

- backward_api : selu_grad
  forward : selu (Tensor x, float scale, float alpha) -> Tensor(out)
  args : (Tensor out, Tensor out_grad, float scale, float alpha)
  output : Tensor(x_grad)
  infer_meta :
    func : UnchangedInferMeta
    param : [out]
  kernel :
    func : selu_grad

- backward_api : sigmoid_cross_entropy_with_logits_grad
  forward : sigmoid_cross_entropy_with_logits (Tensor x, Tensor label, bool normalize, int ignore_index) -> Tensor(out)
  args : (Tensor x, Tensor label, Tensor out_grad, bool normalize, int ignore_index)
  output : Tensor(x_grad)
  infer_meta :
    func : UnchangedInferMeta
    param : [x]
  kernel :
    func : sigmoid_cross_entropy_with_logits_grad

- backward_api : tile_grad
  forward : tile (Tensor x, ScalarArray repeat_times) -> Tensor(out)
  args : (Tensor x, Tensor out_grad, ScalarArray repeat_times)
  output : Tensor(x_grad)
  infer_meta :
    func : UnchangedInferMeta
    param : [x]
  kernel :
    func : tile_grad
  
=======
>>>>>>> 3980e222

# - backward_api : dist_grad
#   forward : dist (Tensor x, Tensor y, float p) -> Tensor(out)
#   args : (Tensor x, Tensor y, Tensor out, Tensor out_grad, float p)
#   output : Tensor(x_grad), Tensor(y_grad)
#   infer_meta :
#     func : GeneralBinaryGradInferMeta
#     param : [x, y]
#   kernel :
#     func : dist_grad



- backward_api : gather_nd_grad
  forward : gather_nd (Tensor x, Tensor index) -> Tensor(out)
  args : (Tensor x, Tensor index, Tensor out_grad)
  output : Tensor(x_grad)
  infer_meta :
    func : UnchangedInferMeta
    param : [x]
  kernel :
    func : gather_nd_grad

<<<<<<< HEAD

# forward backward type not match
- backward_api : top_k_grad 
  forward : top_k (Tensor x, Scalar k, int axis = -1, bool largest = true, bool sorted = true) -> Tensor(out), Tensor(indices)
  args : (Tensor x, Tensor indices, Tensor out_grad, Scalar k = -1, int axis = -1, bool largest = true, bool sorted = true)
  output : Tensor(x_grad)
  infer_meta :
    func : UnchangedInferMeta
    param : [x]
  kernel :
    func : top_k_grad


- backward_api : trace_grad 
  forward : trace (Tensor x, int offset, int axis1, int axis2) -> Tensor(out)
  args : (Tensor x, Tensor out_grad, int offset, int axis1, int axis2)
  output : Tensor(x_grad)
  infer_meta :
    func : UnchangedInferMeta
    param : [x]
  kernel :
    func : trace_grad

- backward_api : unfold_grad 
  forward : unfold (Tensor x, int[] kernel_sizes, int[] strides, int[] paddings, int[] dilations) -> Tensor(out)
  args : (Tensor x, Tensor out_grad, int[] kernel_sizes, int[] strides, int[] paddings, int[] dilations)
  output : Tensor(x_grad)
  infer_meta :
    func : UnchangedInferMeta
    param : [x]
  kernel :
    func : unfold_grad

# - backward_api : where_index_grad 
#   forward : where_index (Tensor condition) -> Tensor(out)
#   args : (Tensor out_grad, Tensor x, int offset, int axis1, int axis2)
#   output : Tensor(x_grad)
#   infer_meta :
#     func : UnchangedInferMeta
#     param : [x]
#   kernel :
#     func : where_index_grad
  
=======
>>>>>>> 3980e222
- backward_api : mv_grad
  forward : mv (Tensor x, Tensor vec) -> Tensor(out)
  args : (Tensor x, Tensor vec, Tensor out_grad)
  output : Tensor(x_grad), Tensor(vec_grad)
  infer_meta :
    func : GeneralBinaryGradInferMeta
    param : [x, vec]
  kernel :
    func : mv_grad



#  =================================== sep0


#  =================================== sep1


#  =================================== sep2


#  =================================== sep3<|MERGE_RESOLUTION|>--- conflicted
+++ resolved
@@ -406,7 +406,6 @@
     param : [out_grad, axis]
   kernel :
     func : transpose_grad
-<<<<<<< HEAD
   
 - backward_api : lerp_grad
   forward : transpose (Tensor x, Tensor y, Tensor weight) -> Tensor(out)
@@ -417,19 +416,6 @@
     param : [x, y]
   kernel :
     func : lerp_grad
-=======
-
-# - backward_api : lerp_grad
-#   forward : transpose (Tensor x, Tensor y, Tensor weight) -> Tensor(out)
-#   args : (Tensor x, Tensor y, Tensor weight, Tensor out, Tensor out_grad)
-#   output : Tensor(x_grad), Tensor(y_grad)
-#   infer_meta :
-#     func : GeneralBinaryGradInferMeta
-#     param : [x, y]
-#   kernel :
-#     func : lerp_grad
->>>>>>> 3980e222
-
 
 - backward_api : scatter_grad
   forward : scatter (Tensor x, Tensor index, Tensor updates, bool overwrite) -> Tensor(out)
@@ -613,7 +599,6 @@
   kernel :
     func : bce_loss_grad
 
-<<<<<<< HEAD
 # - backward_api : cast_grad
 #   forward : cast (Tensor x, DataType out_dtype) -> Tensor(out)
 #   args : (Tensor x, Tensor out_grad)
@@ -728,8 +713,6 @@
   kernel :
     func : tile_grad
   
-=======
->>>>>>> 3980e222
 
 # - backward_api : dist_grad
 #   forward : dist (Tensor x, Tensor y, float p) -> Tensor(out)
@@ -753,7 +736,6 @@
   kernel :
     func : gather_nd_grad
 
-<<<<<<< HEAD
 
 # forward backward type not match
 - backward_api : top_k_grad 
@@ -797,8 +779,6 @@
 #   kernel :
 #     func : where_index_grad
   
-=======
->>>>>>> 3980e222
 - backward_api : mv_grad
   forward : mv (Tensor x, Tensor vec) -> Tensor(out)
   args : (Tensor x, Tensor vec, Tensor out_grad)
