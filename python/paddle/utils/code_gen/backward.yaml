- backward_api : abs_grad
  forward : abs (Tensor x) -> Tensor(out)
  args : (Tensor x, Tensor out_grad)
  output : Tensor(x_grad)
  infer_meta :
    func : UnchangedInferMeta
    param : [x]
  kernel :
    func : abs_grad
  data_transform:
    skip_transform : out_grad

- backward_api : acos_grad
  forward : acos (Tensor x) -> Tensor(out)
  args : (Tensor x, Tensor out_grad)
  output : Tensor(x_grad)
  infer_meta :
    func : UnchangedInferMeta
    param : [x]
  kernel :
    func : acos_grad

- backward_api : acosh_grad
  forward : acosh (Tensor x) -> Tensor(out)
  args : (Tensor x, Tensor out_grad)
  output : Tensor(x_grad)
  infer_meta :
    func : UnchangedInferMeta
    param : [x]
  kernel :
    func : acosh_grad

- backward_api : add_grad
  forward : add (Tensor x, Tensor y) -> Tensor(out)
  args : (Tensor x, Tensor y, Tensor out_grad, int axis = -1)
  output : Tensor(x_grad), Tensor(y_grad)
  infer_meta :
    func : GeneralBinaryGradInferMeta
    param : [x, y]
  kernel :
    func : add_grad
  no_need_buffer : x, y

- backward_api : addmm_grad
  forward : scatter (Tensor input, Tensor x, Tensor y, float alpha, float beta) -> Tensor(out)
  args : (Tensor input, Tensor x, Tensor y, Tensor out_grad, float alpha, float beta)
  output : Tensor(input_grad), Tensor(x_grad), Tensor(y_grad)
  infer_meta :
    func : GeneralTernaryGradInferMeta
    param : [input, x, y]
  kernel :
    func : addmm_grad

- backward_api : argsort_grad
  forward : argsort (Tensor x, int axis, bool descending) -> Tensor(out), Tensor(indices)
  args : (Tensor indices, Tensor x, Tensor out_grad, int axis, bool descending)
  output : Tensor(x_grad)
  infer_meta :
    func : UnchangedInferMeta
    param : [x]
  kernel :
    func : argsort_grad

- backward_api : asin_grad
  forward : asin (Tensor x) -> Tensor(out)
  args : (Tensor x, Tensor out_grad)
  output : Tensor(x_grad)
  infer_meta :
    func : UnchangedInferMeta
    param : [x]
  kernel :
    func : asin_grad

- backward_api : asinh_grad
  forward : asinh (Tensor x) -> Tensor(out)
  args : (Tensor x, Tensor out_grad)
  output : Tensor(x_grad)
  infer_meta :
    func : UnchangedInferMeta
    param : [x]
  kernel :
    func : asinh_grad

- backward_api : atan2_grad
  forward : cross (Tensor x, Tensor y) -> Tensor(out)
  args : (Tensor x, Tensor y, Tensor out_grad)
  output : Tensor(x_grad), Tensor(y_grad)
  infer_meta :
    func : GeneralBinaryGradInferMeta
    param : [x, y]
  kernel :
    func : atan2_grad

- backward_api : atan_grad
  forward : atan (Tensor x) -> Tensor(out)
  args : (Tensor x, Tensor out_grad)
  output : Tensor(x_grad)
  infer_meta :
    func : UnchangedInferMeta
    param : [x]
  kernel :
    func : atan_grad

- backward_api : atanh_grad
  forward : atanh (Tensor x) -> Tensor(out)
  args : (Tensor x, Tensor out_grad)
  output : Tensor(x_grad)
  infer_meta :
    func : UnchangedInferMeta
    param : [x]
  kernel :
    func : atanh_grad

- backward_api : bce_loss_grad
  forward : bce_loss (Tensor input, Tensor label) -> Tensor(out)
  args : (Tensor input, Tensor label, Tensor out_grad)
  output : Tensor(input_grad)
  infer_meta :
    func : UnchangedInferMeta
    param : [input]
  kernel :
    func : bce_loss_grad

- backward_api : brelu_grad
  forward : brelu (Tensor x, float t_min, float t_max) -> Tensor(out)
  args : (Tensor x, Tensor out_grad, float t_min, float t_max)
  output : Tensor(x_grad)
  infer_meta :
    func : UnchangedInferMeta
    param : [x]
  kernel :
    func : brelu_grad

- backward_api : cast_grad
  forward : cast (Tensor x, DataType out_dtype) -> Tensor(out)
  args : (Tensor x, Tensor out_grad)
  output : Tensor(x_grad)
  infer_meta :
    func : UnchangedInferMeta
    param : [x]
  kernel :
    func : cast_grad
    data_type : out_grad

- backward_api : ceil_grad
  forward : ceil(Tensor x) -> Tensor(out)
  args : (Tensor out_grad)
  output : Tensor(x_grad)
  infer_meta :
    func : UnchangedInferMeta
    param: [out_grad]
  kernel :
    func : ceil_grad

- backward_api : cholesky_grad
  forward : cholesky (Tensor x, bool upper) -> Tensor(out)
  args : (Tensor out, Tensor out_grad, bool upper)
  output : Tensor(x_grad)
  infer_meta :
    func : UnchangedInferMeta
    param : [out]
  kernel :
    func : cholesky_grad

- backward_api : cholesky_solve_grad
  forward : cholesky (Tensor x, Tensor y, bool upper) -> Tensor(out)
  args : (Tensor x, Tensor y, Tensor out, Tensor out_grad, bool upper)
  output : Tensor(x_grad), Tensor(y_grad)
  infer_meta :
    func : GeneralBinaryGradInferMeta
    param : [x, y]
  kernel :
    func : cholesky_solve_grad

- backward_api : cos_grad
  forward : cos (Tensor x) -> Tensor(out)
  args : (Tensor x, Tensor out_grad)
  output : Tensor(x_grad)
  infer_meta :
    func : UnchangedInferMeta
    param : [x]
  kernel :
    func : cos_grad

- backward_api : cosh_grad
  forward : cosh (Tensor x) -> Tensor(out)
  args : (Tensor x, Tensor out_grad)
  output : Tensor(x_grad)
  infer_meta :
    func : UnchangedInferMeta
    param : [x]
  kernel :
    func : cosh_grad

- backward_api : cross_grad
  forward : cross (Tensor x, Tensor y, int axis = 9) -> Tensor(out)
  args : (Tensor x, Tensor y, Tensor out_grad, int axis)
  output : Tensor(x_grad), Tensor(y_grad)
  infer_meta :
    func : GeneralBinaryGradInferMeta
    param : [x, y]
  kernel :
    func : cross_grad

- backward_api : cumprod_grad
  forward : cumprod (Tensor x, int dim) -> Tensor(out)
  args : (Tensor x, Tensor out, Tensor out_grad, int dim)
  output : Tensor(x_grad)
  infer_meta :
    func : UnchangedInferMeta
    param: [x]
  kernel :
    func : cumprod_grad
# - backward_api : gumbel_softmax_grad
#   forward : gumbel_softmax (Tensor x, float temperature, bool hard, int axis) -> Tensor(out)
#   args : (Tensor out, Tensor out_grad, int axis)
#   output : Tensor(x_grad)
#   infer_meta :
#     func : GumbelSoftmaxGradInferMeta
#     param : [out, out_grad, axis]
#   kernel :
#     func : gumbel_softmax_grad

- backward_api : diagonal_grad
  forward : diagonal (Tensor x, int offset, int axis1, int axis2) -> Tensor(out)
  args : (Tensor x, Tensor out_grad, int offset = 0, int axis1 = 0, int axis2 = 1)
  output : Tensor(x_grad)
  infer_meta :
    func : UnchangedInferMeta
    param : [x]
  kernel :
    func : diagonal_grad

- backward_api : digamma_grad
  forward : digamma (Tensor x) -> Tensor(out)
  args : (Tensor x, Tensor out_grad)
  output : Tensor(x_grad)
  infer_meta :
    func : UnchangedInferMeta
    param : [x]
  kernel :
    func : digamma_grad

- backward_api : dist_grad
  forward : dist (Tensor x, Tensor y, float p) -> Tensor(out)
  args : (Tensor x, Tensor y, Tensor out, Tensor out_grad, float p)
  output : Tensor(x_grad), Tensor(y_grad)
  infer_meta :
    func : GeneralBinaryGradInferMeta
    param : [x, y]
  kernel :
    func : dist_grad

- backward_api : divide_grad
  forward : divide (Tensor x, Tensor y) -> Tensor(out)
  args : (Tensor x, Tensor y, Tensor out_grad, int axis = -1)
  output : Tensor(x_grad), Tensor(y_grad)
  infer_meta :
    func : GeneralBinaryGradInferMeta
    param : [x, y]
  kernel :
    func : divide_grad

- backward_api : eigh_grad
  forward : eigh (Tensor x, str uplo) -> Tensor(out_w), Tensor(out_v)
  args : (Tensor out_w, Tensor out_v, Tensor out_w_grad, Tensor out_v_grad)
  output : Tensor(x_grad)
  infer_meta :
    func : UnchangedInferMeta
    param : [out_v]
  kernel :
    func : eigh_grad

- backward_api : elementwise_pow_grad
  forward : elementwise_pow(Tensor x, Tensor y) -> Tensor(out)
  args : (Tensor x, Tensor y, Tensor out_grad, int axis=-1)
  output : Tensor(x_grad), Tensor(y_grad)
  infer_meta :
    func : GeneralBinaryGradInferMeta
    param: [x, y]
  kernel :
    func : elementwise_pow_grad

- backward_api : elu_grad
  forward : elu (Tensor x, float alpha) -> Tensor(out)
  args : (Tensor x, Tensor out, Tensor out_grad, float alpha)
  output : Tensor(x_grad)
  infer_meta :
    func : UnchangedInferMeta
    param : [x]
  kernel :
    func : elu_grad

- backward_api : erf_grad
  forward : erf (Tensor x) -> Tensor(out)
  args : (Tensor x, Tensor out_grad)
  output : Tensor(x_grad)
  infer_meta :
    func : UnchangedInferMeta
    param : [x]
  kernel :
    func : erf_grad
    data_type : out_grad

- backward_api : erfinv_grad
  forward : erf (Tensor x) -> Tensor(out)
  args : (Tensor out, Tensor out_grad)
  output : Tensor(x_grad)
  infer_meta :
    func : UnchangedInferMeta
    param : [out]
  kernel :
    func : erfinv_grad

- backward_api : expm1_grad
  forward : expm1 (Tensor x) -> Tensor(out)
  args : (Tensor out, Tensor out_grad)
  output : Tensor(x_grad)
  infer_meta :
    func : UnchangedInferMeta
    param : [out]
  kernel :
    func : expm1_grad

- backward_api : floor_grad
  forward : floor(Tensor x) -> Tensor(out)
  args : (Tensor out_grad)
  output : Tensor(x_grad)
  infer_meta :
    func : UnchangedInferMeta
    param: [out_grad]
  kernel :
    func : floor_grad

- backward_api : fmax_grad
  forward : fmax(Tensor x, Tensor y, int axis) -> Tensor(out)
  args : (Tensor x, Tensor y, Tensor out_grad, int axis)
  output : Tensor(x_grad), Tensor(y_grad)
  infer_meta :
    func : GeneralBinaryGradInferMeta
    param: [x, y]
  kernel :
    func : fmax_grad

- backward_api : fmin_grad
  forward : fmin(Tensor x, Tensor y, int axis) -> Tensor(out)
  args : (Tensor x, Tensor y, Tensor out_grad, int axis)
  output : Tensor(x_grad), Tensor(y_grad)
  infer_meta :
    func : GeneralBinaryGradInferMeta
    param: [x, y]
  kernel :
    func : fmin_grad

- backward_api : gather_nd_grad
  forward : gather_nd (Tensor x, Tensor index) -> Tensor(out)
  args : (Tensor x, Tensor index, Tensor out_grad)
  output : Tensor(x_grad)
  infer_meta :
    func : UnchangedInferMeta
    param : [x]
  kernel :
    func : gather_nd_grad

- backward_api : gelu_grad
  forward : gelu(Tensor x,  bool approximate) -> Tensor(out)
  args : (Tensor x, Tensor out_grad,  bool approximate)
  output : Tensor(x_grad)
  infer_meta :
    func : UnchangedInferMeta
    param: [x]
  kernel :
    func : gelu_grad

- backward_api : hard_shrink_grad
  forward : hard_shrink (Tensor x, float threshold) -> Tensor(out)
  args : (Tensor x, Tensor out_grad, float threshold)
  output : Tensor(x_grad)
  infer_meta :
    func : UnchangedInferMeta
    param : [x]
  kernel :
    func : hard_shrink_grad

- backward_api : hard_sigmoid_grad
  forward : hard_sigmoid (Tensor x, float slope, float offset) -> Tensor(out)
  args : (Tensor out, Tensor out_grad, float slope, float offset)
  output : Tensor(x_grad)
  infer_meta :
    func : UnchangedInferMeta
    param : [out]
  kernel :
    func : hard_sigmoid_grad

- backward_api : index_sample_grad
  forward : index_sample (Tensor x, Tensor index) -> Tensor(out)
  args : (Tensor x, Tensor index, Tensor out_grad)
  output : Tensor(x_grad)
  infer_meta :
    func : UnchangedInferMeta
    param : [x]
  kernel :
    func : index_sample_grad
    data_type : out_grad

- backward_api : kldiv_loss_grad
  forward : kldiv_loss(Tensor x, Tensor label, str reduction) -> Tensor(out)
  args : (Tensor x, Tensor label, Tensor out_grad, str reduction)
  output : Tensor(x_grad)
  infer_meta :
    func : UnchangedInferMeta
    param: [x]
  kernel :
    func : kldiv_loss_grad

- backward_api : kthvalue_grad
  forward : kthvalue(Tensor x, int k, int axis, bool keepdim) -> Tensor(out), Tensor(indices)
  args : (Tensor x, Tensor indices, Tensor out_grad, int k, int axis, bool keepdim)
  output : Tensor(x_grad)
  infer_meta :
    func : UnchangedInferMeta
    param: [x]
  kernel :
    func : kthvalue_grad

- backward_api : label_smooth_grad
  forward : label_smooth (Tensor label, Tensor prior_dist, float epsilon) -> Tensor(out)
  args : (Tensor out_grad, float epsilon)
  output : Tensor(label_grad)
  infer_meta :
    func : UnchangedInferMeta
    param : [out_grad]
  kernel :
    func : label_smooth_grad
  optional : prior_dist

- backward_api : leaky_relu_grad
  forward : leaky_relu (Tensor x, float alpha) -> Tensor(out)
  args : (Tensor x, Tensor out_grad, float alpha)
  output : Tensor(x_grad)
  infer_meta :
    func : UnchangedInferMeta
    param : [x]
  kernel :
    func : leaky_relu_grad

- backward_api : lerp_grad
  forward : transpose (Tensor x, Tensor y, Tensor weight) -> Tensor(out)
  args : (Tensor x, Tensor y, Tensor weight, Tensor out, Tensor out_grad)
  output : Tensor(x_grad), Tensor(y_grad)
  infer_meta :
    func : GeneralBinaryGradInferMeta
    param : [x, y]
  kernel :
    func : lerp_grad

- backward_api : lgamma_grad
  forward : lgamma(Tensor x) -> Tensor(out)
  args : (Tensor x, Tensor out_grad)
  output : Tensor(x_grad)
  infer_meta :
    func : UnchangedInferMeta
    param: [x]
  kernel :
    func : lgamma_grad

- backward_api : log10_grad
  forward : log10 (Tensor x) -> Tensor(out)
  args : (Tensor x, Tensor out_grad)
  output : Tensor(x_grad)
  infer_meta :
    func : UnchangedInferMeta
    param : [x]
  kernel :
    func : log10_grad

- backward_api : log1p_grad
  forward : log1p (Tensor x) -> Tensor(out)
  args : (Tensor x, Tensor out_grad)
  output : Tensor(x_grad)
  infer_meta :
    func : UnchangedInferMeta
    param : [x]
  kernel :
    func : log1p_grad

- backward_api : log2_grad
  forward : log2 (Tensor x) -> Tensor(out)
  args : (Tensor x, Tensor out_grad)
  output : Tensor(x_grad)
  infer_meta :
    func : UnchangedInferMeta
    param : [x]
  kernel :
    func : log2_grad

- backward_api : log_grad
  forward : log (Tensor x) -> Tensor(out)
  args : (Tensor x, Tensor out_grad)
  output : Tensor(x_grad)
  infer_meta :
    func : UnchangedInferMeta
    param : [x]
  kernel :
    func : log_grad

- backward_api : log_loss_grad
  forward : log_loss (Tensor input, Tensor label, float epsilon) -> Tensor(out)
  args : (Tensor input, Tensor label, Tensor out_grad, float epsilon)
  output : Tensor(input_grad)
  infer_meta :
    func : UnchangedInferMeta
    param : [input]
  kernel :
    func : log_loss_grad

- backward_api : log_softmax_grad
  forward : log_softmax(Tensor x,  int axis) -> Tensor(out)
  args : (Tensor out, Tensor out_grad,  int axis)
  output : Tensor(x_grad)
  infer_meta :
    func : UnchangedInferMeta
    param: [out]
  kernel :
    func : log_softmax_grad

- backward_api : logsigmoid_grad
  forward : logsigmoid (Tensor x) -> Tensor(out)
  args : (Tensor x, Tensor out_grad)
  output : Tensor(x_grad)
  infer_meta :
    func : UnchangedInferMeta
    param : [x]
  kernel :
    func : logsigmoid_grad

- backward_api : logsumexp_grad
  forward : logsumexp(Tensor x, int64_t[] axis,  bool keepdim,  bool reduce_all) -> Tensor(out)
  args : (Tensor x, Tensor out, Tensor out_grad, int64_t[] axis,  bool keepdim,  bool reduce_all)
  output : Tensor(x_grad)
  infer_meta :
    func : UnchangedInferMeta
    param: [x]
  kernel :
    func : logsumexp_grad

- backward_api : masked_select_grad
  forward : masked_select (Tensor x, Tensor mask) -> Tensor(out)
  args : (Tensor x, Tensor mask, Tensor out_grad)
  output : Tensor(x_grad)
  infer_meta :
    func : UnchangedInferMeta
    param : [x]
  kernel :
    func : masked_select_grad
    data_type : x

- backward_api : matmul_double_grad
  forward : matmul_grad (Tensor x, Tensor y, Tensor grad_out, bool transpose_x=false, bool transpose_y=false) -> Tensor(grad_x), Tensor(grad_y)
  args : (Tensor x, Tensor y, Tensor grad_out, Tensor grad_x_grad, Tensor grad_y_grad, bool transpose_x=false, bool transpose_y=false)
  output : Tensor(x_grad), Tensor(y_grad), Tensor(grad_out_grad)
  infer_meta :
    func : GeneralTernaryGradInferMeta
    param : [x, y, grad_out]
  kernel :
    func : matmul_double_grad
  optional : grad_x_grad, grad_y_grad

- backward_api : matmul_grad
  forward : matmul (Tensor x, Tensor y, bool transpose_x=false, bool transpose_y=false) -> Tensor(out)
  args : (Tensor x, Tensor y, Tensor out_grad, bool transpose_x=false, bool transpose_y=false)
  output : Tensor(x_grad), Tensor(y_grad)
  infer_meta :
    func : GeneralBinaryGradInferMeta
    param : [x, y]
  kernel :
    func : matmul_grad
  backward : matmul_double_grad

- backward_api : matrix_power_grad
  forward : matrix_power (Tensor x, int n) -> Tensor(out)
  args : (Tensor x, Tensor out, Tensor out_grad, int n)
  output : Tensor(x_grad)
  infer_meta :
    func : UnchangedInferMeta
    param : [x]
  kernel :
    func : matrix_power_grad

- backward_api : max_grad
  forward: max (Tensor x,  int64_t[] dims={},  bool keep_dim=false) -> Tensor(out)
  args : (Tensor x, Tensor out, Tensor out_grad, int64_t[] dims={},  bool keep_dim=false, bool reduce_all=false)
  output : Tensor(x_grad)
  infer_meta :
    func : UnchangedInferMeta
    param: [x]
  kernel :
    func : max_grad

- backward_api : maximum_grad
  forward : maximum(Tensor x, Tensor y) -> Tensor(out)
  args : (Tensor x, Tensor y, Tensor out_grad, int axis=-1)
  output : Tensor(x_grad), Tensor(y_grad)
  infer_meta :
    func : GeneralBinaryGradInferMeta
    param: [x, y]
  kernel :
    func : maximum_grad

- backward_api : mean_grad
  forward: mean (Tensor x,  int64_t[] dims={},  bool keep_dim=false) -> Tensor(out)
  args : (Tensor x, Tensor out_grad, int64_t[] dims={},  bool keep_dim=false, bool reduce_all=false)
  output : Tensor(x_grad)
  infer_meta :
    func : UnchangedInferMeta
    param: [x]
  kernel :
    func : mean_grad

- backward_api : min_grad
  forward: min (Tensor x,  int64_t[] dims={},  bool keep_dim=false) -> Tensor(out)
  args : (Tensor x, Tensor out, Tensor out_grad, int64_t[] dims={},  bool keep_dim=false, bool reduce_all=false)
  output : Tensor(x_grad)
  infer_meta :
    func : UnchangedInferMeta
    param: [x]
  kernel :
    func : min_grad

- backward_api : minimum_grad
  forward : minimum(Tensor x, Tensor y) -> Tensor(out)
  args : (Tensor x, Tensor y, Tensor out_grad, int axis=-1)
  output : Tensor(x_grad), Tensor(y_grad)
  infer_meta :
    func : GeneralBinaryGradInferMeta
    param: [x, y]
  kernel :
    func : minimum_grad

- backward_api : mish_grad
  forward : mish (Tensor x, float threshold) -> Tensor(out)
  args : (Tensor x, Tensor out_grad, float threshold)
  output : Tensor(x_grad)
  infer_meta :
    func : UnchangedInferMeta
    param : [x]
  kernel :
    func : mish_grad

- backward_api : mode_grad
  forward : mode(Tensor x,  int axis,  bool keepdim) -> Tensor(out), Tensor(indices)
  args : (Tensor x, Tensor indices, Tensor out_grad,  int axis,  bool keepdim)
  output : Tensor(x_grad)
  infer_meta :
    func : UnchangedInferMeta
    param: [x]
  kernel :
    func : mode_grad

- backward_api : modulo_grad
  forward : add (Tensor x, Tensor y) -> Tensor(out)
  args : (Tensor x, Tensor y, Tensor out_grad, int axis = -1)
  output : Tensor(x_grad), Tensor(y_grad)
  infer_meta :
    func : GeneralBinaryGradInferMeta
    param : [x, y]
  kernel :
    func : modulo_grad
  no_need_buffer : x, y

- backward_api : multiply_grad
  forward : multiply (Tensor x, Tensor y) -> Tensor(out)
  args : (Tensor x, Tensor y, Tensor out_grad, int axis = -1)
  output : Tensor(x_grad), Tensor(y_grad)
  infer_meta :
    func : GeneralBinaryGradInferMeta
    param : [x, y]
  kernel :
    func : multiply_grad

- backward_api : mv_grad
  forward : mv (Tensor x, Tensor vec) -> Tensor(out)
  args : (Tensor x, Tensor vec, Tensor out_grad)
  output : Tensor(x_grad), Tensor(vec_grad)
  infer_meta :
    func : GeneralBinaryGradInferMeta
    param : [x, vec]
  kernel :
    func : mv_grad

- backward_api : nll_loss_grad
  forward : nll_loss (Tensor input, Tensor label, Tensor weight, int64_t ignore_index, str reduction) -> Tensor(out), Tensor(total_weight)
  args : (Tensor input, Tensor label, Tensor weight, Tensor total_weight, Tensor out_grad, int64_t ignore_index, str reduction)
  output : Tensor(input_grad)
  infer_meta :
    func : NllLossGradInferMeta
  kernel :
    func : nll_loss_grad
    data_type : input
  optional : weight

- backward_api : p_norm_grad
  forward : p_norm(Tensor x,  float porder,  int axis,  float epsilon,  bool keepdim,  bool asvector=false) -> Tensor(out)
  args : (Tensor x, Tensor out, Tensor out_grad,  float porder,  int axis,  float epsilon,  bool keepdim,  bool asvector)
  output : Tensor(x_grad)
  infer_meta :
    func : UnchangedInferMeta
    param: [x]
  kernel :
    func : p_norm_grad

- backward_api : pad3d_grad
  forward : pad3d(Tensor x, IntArray paddings, str mode,  float pad_value, str data_format) -> Tensor(out)
  args : (Tensor x, Tensor out_grad, IntArray paddings, str mode,  float pad_value, str data_format)
  output : Tensor(x_grad)
  infer_meta :
    func : UnchangedInferMeta
    param: [x]
  kernel :
    func : pad3d_grad

- backward_api : prelu_grad
  forward : prelu(Tensor x, Tensor alpha, str data_format, str mode) -> Tensor(out)
  args : (Tensor x, Tensor alpha, Tensor out_grad, str data_format, str mode)
  output : Tensor(x_grad), Tensor(alpha_grad)
  infer_meta :
    func : GeneralBinaryGradInferMeta
    param: [x, alpha]
  kernel :
    func : prelu_grad

- backward_api : psroi_pool_grad
  forward : psroi_pool (Tensor x, Tensor rois, Tensor rois_num, int pooled_weight, int pooled_width, int output_channels, float spatial_scale ) -> Tensor(out)
  args : (Tensor x, Tensor rois, Tensor rois_num, Tensor out_grad, int pooled_weight, int pooled_width, int output_channels, float spatial_scale)
  output : Tensor(x_grad)
  infer_meta :
    func : UnchangedInferMeta
    param : [x]
  kernel :
    func : psroi_pool_grad
  optional : rois_num

# output is optional
- backward_api : put_along_axis_grad
  forward : put_along_axis (Tensor x, Tensor index, Tensor value, int axis, str reduce) -> Tensor(out)
  args : (Tensor x, Tensor index, Tensor out_grad, int axis, str reduce)
  output : Tensor(x_grad), Tensor(value_grad)
  infer_meta :
    func : GeneralBinaryGradInferMeta
    param : [x, index]
  kernel :
    func : put_along_axis_grad

- backward_api : reciprocal_grad
  forward : reciprocal (Tensor x) -> Tensor(out)
  args : (Tensor out, Tensor out_grad)
  output : Tensor(x_grad)
  infer_meta :
    func : UnchangedInferMeta
    param : [out]
  kernel :
    func : reciprocal_grad

- backward_api : reduce_prod_grad
  forward : reduce_prod (Tensor x, int64_t[] dims, bool keep_dim, bool reduce_all) -> Tensor(out)
  args : (Tensor x, Tensor out, Tensor out_grad, int64_t[] dims,  bool keep_dim, bool reduce_all)
  output : Tensor(x_grad)
  infer_meta :
    func : UnchangedInferMeta
    param : [x]
  kernel :
    func : reduce_prod_grad

- backward_api : relu_double_grad
  forward : relu_grad (Tensor out, Tensor grad_out) -> Tensor(grad_x)
  args : (Tensor out, Tensor grad_x_grad)
  output : Tensor(out_grad), Tensor(grad_out_grad)
  infer_meta :
    func : GeneralBinaryGradInferMeta
    param : [out, out]
  kernel :
    func : relu_double_grad

- backward_api : relu_grad
  forward : relu (Tensor x) -> Tensor(out)
  args : (Tensor out, Tensor out_grad)
  output : Tensor(x_grad)
  infer_meta :
    func : UnchangedInferMeta
    param : [out]
  kernel :
    func : relu_grad
  backward: relu_double_grad

- backward_api : reshape_grad
  forward : reshape_with_xshape (Tensor x, IntArray shape) -> Tensor(out), Tensor(xshape)
  args : (Tensor xshape, Tensor out_grad)
  output : Tensor(x_grad)
  infer_meta :
    func : KernelWithXShapeInferMeta
    param : [xshape]
  kernel :
    func : reshape_grad
    param : [out_grad]
    data_type: out_grad
    backend: out_grad
    layout: out_grad

- backward_api : round_grad
  forward : round(Tensor x) -> Tensor(out)
  args : (Tensor out_grad)
  output : Tensor(x_grad)
  infer_meta :
    func : UnchangedInferMeta
    param: [out_grad]
  kernel :
    func : round_grad

- backward_api : scale_grad
  forward : scale (Tensor x, Scalar scale, float bias, bool bias_after_scale) -> Tensor(out)
  args : (Tensor out_grad, Scalar scale, float bias=0.0, bool bias_after_scale=true)
  output : Tensor(x_grad)
  invoke : scale(out_grad, scale, bias, bias_after_scale)

- backward_api : scatter_grad
  forward : scatter (Tensor x, Tensor index, Tensor updates, bool overwrite) -> Tensor(out)
  args : (Tensor index, Tensor updates, Tensor out_grad, bool overwrite)
  output : Tensor(x_grad), Tensor(updates_grad)
  infer_meta :
    func : ScatterGradInferMeta
    param : [index, updates, out_grad, overwrite]
  kernel :
    func : scatter_grad

- backward_api : scatter_nd_add_grad
  forward : scatter (Tensor x, Tensor index, Tensor updates) -> Tensor(out)
  args : (Tensor index, Tensor updates, Tensor out_grad)
  output : Tensor(x_grad), Tensor(updates_grad)
  infer_meta :
    func : ScatterNdAddGradInferMeta
    param : [index, updates, out_grad]
  kernel :
    func : scatter_nd_grad

- backward_api : segment_pool_grad
  forward : segment_pool (Tensor x, Tensor segment_ids, str pooltype) -> Tensor(out), Tensor(summed_ids)
  args : (Tensor x, Tensor segment_ids, Tensor out, Tensor summed_ids, Tensor out_grad, str pooltype)
  output : Tensor(x_grad)
  infer_meta :
    func : UnchangedInferMeta
    param : [x]
  kernel :
    func : segment_pool_grad

- backward_api : selu_grad
  forward : selu (Tensor x, float scale, float alpha) -> Tensor(out)
  args : (Tensor out, Tensor out_grad, float scale, float alpha)
  output : Tensor(x_grad)
  infer_meta :
    func : UnchangedInferMeta
    param : [out]
  kernel :
    func : selu_grad

- backward_api : sigmoid_cross_entropy_with_logits_grad
  forward : sigmoid_cross_entropy_with_logits (Tensor x, Tensor label, bool normalize, int ignore_index) -> Tensor(out)
  args : (Tensor x, Tensor label, Tensor out_grad, bool normalize, int ignore_index)
  output : Tensor(x_grad)
  infer_meta :
    func : UnchangedInferMeta
    param : [x]
  kernel :
    func : sigmoid_cross_entropy_with_logits_grad

- backward_api : sigmoid_grad
  forward : sigmoid (Tensor x) -> Tensor(out)
  args : (Tensor out, Tensor out_grad)
  output : Tensor(x_grad)
  infer_meta :
    func : UnchangedInferMeta
    param : [out]
  kernel :
    func : sigmoid_grad

- backward_api : silu_grad
  forward : silu (Tensor x) -> Tensor(out)
  args : (Tensor x, Tensor out_grad)
  output : Tensor(x_grad)
  infer_meta :
    func : UnchangedInferMeta
    param : [x]
  kernel :
    func : silu_grad

- backward_api : sin_grad
  forward : sin (Tensor x) -> Tensor(out)
  args : (Tensor x, Tensor out_grad)
  output : Tensor(x_grad)
  infer_meta :
    func : UnchangedInferMeta
    param : [x]
  kernel :
    func : sin_grad

- backward_api : sinh_grad
  forward : sinh (Tensor x) -> Tensor(out)
  args : (Tensor x, Tensor out_grad)
  output : Tensor(x_grad)
  infer_meta :
    func : UnchangedInferMeta
    param : [x]
  kernel :
    func : sinh_grad

- backward_api : soft_shrink_grad
  forward : soft_shrink (Tensor x, float lambda) -> Tensor(out)
  args : (Tensor x, Tensor out_grad, float lambda)
  output : Tensor(x_grad)
  infer_meta :
    func : UnchangedInferMeta
    param : [x]
  kernel :
    func : soft_shrink_grad

- backward_api : softmax_grad
  forward : softmax (Tensor x, int axis) -> Tensor(out)
  args : (Tensor out, Tensor out_grad, int axis)
  output : Tensor(x_grad)
  infer_meta :
    func : UnchangedInferMeta
    param : [out]
  kernel :
    func : softmax_grad

- backward_api : split_grad
  forward : split (Tensor x, IntArray num_or_sections, Scalar axis) -> Tensor[](out)
  args : (Tensor[] out_grad, Scalar axis)
  output : Tensor(x_grad)
  invoke : concat( out_grad, axis)
# TODO(zhangyunfei) The config of double grad and triple grad will be supported in the future.

- backward_api : sqrt_grad
  forward : sqrt (Tensor x) -> Tensor(out)
  args : (Tensor out, Tensor out_grad)
  output : Tensor(x_grad)
  infer_meta :
    func : UnchangedInferMeta
    param : [out]
  kernel :
    func : sqrt_grad

- backward_api : square_grad
  forward : square (Tensor x) -> Tensor(out)
  args : (Tensor x, Tensor out_grad)
  output : Tensor(x_grad)
  infer_meta :
    func : UnchangedInferMeta
    param : [x]
  kernel :
    func : square_grad

<<<<<<< HEAD
- backward_api : stack_grad
  forward : stack (Tensor[] x, int axis) -> Tensor(out)
  args : (Tensor[] x, Tensor out_grad, int axis)
  output : Tensor[](x_grad)
  invoke : stack_grad_impl(x, out_grad, axis)
=======
- backward_api : squeeze_grad
  forward : squeeze(Tensor x, int[] axes) -> Tensor(xshape), Tensor(out)
  args : (Tensor xshape, Tensor out_grad, int[] axes)
  output : Tensor(x_grad)
  infer_meta :
    func : KernelWithXShapeInferMeta
    param: [xshape]
  kernel :
    func : squeeze_grad
>>>>>>> e0ccaeaf

- backward_api : strided_slice_grad
  forward : strided_slice (Tensor x, int[] axes, IntArray starts, IntArray ends, IntArray strides) -> Tensor(out)
  args : (Tensor x, Tensor out_grad, int[] axes, IntArray starts, IntArray ends, IntArray strides)
  output : Tensor(x_grad)
  infer_meta :
    func : GeneralUnaryGradInferMeta
    param : [x]
  kernel :
    func : strided_slice_grad

- backward_api : subtract_grad
  forward : subtract (Tensor x, Tensor y) -> Tensor(out)
  args : (Tensor x, Tensor y, Tensor out_grad, int axis = -1)
  output : Tensor(x_grad), Tensor(y_grad)
  infer_meta :
    func : GeneralBinaryGradInferMeta
    param : [x, y]
  kernel :
    func : subtract_grad

- backward_api : take_along_axis_grad
  forward : take_along_axis (Tensor x, Tensor index, int axis) -> Tensor(out)
  args : (Tensor x, Tensor index, Tensor out_grad, int axis)
  output : Tensor(x_grad)
  infer_meta :
    func : UnchangedInferMeta
    param : [x]
  kernel :
    func : take_along_axis_grad

- backward_api : tan_grad
  forward : tan (Tensor x) -> Tensor(out)
  args : (Tensor x, Tensor out_grad)
  output : Tensor(x_grad)
  infer_meta :
    func : UnchangedInferMeta
    param : [x]
  kernel :
    func : tan_grad

- backward_api : tanh_grad
  forward : tanh (Tensor x) -> Tensor(out)
  args : (Tensor out, Tensor out_grad)
  output : Tensor(x_grad)
  infer_meta :
    func : UnchangedInferMeta
    param : [out]
  kernel :
    func : tanh_grad

- backward_api : tanh_shrink_grad
  forward : tanh_shrink (Tensor x) -> Tensor(out)
  args : (Tensor x, Tensor out_grad)
  output : Tensor(x_grad)
  infer_meta :
    func : UnchangedInferMeta
    param : [x]
  kernel :
    func : tanh_shrink_grad

- backward_api : thresholded_relu_grad
  forward : thresholded_relu (Tensor x, float threshold) -> Tensor(out)
  args : (Tensor x, Tensor out_grad, float threshold)
  output : Tensor(x_grad)
  infer_meta :
    func : UnchangedInferMeta
    param : [x]
  kernel :
    func : thresholded_relu_grad

- backward_api : tile_grad
  forward : tile (Tensor x, IntArray repeat_times) -> Tensor(out)
  args : (Tensor x, Tensor out_grad, IntArray repeat_times)
  output : Tensor(x_grad)
  infer_meta :
    func : UnchangedInferMeta
    param : [x]
  kernel :
    func : tile_grad

- backward_api : top_k_grad
  forward : top_k (Tensor x, Scalar k, int axis = -1, bool largest = true, bool sorted = true) -> Tensor(out), Tensor(indices)
  args : (Tensor x, Tensor indices, Tensor out_grad, Scalar k = -1, int axis = -1, bool largest = true, bool sorted = true)
  output : Tensor(x_grad)
  infer_meta :
    func : UnchangedInferMeta
    param : [x]
  kernel :
    func : top_k_grad

- backward_api : trace_grad
  forward : trace (Tensor x, int offset, int axis1, int axis2) -> Tensor(out)
  args : (Tensor x, Tensor out_grad, int offset, int axis1, int axis2)
  output : Tensor(x_grad)
  infer_meta :
    func : UnchangedInferMeta
    param : [x]
  kernel :
    func : trace_grad

- backward_api : transpose_grad
  forward : transpose (Tensor x, int[] axis) -> Tensor(out)
  args : (Tensor out_grad, int[] axis)
  output : Tensor(x_grad)
  infer_meta :
    func : TransposeGradInferMeta
    param : [out_grad, axis]
  kernel :
    func : transpose_grad

- backward_api : trunc_grad
  forward : trunc (Tensor x) -> Tensor(out)
  args : (Tensor out_grad)
  output : Tensor(x_grad)
  infer_meta :
    func : UnchangedInferMeta
    param : [out_grad]
  kernel :
    func : trunc_grad

- backward_api : unfold_grad
  forward : unfold (Tensor x, int[] kernel_sizes, int[] strides, int[] paddings, int[] dilations) -> Tensor(out)
  args : (Tensor x, Tensor out_grad, int[] kernel_sizes, int[] strides, int[] paddings, int[] dilations)
  output : Tensor(x_grad)
  infer_meta :
    func : UnchangedInferMeta
    param : [x]
  kernel :
    func : unfold_grad

- backward_api : unsqueeze_grad
  forward : unsqueeze(Tensor x, IntArray axes) -> Tensor(xshape), Tensor(out)
  args : (Tensor xshape, Tensor out_grad)
  output : Tensor(x_grad)
  infer_meta :
    func : KernelWithXShapeInferMeta
    param: [xshape]
  kernel :
    func : unsqueeze_grad

- backward_api : where_grad
  forward : where (Tensor condition, Tensor x, Tensor y) -> Tensor(out)
  args : (Tensor condition, Tensor x, Tensor y, Tensor out_grad)
  output : Tensor(x_grad), Tensor(y_grad)
  infer_meta :
    func : GeneralBinaryGradInferMeta
    param : [x, y]
  kernel :
    func : where_grad<|MERGE_RESOLUTION|>--- conflicted
+++ resolved
@@ -959,23 +959,21 @@
   kernel :
     func : square_grad
 
-<<<<<<< HEAD
+- backward_api : squeeze_grad
+  forward : squeeze(Tensor x, int[] axes) -> Tensor(xshape), Tensor(out)
+  args : (Tensor xshape, Tensor out_grad, int[] axes)
+  output : Tensor(x_grad)
+  infer_meta :
+    func : KernelWithXShapeInferMeta
+    param: [xshape]
+  kernel :
+    func : squeeze_grad
+
 - backward_api : stack_grad
   forward : stack (Tensor[] x, int axis) -> Tensor(out)
   args : (Tensor[] x, Tensor out_grad, int axis)
   output : Tensor[](x_grad)
   invoke : stack_grad_impl(x, out_grad, axis)
-=======
-- backward_api : squeeze_grad
-  forward : squeeze(Tensor x, int[] axes) -> Tensor(xshape), Tensor(out)
-  args : (Tensor xshape, Tensor out_grad, int[] axes)
-  output : Tensor(x_grad)
-  infer_meta :
-    func : KernelWithXShapeInferMeta
-    param: [xshape]
-  kernel :
-    func : squeeze_grad
->>>>>>> e0ccaeaf
 
 - backward_api : strided_slice_grad
   forward : strided_slice (Tensor x, int[] axes, IntArray starts, IntArray ends, IntArray strides) -> Tensor(out)
