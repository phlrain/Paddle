- backward_api : matmul_grad
  forward : matmul (Tensor x, Tensor y, bool transpose_x=false, bool transpose_y=false) -> Tensor(out)
  args : (Tensor x, Tensor y, Tensor out_grad, bool transpose_x=false, bool transpose_y=false)
  output : Tensor(x_grad), Tensor(y_grad)
  infer_meta :
    func : GeneralBinaryGradInferMeta
    param : [x, y]
  kernel :
    func : matmul_grad

- backward_api : matmul_double_grad
  forward : matmul_grad (Tensor x, Tensor y, Tensor out_grad, bool transpose_x, bool transpose_y) -> Tensor(dx), Tensor(dy)
  args : (Tensor x, Tensor y, Tensor out_grad, Tensor dx_grad, Tensor dy_grad, bool transpose_x, bool transpose_y)
  output : Tensor(d2x), Tensor(d2y), Tensor(dout_grad)
  infer_meta :
    func : GeneralTernaryGradInferMeta
    param : [x, y, out_grad]
  kernel :
    func : matmul_double_grad
  optional : dx_grad, dy_grad

- backward_api : scale_grad
  forward : scale (Tensor x, Scalar scale, float bias, bool bias_after_scale) -> Tensor(out)
  args : (Tensor out_grad, Scalar scale, float bias=0.0, bool bias_after_scale=true)
  output : Tensor(x_grad)
  invoke : scale(out_grad, scale, bias, bias_after_scale)

- backward_api : add_grad
  forward : add (Tensor x, Tensor y) -> Tensor(out)
  args : (Tensor x, Tensor y, Tensor out_grad, int axis = -1)
  output : Tensor(x_grad), Tensor(y_grad)
  infer_meta :
    func : GeneralBinaryGradInferMeta
    param : [x, y]
  kernel :
    func : add_grad

- backward_api : subtract_grad
  forward : subtract (Tensor x, Tensor y) -> Tensor(out)
  args : (Tensor x, Tensor y, Tensor out_grad, int axis = -1)
  output : Tensor(x_grad), Tensor(y_grad)
  infer_meta :
    func : GeneralBinaryGradInferMeta
    param : [x, y]
  kernel :
    func : subtract_grad

- backward_api : multiply_grad
  forward : multiply (Tensor x, Tensor y) -> Tensor(out)
  args : (Tensor x, Tensor y, Tensor out_grad, int axis = -1)
  output : Tensor(x_grad), Tensor(y_grad)
  infer_meta :
    func : GeneralBinaryGradInferMeta
    param : [x, y]
  kernel :
    func : multiply_grad

- backward_api : divide_grad
  forward : divide (Tensor x, Tensor y) -> Tensor(out)
  args : (Tensor x, Tensor y, Tensor out_grad, int axis = -1)
  output : Tensor(x_grad), Tensor(y_grad)
  infer_meta :
    func : GeneralBinaryGradInferMeta
    param : [x, y]
  kernel :
    func : divide_grad


- backward_api : digamma_grad
  forward : digamma (Tensor x) -> Tensor(out)
  args : (Tensor x, Tensor out_grad)
  output : Tensor(x_grad)
  infer_meta :
    func : UnchangedInferMeta
    param : [x]
  kernel :
    func : digamma_grad

- backward_api : abs_grad
  forward : abs (Tensor x) -> Tensor(out)
  args : (Tensor x, Tensor out_grad)
  output : Tensor(x_grad)
  infer_meta :
    func : UnchangedInferMeta
    param : [x]
  kernel :
    func : abs_grad

- backward_api : relu_grad
  forward : relu (Tensor x) -> Tensor(out)
  args : (Tensor x, Tensor out_grad)
  output : Tensor(x_grad)
  infer_meta :
    func : UnchangedInferMeta
    param : [x]
  kernel :
    func : relu_grad

- backward_api : trunc_grad
  forward : trunc (Tensor x) -> Tensor(out)
  args : (Tensor out_grad)
  output : Tensor(x_grad)
  infer_meta :
    func : UnchangedInferMeta
    param : [out_grad]
  kernel :
    func : trunc_grad

# - backward_api : norm_grad
#   forward : norm (Tensor x, int axis, float epsilon, bool is_test) -> Tensor(out), Tensor(norm)
#   args : (Tensor x, Tensor norm, Tensor out_grad, int axis, float epsilon, bool is_test)
#   output : Tensor(x_grad)
#   infer_meta :
#     func : UnchangedInferMeta
#     param : [x]
#   kernel :
#     func : norm_grad

- backward_api : diagonal_grad
  forward : diagonal (Tensor x, int offset, int axis1, int axis2) -> Tensor(out)
  args : (Tensor x, Tensor out_grad, int offset = 0, int axis1 = 0, int axis2 = 1)
  output : Tensor(x_grad)
  infer_meta :
    func : UnchangedInferMeta
    param : [x]
  kernel :
    func : diagonal_grad

# - backward_api : split_grad
#   forward : split (Tensor x, ScalarArray num_or_sections, Scalar axis) -> Tensor[](out)
#   args : (Tensor[] out_grad, Scalar axis)
#   output : Tensor(x_grad)    
#   invoke : concat( out_grad, axis)
# TODO(zhangyunfei) The config of double grad and triple grad will be supported in the future.

# - backward_api : matmul_triple_grad
#   forward : matmul_double_grad (Tensor x, Tensor y, Tensor out_grad, Tensor dx_grad, Tensor dy_grad, bool transpose_x, bool transpose_y) -> Tensor(d2x), Tensor(d2y), Tensor(dout_grad)
#   args : (Tensor x, Tensor y, Tensor out_grad, Tensor dx_grad, Tensor dy_grad, Tensor d2x_grad, Tensor d2y_grad, Tensor dout_grad_grad, bool transpose_x, bool transpose_y)
#   output : Tensor(d3x), Tensor(d3y), Tensor(d2out_grad), Tensor(ddx_grad), Tensor(ddy_grad)
#   infer_meta :
#     func : MatmulTripleGradInferMeta
#   kernel :
#     func : matmul_triple_grad

# - backward_api : gumbel_softmax_grad
#   forward : gumbel_softmax (Tensor x, float temperature, bool hard, int axis) -> Tensor(out)
#   args : (Tensor out, Tensor out_grad, int axis)
#   output : Tensor(x_grad)
#   infer_meta :
#     func : GumbelSoftmaxGradInferMeta
#     param : [out, out_grad, axis]
#   kernel :
#     func : gumbel_softmax_grad


- backward_api : transpose_grad
  forward : transpose (Tensor x, int[] axis) -> Tensor(out)
  args : (Tensor out_grad, int[] axis)
  output : Tensor(x_grad)
  infer_meta :
    func : TransposeGradInferMeta
    param : [out_grad, axis]
  kernel :
    func : transpose_grad

# - backward_api : lerp_grad
#   forward : transpose (Tensor x, Tensor y, Tensor weight) -> Tensor(out)
#   args : (Tensor x, Tensor y, Tensor weight, Tensor out, Tensor out_grad)
#   output : Tensor(x_grad), Tensor(y_grad)
#   infer_meta :
#     func : GeneralBinaryGradInferMeta
#     param : [x, y]
#   kernel :
#     func : lerp_grad


- backward_api : scatter_grad
  forward : scatter (Tensor x, Tensor index, Tensor updates, bool overwrite) -> Tensor(out)
  args : (Tensor index, Tensor updates, Tensor out_grad, bool overwrite)
  output : Tensor(x_grad), Tensor(updates_grad)
  infer_meta :
    func : ScatterGradInferMeta
    param : [index, updates, out_grad, overwrite]
  kernel :
    func : scatter_grad

- backward_api : scatter_nd_add_grad
  forward : scatter (Tensor x, Tensor index, Tensor updates) -> Tensor(out)
  args : (Tensor index, Tensor updates, Tensor out_grad)
  output : Tensor(x_grad), Tensor(updates_grad)
  infer_meta :
    func : ScatterNdAddGradInferMeta
    param : [index, updates, out_grad]
  kernel :
    func : scatter_nd_grad

- backward_api : addmm_grad
  forward : scatter (Tensor input, Tensor x, Tensor y, float alpha, float beta) -> Tensor(out)
  args : (Tensor input, Tensor x, Tensor y, Tensor out_grad, float alpha, float beta)
  output : Tensor(input_grad), Tensor(x_grad), Tensor(y_grad)
  infer_meta :
    func : GeneralTernaryGradInferMeta
    param : [input, x, y]
  kernel :
    func : addmm_grad

- backward_api : where_grad
  forward : where (Tensor condition, Tensor x, Tensor y) -> Tensor(out)
  args : (Tensor condition, Tensor x, Tensor y, Tensor out_grad)
  output : Tensor(x_grad), Tensor(y_grad)
  infer_meta :
    func : GeneralBinaryGradInferMeta
    param : [x, y]
  kernel :
    func : where_grad

# - backward_api : huber_loss_grad
#   forward : huber_loss (Tensor input, Tensor label, float delta) -> Tensor(out), Tensor(residual)
#   args : (Tensor residual, Tensor out_grad, float delta)
#   output : Tensor(input_grad), Tensor(label_grad)
#   infer_meta :
#     func : GeneralBinaryGradInferMeta
#     param : [x, y]
#   kernel :
#     func : where_grad

# - backward_api : triangular_solve_grad
#   forward : triangular_solve (Tensor x, Tensor y, bool upper, bool tranpose, bool unitriangular) -> Tensor(out)
#   args : (Tensor x, Tensor y, Tensor out, Tensor out_grad, bool upper, bool tranpose, bool unitriangular)
#   output : Tensor(x_grad), Tensor(y_grad)
#   infer_meta :
#     func : GeneralBinaryGradInferMeta
#     param : [x, y]
#   kernel :
#     func : triangular_solve_grad

- backward_api : index_sample_grad
  forward : index_sample (Tensor x, Tensor index) -> Tensor(out)
  args : (Tensor x, Tensor index, Tensor out_grad)
  output : Tensor(x_grad)
  infer_meta :
    func : UnchangedInferMeta
    param : [x]
  kernel :
    func : index_sample_grad

- backward_api : cross_grad
  forward : cross (Tensor x, Tensor y, int axis = 9) -> Tensor(out)
  args : (Tensor x, Tensor y, Tensor out_grad, int axis)
  output : Tensor(x_grad), Tensor(y_grad)
  infer_meta :
    func : GeneralBinaryGradInferMeta
    param : [x, y]
  kernel :
    func : cross_grad

- backward_api : atan2_grad
  forward : cross (Tensor x, Tensor y) -> Tensor(out)
  args : (Tensor x, Tensor y, Tensor out_grad)
  output : Tensor(x_grad), Tensor(y_grad)
  infer_meta :
    func : GeneralBinaryGradInferMeta
    param : [x, y]
  kernel :
    func : atan2_grad

- backward_api : bce_loss_grad
  forward : bce_loss (Tensor input, Tensor label) -> Tensor(out)
  args : (Tensor input, Tensor label, Tensor out_grad)
  output : Tensor(input_grad)
  infer_meta :
    func : UnchangedInferMeta
    param : [input]
  kernel :
    func : bce_loss_grad


# - backward_api : dist_grad
#   forward : dist (Tensor x, Tensor y, float p) -> Tensor(out)
#   args : (Tensor x, Tensor y, Tensor out, Tensor out_grad, float p)
#   output : Tensor(x_grad), Tensor(y_grad)
#   infer_meta :
#     func : GeneralBinaryGradInferMeta
#     param : [x, y]
#   kernel :
#     func : dist_grad



- backward_api : gather_nd_grad
  forward : gather_nd (Tensor x, Tensor index) -> Tensor(out)
  args : (Tensor x, Tensor index, Tensor out_grad)
  output : Tensor(x_grad)
  infer_meta :
    func : UnchangedInferMeta
    param : [x]
  kernel :
    func : gather_nd_grad

- backward_api : mv_grad
  forward : mv (Tensor x, Tensor vec) -> Tensor(out)
  args : (Tensor x, Tensor vec, Tensor out_grad)
  output : Tensor(x_grad), Tensor(vec_grad)
  infer_meta :
    func : GeneralBinaryGradInferMeta
    param : [x, vec]
  kernel :
    func : mv_grad

<<<<<<< HEAD
    
=======
- backward_api : cast_grad
  forward : cast (Tensor x, DataType out_dtype) -> Tensor(out)
  args : (Tensor x, Tensor out_grad)
  output : Tensor(x_grad)
  infer_meta :
    func : UnchangedInferMeta
    param : [x]
  kernel :
    func : cast_grad
    data_type : out_grad

>>>>>>> b79c6a9b

#  =================================== sep0


#  =================================== sep1


#  =================================== sep2


#  =================================== sep3<|MERGE_RESOLUTION|>--- conflicted
+++ resolved
@@ -307,9 +307,7 @@
   kernel :
     func : mv_grad
 
-<<<<<<< HEAD
     
-=======
 - backward_api : cast_grad
   forward : cast (Tensor x, DataType out_dtype) -> Tensor(out)
   args : (Tensor x, Tensor out_grad)
@@ -321,7 +319,6 @@
     func : cast_grad
     data_type : out_grad
 
->>>>>>> b79c6a9b
 
 #  =================================== sep0
 
