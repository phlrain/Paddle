# - backward_api : conv2d_grad
#   forward : conv2d (Tensor input, Tensor filter, int[] strides, int[] paddings, str paddding_algorithm, int groups, int[] dilations, str data_format, bool use_addto, int workspace_size_MB, bool exhaustive_search) -> Tensor(out)
#   args : (Tensor input, Tensor filter, Tensor out_grad,  int[] strides, int[] paddings, str paddding_algorithm, int groups, int[] dilations, str data_format, bool use_addto, int workspace_size_MB, bool exhaustive_search)
#   output : Tensor(input_grad), Tensor(filter_grad)
#   invoke : conv2d_grad_impl(input, filter, out_grad,  strides, paddings, paddding_algorithm, groups, dilations, data_format, use_addto, workspace_size_MB, exhaustive_search)

- backward_api : abs_grad
  forward : abs (Tensor x) -> Tensor(out)
  args : (Tensor x, Tensor out_grad)
  output : Tensor(x_grad)
  infer_meta :
    func : UnchangedInferMeta
    param : [x]
  kernel :
    func : abs_grad
  data_transform:
    skip_transform : out_grad

- backward_api : acos_grad
  forward : acos (Tensor x) -> Tensor(out)
  args : (Tensor x, Tensor out_grad)
  output : Tensor(x_grad)
  infer_meta :
    func : UnchangedInferMeta
    param : [x]
  kernel :
    func : acos_grad

- backward_api : acosh_grad
  forward : acosh (Tensor x) -> Tensor(out)
  args : (Tensor x, Tensor out_grad)
  output : Tensor(x_grad)
  infer_meta :
    func : UnchangedInferMeta
    param : [x]
  kernel :
    func : acosh_grad

- backward_api : add_double_grad
  forward : add_grad (Tensor x, Tensor y, Tensor grad_out, int axis = -1) -> Tensor(grad_x), Tensor(grad_y)
  args : (Tensor y, Tensor grad_out, Tensor grad_x_grad, Tensor grad_y_grad, int axis = -1)
  output : Tensor(grad_out_grad)
  infer_meta :
    func : UnchangedInferMeta
    param : [grad_out]
  kernel :
    func : add_double_grad
  optional : grad_x_grad, grad_y_grad
  backward : add_triple_grad

- backward_api : add_grad
  forward : add (Tensor x, Tensor y) -> Tensor(out)
  args : (Tensor x, Tensor y, Tensor out_grad, int axis = -1)
  output : Tensor(x_grad), Tensor(y_grad)
  infer_meta :
    func : GeneralBinaryGradInferMeta
    param : [x, y]
  kernel :
    func : add_grad
  no_need_buffer : x, y
  backward : add_double_grad

- backward_api : add_n_grad
  forward : add_n (Tensor[] x) -> Tensor(out)
  args : (Tensor[] x, Tensor out_grad)
  output : Tensor[](x_grad){x.size()}
  invoke : add_n_grad_impl(x, out_grad)
  no_need_buffer : x

- backward_api : add_triple_grad
  forward : add_double_grad (Tensor y, Tensor grad_out, Tensor grad_grad_x, Tensor grad_grad_y, int axis = -1) -> Tensor(grad_grad_out)
  args : (Tensor grad_grad_x, Tensor grad_grad_y, Tensor grad_grad_out_grad, int axis = -1)
  output : Tensor(grad_grad_x_grad), Tensor(grad_grad_y_grad)
  infer_meta :
    func : GeneralBinaryGradInferMeta
    param : [grad_grad_x, grad_grad_y]
  kernel :
    func : add_triple_grad

- backward_api : addmm_grad
  forward : addmm (Tensor input, Tensor x, Tensor y, float alpha, float beta) -> Tensor(out)
  args : (Tensor input, Tensor x, Tensor y, Tensor out_grad, float alpha, float beta)
  output : Tensor(input_grad), Tensor(x_grad), Tensor(y_grad)
  infer_meta :
    func : GeneralTernaryGradInferMeta
    param : [input, x, y]
  kernel :
    func : addmm_grad

- backward_api : argsort_grad
  forward : argsort (Tensor x, int axis, bool descending) -> Tensor(out), Tensor(indices)
  args : (Tensor indices, Tensor x, Tensor out_grad, int axis, bool descending)
  output : Tensor(x_grad)
  infer_meta :
    func : UnchangedInferMeta
    param : [x]
  kernel :
    func : argsort_grad
  no_need_buffer : x

- backward_api : asin_grad
  forward : asin (Tensor x) -> Tensor(out)
  args : (Tensor x, Tensor out_grad)
  output : Tensor(x_grad)
  infer_meta :
    func : UnchangedInferMeta
    param : [x]
  kernel :
    func : asin_grad

- backward_api : asinh_grad
  forward : asinh (Tensor x) -> Tensor(out)
  args : (Tensor x, Tensor out_grad)
  output : Tensor(x_grad)
  infer_meta :
    func : UnchangedInferMeta
    param : [x]
  kernel :
    func : asinh_grad

- backward_api : assign_grad
  forward : assign (Tensor x) -> Tensor(out)
  args : (Tensor out_grad)
  output : Tensor(x_grad)
  infer_meta :
    func : UnchangedInferMeta
    param : [out_grad]
  kernel :
    func : assign

- backward_api : atan2_grad
  forward : atan2 (Tensor x, Tensor y) -> Tensor(out)
  args : (Tensor x, Tensor y, Tensor out_grad)
  output : Tensor(x_grad), Tensor(y_grad)
  infer_meta :
    func : GeneralBinaryGradInferMeta
    param : [x, y]
  kernel :
    func : atan2_grad

- backward_api : atan_grad
  forward : atan (Tensor x) -> Tensor(out)
  args : (Tensor x, Tensor out_grad)
  output : Tensor(x_grad)
  infer_meta :
    func : UnchangedInferMeta
    param : [x]
  kernel :
    func : atan_grad

- backward_api : atanh_grad
  forward : atanh (Tensor x) -> Tensor(out)
  args : (Tensor x, Tensor out_grad)
  output : Tensor(x_grad)
  infer_meta :
    func : UnchangedInferMeta
    param : [x]
  kernel :
    func : atanh_grad

- backward_api : batch_norm_grad
  forward : batch_norm (Tensor x, Tensor scale, Tensor bias, Tensor mean, Tensor variance, float momentum, float epsilon, str data_layout, bool is_test, bool use_global_stats, bool trainable_statistics, bool fuse_with_relu) -> Tensor(out), Tensor(mean_out), Tensor(variance_out), Tensor(saved_mean), Tensor(saved_variance), Tensor(reserve_space)
  args : (Tensor x, Tensor scale, Tensor bias, Tensor mean_out, Tensor variance_out, Tensor saved_mean, Tensor saved_variance, Tensor reserve_space, Tensor out_grad, float momentum, float epsilon, str data_layout, bool is_test, bool use_global_stats, bool trainable_statistics, bool fuse_with_relu)
  output : Tensor(x_grad), Tensor(scale_grad), Tensor(bias_grad)
  infer_meta :
    func : GeneralTernaryGradInferMeta
    param : [x, scale, bias]
  kernel :
    func : batch_norm_grad
    data_type : out_grad
  optional : mean_out, variance_out, reserve_space

- backward_api : bce_loss_grad
  forward : bce_loss (Tensor input, Tensor label) -> Tensor(out)
  args : (Tensor input, Tensor label, Tensor out_grad)
  output : Tensor(input_grad)
  infer_meta :
    func : UnchangedInferMeta
    param : [input]
  kernel :
    func : bce_loss_grad

- backward_api : brelu_grad
  forward : brelu (Tensor x, float t_min, float t_max) -> Tensor(out)
  args : (Tensor x, Tensor out_grad, float t_min, float t_max)
  output : Tensor(x_grad)
  infer_meta :
    func : UnchangedInferMeta
    param : [x]
  kernel :
    func : brelu_grad

- backward_api : cast_grad
  forward : cast (Tensor x, DataType out_dtype) -> Tensor(out)
  args : (Tensor x, Tensor out_grad)
  output : Tensor(x_grad)
  infer_meta :
    func : UnchangedInferMeta
    param : [x]
  kernel :
    func : cast_grad
    data_type : out_grad

- backward_api : ceil_grad
  forward : ceil(Tensor x) -> Tensor(out)
  args : (Tensor out_grad)
  output : Tensor(x_grad)
  infer_meta :
    func : UnchangedInferMeta
    param: [out_grad]
  kernel :
    func : ceil_grad

- backward_api : cholesky_grad
  forward : cholesky (Tensor x, bool upper) -> Tensor(out)
  args : (Tensor out, Tensor out_grad, bool upper)
  output : Tensor(x_grad)
  infer_meta :
    func : UnchangedInferMeta
    param : [out]
  kernel :
    func : cholesky_grad

- backward_api : cholesky_solve_grad
  forward : cholesky_solve (Tensor x, Tensor y, bool upper) -> Tensor(out)
  args : (Tensor x, Tensor y, Tensor out, Tensor out_grad, bool upper)
  output : Tensor(x_grad), Tensor(y_grad)
  infer_meta :
    func : GeneralBinaryGradInferMeta
    param : [x, y]
  kernel :
    func : cholesky_solve_grad

- backward_api : clip_grad
  forward : clip (Tensor x, Scalar min, Scalar max) -> Tensor(out)
  args : (Tensor x, Tensor out_grad, Scalar min = 0., Scalar max = 0.)
  output : Tensor(x_grad)
  infer_meta :
    func : UnchangedInferMeta
    param : [x]
  kernel :
    func : clip_grad

- backward_api : concat_grad
  forward : concat (Tensor[] x, Scalar axis) -> Tensor(out)
  args : (Tensor[] x, Tensor out_grad, Scalar axis = 0)
  output : Tensor[](x_grad){x.size()}
  infer_meta :
    func : UnchangedMultiInferMeta
    param : [x]
  kernel :
    func : concat_grad
  no_need_buffer : x

- backward_api : conj_grad
  forward : conj (Tensor x) -> Tensor(out)
  args : (Tensor out_grad)
  output : Tensor(x_grad)
  infer_meta :
    func : UnchangedInferMeta
    param: [out_grad]
  kernel :
    func : conj

- backward_api : conv2d_grad
  forward : conv2d (Tensor input, Tensor filter, int[] strides, int[] paddings, str paddding_algorithm, int groups, int[] dilations, str data_format, bool use_addto, int workspace_size_MB, bool exhaustive_search) -> Tensor(out)
  args : (Tensor input, Tensor filter, Tensor out_grad,  int[] strides, int[] paddings, str paddding_algorithm, int groups, int[] dilations, str data_format, bool use_addto, int workspace_size_MB, bool exhaustive_search)
  output : Tensor(input_grad), Tensor(filter_grad)
<<<<<<< HEAD
  infer_meta :
    func : GeneralBinaryGradInferMeta
    param : [input, filter]
  kernel :
    func : conv2d_grad
    data_type : input
    use_cudnn : true
=======
  invoke : conv2d_grad_impl(input, filter, out_grad,  strides, paddings, paddding_algorithm, groups, dilations, data_format, use_addto, workspace_size_MB, exhaustive_search)
  backward : conv2d_grad_grad

- backward_api : conv2d_grad_grad
  forward : conv2d_grad (Tensor input, Tensor filter, Tensor grad_out,  int[] strides, int[] paddings, str paddding_algorithm, int groups, int[] dilations, str data_format, bool use_addto, int workspace_size_MB, bool exhaustive_search) -> Tensor(grad_input), Tensor(grad_filter)
  args : (Tensor input, Tensor filter, Tensor grad_out, Tensor grad_input_grad, Tensor grad_filter_grad, int[] strides, int[] paddings, str paddding_algorithm, int groups, int[] dilations, str data_format, bool use_addto, int workspace_size_MB, bool exhaustive_search)
  output : Tensor(input_grad), Tensor(filter_grad), Tensor(grad_out_grad)
  infer_meta :
    func : GeneralTernaryGradInferMeta
    param: [input, filter, grad_out]
  kernel :
    func : conv2d_grad_grad
    use_cudnn : true
  optional : grad_input_grad, grad_filter_grad
>>>>>>> ce72690c

- backward_api : conv2d_transpose_grad
  forward : conv2d_transpose(Tensor x, Tensor filter, int[] strides, int[] paddings, int[] output_padding, int[] output_size, str padding_algorithm, int groups, int[] dilations, str data_format) -> Tensor(out)
  args : (Tensor x, Tensor filter, Tensor out_grad, int[] strides, int[] paddings, int[] output_padding, int[] output_size, str padding_algorithm, int groups, int[] dilations, str data_format)
  output : Tensor(x_grad), Tensor(filter_grad)
  infer_meta :
    func : ConvTransposeGradInferMeta
  kernel :
    func : conv2d_transpose_grad

- backward_api : conv3d_transpose_grad
  forward : conv3d_transpose(Tensor x, Tensor filter, int[] strides, int[] paddings, int[] output_padding, int[] output_size, str padding_algorithm, int groups, int[] dilations, str data_format) -> Tensor(out)
  args : (Tensor x, Tensor filter, Tensor out_grad, int[] strides, int[] paddings, int[] output_padding, int[] output_size, str padding_algorithm, int groups, int[] dilations, str data_format)
  output : Tensor(x_grad), Tensor(filter_grad)
  infer_meta :
    func : ConvTransposeGradInferMeta
  kernel :
    func : conv3d_transpose_grad

- backward_api : cos_grad
  forward : cos (Tensor x) -> Tensor(out)
  args : (Tensor x, Tensor out_grad)
  output : Tensor(x_grad)
  infer_meta :
    func : UnchangedInferMeta
    param : [x]
  kernel :
    func : cos_grad

- backward_api : cosh_grad
  forward : cosh (Tensor x) -> Tensor(out)
  args : (Tensor x, Tensor out_grad)
  output : Tensor(x_grad)
  infer_meta :
    func : UnchangedInferMeta
    param : [x]
  kernel :
    func : cosh_grad

- backward_api : cross_entropy_with_softmax_grad
  forward : cross_entropy_with_softmax (Tensor input, Tensor label, bool soft_label, bool use_softmax, bool numeric_stable_mode, int ignore_index, int axis) -> Tensor(softmax), Tensor(loss)
  args : (Tensor label, Tensor softmax, Tensor loss_grad, bool soft_label, bool use_softmax, bool numeric_stable_mode, int ignore_index, int axis)
  output : Tensor(input_grad)
  infer_meta :
    func : CrossEntropyWithSoftmaxGradInferMeta
  kernel :
    func : cross_entropy_with_softmax_grad
    data_type : softmax

- backward_api : cross_grad
  forward : cross (Tensor x, Tensor y, int axis = 9) -> Tensor(out)
  args : (Tensor x, Tensor y, Tensor out_grad, int axis)
  output : Tensor(x_grad), Tensor(y_grad)
  infer_meta :
    func : GeneralBinaryGradInferMeta
    param : [x, y]
  kernel :
    func : cross_grad

- backward_api : cumprod_grad
  forward : cumprod (Tensor x, int dim) -> Tensor(out)
  args : (Tensor x, Tensor out, Tensor out_grad, int dim)
  output : Tensor(x_grad)
  infer_meta :
    func : UnchangedInferMeta
    param: [x]
  kernel :
    func : cumprod_grad

- backward_api : cumsum_grad
  forward : cumsum(Tensor x, int axis, bool flatten, bool exclusive, bool reverse) -> Tensor(out)
  infer_meta :
    func : UnchangedInferMeta
    param : [x]
  args : (Tensor out_grad, int axis, bool flatten, bool exclusive, bool reverse)
  output : Tensor(x_grad)
  invoke : cumsum(out_grad, axis, flatten, exclusive, !reverse)

- backward_api : deformable_conv_grad
  forward : deformable_conv(Tensor x, Tensor offset, Tensor filter, Tensor mask, int[] strides, int[] paddings, int[] dilations, int deformable_groups, int groups, int im2col_step) -> Tensor(out)
  args : (Tensor x, Tensor offset, Tensor filter, Tensor mask, Tensor out_grad, int[] strides, int[] paddings, int[] dilations, int deformable_groups, int groups, int im2col_step)
  output : Tensor(x_grad), Tensor(offset_grad), Tensor(filter_grad), Tensor(mask_grad)
  infer_meta :
    func : DeformableConvGradInferMeta
  kernel :
    func : deformable_conv_grad
  optional : mask

- backward_api : depthwise_conv2d_transpose_grad
  forward : depthwise_conv2d_transpose(Tensor x, Tensor filter, int[] strides, int[] paddings, int[] output_padding, int[] output_size, str padding_algorithm, int groups, int[] dilations, str data_format) -> Tensor(out)
  args : (Tensor x, Tensor filter, Tensor out_grad, int[] strides, int[] paddings, int[] output_padding, int[] output_size, str padding_algorithm, int groups, int[] dilations, str data_format)
  output : Tensor(x_grad), Tensor(filter_grad)
  infer_meta :
    func : ConvTransposeGradInferMeta
  kernel :
    func : depthwise_conv2d_transpose_grad

- backward_api : det_grad
  forward : det (Tensor x) -> Tensor(out)
  args : (Tensor x, Tensor out, Tensor out_grad)
  output : Tensor(x_grad)
  infer_meta :
    func : UnchangedInferMeta
    param : [x]
  kernel :
    func : determinant_grad

- backward_api : diagonal_grad
  forward : diagonal (Tensor x, int offset, int axis1, int axis2) -> Tensor(out)
  args : (Tensor x, Tensor out_grad, int offset = 0, int axis1 = 0, int axis2 = 1)
  output : Tensor(x_grad)
  infer_meta :
    func : UnchangedInferMeta
    param : [x]
  kernel :
    func : diagonal_grad
  no_need_buffer : x

- backward_api : digamma_grad
  forward : digamma (Tensor x) -> Tensor(out)
  args : (Tensor x, Tensor out_grad)
  output : Tensor(x_grad)
  infer_meta :
    func : UnchangedInferMeta
    param : [x]
  kernel :
    func : digamma_grad

- backward_api : dist_grad
  forward : dist (Tensor x, Tensor y, float p) -> Tensor(out)
  args : (Tensor x, Tensor y, Tensor out, Tensor out_grad, float p)
  output : Tensor(x_grad), Tensor(y_grad)
  infer_meta :
    func : GeneralBinaryGradInferMeta
    param : [x, y]
  kernel :
    func : dist_grad

- backward_api : divide_grad
  forward : divide (Tensor x, Tensor y) -> Tensor(out)
  args : (Tensor x, Tensor y, Tensor out, Tensor out_grad, int axis = -1)
  output : Tensor(x_grad), Tensor(y_grad)
  infer_meta :
    func : GeneralBinaryGradInferMeta
    param : [x, y]
  kernel :
    func : divide_grad

- backward_api : dropout_grad
  forward : dropout (Tensor x, Tensor seed_tensor, float p, bool is_test, str mode, int seed, bool fix_seed) -> Tensor(out), Tensor(mask)
  args : (Tensor mask, Tensor out_grad, float p, bool is_test, str mode)
  output : Tensor(x_grad)
  infer_meta :
    func : UnchangedInferMeta
    param : [out_grad]
  kernel :
    func : dropout_grad
  optional : seed_tensor

- backward_api : eigh_grad
  forward : eigh (Tensor x, str uplo) -> Tensor(out_w), Tensor(out_v)
  args : (Tensor out_w, Tensor out_v, Tensor out_w_grad, Tensor out_v_grad)
  output : Tensor(x_grad)
  infer_meta :
    func : UnchangedInferMeta
    param : [out_v]
  kernel :
    func : eigh_grad
    data_type : out_w

- backward_api : elementwise_pow_grad
  forward : elementwise_pow(Tensor x, Tensor y) -> Tensor(out)
  args : (Tensor x, Tensor y, Tensor out_grad, int axis=-1)
  output : Tensor(x_grad), Tensor(y_grad)
  infer_meta :
    func : GeneralBinaryGradInferMeta
    param: [x, y]
  kernel :
    func : elementwise_pow_grad

- backward_api : elu_grad
  forward : elu (Tensor x, float alpha) -> Tensor(out)
  args : (Tensor x, Tensor out, Tensor out_grad, float alpha)
  output : Tensor(x_grad)
  infer_meta :
    func : UnchangedInferMeta
    param : [x]
  kernel :
    func : elu_grad

- backward_api : erf_grad
  forward : erf (Tensor x) -> Tensor(out)
  args : (Tensor x, Tensor out_grad)
  output : Tensor(x_grad)
  infer_meta :
    func : UnchangedInferMeta
    param : [x]
  kernel :
    func : erf_grad
    data_type : out_grad

- backward_api : erfinv_grad
  forward : erfinv (Tensor x) -> Tensor(out)
  args : (Tensor out, Tensor out_grad)
  output : Tensor(x_grad)
  infer_meta :
    func : UnchangedInferMeta
    param : [out]
  kernel :
    func : erfinv_grad

- backward_api : exp_grad
  forward : exp (Tensor x) -> Tensor(out)
  args : (Tensor out, Tensor out_grad)
  output : Tensor(x_grad)
  infer_meta :
    func : UnchangedInferMeta
    param : [out]
  kernel :
    func : exp_grad

- backward_api : expand_as_grad
  forward : expand_as (Tensor x, Tensor y, int[] target_shape) -> Tensor(out)
  args : (Tensor x, Tensor out_grad, int[] target_shape)
  output : Tensor(x_grad)
  infer_meta :
    func : UnchangedInferMeta
    param : [x]
  kernel :
    func : expand_as_grad
  no_need_buffer : x

- backward_api : expand_grad
  forward : expand (Tensor x, IntArray shape) -> Tensor(out)
  args : (Tensor x, Tensor out_grad, IntArray shape)
  output : Tensor(x_grad)
  infer_meta :
    func : UnchangedInferMeta
    param : [x]
  kernel :
    func : expand_grad

- backward_api : expm1_grad
  forward : expm1 (Tensor x) -> Tensor(out)
  args : (Tensor out, Tensor out_grad)
  output : Tensor(x_grad)
  infer_meta :
    func : UnchangedInferMeta
    param : [out]
  kernel :
    func : expm1_grad

- backward_api : flatten_grad
  forward : flatten(Tensor x, int start_axis, int stop_axis) -> Tensor(out), Tensor(xshape)
  args : (Tensor xshape, Tensor out_grad)
  output : Tensor(x_grad)
  infer_meta :
    func :  KernelWithXShapeInferMeta
    param : [xshape]
  kernel :
    func : flatten_grad
    data_type: out_grad
    backend: out_grad
    layout: out_grad
  no_need_buffer : x

- backward_api : flip_grad
  forward : flip (Tensor x, int[] axis) -> Tensor(out)
  args : (Tensor out_grad, int[] axis)
  output : Tensor(x_grad)
  infer_meta :
    func : UnchangedInferMeta
    param: [out_grad]
  kernel :
    func : flip

- backward_api : floor_grad
  forward : floor(Tensor x) -> Tensor(out)
  args : (Tensor out_grad)
  output : Tensor(x_grad)
  infer_meta :
    func : UnchangedInferMeta
    param: [out_grad]
  kernel :
    func : floor_grad

- backward_api : fmax_grad
  forward : fmax(Tensor x, Tensor y, int axis) -> Tensor(out)
  args : (Tensor x, Tensor y, Tensor out_grad, int axis)
  output : Tensor(x_grad), Tensor(y_grad)
  infer_meta :
    func : GeneralBinaryGradInferMeta
    param: [x, y]
  kernel :
    func : fmax_grad

- backward_api : fmin_grad
  forward : fmin(Tensor x, Tensor y, int axis) -> Tensor(out)
  args : (Tensor x, Tensor y, Tensor out_grad, int axis)
  output : Tensor(x_grad), Tensor(y_grad)
  infer_meta :
    func : GeneralBinaryGradInferMeta
    param: [x, y]
  kernel :
    func : fmin_grad

- backward_api : frobenius_norm_grad
  forward : frobenius_norm(Tensor x, int64_t[] axis,  bool keep_dim,  bool reduce_all) -> Tensor(out)
  args : (Tensor x, Tensor out, Tensor out_grad, int64_t[] axis,  bool keep_dim,  bool reduce_all)
  output : Tensor(x_grad)
  infer_meta :
    func : UnchangedInferMeta
    param : [x]
  kernel :
    func : frobenius_norm_grad

- backward_api : gather_grad
  forward : gather(Tensor x, Tensor index, Scalar axis=0) -> Tensor(out)
  args : (Tensor x, Tensor index, Tensor out_grad, Scalar axis=0, bool overwrite=false)
  output : Tensor(x_grad)
  infer_meta :
    func : UnchangedInferMeta
    param: [x]
  kernel :
    data_type: x
    func : gather_grad
  no_need_buffer : x

- backward_api : gather_nd_grad
  forward : gather_nd (Tensor x, Tensor index) -> Tensor(out)
  args : (Tensor x, Tensor index, Tensor out_grad)
  output : Tensor(x_grad)
  infer_meta :
    func : UnchangedInferMeta
    param : [x]
  kernel :
    func : gather_nd_grad
  no_need_buffer : x

- backward_api : gelu_grad
  forward : gelu(Tensor x,  bool approximate) -> Tensor(out)
  args : (Tensor x, Tensor out_grad,  bool approximate)
  output : Tensor(x_grad)
  infer_meta :
    func : UnchangedInferMeta
    param: [x]
  kernel :
    func : gelu_grad

- backward_api : graph_send_recv_grad
  forward : graph_send_recv (Tensor x, Tensor src_index, Tensor dst_index, str pool_type = "SUM", int64_t out_size = 0) -> Tensor(out), Tensor(dst_count)
  args : (Tensor x, Tensor src_index, Tensor dst_index, Tensor out, Tensor dst_count, Tensor out_grad, str pool_type = "SUM")
  output : Tensor(x_grad)
  infer_meta :
    func : GeneralUnaryGradInferMeta
    param : [x]
  kernel :
    func : graph_send_recv_grad
  optional: out, dst_count

- backward_api : gumbel_softmax_grad
  forward : gumbel_softmax (Tensor x, float temperature, bool hard, int axis) -> Tensor(out)
  args : (Tensor out, Tensor out_grad, int axis)
  output : Tensor(x_grad)
  infer_meta :
    func : GumbelSoftmaxGradInferMeta
    param : [out, out_grad, axis]
  kernel :
    func : gumbel_softmax_grad

- backward_api : hard_shrink_grad
  forward : hard_shrink (Tensor x, float threshold) -> Tensor(out)
  args : (Tensor x, Tensor out_grad, float threshold)
  output : Tensor(x_grad)
  infer_meta :
    func : UnchangedInferMeta
    param : [x]
  kernel :
    func : hard_shrink_grad

- backward_api : hard_sigmoid_grad
  forward : hard_sigmoid (Tensor x, float slope, float offset) -> Tensor(out)
  args : (Tensor out, Tensor out_grad, float slope, float offset)
  output : Tensor(x_grad)
  infer_meta :
    func : UnchangedInferMeta
    param : [out]
  kernel :
    func : hard_sigmoid_grad

- backward_api : hard_swish_grad
  forward : hard_swish (Tensor x, float threshold = 6.0, float scale = 6.0, float offset = 3.0) -> Tensor(out)
  args : (Tensor x, Tensor out_grad, float threshold, float scale, float offset)
  output : Tensor(x_grad)
  infer_meta :
    func : UnchangedInferMeta
    param : [x]
  kernel :
    func : hard_swish_grad

- backward_api : huber_loss_grad
  forward : huber_loss (Tensor input, Tensor label, float delta) -> Tensor(out), Tensor(residual)
  args : (Tensor residual, Tensor out_grad, float delta)
  output : Tensor(input_grad), Tensor(label_grad)
  infer_meta :
    func : GeneralBinaryGradInferMeta
    param : [residual, residual]
  kernel :
    func : huber_loss_grad

- backward_api : imag_grad
  forward : imag (Tensor x) -> Tensor(out)
  args : (Tensor out_grad)
  output : Tensor(x_grad)
  invoke : imag_grad_impl(out_grad)

- backward_api : index_sample_grad
  forward : index_sample (Tensor x, Tensor index) -> Tensor(out)
  args : (Tensor x, Tensor index, Tensor out_grad)
  output : Tensor(x_grad)
  infer_meta :
    func : UnchangedInferMeta
    param : [x]
  kernel :
    func : index_sample_grad
    data_type : out_grad
  no_need_buffer : x

- backward_api : index_select_grad
  forward : index_select(Tensor x, Tensor index,  int dim) -> Tensor(out)
  args : (Tensor x, Tensor index, Tensor out_grad,  int dim)
  output : Tensor(x_grad)
  infer_meta :
    func : UnchangedInferMeta
    param : [x]
  kernel :
    func : index_select_grad
    data_type : x
  no_need_buffer : x

- backward_api : kldiv_loss_grad
  forward : kldiv_loss(Tensor x, Tensor label, str reduction) -> Tensor(out)
  args : (Tensor x, Tensor label, Tensor out_grad, str reduction)
  output : Tensor(x_grad)
  infer_meta :
    func : UnchangedInferMeta
    param: [x]
  kernel :
    func : kldiv_loss_grad
  no_need_buffer : x

- backward_api : kron_grad
  forward : kron (Tensor x, Tensor y) -> Tensor(out)
  args : (Tensor x, Tensor y, Tensor out_grad)
  output : Tensor(x_grad), Tensor(y_grad)
  infer_meta :
    func : GeneralBinaryGradInferMeta
    param : [x, y]
  kernel :
    func : kron_grad
    data_type : out_grad

- backward_api : kthvalue_grad
  forward : kthvalue(Tensor x, int k, int axis, bool keepdim) -> Tensor(out), Tensor(indices)
  args : (Tensor x, Tensor indices, Tensor out_grad, int k, int axis, bool keepdim)
  output : Tensor(x_grad)
  infer_meta :
    func : UnchangedInferMeta
    param: [x]
  kernel :
    func : kthvalue_grad

- backward_api : label_smooth_grad
  forward : label_smooth (Tensor label, Tensor prior_dist, float epsilon) -> Tensor(out)
  args : (Tensor out_grad, float epsilon)
  output : Tensor(label_grad)
  infer_meta :
    func : UnchangedInferMeta
    param : [out_grad]
  kernel :
    func : label_smooth_grad
  optional : prior_dist

- backward_api : layer_norm_grad
  forward : layer_norm (Tensor x, Tensor scale, Tensor bias, float epsilon, int begin_norm_axis, bool is_test) -> Tensor(out), Tensor(mean), Tensor(variance)
  args : (Tensor x,  Tensor scale, Tensor bias, Tensor mean, Tensor variance, Tensor out_grad, float epsilon, int begin_norm_axis, bool is_test)
  output : Tensor(x_grad), Tensor(scale_grad), Tensor(bias_grad)
  infer_meta :
    func : LayerNormGradInferMeta
    param : [x, scale, bias]
  kernel :
    func : layer_norm_grad
    data_type : out_grad
  optional : scale, bias

- backward_api : leaky_relu_double_grad
  forward : leaky_relu_grad (Tensor x, Tensor grad_out, float alpha) -> Tensor(grad_x)
  args : (Tensor x, Tensor grad_x_grad, float alpha)
  output : Tensor(grad_out_grad)
  infer_meta :
    func : UnchangedInferMeta
    param : [grad_x_grad]
  kernel :
    func : leaky_relu_double_grad

- backward_api : leaky_relu_grad
  forward : leaky_relu (Tensor x, float alpha) -> Tensor(out)
  args : (Tensor x, Tensor out_grad, float alpha)
  output : Tensor(x_grad)
  infer_meta :
    func : UnchangedInferMeta
    param : [x]
  kernel :
    func : leaky_relu_grad
  backward : leaky_relu_double_grad

- backward_api : lerp_grad
  forward : lerp (Tensor x, Tensor y, Tensor weight) -> Tensor(out)
  args : (Tensor x, Tensor y, Tensor weight, Tensor out, Tensor out_grad)
  output : Tensor(x_grad), Tensor(y_grad)
  infer_meta :
    func : GeneralBinaryGradInferMeta
    param : [x, y]
  kernel :
    func : lerp_grad

- backward_api : lgamma_grad
  forward : lgamma(Tensor x) -> Tensor(out)
  args : (Tensor x, Tensor out_grad)
  output : Tensor(x_grad)
  infer_meta :
    func : UnchangedInferMeta
    param: [x]
  kernel :
    func : lgamma_grad

- backward_api : log10_grad
  forward : log10 (Tensor x) -> Tensor(out)
  args : (Tensor x, Tensor out_grad)
  output : Tensor(x_grad)
  infer_meta :
    func : UnchangedInferMeta
    param : [x]
  kernel :
    func : log10_grad

- backward_api : log1p_grad
  forward : log1p (Tensor x) -> Tensor(out)
  args : (Tensor x, Tensor out_grad)
  output : Tensor(x_grad)
  infer_meta :
    func : UnchangedInferMeta
    param : [x]
  kernel :
    func : log1p_grad

- backward_api : log2_grad
  forward : log2 (Tensor x) -> Tensor(out)
  args : (Tensor x, Tensor out_grad)
  output : Tensor(x_grad)
  infer_meta :
    func : UnchangedInferMeta
    param : [x]
  kernel :
    func : log2_grad

- backward_api : log_grad
  forward : log (Tensor x) -> Tensor(out)
  args : (Tensor x, Tensor out_grad)
  output : Tensor(x_grad)
  infer_meta :
    func : UnchangedInferMeta
    param : [x]
  kernel :
    func : log_grad

- backward_api : log_loss_grad
  forward : log_loss (Tensor input, Tensor label, float epsilon) -> Tensor(out)
  args : (Tensor input, Tensor label, Tensor out_grad, float epsilon)
  output : Tensor(input_grad)
  infer_meta :
    func : UnchangedInferMeta
    param : [input]
  kernel :
    func : log_loss_grad

- backward_api : log_softmax_grad
  forward : log_softmax(Tensor x,  int axis) -> Tensor(out)
  args : (Tensor out, Tensor out_grad,  int axis)
  output : Tensor(x_grad)
  infer_meta :
    func : UnchangedInferMeta
    param: [out]
  kernel :
    func : log_softmax_grad

- backward_api : logit_grad
  forward : logit (Tensor x, float eps = 1e-6f) -> Tensor(out)
  args : (Tensor x, Tensor out_grad, float eps)
  output : Tensor(x_grad)
  infer_meta :
    func : UnchangedInferMeta
    param : [x]
  kernel :
    func : logit_grad

- backward_api : logsigmoid_grad
  forward : logsigmoid (Tensor x) -> Tensor(out)
  args : (Tensor x, Tensor out_grad)
  output : Tensor(x_grad)
  infer_meta :
    func : UnchangedInferMeta
    param : [x]
  kernel :
    func : logsigmoid_grad

- backward_api : logsumexp_grad
  forward : logsumexp(Tensor x, int64_t[] axis,  bool keepdim,  bool reduce_all) -> Tensor(out)
  args : (Tensor x, Tensor out, Tensor out_grad, int64_t[] axis,  bool keepdim,  bool reduce_all)
  output : Tensor(x_grad)
  infer_meta :
    func : UnchangedInferMeta
    param: [x]
  kernel :
    func : logsumexp_grad

- backward_api : masked_select_grad
  forward : masked_select (Tensor x, Tensor mask) -> Tensor(out)
  args : (Tensor x, Tensor mask, Tensor out_grad)
  output : Tensor(x_grad)
  infer_meta :
    func : UnchangedInferMeta
    param : [x]
  kernel :
    func : masked_select_grad
    data_type : x
  no_need_buffer : x

- backward_api : matmul_double_grad
  forward : matmul_grad (Tensor x, Tensor y, Tensor grad_out, bool transpose_x=false, bool transpose_y=false) -> Tensor(grad_x), Tensor(grad_y)
  args : (Tensor x, Tensor y, Tensor grad_out, Tensor grad_x_grad, Tensor grad_y_grad, bool transpose_x=false, bool transpose_y=false)
  output : Tensor(x_grad), Tensor(y_grad), Tensor(grad_out_grad)
  infer_meta :
    func : GeneralTernaryGradInferMeta
    param : [x, y, grad_out]
  kernel :
    func : matmul_double_grad
  backward : matmul_triple_grad
  optional : grad_x_grad, grad_y_grad

- backward_api : matmul_grad
  forward : matmul (Tensor x, Tensor y, bool transpose_x=false, bool transpose_y=false) -> Tensor(out)
  args : (Tensor x, Tensor y, Tensor out_grad, bool transpose_x=false, bool transpose_y=false)
  output : Tensor(x_grad), Tensor(y_grad)
  infer_meta :
    func : GeneralBinaryGradInferMeta
    param : [x, y]
  kernel :
    func : matmul_grad
  backward : matmul_double_grad

- backward_api : matmul_triple_grad
  forward : matmul_double_grad (Tensor x, Tensor y, Tensor fwd_grad_out, Tensor fwd_grad_grad_x, Tensor fwd_grad_grad_y, bool transpose_x=false, bool transpose_y=false) -> Tensor(grad_x), Tensor(grad_y), Tensor(grad_grad_out)
  args : (Tensor x, Tensor y, Tensor fwd_grad_out, Tensor fwd_grad_grad_x, Tensor fwd_grad_grad_y, Tensor grad_x_grad, Tensor grad_y_grad, Tensor grad_grad_out_grad, bool transpose_x=false, bool transpose_y=false)
  output : Tensor(x_grad), Tensor(y_grad), Tensor(fwd_grad_out_grad), Tensor(fwd_grad_grad_x_grad), Tensor(fwd_grad_grad_y_grad)
  infer_meta :
    func : GeneralQuinaryGradInferMeta
    param : [x, y, fwd_grad_out, fwd_grad_grad_x, fwd_grad_grad_y]
  kernel :
    func : matmul_triple_grad
  optional : grad_x_grad, grad_y_grad, grad_grad_out_grad

- backward_api : matrix_power_grad
  forward : matrix_power (Tensor x, int n) -> Tensor(out)
  args : (Tensor x, Tensor out, Tensor out_grad, int n)
  output : Tensor(x_grad)
  infer_meta :
    func : UnchangedInferMeta
    param : [x]
  kernel :
    func : matrix_power_grad

- backward_api : max_grad
  forward: max (Tensor x,  int64_t[] dims={},  bool keep_dim=false) -> Tensor(out)
  args : (Tensor x, Tensor out, Tensor out_grad, int64_t[] dims={},  bool keep_dim=false, bool reduce_all=false)
  output : Tensor(x_grad)
  infer_meta :
    func : UnchangedInferMeta
    param: [x]
  kernel :
    func : max_grad

- backward_api : max_pool2d_with_index_grad
  forward : max_pool2d_with_index(Tensor x, int[] kernel_size, int[] strides, int[] paddings, bool global_pooling, bool adaptive) -> Tensor(out), Tensor(mask)
  args : (Tensor x, Tensor mask, Tensor out_grad, int[] kernel_size, int[] strides, int[] paddings, bool global_pooling, bool adaptive)
  output : Tensor(x_grad)
  infer_meta :
    func : MaxPoolWithIndexGradInferMeta
  kernel :
    func : max_pool2d_with_index_grad

- backward_api : max_pool3d_with_index_grad
  forward : max_pool3d_with_index(Tensor x, int[] kernel_size, int[] strides, int[] paddings, bool global_pooling, bool adaptive) -> Tensor(out), Tensor(mask)
  args : (Tensor x, Tensor mask, Tensor out_grad, int[] kernel_size, int[] strides, int[] paddings, bool global_pooling, bool adaptive)
  output : Tensor(x_grad)
  infer_meta :
    func : MaxPoolWithIndexGradInferMeta
  kernel :
    func : max_pool3d_with_index_grad

- backward_api : maximum_grad
  forward : maximum(Tensor x, Tensor y) -> Tensor(out)
  args : (Tensor x, Tensor y, Tensor out_grad, int axis=-1)
  output : Tensor(x_grad), Tensor(y_grad)
  infer_meta :
    func : GeneralBinaryGradInferMeta
    param: [x, y]
  kernel :
    func : maximum_grad

- backward_api : maxout_grad
  forward : maxout(Tensor x, int groups, int axis) -> Tensor(out)
  args : (Tensor x, Tensor out, Tensor out_grad, int groups, int axis)
  output : Tensor(x_grad)
  infer_meta :
    func : GeneralUnaryGradInferMeta
    param: [x]
  kernel :
    func : maxout_grad

- backward_api : mean_all_grad
  forward : mean_all(Tensor x) -> Tensor(out)
  args : (Tensor x, Tensor out_grad)
  output : Tensor(x_grad)
  infer_meta :
    func : UnchangedInferMeta
    param: [x]
  kernel :
    func : mean_all_grad

- backward_api : mean_double_grad
  forward: mean_grad (Tensor x, Tensor grad_out, int64_t[] dims={},  bool keep_dim=false, bool reduce_all = false) -> Tensor(grad_x)
  args : (Tensor grad_x_grad, int64_t[] dims={},  bool keep_dim=false, bool reduce_all=false)
  output : Tensor(grad_out_grad)
  invoke : mean(grad_x_grad, dims, keep_dim)

- backward_api : mean_grad
  forward: mean (Tensor x,  int64_t[] dims={},  bool keep_dim=false) -> Tensor(out)
  args : (Tensor x, Tensor out_grad, int64_t[] dims={},  bool keep_dim=false, bool reduce_all=false)
  output : Tensor(x_grad)
  infer_meta :
    func : UnchangedInferMeta
    param: [x]
  kernel :
    func : mean_grad
  backward : mean_double_grad
  no_need_buffer : x

- backward_api : meshgrid_grad
  forward : meshgrid (Tensor[] inputs) -> Tensor[](outputs)
  args : (Tensor[] inputs, Tensor[] outputs_grad)
  output : Tensor[](inputs_grad){inputs.size()}
  infer_meta :
    func : MeshgridGradInferMeta
  kernel :
    func : meshgrid_grad

- backward_api : min_grad
  forward: min (Tensor x,  int64_t[] dims={},  bool keep_dim=false) -> Tensor(out)
  args : (Tensor x, Tensor out, Tensor out_grad, int64_t[] dims={},  bool keep_dim=false, bool reduce_all=false)
  output : Tensor(x_grad)
  infer_meta :
    func : UnchangedInferMeta
    param: [x]
  kernel :
    func : min_grad

- backward_api : minimum_grad
  forward : minimum(Tensor x, Tensor y) -> Tensor(out)
  args : (Tensor x, Tensor y, Tensor out_grad, int axis=-1)
  output : Tensor(x_grad), Tensor(y_grad)
  infer_meta :
    func : GeneralBinaryGradInferMeta
    param: [x, y]
  kernel :
    func : minimum_grad

- backward_api : mish_grad
  forward : mish (Tensor x, float threshold) -> Tensor(out)
  args : (Tensor x, Tensor out_grad, float threshold)
  output : Tensor(x_grad)
  infer_meta :
    func : UnchangedInferMeta
    param : [x]
  kernel :
    func : mish_grad

- backward_api : mode_grad
  forward : mode(Tensor x,  int axis,  bool keepdim) -> Tensor(out), Tensor(indices)
  args : (Tensor x, Tensor indices, Tensor out_grad,  int axis,  bool keepdim)
  output : Tensor(x_grad)
  infer_meta :
    func : UnchangedInferMeta
    param: [x]
  kernel :
    func : mode_grad

- backward_api : modulo_grad
  forward : modulo (Tensor x, Tensor y) -> Tensor(out)
  args : (Tensor x, Tensor y, Tensor out_grad, int axis = -1)
  output : Tensor(x_grad), Tensor(y_grad)
  infer_meta :
    func : GeneralBinaryGradInferMeta
    param : [x, y]
  kernel :
    func : modulo_grad
  no_need_buffer : x, y

- backward_api : multi_dot_grad
  forward : multi_dot (Tensor[] x) -> Tensor(out)
  args : (Tensor[] x, Tensor out_grad)
  output : Tensor[](x_grad) {x.size()}
  infer_meta :
    func : MultiDotGradInferMeta
  kernel :
    func : multi_dot_grad

- backward_api : multiplex_grad
  forward : multiplex (Tensor[] ins, Tensor ids) -> Tensor(out)
  args : (Tensor[] ins, Tensor ids, Tensor out_grad)
  output : Tensor[](ins_grad){ins.size()}
  infer_meta :
    func : MultiplexGradInferMeta
    param : [ids, out_grad]
  kernel :
    func : multiplex_grad
    param : [ids, out_grad]

- backward_api : multiply_double_grad
  forward : multiply_grad (Tensor x, Tensor y, Tensor grad_out, int axis = -1) -> Tensor(grad_x), Tensor(grad_y)
  args : (Tensor x, Tensor y, Tensor grad_out, Tensor grad_x_grad, Tensor grad_y_grad, int axis = -1)
  output : Tensor(x_grad), Tensor(y_grad), Tensor(grad_out_grad)
  infer_meta :
    func : GeneralTernaryGradInferMeta
    param : [x, y, grad_out]
  kernel :
    func : multiply_double_grad
  optional : grad_x_grad, grad_y_grad
  backward : multiply_triple_grad

- backward_api : multiply_grad
  forward : multiply (Tensor x, Tensor y) -> Tensor(out)
  args : (Tensor x, Tensor y, Tensor out_grad, int axis = -1)
  output : Tensor(x_grad), Tensor(y_grad)
  infer_meta :
    func : GeneralBinaryGradInferMeta
    param : [x, y]
  kernel :
    func : multiply_grad
  backward : multiply_double_grad

- backward_api : multiply_triple_grad
  forward : multiply_double_grad (Tensor x, Tensor y, Tensor fwd_grad_out, Tensor fwd_grad_grad_x, Tensor fwd_grad_grad_y, int aixs = -1) -> Tensor(grad_x), Tensor(grad_y), Tensor(grad_grad_out)
  args : (Tensor x, Tensor y, Tensor fwd_grad_out, Tensor fwd_grad_grad_x, Tensor fwd_grad_grad_y, Tensor grad_x_grad, Tensor grad_y_grad, Tensor grad_grad_out_grad, int axis = -1)
  output : Tensor(x_grad), Tensor(y_grad), Tensor(fwd_grad_out_grad), Tensor(fwd_grad_grad_x_grad), Tensor(fwd_grad_grad_y_grad)
  infer_meta :
    func : GeneralQuinaryGradInferMeta
    param : [x, y, fwd_grad_out, x, y]
  kernel :
    func : multiply_triple_grad
  optional : fwd_grad_grad_x, fwd_grad_grad_y, grad_grad_out_grad

- backward_api : mv_grad
  forward : mv (Tensor x, Tensor vec) -> Tensor(out)
  args : (Tensor x, Tensor vec, Tensor out_grad)
  output : Tensor(x_grad), Tensor(vec_grad)
  infer_meta :
    func : GeneralBinaryGradInferMeta
    param : [x, vec]
  kernel :
    func : mv_grad

- backward_api : nll_loss_grad
  forward : nll_loss (Tensor input, Tensor label, Tensor weight, int64_t ignore_index, str reduction) -> Tensor(out), Tensor(total_weight)
  args : (Tensor input, Tensor label, Tensor weight, Tensor total_weight, Tensor out_grad, int64_t ignore_index, str reduction)
  output : Tensor(input_grad)
  infer_meta :
    func : NllLossGradInferMeta
  kernel :
    func : nll_loss_grad
    data_type : input
  optional : weight

- backward_api : norm_grad
  forward : norm (Tensor x, int axis, float epsilon, bool is_test) -> Tensor(out), Tensor(norm)
  args : (Tensor x, Tensor norm, Tensor out_grad, int axis, float epsilon, bool is_test)
  output : Tensor(x_grad)
  infer_meta :
    func : UnchangedInferMeta
    param : [x]
  kernel :
    func : norm_grad

- backward_api : p_norm_grad
  forward : p_norm(Tensor x,  float porder,  int axis,  float epsilon,  bool keepdim,  bool asvector=false) -> Tensor(out)
  args : (Tensor x, Tensor out, Tensor out_grad,  float porder,  int axis,  float epsilon,  bool keepdim,  bool asvector)
  output : Tensor(x_grad)
  infer_meta :
    func : UnchangedInferMeta
    param: [x]
  kernel :
    func : p_norm_grad

- backward_api : pad3d_grad
  forward : pad3d(Tensor x, IntArray paddings, str mode,  float pad_value, str data_format) -> Tensor(out)
  args : (Tensor x, Tensor out_grad, IntArray paddings, str mode,  float pad_value, str data_format)
  output : Tensor(x_grad)
  infer_meta :
    func : UnchangedInferMeta
    param: [x]
  kernel :
    func : pad3d_grad

- backward_api : pixel_shuffle_grad
  forward : pixel_shuffle (Tensor x, int upscale_factor, str data_format) -> Tensor(out)
  args : (Tensor out_grad, int upscale_factor, str data_format)
  output : Tensor(x_grad)
  infer_meta :
    func : PixelShuffleGradInferMeta
  kernel :
    func : pixel_shuffle_grad

- backward_api : poisson_grad
  forward : poisson (Tensor x) -> Tensor(out)
  args : (Tensor out_grad)
  output : Tensor(x_grad)
  infer_meta :
    func : UnchangedInferMeta
    param : [out_grad]
  kernel :
    func : poisson_grad

- backward_api : pool2d_grad
  forward : pool2d(Tensor x, int[] kernel_size, int[] strides, int[] paddings, bool ceil_mode, bool exclusive, str data_format, str pooling_type, bool global_pooling, bool adaptive, str padding_algorithm) -> Tensor(out)
  args : (Tensor x, Tensor out, Tensor out_grad, int[] kernel_size, int[] strides, int[] paddings, bool ceil_mode, bool exclusive, str data_format, str pooling_type, bool global_pooling, bool adaptive, str padding_algorithm)
  output : Tensor(x_grad)
  infer_meta :
    func : PoolGradInferMeta
  kernel :
    func : pool2d_grad

- backward_api : pool3d_grad
  forward : pool3d(Tensor x, int[] kernel_size, int[] strides, int[] paddings, bool ceil_mode, bool exclusive, str data_format, str pooling_type, bool global_pooling, bool adaptive, str padding_algorithm) -> Tensor(out)
  args : (Tensor x, Tensor out, Tensor out_grad, int[] kernel_size, int[] strides, int[] paddings, bool ceil_mode, bool exclusive, str data_format, str pooling_type, bool global_pooling, bool adaptive, str padding_algorithm)
  output : Tensor(x_grad)
  infer_meta :
    func : PoolGradInferMeta
  kernel :
    func : pool3d_grad

- backward_api : pow_grad
  forward : pow(Tensor x, Scalar s) -> Tensor(out)
  args : (Tensor x, Tensor out_grad, Scalar s=-1)
  output : Tensor(x_grad)
  infer_meta :
    func : UnchangedInferMeta
    param: [x]
  kernel :
    func : pow_grad

- backward_api : prelu_grad
  forward : prelu(Tensor x, Tensor alpha, str data_format, str mode) -> Tensor(out)
  args : (Tensor x, Tensor alpha, Tensor out_grad, str data_format, str mode)
  output : Tensor(x_grad), Tensor(alpha_grad)
  infer_meta :
    func : GeneralBinaryGradInferMeta
    param: [x, alpha]
  kernel :
    func : prelu_grad

- backward_api : psroi_pool_grad
  forward : psroi_pool (Tensor x, Tensor boxes, Tensor boxes_num, int pooled_height, int pooled_width, int output_channels, float spatial_scale) -> Tensor(out)
  args : (Tensor x, Tensor boxes, Tensor boxes_num, Tensor out_grad, int pooled_height, int pooled_width, int output_channels, float spatial_scale)
  output : Tensor(x_grad)
  infer_meta :
    func : GeneralUnaryGradInferMeta
    param : [x]
  kernel :
    func : psroi_pool_grad
  optional : boxes_num

# output is optional
- backward_api : put_along_axis_grad
  forward : put_along_axis (Tensor x, Tensor index, Tensor value, int axis, str reduce) -> Tensor(out)
  args : (Tensor x, Tensor index, Tensor out_grad, int axis, str reduce)
  output : Tensor(x_grad), Tensor(value_grad)
  infer_meta :
    func : GeneralBinaryGradInferMeta
    param : [x, index]
  kernel :
    func : put_along_axis_grad

- backward_api : real_grad
  forward : real (Tensor x) -> Tensor(out)
  args : (Tensor out_grad)
  output : Tensor(x_grad)
  invoke : real_grad_impl(out_grad)

- backward_api : reciprocal_grad
  forward : reciprocal (Tensor x) -> Tensor(out)
  args : (Tensor out, Tensor out_grad)
  output : Tensor(x_grad)
  infer_meta :
    func : UnchangedInferMeta
    param : [out]
  kernel :
    func : reciprocal_grad

- backward_api : reduce_prod_grad
  forward : reduce_prod (Tensor x, int64_t[] dims, bool keep_dim, bool reduce_all) -> Tensor(out)
  args : (Tensor x, Tensor out, Tensor out_grad, int64_t[] dims,  bool keep_dim, bool reduce_all)
  output : Tensor(x_grad)
  infer_meta :
    func : UnchangedInferMeta
    param : [x]
  kernel :
    func : prod_grad

- backward_api : relu_double_grad
  forward : relu_grad (Tensor out, Tensor grad_out) -> Tensor(grad_x)
  args : (Tensor out, Tensor grad_x_grad)
  output : Tensor(grad_out_grad)
  infer_meta :
    func : UnchangedInferMeta
    param : [out]
  kernel :
    func : relu_double_grad

- backward_api : relu_grad
  forward : relu (Tensor x) -> Tensor(out)
  args : (Tensor out, Tensor out_grad)
  output : Tensor(x_grad)
  infer_meta :
    func : UnchangedInferMeta
    param : [out]
  kernel :
    func : relu_grad
  backward: relu_double_grad

- backward_api : reshape_double_grad
  forward : reshape_grad (Tensor xshape, Tensor grad_out) -> Tensor(grad_x)
  args : (Tensor grad_out, Tensor grad_x_grad)
  output : Tensor(grad_out_grad)
  infer_meta :
    func : UnchangedInferMeta
    param : [grad_out]
  kernel :
    func : reshape_double_grad

- backward_api : reshape_grad
  forward : reshape_with_xshape (Tensor x, IntArray shape) -> Tensor(out), Tensor(xshape)
  args : (Tensor xshape, Tensor out_grad)
  output : Tensor(x_grad)
  infer_meta :
    func : KernelWithXShapeInferMeta
    param : [xshape]
  kernel :
    func : reshape_grad
    param : [out_grad]
    data_type: out_grad
    backend: out_grad
    layout: out_grad
  backward : reshape_double_grad

- backward_api : roi_align_grad
  forward : roi_align (Tensor x, Tensor boxes, Tensor boxes_num, int pooled_height, int pooled_width, float spatial_scale, int sampling_ratio, bool aligned) -> Tensor(out)
  args : (Tensor x, Tensor boxes, Tensor boxes_num, Tensor out_grad, int pooled_height, int pooled_width, float spatial_scale, int sampling_ratio, bool aligned)
  output : Tensor(x_grad)
  infer_meta :
    func : UnchangedInferMeta
    param : [x]
  kernel :
    func : roi_align_grad
  optional : boxes_num

- backward_api : roi_pool_grad
  forward : roi_pool (Tensor x, Tensor boxes, Tensor boxes_num, int pooled_height, int pooled_width, float spatial_scale) -> Tensor(out), Tensor(arg_max)
  args : (Tensor x, Tensor boxes, Tensor boxes_num, Tensor arg_max, Tensor out_grad, int pooled_height, int pooled_width, float spatial_scale)
  output : Tensor(x_grad)
  infer_meta :
    func : UnchangedInferMeta
    param : [x]
  kernel :
    func : roi_pool_grad
  optional : boxes_num

- backward_api : roll_grad
  forward : roll(Tensor x, IntArray shifts, int64_t[] axis) -> Tensor(out)
  args : (Tensor x, Tensor out_grad, IntArray shifts, int64_t[] axis)
  output : Tensor(x_grad)
  infer_meta :
    func : UnchangedInferMeta
    param : [x]
  kernel :
    func : roll_grad
    data_type : x
  no_need_buffer : x

- backward_api : round_grad
  forward : round(Tensor x) -> Tensor(out)
  args : (Tensor out_grad)
  output : Tensor(x_grad)
  infer_meta :
    func : UnchangedInferMeta
    param: [out_grad]
  kernel :
    func : round_grad

- backward_api : rsqrt_grad
  forward : rsqrt (Tensor x) -> Tensor(out)
  args : (Tensor out, Tensor out_grad)
  output : Tensor(x_grad)
  infer_meta :
    func : UnchangedInferMeta
    param : [out]
  kernel :
    func : rsqrt_grad

- backward_api : scale_double_grad
  forward : scale_grad (Tensor grad_out, Scalar scale, float bias, bool bias_after_scale) -> Tensor(grad_x)
  args : (Tensor grad_x_grad, Scalar scale=1.0, float bias=0.0, bool bias_after_scale=true)
  output : Tensor(grad_out_grad)
  invoke : scale(grad_x_grad, scale, 0.0, bias_after_scale)
  backward : scale_triple_grad

- backward_api : scale_grad
  forward : scale (Tensor x, Scalar scale, float bias, bool bias_after_scale) -> Tensor(out)
  args : (Tensor out_grad, Scalar scale=1.0, float bias=0.0, bool bias_after_scale=true)
  output : Tensor(x_grad)
  invoke : scale(out_grad, scale, 0.0, bias_after_scale)
  backward : scale_double_grad

- backward_api : scale_triple_grad
  forward : scale_double_grad (Tensor grad_grad_x, Scalar scale, float bias, bool bias_after_scale) -> Tensor(grad_grad_out)
  args : (Tensor grad_grad_out_grad, Scalar scale=1.0, float bias=0.0, bool bias_after_scale=true)
  output : Tensor(grad_grad_x_grad)
  invoke : scale(grad_grad_out_grad, scale, 0.0, bias_after_scale)

- backward_api : scatter_grad
  forward : scatter (Tensor x, Tensor index, Tensor updates, bool overwrite) -> Tensor(out)
  args : (Tensor index, Tensor updates, Tensor out_grad, bool overwrite)
  output : Tensor(x_grad), Tensor(updates_grad)
  infer_meta :
    func : ScatterGradInferMeta
    param : [index, updates, out_grad, overwrite]
  kernel :
    func : scatter_grad
  no_need_buffer : updates

- backward_api : scatter_nd_add_grad
  forward : scatter_nd_add (Tensor x, Tensor index, Tensor updates) -> Tensor(out)
  args : (Tensor index, Tensor updates, Tensor out_grad)
  output : Tensor(x_grad), Tensor(updates_grad)
  infer_meta :
    func : ScatterNdAddGradInferMeta
    param : [index, updates, out_grad]
  kernel :
    func : scatter_nd_add_grad
  no_need_buffer : updates

- backward_api : segment_pool_grad
  forward : segment_pool (Tensor x, Tensor segment_ids, str pooltype) -> Tensor(out), Tensor(summed_ids)
  args : (Tensor x, Tensor segment_ids, Tensor out, Tensor summed_ids, Tensor out_grad, str pooltype)
  output : Tensor(x_grad)
  infer_meta :
    func : UnchangedInferMeta
    param : [x]
  kernel :
    func : segment_pool_grad
    data_type : x
  optional : summed_ids

- backward_api : selu_grad
  forward : selu (Tensor x, float scale, float alpha) -> Tensor(out)
  args : (Tensor out, Tensor out_grad, float scale, float alpha)
  output : Tensor(x_grad)
  infer_meta :
    func : UnchangedInferMeta
    param : [out]
  kernel :
    func : selu_grad

- backward_api : sigmoid_cross_entropy_with_logits_grad
  forward : sigmoid_cross_entropy_with_logits (Tensor x, Tensor label, bool normalize, int ignore_index) -> Tensor(out)
  args : (Tensor x, Tensor label, Tensor out_grad, bool normalize, int ignore_index)
  output : Tensor(x_grad)
  infer_meta :
    func : UnchangedInferMeta
    param : [x]
  kernel :
    func : sigmoid_cross_entropy_with_logits_grad

- backward_api : sigmoid_double_grad
  forward : sigmoid_grad (Tensor out, Tensor fwd_grad_out) -> Tensor(grad_x)
  args : (Tensor out, Tensor fwd_grad_out, Tensor grad_x_grad)
  output : Tensor(out_grad), Tensor(fwd_grad_out_grad)
  infer_meta :
    func : GeneralBinaryGradInferMeta
    param : [out, fwd_grad_out]
  kernel :
    func : sigmoid_double_grad
  backward : sigmoid_triple_grad

- backward_api : sigmoid_grad
  forward : sigmoid (Tensor x) -> Tensor(out)
  args : (Tensor out, Tensor out_grad)
  output : Tensor(x_grad)
  infer_meta :
    func : UnchangedInferMeta
    param : [out]
  kernel :
    func : sigmoid_grad
  backward : sigmoid_double_grad

- backward_api : sigmoid_triple_grad
  forward : sigmoid_double_grad (Tensor out, Tensor fwd_grad_out, Tensor grad_grad_x) -> Tensor(grad_out), Tensor(grad_grad_out)
  args : (Tensor out, Tensor fwd_grad_out, Tensor grad_grad_x, Tensor grad_out_grad, Tensor grad_grad_out_grad)
  output : Tensor(out_grad), Tensor(fwd_grad_out_grad), Tensor(grad_grad_x_grad)
  infer_meta :
    func : GeneralTernaryGradInferMeta
    param : [out, fwd_grad_out, grad_grad_x]
  kernel :
    func : sigmoid_triple_grad

- backward_api : silu_grad
  forward : silu (Tensor x) -> Tensor(out)
  args : (Tensor x, Tensor out_grad)
  output : Tensor(x_grad)
  infer_meta :
    func : UnchangedInferMeta
    param : [x]
  kernel :
    func : silu_grad

- backward_api : sin_grad
  forward : sin (Tensor x) -> Tensor(out)
  args : (Tensor x, Tensor out_grad)
  output : Tensor(x_grad)
  infer_meta :
    func : UnchangedInferMeta
    param : [x]
  kernel :
    func : sin_grad

- backward_api : sinh_grad
  forward : sinh (Tensor x) -> Tensor(out)
  args : (Tensor x, Tensor out_grad)
  output : Tensor(x_grad)
  infer_meta :
    func : UnchangedInferMeta
    param : [x]
  kernel :
    func : sinh_grad

- backward_api : slice_grad
  forward : slice (Tensor input, int64_t[] axes, IntArray starts, IntArray ends, int64_t[] infer_flags, int64_t[] decrease_axis) -> Tensor(out)
  args : (Tensor input, Tensor out_grad, int64_t[] axes, IntArray starts, IntArray ends, int64_t[] infer_flags, int64_t[] decrease_axis)
  output : Tensor(input_grad)
  infer_meta :
    func : UnchangedInferMeta
    param : [input]
  kernel :
    func : slice_grad
  no_need_buffer : input

- backward_api : soft_shrink_grad
  forward : soft_shrink (Tensor x, float lambda) -> Tensor(out)
  args : (Tensor x, Tensor out_grad, float lambda)
  output : Tensor(x_grad)
  infer_meta :
    func : UnchangedInferMeta
    param : [x]
  kernel :
    func : soft_shrink_grad

- backward_api : softmax_grad
  forward : softmax (Tensor x, int axis) -> Tensor(out)
  args : (Tensor out, Tensor out_grad, int axis)
  output : Tensor(x_grad)
  infer_meta :
    func : UnchangedInferMeta
    param : [out]
  kernel :
    func : softmax_grad
    use_cudnn : true

- backward_api : split_grad
  forward : split (Tensor x, IntArray num_or_sections, Scalar axis) -> Tensor[](out)
  args : (Tensor[] out_grad, Scalar axis = -1)
  output : Tensor(x_grad)
  invoke : concat( out_grad, axis)
# TODO(zhangyunfei) The config of double grad and triple grad will be supported in the future.

- backward_api : sqrt_grad
  forward : sqrt (Tensor x) -> Tensor(out)
  args : (Tensor out, Tensor out_grad)
  output : Tensor(x_grad)
  infer_meta :
    func : UnchangedInferMeta
    param : [out]
  kernel :
    func : sqrt_grad

- backward_api : square_grad
  forward : square (Tensor x) -> Tensor(out)
  args : (Tensor x, Tensor out_grad)
  output : Tensor(x_grad)
  infer_meta :
    func : UnchangedInferMeta
    param : [x]
  kernel :
    func : square_grad

- backward_api : squeeze_grad
  forward : squeeze(Tensor x, int[] axes) -> Tensor(xshape), Tensor(out)
  args : (Tensor xshape, Tensor out_grad, int[] axes)
  output : Tensor(x_grad)
  infer_meta :
    func : KernelWithXShapeInferMeta
    param: [xshape]
  kernel :
    func : squeeze_grad

- backward_api : stack_grad
  forward : stack (Tensor[] x, int axis) -> Tensor(out)
  args : (Tensor[] x, Tensor out_grad, int axis)
  output : Tensor[](x_grad){x.size()}
  infer_meta :
    func : StackGradInferMeta
    param: [out_grad, axis]
  kernel :
    func : stack_grad
    param : [out_grad, axis]
  no_need_buffer : x

- backward_api : strided_slice_grad
  forward : strided_slice (Tensor x, int[] axes, IntArray starts, IntArray ends, IntArray strides) -> Tensor(out)
  args : (Tensor x, Tensor out_grad, int[] axes, IntArray starts, IntArray ends, IntArray strides)
  output : Tensor(x_grad)
  infer_meta :
    func : GeneralUnaryGradInferMeta
    param : [x]
  kernel :
    func : strided_slice_grad
  no_need_buffer : x

- backward_api : subtract_grad
  forward : subtract (Tensor x, Tensor y) -> Tensor(out)
  args : (Tensor x, Tensor y, Tensor out_grad, int axis = -1)
  output : Tensor(x_grad), Tensor(y_grad)
  infer_meta :
    func : GeneralBinaryGradInferMeta
    param : [x, y]
  kernel :
    func : subtract_grad
  no_need_buffer : x, y

- backward_api : sum_double_grad
  forward : sum_grad (Tensor x, Tensor grad_out, int64_t[] dims, bool keep_dim, bool reduce_all=false) -> Tensor(grad_x)
  args : (Tensor grad_x_grad, int64_t[] dims={}, bool keep_dim=false)
  output : Tensor(grad_out_grad)
  invoke : sum(grad_x_grad, dims, grad_x_grad.dtype(), keep_dim)
  backward : sum_triple_grad

- backward_api : sum_grad
  forward : sum (Tensor x, int64_t[] dims={}, DataType out_dtype=paddle::experimental::DataType::UNDEFINED, bool keep_dim=false) -> Tensor(out)
  args : (Tensor x, Tensor out_grad, int64_t[] dims, bool keep_dim, bool reduce_all=false)
  output : Tensor(x_grad)
  infer_meta :
    func : UnchangedInferMeta
    param : [x]
  kernel :
    func : sum_grad
  backward : sum_double_grad

- backward_api : sum_triple_grad
  forward : sum_double_grad (Tensor grad_grad_x, int64_t[] dims={}, bool keep_dim=false) -> Tensor(grad_grad_out)
  args : (Tensor grad_grad_x, Tensor grad_grad_out_grad, int64_t[] dims={}, bool keep_dim=false, bool reduce_all=false)
  output : Tensor(grad_grad_x_grad)
  invoke : sum_grad(grad_grad_x, grad_grad_out_grad, dims, keep_dim, reduce_all)
  no_need_buffer : x

- backward_api : swish_grad
  forward : swish (Tensor x, float beta=1.0) -> Tensor(out)
  args : (Tensor x, Tensor out_grad, float bete=1.0)
  output : Tensor(x_grad)
  infer_meta :
    func : GeneralUnaryGradInferMeta
    param : [x]
  kernel :
    func : swish_grad

- backward_api : take_along_axis_grad
  forward : take_along_axis (Tensor x, Tensor index, int axis) -> Tensor(out)
  args : (Tensor x, Tensor index, Tensor out_grad, int axis)
  output : Tensor(x_grad)
  infer_meta :
    func : UnchangedInferMeta
    param : [x]
  kernel :
    func : take_along_axis_grad

- backward_api : tan_grad
  forward : tan (Tensor x) -> Tensor(out)
  args : (Tensor x, Tensor out_grad)
  output : Tensor(x_grad)
  infer_meta :
    func : UnchangedInferMeta
    param : [x]
  kernel :
    func : tan_grad

- backward_api : tanh_grad
  forward : tanh (Tensor x) -> Tensor(out)
  args : (Tensor out, Tensor out_grad)
  output : Tensor(x_grad)
  infer_meta :
    func : UnchangedInferMeta
    param : [out]
  kernel :
    func : tanh_grad

- backward_api : tanh_shrink_grad
  forward : tanh_shrink (Tensor x) -> Tensor(out)
  args : (Tensor x, Tensor out_grad)
  output : Tensor(x_grad)
  infer_meta :
    func : UnchangedInferMeta
    param : [x]
  kernel :
    func : tanh_shrink_grad

- backward_api : thresholded_relu_grad
  forward : thresholded_relu (Tensor x, float threshold) -> Tensor(out)
  args : (Tensor x, Tensor out_grad, float threshold)
  output : Tensor(x_grad)
  infer_meta :
    func : UnchangedInferMeta
    param : [x]
  kernel :
    func : thresholded_relu_grad

- backward_api : tile_grad
  forward : tile (Tensor x, IntArray repeat_times) -> Tensor(out)
  args : (Tensor x, Tensor out_grad, IntArray repeat_times)
  output : Tensor(x_grad)
  infer_meta :
    func : UnchangedInferMeta
    param : [x]
  kernel :
    func : tile_grad
  no_need_buffer : x

- backward_api : top_k_grad
  forward : top_k (Tensor x, Scalar k, int axis = -1, bool largest = true, bool sorted = true) -> Tensor(out), Tensor(indices)
  args : (Tensor x, Tensor indices, Tensor out_grad, Scalar k = -1, int axis = -1, bool largest = true, bool sorted = true)
  output : Tensor(x_grad)
  infer_meta :
    func : UnchangedInferMeta
    param : [x]
  kernel :
    func : top_k_grad

- backward_api : trace_grad
  forward : trace (Tensor x, int offset, int axis1, int axis2) -> Tensor(out)
  args : (Tensor x, Tensor out_grad, int offset, int axis1, int axis2)
  output : Tensor(x_grad)
  infer_meta :
    func : UnchangedInferMeta
    param : [x]
  kernel :
    func : trace_grad
  no_need_buffer : x

- backward_api : transpose_double_grad
  forward : transpose_grad (Tensor grad_out, int[] axis) -> Tensor(grad_x)
  args : (Tensor grad_x_grad, int[] axis)
  output : Tensor(grad_out_grad)
  invoke : transpose(grad_x_grad, axis)

- backward_api : transpose_grad
  forward : transpose (Tensor x, int[] axis) -> Tensor(out)
  args : (Tensor out_grad, int[] axis)
  output : Tensor(x_grad)
  infer_meta :
    func : TransposeGradInferMeta
    param : [out_grad, axis]
  kernel :
    func : transpose_grad
  backward : transpose_double_grad

- backward_api : triangular_solve_grad
  forward : triangular_solve (Tensor x, Tensor y, bool upper, bool tranpose, bool unitriangular) -> Tensor(out)
  args : (Tensor x, Tensor y, Tensor out, Tensor out_grad, bool upper, bool tranpose, bool unitriangular)
  output : Tensor(x_grad), Tensor(y_grad)
  infer_meta :
    func : GeneralBinaryGradInferMeta
    param : [x, y]
  kernel :
    func : triangular_solve_grad

- backward_api : tril_triu_grad
  forward : tril_triu(Tensor x,  int diagonal,  bool lower) -> Tensor(out)
  args : (Tensor out_grad,  int diagonal,  bool lower)
  output : Tensor(x_grad)
  infer_meta :
    func : UnchangedInferMeta
    param : [out_grad]
  kernel :
    func : tril_triu_grad

- backward_api : trunc_grad
  forward : trunc (Tensor x) -> Tensor(out)
  args : (Tensor out_grad)
  output : Tensor(x_grad)
  infer_meta :
    func : UnchangedInferMeta
    param : [out_grad]
  kernel :
    func : trunc_grad

- backward_api : unbind_grad
  forward : unbind (Tensor input, int axis) -> Tensor[](out)
  args : (Tensor[] out_grad, int axis)
  output : Tensor(input_grad)
  invoke : stack(out_grad, axis)

- backward_api : unfold_grad
  forward : unfold (Tensor x, int[] kernel_sizes, int[] strides, int[] paddings, int[] dilations) -> Tensor(out)
  args : (Tensor x, Tensor out_grad, int[] kernel_sizes, int[] strides, int[] paddings, int[] dilations)
  output : Tensor(x_grad)
  infer_meta :
    func : UnchangedInferMeta
    param : [x]
  kernel :
    func : unfold_grad
  no_need_buffer : x

- backward_api : unsqueeze_grad
  forward : unsqueeze(Tensor x, IntArray axes) -> Tensor(xshape), Tensor(out)
  args : (Tensor xshape, Tensor out_grad)
  output : Tensor(x_grad)
  infer_meta :
    func : KernelWithXShapeInferMeta
    param: [xshape]
  kernel :
    func : unsqueeze_grad

- backward_api : where_grad
  forward : where (Tensor condition, Tensor x, Tensor y) -> Tensor(out)
  args : (Tensor condition, Tensor x, Tensor y, Tensor out_grad)
  output : Tensor(x_grad), Tensor(y_grad)
  infer_meta :
    func : GeneralBinaryGradInferMeta
    param : [x, y]
  kernel :
    func : where_grad
  no_need_buffer : x, y<|MERGE_RESOLUTION|>--- conflicted
+++ resolved
@@ -266,7 +266,6 @@
   forward : conv2d (Tensor input, Tensor filter, int[] strides, int[] paddings, str paddding_algorithm, int groups, int[] dilations, str data_format, bool use_addto, int workspace_size_MB, bool exhaustive_search) -> Tensor(out)
   args : (Tensor input, Tensor filter, Tensor out_grad,  int[] strides, int[] paddings, str paddding_algorithm, int groups, int[] dilations, str data_format, bool use_addto, int workspace_size_MB, bool exhaustive_search)
   output : Tensor(input_grad), Tensor(filter_grad)
-<<<<<<< HEAD
   infer_meta :
     func : GeneralBinaryGradInferMeta
     param : [input, filter]
@@ -274,8 +273,6 @@
     func : conv2d_grad
     data_type : input
     use_cudnn : true
-=======
-  invoke : conv2d_grad_impl(input, filter, out_grad,  strides, paddings, paddding_algorithm, groups, dilations, data_format, use_addto, workspace_size_MB, exhaustive_search)
   backward : conv2d_grad_grad
 
 - backward_api : conv2d_grad_grad
@@ -289,7 +286,6 @@
     func : conv2d_grad_grad
     use_cudnn : true
   optional : grad_input_grad, grad_filter_grad
->>>>>>> ce72690c
 
 - backward_api : conv2d_transpose_grad
   forward : conv2d_transpose(Tensor x, Tensor filter, int[] strides, int[] paddings, int[] output_padding, int[] output_size, str padding_algorithm, int groups, int[] dilations, str data_format) -> Tensor(out)
