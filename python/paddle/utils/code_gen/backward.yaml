- backward_api : matmul_grad
  forward : matmul (Tensor x, Tensor y, bool transpose_x=false, bool transpose_y=false) -> Tensor(out)
  args : (Tensor x, Tensor y, Tensor out_grad, bool transpose_x=false, bool transpose_y=false)
  output : Tensor(x_grad), Tensor(y_grad)
  infer_meta :
    func : GeneralBinaryGradInferMeta
    param : [x, y]
  kernel :
    func : matmul_grad

- backward_api : matmul_double_grad
  forward : matmul_grad (Tensor x, Tensor y, Tensor out_grad, bool transpose_x, bool transpose_y) -> Tensor(dx), Tensor(dy)
  args : (Tensor x, Tensor y, Tensor out_grad, Tensor dx_grad, Tensor dy_grad, bool transpose_x, bool transpose_y)
  output : Tensor(d2x), Tensor(d2y), Tensor(dout_grad)
  infer_meta :
    func : GeneralTernaryGradInferMeta
    param : [x, y, out_grad]
  kernel :
    func : matmul_double_grad
  optional : dx_grad, dy_grad

- backward_api : scale_grad
  forward : scale (Tensor x, Scalar scale, float bias, bool bias_after_scale) -> Tensor(out)
  args : (Tensor out_grad, Scalar scale, float bias=0.0, bool bias_after_scale=true)
  output : Tensor(x_grad)
  invoke : scale(out_grad, scale, bias, bias_after_scale)

<<<<<<< HEAD

- backward_api : add_grad
  forward : add (Tensor x, Tensor y) -> Tensor(out)
  args : (Tensor x, Tensor y, Tensor out_grad)
  output : Tensor(x_grad), Tensor(y_grad)
  infer_meta :
    func : GeneralBinaryGradInferMeta
    param : [x, y]
  kernel :
    func : add_grad
=======
- backward_api : digamma_grad
  forward : digamma (Tensor x) -> Tensor(out)
  args : (Tensor x, Tensor out_grad)
  output : Tensor(x_grad)
  infer_meta :
    func : UnchangedInferMeta
    param : [x]
  kernel :
    func : digamma_grad

- backward_api : abs_grad
  forward : abs (Tensor x) -> Tensor(out)
  args : (Tensor x, Tensor out_grad)
  output : Tensor(x_grad)
  infer_meta :
    func : UnchangedInferMeta
    param : [x]
  kernel :
    func : abs_grad

- backward_api : trunc_grad
  forward : trunc (Tensor x) -> Tensor(out)
  args : (Tensor out_grad)
  output : Tensor(x_grad)
  infer_meta :
    func : UnchangedInferMeta
    param : [out_grad]
  kernel :
    func : trunc_grad

# - backward_api : norm_grad
#   forward : norm (Tensor x, int axis, float epsilon, bool is_test) -> Tensor(out), Tensor(norm)
#   args : (Tensor out_grad, Tensor x, Tensor norm, int axis, float epsilon, bool is_test)
#   output : Tensor(x_grad)
#   infer_meta :
#     func : UnchangedInferMeta
#     param : [x]
#   kernel :
#     func : norm_grad

- backward_api : diagonal_grad
  forward : diagonal (Tensor x, int offset, int axis1, int axis2) -> Tensor(out)
  args : (Tensor x, Tensor out_grad, int offset = 0, int axis1 = 0, int axis2 = 1)
  output : Tensor(x_grad)
  infer_meta :
    func : UnchangedInferMeta
    param : [x]
  kernel :
    func : diagonal_grad
>>>>>>> d255bfe0

# - backward_api : split_grad
#   forward : split (Tensor x, ScalarArray num_or_sections, Scalar axis) -> Tensor[](out)
#   args : (Tensor[] out_grad, Scalar axis)
#   output : Tensor(x_grad)    
#   invoke : concat( out_grad, axis)
# TODO(zhangyunfei) The config of double grad and triple grad will be supported in the future.

# - backward_api : matmul_triple_grad
#   forward : matmul_double_grad (Tensor x, Tensor y, Tensor out_grad, Tensor dx_grad, Tensor dy_grad, bool transpose_x, bool transpose_y) -> Tensor(d2x), Tensor(d2y), Tensor(dout_grad)
#   args : (Tensor x, Tensor y, Tensor out_grad, Tensor dx_grad, Tensor dy_grad, Tensor d2x_grad, Tensor d2y_grad, Tensor dout_grad_grad, bool transpose_x, bool transpose_y)
#   output : Tensor(d3x), Tensor(d3y), Tensor(d2out_grad), Tensor(ddx_grad), Tensor(ddy_grad)
#   infer_meta :
#     func : MatmulTripleGradInferMeta
#   kernel :
#     func : matmul_triple_grad<|MERGE_RESOLUTION|>--- conflicted
+++ resolved
@@ -25,7 +25,6 @@
   output : Tensor(x_grad)
   invoke : scale(out_grad, scale, bias, bias_after_scale)
 
-<<<<<<< HEAD
 
 - backward_api : add_grad
   forward : add (Tensor x, Tensor y) -> Tensor(out)
@@ -36,7 +35,7 @@
     param : [x, y]
   kernel :
     func : add_grad
-=======
+    
 - backward_api : digamma_grad
   forward : digamma (Tensor x) -> Tensor(out)
   args : (Tensor x, Tensor out_grad)
@@ -86,7 +85,6 @@
     param : [x]
   kernel :
     func : diagonal_grad
->>>>>>> d255bfe0
 
 # - backward_api : split_grad
 #   forward : split (Tensor x, ScalarArray num_or_sections, Scalar axis) -> Tensor[](out)
