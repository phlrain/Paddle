--- conflicted
+++ resolved
@@ -724,7 +724,6 @@
   kernel :
     func : bce_loss_grad
 
-<<<<<<< HEAD
 # - backward_api : masked_selecte_grad
 #   forward : masked_select (Tensor x, Tensor mask) -> Tensor(out)
 #   args : (Tensor out_grad, Tensor x, Tensor mask)
@@ -848,8 +847,6 @@
   kernel :
     func : trace_grad
   
-=======
->>>>>>> f4075db8
 
 # - backward_api : dist_grad
 #   forward : dist (Tensor x, Tensor y, float p) -> Tensor(out)
@@ -871,7 +868,6 @@
   kernel :
     func : gather_nd_grad
 
-<<<<<<< HEAD
 - backward_api : unfold_grad 
   forward : unfold (Tensor x, int[] kernel_sizes, int[] strides, int[] paddings, int[] dilations) -> Tensor(out)
   args : (Tensor x, Tensor out_grad, int[] kernel_sizes, int[] strides, int[] paddings, int[] dilations)
@@ -892,8 +888,6 @@
 #   kernel :
 #     func : where_index_grad
   
-=======
->>>>>>> f4075db8
 - backward_api : mv_grad
   forward : mv (Tensor x, Tensor vec) -> Tensor(out)
   args : (Tensor x, Tensor vec, Tensor out_grad)
