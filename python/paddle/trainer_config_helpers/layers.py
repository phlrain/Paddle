# Copyright (c) 2016 PaddlePaddle Authors. All Rights Reserved
#
# Licensed under the Apache License, Version 2.0 (the "License");
# you may not use this file except in compliance with the License.
# You may obtain a copy of the License at
#
#     http://www.apache.org/licenses/LICENSE-2.0
#
# Unless required by applicable law or agreed to in writing, software
# distributed under the License is distributed on an "AS IS" BASIS,
# WITHOUT WARRANTIES OR CONDITIONS OF ANY KIND, either express or implied.
# See the License for the specific language governing permissions and
# limitations under the License.

import functools
import collections
import inspect

from paddle.trainer.config_parser import *
from .activations import LinearActivation, SigmoidActivation, TanhActivation, \
    ReluActivation, IdentityActivation, SoftmaxActivation, BaseActivation
from .evaluators import *
from .poolings import MaxPooling, AvgPooling, BasePoolingType
from .attrs import *
from .default_decorators import *

try:
    import cPickle as pickle
except ImportError:
    import pickle
import copy

__all__ = [
    'full_matrix_projection',
    'AggregateLevel',
    'ExpandLevel',
    'identity_projection',
    'dotmul_projection',
    'dotmul_operator',
    'repeat_layer',
    'seq_reshape_layer',
    'table_projection',
    'mixed_layer',
    'data_layer',
    'embedding_layer',
    'fc_layer',
    'grumemory',
    'pooling_layer',
    'lstmemory',
    'last_seq',
    'first_seq',
    'cos_sim',
    'hsigmoid',
    'conv_projection',
    'mse_cost',
    'regression_cost',
    'classification_cost',
    'LayerOutput',
    'img_conv_layer',
    'img_pool_layer',
    'batch_norm_layer',
    'img_cmrnorm_layer',
    'addto_layer',
    'concat_layer',
    'seq_concat_layer',
    'lstm_step_layer',
    'recurrent_group',
    'memory',
    'StaticInput',
    'expand_layer',
    'scaling_layer',
    'scaling_projection',
    'power_layer',
    'interpolation_layer',
    'bilinear_interp_layer',
    'trans_layer',
    'rotate_layer',
    'sum_to_one_norm_layer',
    'row_l2_norm_layer',
    'get_output_layer',
    'LayerType',
    'context_projection',
    'beam_search',
    'maxid_layer',
    'GeneratedInput',
    'SubsequenceInput',
    'gru_step_layer',
    'gru_step_naive_layer',
    'recurrent_layer',
    'BaseGeneratedInput',
    'conv_operator',
    'conv_shift_layer',
    'tensor_layer',
    'selective_fc_layer',
    'sampling_id_layer',
    'slope_intercept_layer',
    'trans_full_matrix_projection',
    'linear_comb_layer',
    'convex_comb_layer',
    'ctc_layer',
    'warp_ctc_layer',
    'crf_layer',
    'crf_decoding_layer',
    'nce_layer',
    'cross_entropy_with_selfnorm',
    'cross_entropy',
    'multi_binary_label_cross_entropy',
    'sum_cost',
    'rank_cost',
    'lambda_cost',
    'huber_cost',
    'block_expand_layer',
    'maxout_layer',
    'out_prod_layer',
    'printer_layer',
    'print_layer',
    'priorbox_layer',
    'cross_channel_norm_layer',
    'multibox_loss_layer',
    'detection_output_layer',
    'spp_layer',
    'pad_layer',
    'eos_layer',
    'smooth_l1_cost',
    'layer_support',
    'multiplex_layer',
    'row_conv_layer',
    'dropout_layer',
    'prelu_layer',
    'gated_unit_layer',
    'crop_layer',
    'sub_nested_seq_layer',
    'clip_layer',
    'slice_projection',
<<<<<<< HEAD
    'seq_slice_layer',
=======
    'kmax_sequence_score_layer',
>>>>>>> 01c668e6
]


class LayerType(object):
    """
    Layer type enumerations.
    """

    DATA = 'data'
    MIXED_LAYER = 'mixed'
    LSTMEMORY = 'lstmemory'
    GRUMEMORY = 'gated_recurrent'
    SEQUENCE_LAST_INSTANCE = 'seqlastins'
    SEQUENCE_FIRST_INSTANCE = 'seqfirstins'
    SEQUENCE_RESHAPE = 'seqreshape'
    POOLING_MAX = 'max'
    POOLING_AVG = 'average'
    FC_LAYER = 'fc'
    COST = 'cost'
    COSINE_SIM_VEC = 'cos_vm'
    COSINE_SIM = 'cos'
    HSIGMOID = 'hsigmoid'
    CONV_LAYER = 'conv'
    CONVTRANS_LAYER = 'convt'
    EXCONV_LAYER = 'exconv'
    EXCONVTRANS_LAYER = 'exconvt'
    CUDNNCONV_LAYER = 'cudnn_conv'
    POOL_LAYER = 'pool'
    BATCH_NORM_LAYER = 'batch_norm'
    NORM_LAYER = 'norm'
    SUM_TO_ONE_NORM_LAYER = 'sum_to_one_norm'
    ROW_L2_NORM_LAYER = 'row_l2_norm'
    ADDTO_LAYER = 'addto'

    CONCAT_LAYER = 'concat'
    CONCAT_PROJ_LAYER = 'concat2'
    SEQUENCE_CONCAT_LAYER = 'seqconcat'

    LSTM_STEP_LAYER = 'lstm_step'
    GRU_STEP_LAYER = 'gru_step'
    GET_OUTPUT_LAYER = 'get_output'

    EXPAND_LAYER = 'expand'
    INTERPOLATION_LAYER = 'interpolation'
    BILINEAR_INTERP_LAYER = 'bilinear_interp'
    POWER_LAYER = 'power'
    SCALING_LAYER = 'scaling'
    TRANS_LAYER = 'trans'
    ROTATE_LAYER = 'rotate'
    OUT_PROD_LAYER = 'out_prod'
    FEATURE_MAP_EXPAND_LAYER = 'featmap_expand'

    MEMORY = 'memory'
    MAXID_LAYER = 'maxid'
    EOSID_LAYER = 'eos_id'
    RECURRENT_LAYER = 'recurrent'

    CONV_SHIFT_LAYER = "conv_shift"
    TENSOR_LAYER = "tensor"
    SEL_FC_LAYER = "selective_fc"
    SAMPLING_ID_LAYER = "sampling_id"
    SLOPE_INTERCEPT_LAYER = "slope_intercept"
    LINEAR_COMBINATION_LAYER = "convex_comb"
    BLOCK_EXPAND = "blockexpand"
    MAXOUT = "maxout"
    SPP_LAYER = "spp"
    PAD_LAYER = "pad"
    MULTIPLEX_LAYER = "multiplex"
    ROW_CONV_LAYER = "row_conv"

    PRINT_LAYER = 'print'
    PRIORBOX_LAYER = 'priorbox'
    MULTIBOX_LOSS_LAYER = 'multibox_loss'
    DETECTION_OUTPUT_LAYER = 'detection_output'

    CTC_LAYER = 'ctc'
    WARP_CTC_LAYER = 'warp_ctc'
    CRF_LAYER = 'crf'
    CRF_DECODING_LAYER = 'crf_decoding'
    NCE_LAYER = 'nce'

    RANK_COST = 'rank-cost'
    LAMBDA_COST = 'lambda_cost'
    HUBER = 'huber'
    CROSS_ENTROPY = 'multi-class-cross-entropy'
    CROSS_ENTROPY_WITH_SELFNORM = 'multi_class_cross_entropy_with_selfnorm'
    SOFT_BIN_CLASS_CROSS_ENTROPY = 'soft_binary_class_cross_entropy'
    MULTI_BIN_LABEL_CROSS_ENTROPY = 'multi_binary_label_cross_entropy'
    SUM_COST = 'sum_cost'
    SMOOTH_L1 = 'smooth_l1'

    PRELU = 'prelu'
    CROP_LAYER = 'crop'
    SUB_NESTED_SEQ = 'sub_nested_seq'
    CLIP_LAYER = 'clip'
    SEQ_SLICE = 'seq_slice'

    KMAX_SEQ_SCORE = 'kmax_seq_score'

    @staticmethod
    def is_layer_type(type_name):
        """
        If type_name is a layer type.

        :param type_name: layer type name. Because layer type enumerations are
                          strings.
        :type type_name: basestring
        :return: True if is a layer_type
        :rtype: bool
        """
        for key in dir(LayerType):
            if key.isupper():
                att = getattr(LayerType, key)
                if isinstance(att, basestring) and type_name == att:
                    return True
        return False


class AggregateLevel(object):
    """
    PaddlePaddle supports three sequence types:

    - :code:`SequenceType.NO_SEQUENCE` means the sample is not a sequence.
    - :code:`SequenceType.SEQUENCE` means the sample is a sequence.
    - :code:`SequenceType.SUB_SEQUENCE` means the sample is a nested sequence,
      each timestep of which is also a sequence.

    Accordingly, AggregateLevel supports two modes:

    - :code:`AggregateLevel.TO_NO_SEQUENCE` means the aggregation acts on each
      timestep of a sequence, both :code:`SUB_SEQUENCE` and :code:`SEQUENCE` will
      be aggregated to :code:`NO_SEQUENCE`.

    - :code:`AggregateLevel.TO_SEQUENCE` means the aggregation acts on each
      sequence of a nested sequence, :code:`SUB_SEQUENCE` will be aggregated to
      :code:`SEQUENCE`.
    """
    TO_NO_SEQUENCE = 'non-seq'
    TO_SEQUENCE = 'seq'
    # compatible with previous configuration
    EACH_TIMESTEP = TO_NO_SEQUENCE
    EACH_SEQUENCE = TO_SEQUENCE


class LayerOutput(object):
    """
    LayerOutput is output for layer function. It is used internally by several
    reasons.

    - Check layer connection make sense.

        - FC(Softmax) => Cost(MSE Error) is not good for example.

    - Tracking layer connection.

    - Pass to layer methods as input.

    :param name: Layer output name.
    :type name: basestring
    :param layer_type: Current Layer Type. One of LayerType enumeration.
    :type layer_type: basestring
    :param activation: Layer Activation.
    :type activation: BaseActivation.
    :param parents: Layer's parents.
    :type parents: list|tuple|collections.Sequence
    """

    def __init__(self,
                 name,
                 layer_type,
                 parents=None,
                 activation=None,
                 num_filters=None,
                 img_norm_type=None,
                 size=None,
                 outputs=None,
                 reverse=None):
        assert isinstance(name, basestring)
        assert isinstance(layer_type, basestring)
        assert size is not None
        assert LayerType.is_layer_type(layer_type)
        self.name = name
        self.full_name = MakeLayerNameInSubmodel(name)
        self.layer_type = layer_type
        if parents is not None and type(parents) != list:
            parents = [parents]
        self.parents = [] if parents is None else parents
        self.activation = activation
        self.num_filters = num_filters
        self.img_norm_type = img_norm_type
        self.size = size
        if outputs is None:
            outputs = ['default']
        self.outputs = outputs
        self.reverse = reverse

    def set_input(self, input):
        """
        Set the input for a memory layer. Can only be used for memory layer
        """
        assert isinstance(input, LayerOutput)
        assert self.layer_type == LayerType.MEMORY
        SetMemoryInput(self.name, input.name)


ERROR_CLIPPING = 'error_clipping_threshold'
DROPOUT = 'drop_rate'
DEVICE = 'device'


def layer_support(*attrs):
    attrs_list = list(attrs)
    attrs_list.append(DEVICE)

    def decorator(method):
        @functools.wraps(method)
        def wrapper(*args, **kwargs):
            for attr in attrs_list:
                for each in args:
                    if isinstance(each, ExtraLayerAttribute):
                        setattr(each, '_'.join(['can', attr]), True)
                for key in kwargs:
                    val = kwargs[key]
                    if isinstance(val, ExtraLayerAttribute):
                        setattr(val, '_'.join(['can', attr]), True)
            for each in args:
                if isinstance(each, ExtraLayerAttribute):
                    each.check(method.__name__)
            for key in kwargs:
                val = kwargs[key]
                if isinstance(val, ExtraLayerAttribute):
                    val.check(method.__name__)
            return method(*args, **kwargs)

        if hasattr(method, 'argspec'):
            wrapper.argspec = method.argspec
        else:
            wrapper.argspec = inspect.getargspec(method)

        return wrapper

    return decorator


@wrap_param_attr_default()
def full_matrix_projection(input, size=0, param_attr=None):
    """
    Full Matrix Projection. It performs full matrix multiplication.

    ..  math::
        out.row[i] += in.row[i] * weight

    There are two styles of usage.

    1. When used in mixed_layer like this, you can only set the input:

    .. code-block:: python

       with mixed_layer(size=100) as m:
           m += full_matrix_projection(input=layer)

    2. When used as an independant object like this, you must set the size:

    .. code-block:: python

       proj = full_matrix_projection(input=layer,
                                     size=100,
                                     param_attr=ParamAttr(name='_proj'))

    :param input: input layer
    :type input: LayerOutput
    :param size: The parameter size. Means the width of parameter.
    :type size: int
    :param param_attr: Parameter config, None if use default.
    :type param_attr: ParameterAttribute
    :return: A FullMatrixProjection Object.
    :rtype: FullMatrixProjection
    """
    proj = FullMatrixProjection(
        input_layer_name=input.name, size=size, **param_attr.attr)
    proj.origin = input
    return proj


@wrap_param_attr_default()
def trans_full_matrix_projection(input, size=0, param_attr=None):
    """
    Different from full_matrix_projection, this projection performs matrix
    multiplication, using transpose of weight.

    ..  math::
        out.row[i] += in.row[i] * w^\mathrm{T}

    :math:`w^\mathrm{T}` means transpose of weight.
    The simply usage is:

    .. code-block:: python

       proj = trans_full_matrix_projection(input=layer,
                                           size=100,
                                           param_attr=ParamAttr(
                                                name='_proj',
                                                initial_mean=0.0,
                                                initial_std=0.01))

    :param input: input layer
    :type input: LayerOutput
    :param size: The parameter size. Means the width of parameter.
    :type size: int
    :param param_attr: Parameter config, None if use default.
    :type param_attr: ParameterAttribute
    :return: A TransposedFullMatrixProjection Object.
    :rtype: TransposedFullMatrixProjection
    """
    proj = TransposedFullMatrixProjection(
        input_layer_name=input.name, size=size, **param_attr.attr)
    proj.origin = input
    return proj


@wrap_param_attr_default()
def table_projection(input, size=0, param_attr=None):
    """
    Table Projection. It selects rows from parameter where row\_id
    is in input\_ids.

    .. math::
       out.row[i] += table.row[ids[i]]

    where :math:`out` is output, :math:`table` is parameter, :math:`ids` is input\_ids,
    and :math:`i` is row\_id.

    There are two styles of usage.

    1. When used in mixed_layer like this, you can only set the input:

    .. code-block:: python

       with mixed_layer(size=100) as m:
           m += table_projection(input=layer)

    2. When used as an independant object like this, you must set the size:

    .. code-block:: python

       proj = table_projection(input=layer,
                               size=100,
                               param_attr=ParamAttr(name='_proj'))


    :param input: Input layer, which must contains id fields.
    :type input: LayerOutput
    :param size: The parameter size. Means the width of parameter.
    :type size: int
    :param param_attr: Parameter config, None if use default.
    :type param_attr: ParameterAttribute
    :return: A TableProjection Object.
    :rtype: TableProjection
    """
    proj = TableProjection(
        input_layer_name=input.name, size=size, **param_attr.attr)
    proj.origin = input
    return proj


def identity_projection(input, offset=None, size=None):
    """
    1. IdentityProjection if offset=None. It performs:

    .. math::
       out.row[i] += in.row[i]

    The example usage is:

    .. code-block:: python

       proj = identity_projection(input=layer)


    2. IdentityOffsetProjection if offset!=None. It likes IdentityProjection,
    but layer size may be smaller than input size.
    It select dimesions [offset, offset+layer_size) from input:

    .. math::
       out.row[i] += in.row[i + \\textrm{offset}]

    The example usage is:

    .. code-block:: python

       proj = identity_projection(input=layer,
                                  offset=10)

    Note that both of two projections should not have any parameter.

    :param input: Input Layer.
    :type input: LayerOutput
    :param offset: Offset, None if use default.
    :type offset: int
    :return: A IdentityProjection or IdentityOffsetProjection object
    :rtype: IdentityProjection or IdentityOffsetProjection
    """
    if offset is None:
        proj = IdentityProjection(input_layer_name=input.name)
        proj.origin = input
    else:
        if size is None:
            size = input.size - offset
        proj = IdentityOffsetProjection(
            input_layer_name=input.name, offset=offset, size=size)
        proj.origin = input
    return proj


def slice_projection(input, slices):
    """
    slice_projection can slice the input value into multiple parts,
    and then select some of them to merge into a new output.

    .. math::
       output = [input.slices()]

    The example usage is:

    .. code-block:: python

       proj = slice_projection(input=layer, slices=[(0, 10), (20, 30)])

    Note that slice_projection should not have any parameter.

    :param input: Input Layer.
    :type input: LayerOutput
    :param slices: An array of slice parameters.
                   Each slice contains the start and end offsets based
                   on the input.
    :type slices: pair of int
    :return: A SliceProjection object
    :rtype: SliceProjection
    """
    assert len(slices) >= 1
    start = 0
    for i in xrange(len(slices)):
        assert len(slices[i]) == 2
        # The start position of the next slice needs to be greater than
        # or equal to the end position of the previous slice.
        assert slices[i][0] >= start
        assert slices[i][1] >= slices[i][0]
        start = slices[i][1]
    proj = SliceProjection(input_layer_name=input.name, slices=slices)
    proj.origin = input
    return proj


@wrap_param_attr_default()
def scaling_projection(input, param_attr=None):
    """
    scaling_projection multiplies the input with a scalar parameter and add to
    the output.

    .. math::
       out += w * in

    The example usage is:

    .. code-block:: python

       proj = scaling_projection(input=layer)

    :param input: Input Layer.
    :type input: LayerOutput
    :param param_attr: Parameter config, None if use default.
    :type param_attr: ParameterAttribute
    :return: A ScalingProjection object
    :rtype: ScalingProjection
    """
    proj = ScalingProjection(input_layer_name=input.name, **param_attr.attr)
    proj.origin = input
    return proj


@wrap_param_attr_default()
def dotmul_projection(input, param_attr=None):
    """
    DotMulProjection with a layer as input.
    It performs element-wise multiplication with weight.

    ..  math::
        out.row[i] += in.row[i] .* weight

    where :math:`.*` means element-wise multiplication.

    The example usage is:

    .. code-block:: python

       proj = dotmul_projection(input=layer)

    :param input: Input layer.
    :type input: LayerOutput
    :param param_attr: Parameter config, None if use default.
    :type param_attr: ParameterAttribute
    :return: A DotMulProjection Object.
    :rtype: DotMulProjection
    """
    proj = DotMulProjection(
        input_layer_name=input.name, size=input.size, **param_attr.attr)
    proj.origin = input
    return proj


def dotmul_operator(a=None, b=None, scale=1, **kwargs):
    """
    DotMulOperator takes two inputs and performs element-wise multiplication:

    .. math::
       out.row[i] += scale * (a.row[i] .* b.row[i])

    where :math:`.*` means element-wise multiplication, and
    scale is a config scalar, its default value is one.

    The example usage is:

    .. code-block:: python

       op = dotmul_operator(a=layer1, b=layer2, scale=0.5)

    :param a: Input layer1
    :type a: LayerOutput
    :param b: Input layer2
    :type b: LayerOutput
    :param scale: config scalar, default value is one.
    :type scale: float
    :return: A DotMulOperator Object.
    :rtype: DotMulOperator
    """
    if 'x' in kwargs or 'y' in kwargs:
        logger.warning('x and y arguments for dotmul_operator is deprecated. '
                       'Please use a and b as parameter.')
    a = kwargs.get('x', a)  # For Backward capacity.
    b = kwargs.get('y', b)
    assert isinstance(a, LayerOutput)
    assert isinstance(b, LayerOutput)
    if a.size is not None and b.size is not None:
        assert a.size == b.size

    op = DotMulOperator(input_layer_names=[a.name, b.name], scale=scale)
    op.origin = [a, b]
    return op


@wrap_bias_attr_default(['padding_attr'])
def context_projection(input,
                       context_len,
                       context_start=None,
                       padding_attr=False):
    """
    Context Projection.

    It just simply reorganizes input sequence, combines "context_len" sequence
    to one context from context_start. "context_start" will be set to
    -(context_len - 1) / 2 by default. If context position out of sequence
    length, padding will be filled as zero if padding_attr = False, otherwise
    it is trainable.

    For example, origin sequence is [A B C D E F G], context len is 3, then
    after context projection and not set padding_attr, sequence will
    be [ 0AB ABC BCD CDE DEF EFG FG0 ].

    :param input: Input Sequence.
    :type input: LayerOutput
    :param context_len: context length.
    :type context_len: int
    :param context_start: context start position. Default is
                          -(context_len - 1)/2
    :type context_start: int
    :param padding_attr: Padding Parameter Attribute. If false, it means padding
                         always be zero. Otherwise Padding is learnable, and
                         parameter attribute is set by this parameter.
    :type padding_attr: bool|ParameterAttribute
    :return: Projection
    :rtype: Projection
    """
    context_start = -(
        context_len - 1) / 2 if context_start is None else context_start

    extra_dict = dict()
    trainable = isinstance(padding_attr, ParameterAttribute)
    if trainable:
        extra_dict = padding_attr.attr

    proj = ContextProjection(
        input_layer_name=input.name,
        context_length=context_len,
        context_start=context_start,
        trainable_padding=trainable,
        **extra_dict)
    proj.origin = input
    return proj


class MixedLayerType(LayerOutput):
    """
    The internal object for trainer_helpers.
    """

    class AddToSealedMixedLayerException(Exception):
        def __init__(self):
            Exception.__init__(self)

    def __init__(self, name, size, act, bias_attr, layer_attr, parents=None):
        """
        Ctor.
        :param name: layer name.
        :type name: basestring
        :param size: layer size.
        :type size: int
        :param act: activation type.
        :type act: BaseActivation
        :param bias_attr: The Bias Attribute. If no bias, then pass False or
                          something not type of ParameterAttribute. None will
                          get a default Bias.
        :type bias_attr: ParameterAttribute or None means has bias. Any other
                         type means no bias.
        :param layer_attr: Extra Layer Attribute.
        :type layer_attr: ExtraLayerAttribute or None
        """
        LayerOutput.__init__(
            self,
            name,
            LayerType.MIXED_LAYER,
            parents,
            size=size,
            activation=act)
        self.bias_attr = bias_attr
        self.layer_attr = layer_attr
        self.inputs = []
        self.finalized = False

    def __iadd__(self, other):
        """
        + += operator
        :param other: Other projection.
        :type other: Projection
        :return: self.
        :rtype: MixedLayerType
        """
        if not self.finalized:
            assert isinstance(other, Projection) or isinstance(other, Operator)
            self.inputs.append(other)
            if isinstance(other, Projection):
                self.parents.append(other.origin)
            else:
                self.parents.extend(other.origin)
            return self
        else:
            raise MixedLayerType.AddToSealedMixedLayerException()

    def __enter__(self):
        assert len(self.inputs) == 0
        return self

    def __exit__(self, exc_type, exc_value, tb):
        if exc_value is not None:
            raise exc_value
        assert len(self.inputs) != 0
        ml = MixedLayer(
            name=self.name,
            size=self.size,
            active_type=self.activation.name,
            bias=ParamAttr.to_bias(self.bias_attr),
            inputs=self.inputs,
            **ExtraLayerAttribute.to_kwargs(self.layer_attr))
        # update the size which might be computed inside MixedLayer
        # according to the operator's output size
        self.size = ml.config.size
        self.finalized = True


@wrap_name_default("mixed")
@wrap_act_default(act=LinearActivation())
@wrap_bias_attr_default(has_bias=False)
@layer_support(ERROR_CLIPPING, DROPOUT)
def mixed_layer(size=0,
                input=None,
                name=None,
                act=None,
                bias_attr=False,
                layer_attr=None):
    """
    Mixed Layer. A mixed layer will add all inputs together, then activate.
    Each inputs is a projection or operator.

    There are two styles of usages.

    1. When not set inputs parameter, use mixed_layer like this:

    .. code-block:: python

       with mixed_layer(size=256) as m:
           m += full_matrix_projection(input=layer1)
           m += identity_projection(input=layer2)

    2. You can also set all inputs when invoke mixed_layer as follows:

    .. code-block:: python

       m = mixed_layer(size=256,
                       input=[full_matrix_projection(input=layer1),
                              full_matrix_projection(input=layer2)])

    :param name: mixed layer name. Can be referenced by other layer.
    :type name: basestring
    :param size: layer size.
    :type size: int
    :param input: inputs layer. It is an optional parameter. If set,
                  then this function will just return layer's name.
    :param act: Activation Type.
    :type act: BaseActivation
    :param bias_attr: The Bias Attribute. If no bias, then pass False or
                      something not type of ParameterAttribute. None will get a
                      default Bias.
    :type bias_attr: ParameterAttribute or None or bool
    :param layer_attr: The extra layer config. Default is None.
    :type layer_attr: ExtraLayerAttribute
    :return: MixedLayerType object can add inputs or layer name.
    :rtype: MixedLayerType
    """

    if input is None:
        return MixedLayerType(name, size, act, bias_attr, layer_attr)
    else:
        with mixed_layer(
                name=name,
                size=size,
                act=act,
                bias_attr=bias_attr,
                layer_attr=layer_attr) as m:
            if isinstance(input, collections.Sequence):
                for each in input:
                    m += each
            else:
                m += input
        return m


@layer_support()
def data_layer(name, size, height=None, width=None, layer_attr=None):
    """
    Define DataLayer For NeuralNetwork.

    The example usage is:

    ..  code-block:: python

        data = data_layer(name="input", size=1000)

    :param name: Name of this data layer.
    :type name: basestring
    :param size: Size of this data layer.
    :type size: int
    :param height: Height of this data layer, used for image
    :type height: int|None
    :param width: Width of this data layer, used for image
    :type width: int|None
    :param layer_attr: Extra Layer Attribute.
    :type layer_attr: ExtraLayerAttribute.
    :return: LayerOutput object.
    :rtype: LayerOutput
    """
    Layer(
        type=LayerType.DATA,
        name=name,
        size=size,
        height=height,
        width=width,
        **ExtraLayerAttribute.to_kwargs(layer_attr))

    return LayerOutput(name, LayerType.DATA, size=size)


@wrap_name_default("embedding")
@wrap_param_attr_default()
@layer_support(ERROR_CLIPPING, DROPOUT)
def embedding_layer(input, size, name=None, param_attr=None, layer_attr=None):
    """
    Define a embedding Layer.

    :param name: Name of this embedding layer.
    :type name: basestring
    :param input: The input layer for this embedding. NOTE: must be Index Data.
    :type input: LayerOutput
    :param size: The embedding dimension.
    :type size: int
    :param param_attr: The embedding parameter attribute. See ParameterAttribute
                      for details.
    :type param_attr: ParameterAttribute|None
    :param layer_attr: Extra layer Config. Default is None.
    :type layer_attr: ExtraLayerAttribute|None
    :return: LayerOutput object.
    :rtype: LayerOutput
    """
    with mixed_layer(
            name=name,
            size=size,
            act=LinearActivation(),
            bias_attr=False,
            layer_attr=layer_attr) as mix:
        mix += table_projection(input=input, size=size, param_attr=param_attr)
    return mix


@wrap_name_default()
@wrap_param_attr_default()
@wrap_bias_attr_default()
@wrap_act_default()
@layer_support(ERROR_CLIPPING, DROPOUT)
def fc_layer(input,
             size,
             act=None,
             name=None,
             param_attr=None,
             bias_attr=None,
             layer_attr=None):
    """
    Helper for declare fully connected layer.

    The example usage is:

    .. code-block:: python

       fc = fc_layer(input=layer,
                     size=1024,
                     act=LinearActivation(),
                     bias_attr=False)

    which is equal to:

    .. code-block:: python

       with mixed_layer(size=1024) as fc:
           fc += full_matrix_projection(input=layer)

    :param name: The Layer Name.
    :type name: basestring
    :param input: The input layer. Could be a list/tuple of input layer.
    :type input: LayerOutput|list|tuple
    :param size: The layer dimension.
    :type size: int
    :param act: Activation Type. Default is tanh.
    :type act: BaseActivation
    :param param_attr: The Parameter Attribute|list.
    :type param_attr: ParameterAttribute
    :param bias_attr: The Bias Attribute. If no bias, then pass False or
                      something not type of ParameterAttribute. None will get a
                      default Bias.
    :type bias_attr: ParameterAttribute|None|Any
    :param layer_attr: Extra Layer config.
    :type layer_attr: ExtraLayerAttribute|None
    :return: LayerOutput object.
    :rtype: LayerOutput
    """
    if isinstance(input, LayerOutput):
        input = [input]
        assert not isinstance(param_attr, collections.Sequence)
        param_attr = [param_attr]
    else:
        if isinstance(param_attr, collections.Sequence):
            assert len(input) == len(param_attr)
        else:
            param_attr = [copy.deepcopy(param_attr) for _ in range(len(input))]

    assert isinstance(input, collections.Sequence)

    Layer(
        inputs=[
            Input(ipt.name, **attr.attr) for ipt, attr in zip(input, param_attr)
        ],
        name=name,
        type=LayerType.FC_LAYER,
        size=size,
        bias=ParamAttr.to_bias(bias_attr),
        active_type=act.name,
        **ExtraLayerAttribute.to_kwargs(layer_attr))
    return LayerOutput(
        name, LayerType.FC_LAYER, input, activation=act, size=size)


@wrap_name_default("print")
def printer_layer(input, format=None, name=None):
    """
    Print the output value of input layers. This layer is useful for debugging.

    :param name: The Layer Name.
    :type name: basestring
    :param input: The input layer. Could be a list/tuple of input layer.
    :type input: LayerOutput|list|tuple
    :return: LayerOutput
    """
    if isinstance(input, LayerOutput):
        input = [input]
    assert isinstance(input, collections.Sequence)  # list or tuple
    for each in input:
        assert isinstance(each, LayerOutput)

    Layer(
        name=name,
        format=format,
        type=LayerType.PRINT_LAYER,
        inputs=[l.name for l in input], )
    # this layer don't return anything, can not be input of other layer.

# Keep print_layer for compatibility with V1 API.
# 'print_layer' does not work for V2 API because it will be changed to
# 'print' for V2 API. But 'print' is a reserved key word in python.


print_layer = printer_layer


@wrap_name_default("priorbox")
def priorbox_layer(input,
                   image,
                   aspect_ratio,
                   variance,
                   min_size,
                   max_size=[],
                   name=None):
    """
    Compute the priorbox and set the variance. This layer is necessary for ssd.

    :param name: The Layer Name.
    :type name: basestring
    :param input: The input layer.
    :type input: LayerOutput
    :param image: The network input image.
    :type image: LayerOutput
    :param aspect_ratio: The aspect ratio.
    :type aspect_ratio: list
    :param variance: The bounding box variance.
    :type min_size: The min size of the priorbox width/height.
    :param min_size: list
    :type max_size: The max size of the priorbox width/height. Could be NULL.
    :param max_size: list
    :return: LayerOutput
    """
    # plus one for ratio 1.
    num_filters = (len(aspect_ratio) * 2 + 1 + len(max_size)) * 4
    size = (input.size / input.num_filters) * num_filters * 2
    Layer(
        name=name,
        type=LayerType.PRIORBOX_LAYER,
        inputs=[input.name, image.name],
        size=size,
        min_size=min_size,
        max_size=max_size,
        aspect_ratio=aspect_ratio,
        variance=variance)
    return LayerOutput(
        name,
        LayerType.PRIORBOX_LAYER,
        parents=[input, image],
        num_filters=num_filters,
        size=size)


@wrap_name_default("multibox_loss")
def multibox_loss_layer(input_loc,
                        input_conf,
                        priorbox,
                        label,
                        num_classes,
                        overlap_threshold=0.5,
                        neg_pos_ratio=3.0,
                        neg_overlap=0.5,
                        background_id=0,
                        name=None):
    """
    Compute the location loss and the confidence loss for ssd.

    :param name: The Layer Name.
    :type name: basestring
    :param input_loc: The input predict locations.
    :type input_loc: LayerOutput | List of LayerOutput
    :param input_conf: The input priorbox confidence.
    :type input_conf: LayerOutput | List of LayerOutput
    :param priorbox: The input priorbox location and the variance.
    :type priorbox: LayerOutput
    :param label: The input label.
    :type label: LayerOutput
    :param num_classes: The number of the classification.
    :type num_classes: int
    :param overlap_threshold: The threshold of the overlap.
    :type overlap_threshold: float
    :param neg_pos_ratio: The ratio of the negative bbox to the positive bbox.
    :type neg_pos_ratio: float
    :param neg_overlap: The negative bbox overlap threshold.
    :type neg_overlap: float
    :param background_id: The background class index.
    :type background_id: int
    :return: LayerOutput
    """
    if isinstance(input_loc, LayerOutput):
        input_loc = [input_loc]
    assert isinstance(input_loc, collections.Sequence)  # list or tuple
    for each in input_loc:
        assert isinstance(each, LayerOutput)
    input_loc_num = len(input_loc)

    if isinstance(input_conf, LayerOutput):
        input_conf = [input_conf]
    assert isinstance(input_conf, collections.Sequence)  # list or tuple
    for each in input_conf:
        assert isinstance(each, LayerOutput)
    input_conf_num = len(input_conf)
    # Check the input layer number.
    assert input_loc_num == input_conf_num

    inputs = [priorbox.name, label.name]
    inputs.extend([l.name for l in input_loc])
    inputs.extend([l.name for l in input_conf])
    parents = [priorbox, label]
    parents.extend(input_loc)
    parents.extend(input_conf)

    Layer(
        name=name,
        type=LayerType.MULTIBOX_LOSS_LAYER,
        inputs=inputs,
        input_num=input_loc_num,
        num_classes=num_classes,
        overlap_threshold=overlap_threshold,
        neg_pos_ratio=neg_pos_ratio,
        neg_overlap=neg_overlap,
        background_id=background_id)
    return LayerOutput(
        name, LayerType.MULTIBOX_LOSS_LAYER, parents=parents, size=1)


@wrap_name_default("detection_output")
def detection_output_layer(input_loc,
                           input_conf,
                           priorbox,
                           num_classes,
                           nms_threshold=0.45,
                           nms_top_k=400,
                           keep_top_k=200,
                           confidence_threshold=0.01,
                           background_id=0,
                           name=None):
    """
    Apply the NMS to the output of network and compute the predict bounding
    box location.

    :param name: The Layer Name.
    :type name: basestring
    :param input_loc: The input predict locations.
    :type input_loc: LayerOutput | List of LayerOutput.
    :param input_conf: The input priorbox confidence.
    :type input_conf: LayerOutput | List of LayerOutput.
    :param priorbox: The input priorbox location and the variance.
    :type priorbox: LayerOutput
    :param num_classes: The number of the classification.
    :type num_classes: int
    :param nms_threshold: The Non-maximum suppression threshold.
    :type nms_threshold: float
    :param nms_top_k: The bbox number kept of the NMS's output
    :type nms_top_k: int
    :param keep_top_k: The bbox number kept of the layer's output
    :type keep_top_k: int
    :param confidence_threshold: The classification confidence threshold
    :type confidence_threshold: float
    :param background_id: The background class index.
    :type background_id: int
    :return: LayerOutput
    """
    if isinstance(input_loc, LayerOutput):
        input_loc = [input_loc]
    assert isinstance(input_loc, collections.Sequence)  # list or tuple
    for each in input_loc:
        assert isinstance(each, LayerOutput)
    input_loc_num = len(input_loc)

    if isinstance(input_conf, LayerOutput):
        input_conf = [input_conf]
    assert isinstance(input_conf, collections.Sequence)  # list or tuple
    for each in input_conf:
        assert isinstance(each, LayerOutput)
    input_conf_num = len(input_conf)

    # Check the input layer number.
    assert input_loc_num == input_conf_num

    inputs = [priorbox.name]
    inputs.extend([l.name for l in input_loc])
    inputs.extend([l.name for l in input_conf])
    parents = [priorbox]
    parents.extend(input_loc)
    parents.extend(input_conf)

    size = keep_top_k * 7

    Layer(
        name=name,
        type=LayerType.DETECTION_OUTPUT_LAYER,
        inputs=inputs,
        size=size,
        input_num=input_loc_num,
        num_classes=num_classes,
        nms_threshold=nms_threshold,
        nms_top_k=nms_top_k,
        keep_top_k=keep_top_k,
        confidence_threshold=confidence_threshold,
        background_id=background_id)
    return LayerOutput(
        name, LayerType.DETECTION_OUTPUT_LAYER, parents=parents, size=size)


@wrap_name_default("cross_channel_norm")
def cross_channel_norm_layer(input, name=None, param_attr=None):
    """
    Normalize a layer's output. This layer is necessary for ssd.
    This layer applys normalize across the channels of each sample to
    a conv layer's output and scale the output by a group of trainable
    factors which dimensions equal to the channel's number.

    :param name: The Layer Name.
    :type name: basestring
    :param input: The input layer.
    :type input: LayerOutput
    :param param_attr: The Parameter Attribute|list.
    :type param_attr: ParameterAttribute
    :return: LayerOutput
    """
    assert input.num_filters is not None
    Layer(
        name=name,
        type=LayerType.NORM_LAYER,
        inputs=[
            Input(
                input.name,
                norm=Norm(
                    norm_type="cross-channel-norm",
                    channels=input.num_filters,
                    size=input.size,
                    scale=0,
                    pow=0,
                    blocked=0),
                **param_attr.attr)
        ])
    return LayerOutput(
        name,
        LayerType.NORM_LAYER,
        parents=input,
        num_filters=input.num_filters,
        size=input.size)


@wrap_name_default("seq_pooling")
@wrap_bias_attr_default(has_bias=False)
@wrap_param_default(['pooling_type'], default_factory=lambda _: MaxPooling())
@layer_support()
def pooling_layer(input,
                  pooling_type=None,
                  name=None,
                  bias_attr=None,
                  agg_level=AggregateLevel.TO_NO_SEQUENCE,
                  stride=-1,
                  layer_attr=None):
    """
    Pooling layer for sequence inputs, not used for Image.

    If stride > 0, this layer slides a window whose size is determined by stride,
    and return the pooling value of the window as the output. Thus, a long sequence
    will be shorten.

    The parameter stride specifies the intervals at which to apply the pooling
    operation. Note that for sequence with sub-sequence, the default value
    of stride is -1.

    The example usage is:

    .. code-block:: python

       seq_pool = pooling_layer(input=layer,
                                pooling_type=AvgPooling(),
                                agg_level=AggregateLevel.TO_NO_SEQUENCE)

    :param agg_level: AggregateLevel.TO_NO_SEQUENCE or
                      AggregateLevel.TO_SEQUENCE
    :type agg_level: AggregateLevel
    :param name: layer name.
    :type name: basestring
    :param input: input layer name.
    :type input: LayerOutput
    :param pooling_type: Type of pooling, MaxPooling(default), AvgPooling,
                         SumPooling, SquareRootNPooling.
    :type pooling_type: BasePoolingType|None
    :param stride: The step size between successive pooling regions.
    :type stride: Int
    :param bias_attr: Bias parameter attribute. False if no bias.
    :type bias_attr: ParameterAttribute|None|False
    :param layer_attr: The Extra Attributes for layer, such as dropout.
    :type layer_attr: ExtraLayerAttribute|None
    :return: LayerOutput object.
    :rtype: LayerOutput
    """
    extra_dict = dict()
    # noinspection PyUnresolvedReferences
    if isinstance(pooling_type, AvgPooling):
        extra_dict['average_strategy'] = pooling_type.strategy
    elif isinstance(pooling_type, MaxPooling) and \
                    pooling_type.output_max_index is not None:
        assert isinstance(pooling_type.output_max_index, bool)
        extra_dict['output_max_index'] = pooling_type.output_max_index
    extra_dict.update(ExtraLayerAttribute.to_kwargs(layer_attr))

    if agg_level == AggregateLevel.TO_SEQUENCE:
        assert stride == -1

    Layer(
        name=name,
        type=pooling_type.name,
        inputs=[Input(input.name)],
        bias=ParamAttr.to_bias(bias_attr),
        trans_type=agg_level,
        stride=stride,
        **extra_dict)

    return LayerOutput(
        name, pooling_type.name, parents=[input], size=input.size)


@wrap_bias_attr_default()
@wrap_param_attr_default()
@wrap_act_default(param_names=['gate_act'], act=SigmoidActivation())
@wrap_act_default(param_names=["act", 'state_act'], act=TanhActivation())
@wrap_name_default("lstmemory")
@layer_support()
def lstmemory(input,
              name=None,
              size=None,
              reverse=False,
              act=None,
              gate_act=None,
              state_act=None,
              bias_attr=None,
              param_attr=None,
              layer_attr=None):
    """
    Long Short-term Memory Cell.

    The memory cell was implemented as follow equations.

    ..  math::

        i_t & = \\sigma(W_{xi}x_{t} + W_{hi}h_{t-1} + W_{ci}c_{t-1} + b_i)

        f_t & = \\sigma(W_{xf}x_{t} + W_{hf}h_{t-1} + W_{cf}c_{t-1} + b_f)

        c_t & = f_tc_{t-1} + i_t tanh (W_{xc}x_t+W_{hc}h_{t-1} + b_c)

        o_t & = \\sigma(W_{xo}x_{t} + W_{ho}h_{t-1} + W_{co}c_t + b_o)

        h_t & = o_t tanh(c_t)


    NOTE: In PaddlePaddle's implementation, the multiplications
    :math:`W_{xi}x_{t}` , :math:`W_{xf}x_{t}`,
    :math:`W_{xc}x_t`, :math:`W_{xo}x_{t}` are not done in the lstmemory layer,
    so an additional mixed_layer with full_matrix_projection or a fc_layer must
    be included in the configuration file to complete the input-to-hidden
    mappings before lstmemory is called.

    NOTE: This is a low level user interface. You can use network.simple_lstm
    to config a simple plain lstm layer.

    Please refer to **Generating Sequences With Recurrent Neural Networks** for
    more details about LSTM.

    Link_ goes as below.

    .. _Link: http://arxiv.org/abs/1308.0850

    :param name: The lstmemory layer name.
    :type name: basestring
    :param size: DEPRECATED. size of the lstm cell
    :type size: int
    :param input: input layer name.
    :type input: LayerOutput
    :param reverse: is sequence process reversed or not.
    :type reverse: bool
    :param act: activation type, TanhActivation by default. :math:`h_t`
    :type act: BaseActivation
    :param gate_act: gate activation type, SigmoidActivation by default.
    :type gate_act: BaseActivation
    :param state_act: state activation type, TanhActivation by default.
    :type state_act: BaseActivation

    :param bias_attr: Bias attribute. None means default bias. False means no
                      bias.
    :type bias_attr: ParameterAttribute|None|False
    :param param_attr: Parameter Attribute.
    :type param_attr: ParameterAttribute|None|False
    :param layer_attr: Extra Layer attribute
    :type layer_attr: ExtraLayerAttribute|None
    :return: LayerOutput object.
    :rtype: LayerOutput
    """

    assert gate_act.support_hppl
    assert state_act.support_hppl
    assert act.support_hppl
    assert input.size is not None and input.size % 4 == 0

    if size is not None:
        if input.size / 4 == size:
            plog = logger.warning
        else:
            plog = logger.fatal
        plog("size of lstmemory layer: %s is automatically set to "
             "size of input layer / 4. The parameter size passing to "
             "this layer is ignored." % (name))

    Layer(
        name=name,
        type=LayerType.LSTMEMORY,
        active_type=act.name,
        active_state_type=state_act.name,
        active_gate_type=gate_act.name,
        reversed=reverse,
        bias=ParamAttr.to_bias(bias_attr),
        inputs=[Input(input.name, **param_attr.attr)],
        **ExtraLayerAttribute.to_kwargs(layer_attr))

    return LayerOutput(
        name,
        LayerType.LSTMEMORY, [input],
        size=input.size / 4,
        reverse=reverse)


@wrap_bias_attr_default()
@wrap_param_attr_default()
@wrap_act_default(param_names=['gate_act'], act=SigmoidActivation())
@wrap_act_default(param_names=["act"], act=TanhActivation())
@wrap_name_default("gru")
@layer_support()
def grumemory(input,
              size=None,
              name=None,
              reverse=False,
              act=None,
              gate_act=None,
              bias_attr=None,
              param_attr=None,
              layer_attr=None):
    """
    Gate Recurrent Unit Layer.

    The memory cell was implemented as follow equations.

    1. update gate :math:`z`: defines how much of the previous memory to
    keep around or the unit updates its activations. The update gate
    is computed by:

    ..  math::

        z_t = \\sigma(W_{z}x_{t} + U_{z}h_{t-1} + b_z)

    2. reset gate :math:`r`: determines how to combine the new input with the
    previous memory. The reset gate is computed similarly to the update gate:

    ..  math::

        r_t = \\sigma(W_{r}x_{t} + U_{r}h_{t-1} + b_r)

    3. The candidate activation :math:`\\tilde{h_t}` is computed similarly to
    that of the traditional recurrent unit:

    ..  math::

        {\\tilde{h_t}} = tanh(W x_{t} + U (r_{t} \odot h_{t-1}) + b)

    4. The hidden activation :math:`h_t` of the GRU at time t is a linear
    interpolation between the previous activation :math:`h_{t-1}` and the
    candidate activation :math:`\\tilde{h_t}`:

    ..  math::

        h_t = (1 - z_t) h_{t-1} + z_t {\\tilde{h_t}}

    NOTE: In PaddlePaddle's implementation, the multiplication operations
    :math:`W_{r}x_{t}`, :math:`W_{z}x_{t}` and :math:`W x_t` are not computed in
    gate_recurrent layer. Consequently, an additional mixed_layer with
    full_matrix_projection or a fc_layer must be included before grumemory
    is called.

    More details can be found by referring to `Empirical Evaluation of Gated
    Recurrent Neural Networks on Sequence Modeling.
    <https://arxiv.org/abs/1412.3555>`_

    The simple usage is:

    .. code-block:: python

       gru = grumemory(input)

    :param name: The gru layer name.
    :type name: None|basestring
    :param input: input layer.
    :type input: LayerOutput.
    :param size: DEPRECATED. size of the gru cell
    :type size: int
    :param reverse: Whether sequence process is reversed or not.
    :type reverse: bool
    :param act: activation type, TanhActivation by default. This activation
                affects the :math:`{\\tilde{h_t}}`.
    :type act: BaseActivation
    :param gate_act: gate activation type, SigmoidActivation by default.
                     This activation affects the :math:`z_t` and :math:`r_t`. It is the
                     :math:`\\sigma` in the above formula.
    :type gate_act: BaseActivation
    :param bias_attr: Bias attribute. None means default bias. False means no
                      bias.
    :type bias_attr: ParameterAttribute|None|False
    :param param_attr: Parameter Attribute.
    :type param_attr: ParameterAttribute|None|False
    :param layer_attr: Extra Layer attribute
    :type layer_attr: ExtraLayerAttribute|None
    :return: LayerOutput object.
    :rtype: LayerOutput
    """
    assert act.support_hppl
    assert gate_act.support_hppl
    assert input.size is not None and input.size % 3 == 0
    if size is not None:
        if input.size / 3 == size:
            plog = logger.warning
        else:
            plog = logger.fatal
        plog("size of grumemory layer: %s is automatically set to "
             "size of input layer / 3. The parameter size passing to this "
             "layer is ignored." % (name))

    Layer(
        name=name,
        type=LayerType.GRUMEMORY,
        active_type=act.name,
        active_gate_type=gate_act.name,
        reversed=reverse,
        bias=ParamAttr.to_bias(bias_attr),
        inputs=[Input(input.name, **param_attr.attr)],
        **ExtraLayerAttribute.to_kwargs(layer_attr))

    return LayerOutput(
        name,
        LayerType.GRUMEMORY, [input],
        size=input.size / 3,
        reverse=reverse)


@wrap_name_default()
@layer_support()
def last_seq(input,
             name=None,
             agg_level=AggregateLevel.TO_NO_SEQUENCE,
             stride=-1,
             layer_attr=None):
    """
    Get Last Timestamp Activation of a sequence.

    If stride > 0, this layer slides a window whose size is determined by stride,
    and return the last value of the window as the output. Thus, a long sequence
    will be shorten. Note that for sequence with sub-sequence, the default value
    of stride is -1.

    The simple usage is:

    .. code-block:: python

       seq = last_seq(input=layer)

    :param agg_level: Aggregated level
    :param name: Layer name.
    :type name: basestring
    :param input: Input layer name.
    :type input: LayerOutput
    :param stride: The step size between successive pooling regions.
    :type stride: Int
    :param layer_attr: extra layer attributes.
    :type layer_attr: ExtraLayerAttribute.
    :return: LayerOutput object.
    :rtype: LayerOutput
    """
    if input.reverse is not None and input.reverse:
        logger.warning("You are getting the last instance of a sequence that"
                       " is a output of a REVERSED layer. There is no time"
                       " series information at all. Maybe you want to use"
                       " first_seq instead.")

    if agg_level == AggregateLevel.TO_SEQUENCE:
        assert stride == -1

    Layer(
        name=name,
        type=LayerType.SEQUENCE_LAST_INSTANCE,
        inputs=[input.name],
        trans_type=agg_level,
        stride=stride,
        **ExtraLayerAttribute.to_kwargs(layer_attr))
    return LayerOutput(
        name,
        LayerType.SEQUENCE_LAST_INSTANCE,
        parents=[input],
        size=input.size)


@wrap_name_default()
@layer_support()
def first_seq(input,
              name=None,
              agg_level=AggregateLevel.TO_NO_SEQUENCE,
              stride=-1,
              layer_attr=None):
    """
    Get First Timestamp Activation of a sequence.

    If stride > 0, this layer slides a window whose size is determined by stride,
    and return the first value of the window as the output. Thus, a long sequence
    will be shorten. Note that for sequence with sub-sequence, the default value
    of stride is -1.

    The simple usage is:

    .. code-block:: python

       seq = first_seq(input=layer)

    :param agg_level: aggregation level
    :param name: Layer name.
    :type name: basestring
    :param input: Input layer name.
    :type input: LayerOutput
    :param stride: The step size between successive pooling regions.
    :type stride: Int
    :param layer_attr: extra layer attributes.
    :type layer_attr: ExtraLayerAttribute.
    :return: LayerOutput object.
    :rtype: LayerOutput
    """

    if input.reverse is not None and not input.reverse:
        logger.warning('You are getting the first instance for a time series,'
                       ' and it is a normal recurrent layer output. There is no'
                       ' time series information at all. Maybe you want to use'
                       ' last_seq instead.')

    if agg_level == AggregateLevel.TO_SEQUENCE:
        assert stride == -1

    Layer(
        name=name,
        type=LayerType.SEQUENCE_FIRST_INSTANCE,
        inputs=[input.name],
        trans_type=agg_level,
        stride=stride,
        **ExtraLayerAttribute.to_kwargs(layer_attr))
    return LayerOutput(
        name,
        LayerType.SEQUENCE_FIRST_INSTANCE,
        parents=[input],
        size=input.size)


class ExpandLevel(object):
    """
    Please refer to AggregateLevel first.

    ExpandLevel supports two modes:

    - :code:`ExpandLevel.FROM_NO_SEQUENCE` means the expansion acts on
      :code:`NO_SEQUENCE`, which will be expanded to
      :code:`SEQUENCE` or :code:`SUB_SEQUENCE`.

    - :code:`ExpandLevel.FROM_SEQUENCE` means the expansion acts on
      :code:`SEQUENCE`, which will be expanded to
      :code:`SUB_SEQUENCE`.
    """
    FROM_NO_SEQUENCE = AggregateLevel.TO_NO_SEQUENCE
    FROM_SEQUENCE = AggregateLevel.TO_SEQUENCE
    # compatible with previous configuration
    FROM_TIMESTEP = FROM_NO_SEQUENCE


@wrap_name_default()
@layer_support()
def expand_layer(input,
                 expand_as,
                 name=None,
                 bias_attr=False,
                 expand_level=ExpandLevel.FROM_NO_SEQUENCE,
                 layer_attr=None):
    """
    A layer for "Expand Dense data or (sequence data where the length of each
    sequence is one) to sequence data."

    The example usage is:

    .. code-block:: python

       expand = expand_layer(input=layer1,
                             expand_as=layer2,
                             expand_level=ExpandLevel.FROM_NO_SEQUENCE)

    :param input: Input layer
    :type input: LayerOutput
    :param expand_as: Expand as this layer's sequence info.
    :type expand_as: LayerOutput
    :param name: Layer name.
    :type name: basestring
    :param bias_attr: Bias attribute. None means default bias. False means no
                      bias.
    :type bias_attr: ParameterAttribute|None|False
    :param expand_level: whether input layer is timestep(default) or sequence.
    :type expand_level: ExpandLevel
    :param layer_attr: extra layer attributes.
    :type layer_attr: ExtraLayerAttribute.
    :return: LayerOutput object.
    :rtype: LayerOutput
    """

    Layer(
        inputs=[input.name, expand_as.name],
        name=name,
        bias=ParamAttr.to_bias(bias_attr=bias_attr),
        type=LayerType.EXPAND_LAYER,
        trans_type=expand_level,
        **ExtraAttr.to_kwargs(layer_attr))
    return LayerOutput(
        name=name,
        size=input.size,
        layer_type=LayerType.EXPAND_LAYER,
        parents=[input, expand_as])


@wrap_name_default()
@wrap_act_default(act=IdentityActivation())
@layer_support()
def repeat_layer(input,
                 num_repeats,
                 as_row_vector=True,
                 act=None,
                 name=None,
                 layer_attr=None):
    """
    A layer for repeating the input for num_repeats times.

    If as_row_vector:
    .. math::
       y  = [x_1,\cdots, x_n, \cdots, x_1, \cdots, x_n]
    If not as_row_vector:
    .. math::
       y  = [x_1,\cdots, x_1, \cdots, x_n, \cdots, x_n]


    The example usage is:

    .. code-block:: python

       expand = repeat_layer(input=layer, num_repeats=4)

    :param input: Input layer
    :type input: LayerOutput
    :param num_repeats: Repeat the input so many times
    :type num_repeats: int
    :param name: Layer name.
    :param as_row_vector: True for treating input as row vector and repeating
                          in the column direction.  This is equivalent to apply
                          concat_layer() with num_repeats same input.
                          False for treating input as column vector and repeating
                          in the row direction.
    :type as_row_vector: bool
    :param act: Activation type.
    :type act: BaseActivation
    :type name: basestring
    :param layer_attr: extra layer attributes.
    :type layer_attr: ExtraLayerAttribute.
    :return: LayerOutput object.
    :rtype: LayerOutput
    """

    l = Layer(
        inputs=[input.name],
        name=name,
        active_type=act.name,
        num_filters=num_repeats,
        as_row_vector=as_row_vector,
        type=LayerType.FEATURE_MAP_EXPAND_LAYER,
        **ExtraAttr.to_kwargs(layer_attr))
    return LayerOutput(
        name=name,
        size=l.config.size,
        layer_type=LayerType.FEATURE_MAP_EXPAND_LAYER,
        activation=act,
        parents=[input])


@wrap_name_default("seqreshape")
@wrap_act_default(act=IdentityActivation())
@wrap_bias_attr_default(has_bias=False)
@layer_support(ERROR_CLIPPING, DROPOUT)
def seq_reshape_layer(input,
                      reshape_size,
                      act=None,
                      name=None,
                      layer_attr=None,
                      bias_attr=None):
    """
    A layer for reshaping the sequence. Assume the input sequence has T instances,
    the dimension of each instance is M, and the input reshape_size is N, then the
    output sequence has T*M/N instances, the dimension of each instance is N.

    Note that T*M/N must be an integer.

    The example usage is:

    .. code-block:: python

       reshape = seq_reshape_layer(input=layer, reshape_size=4)

    :param input: Input layer.
    :type input: LayerOutput
    :param reshape_size: the size of reshaped sequence.
    :type reshape_size: int
    :param name: Layer name.
    :type name: basestring
    :param act: Activation type.
    :type act: BaseActivation
    :param layer_attr: extra layer attributes.
    :type layer_attr: ExtraLayerAttribute.
    :param bias_attr: The Bias Attribute. If no bias, then pass False or
                      something not type of ParameterAttribute. None will get a
                      default Bias.
    :type bias_attr: ParameterAttribute or None or bool
    :return: LayerOutput object.
    :rtype: LayerOutput
    """

    Layer(
        inputs=[input.name],
        name=name,
        size=reshape_size,
        type=LayerType.SEQUENCE_RESHAPE,
        bias=ParamAttr.to_bias(bias_attr),
        **ExtraAttr.to_kwargs(layer_attr))
    return LayerOutput(
        name=name,
        size=reshape_size,
        layer_type=LayerType.SEQUENCE_RESHAPE,
        parents=[input])


@wrap_name_default()
@layer_support()
def interpolation_layer(input, weight, name=None, layer_attr=None):
    """
    This layer is for linear interpolation with two inputs,
    which is used in NEURAL TURING MACHINE.

    .. math::
       y.row[i] = w[i] * x_1.row[i] + (1 - w[i]) * x_2.row[i]

    where :math:`x_1` and :math:`x_2` are two (batchSize x dataDim) inputs,
    :math:`w` is (batchSize x 1) weight vector, and :math:`y` is
    (batchSize x dataDim) output.

    The example usage is:

    .. code-block:: python

       interpolation = interpolation_layer(input=[layer1, layer2], weight=layer3)

    :param input: Input layer.
    :type input: list|tuple
    :param weight: Weight layer.
    :type weight: LayerOutput
    :param name: Layer name.
    :type name: basestring
    :param layer_attr: extra layer attributes.
    :type layer_attr: ExtraLayerAttribute.
    :return: LayerOutput object.
    :rtype: LayerOutput
    """
    assert isinstance(input, collections.Sequence)
    assert len(input) == 2
    assert isinstance(input[0], LayerOutput) and isinstance(input[1],
                                                            LayerOutput)
    if input[0].size is not None and input[1].size is not None:
        assert input[0].size == input[1].size
    assert isinstance(weight, LayerOutput)
    if weight.size is not None:
        assert weight.size == 1
    Layer(
        name=name,
        type=LayerType.INTERPOLATION_LAYER,
        inputs=[weight.name, input[0].name, input[1].name],
        **ExtraAttr.to_kwargs(layer_attr))
    return LayerOutput(
        name,
        LayerType.INTERPOLATION_LAYER,
        parents=[weight, input[0], input[1]],
        size=input[0].size)


@wrap_name_default()
@layer_support()
def bilinear_interp_layer(input,
                          out_size_x=None,
                          out_size_y=None,
                          name=None,
                          layer_attr=None):
    """
    This layer is to implement bilinear interpolation on conv layer output.

    Please refer to Wikipedia: https://en.wikipedia.org/wiki/Bilinear_interpolation

    The simple usage is:

    .. code-block:: python

       bilinear = bilinear_interp_layer(input=layer1, out_size_x=64, out_size_y=64)

    :param   input:        A input layer.
    :type    input:        LayerOutput.
    :param   out_size_x:   bilinear interpolation output width.
    :type    out_size_x:   int|None
    :param   out_size_y:   bilinear interpolation output height.
    :type    out_size_y:   int|None
    :param   name:         The layer's name, which cna not be specified.
    :type    name:         None|basestring
    :param   layer_attr:   Extra Layer attribute.
    :type    layer_attr:   ExtraLayerAttribute
    :return: LayerOutput object.
    :rtype:  LayerOutput
    """
    assert input.layer_type == LayerType.CONV_LAYER
    assert isinstance(input.activation, LinearActivation)
    assert out_size_x > 0 and out_size_y > 0
    assert input.num_filters is not None
    num_channels = input.num_filters
    l = Layer(
        name=name,
        inputs=Input(
            input.name,
            bilinear_interp=BilinearInterp(
                out_size_x=out_size_x,
                out_size_y=out_size_y,
                channels=num_channels)),
        type=LayerType.BILINEAR_INTERP_LAYER,
        **ExtraLayerAttribute.to_kwargs(layer_attr))
    return LayerOutput(
        name,
        LayerType.BILINEAR_INTERP_LAYER,
        parents=[input],
        num_filters=num_channels,
        size=l.config.size)


@wrap_name_default()
@layer_support()
def power_layer(input, weight, name=None, layer_attr=None):
    """
    This layer applies a power function to a vector element-wise,
    which is used in NEURAL TURING MACHINE.

    .. math::
       y = x^w

    where :math:`x` is a input vector, :math:`w` is scalar weight,
    and :math:`y` is a output vector.

    The example usage is:

    .. code-block:: python

       power = power_layer(input=layer1, weight=layer2)

    :param input: Input layer.
    :type input: LayerOutput
    :param weight: Weight layer.
    :type weight: LayerOutput
    :param name: Layer name.
    :type name: basestring
    :param layer_attr: extra layer attributes.
    :type layer_attr: ExtraLayerAttribute.
    :return: LayerOutput object.
    :rtype: LayerOutput
    """
    assert isinstance(input, LayerOutput) and isinstance(weight, LayerOutput)
    if weight.size is not None:
        assert weight.size == 1
    Layer(
        name=name,
        type=LayerType.POWER_LAYER,
        inputs=[weight.name, input.name],
        **ExtraAttr.to_kwargs(layer_attr))
    return LayerOutput(
        name, LayerType.POWER_LAYER, parents=[input, weight], size=input.size)


@wrap_name_default()
@layer_support()
def scaling_layer(input, weight, name=None, layer_attr=None):
    """
    A layer for multiplying input vector by weight scalar.

    .. math::
       y  = w x

    where :math:`x` is size=dataDim input, :math:`w` is size=1 weight,
    and :math:`y` is size=dataDim output.

    Note that the above computation is for one sample. Multiple samples are
    processed in one batch.

    The example usage is:

    .. code-block:: python

       scale = scaling_layer(input=layer1, weight=layer2)

    :param input: Input layer.
    :type input: LayerOutput
    :param weight: Weight layer.
    :type weight: LayerOutput
    :param name: Layer name.
    :type name: basestring
    :param layer_attr: extra layer attributes.
    :type layer_attr: ExtraLayerAttribute.
    :return: LayerOutput object.
    :rtype: LayerOutput
    """
    assert isinstance(weight, LayerOutput) and isinstance(input, LayerOutput)
    if weight.size is not None:
        assert weight.size == 1
    Layer(
        name=name,
        type=LayerType.SCALING_LAYER,
        inputs=[weight.name, input.name],
        **ExtraAttr.to_kwargs(layer_attr))
    return LayerOutput(
        name, LayerType.SCALING_LAYER, parents=[weight, input], size=input.size)


@wrap_name_default()
@layer_support()
def trans_layer(input, name=None, layer_attr=None):
    """
    A layer for transposing a minibatch matrix.

    .. math::
       y = x^\mathrm{T}

    where :math:`x` is (M x N) input, and :math:`y` is (N x M) output.

    The example usage is:

    .. code-block:: python

       trans = trans_layer(input=layer)

    :param input: Input layer.
    :type input: LayerOutput
    :param name: Layer name.
    :type name: basestring
    :param layer_attr: extra layer attributes.
    :type layer_attr: ExtraLayerAttribute.
    :return: LayerOutput object.
    :rtype: LayerOutput
    """
    Layer(
        name=name,
        type=LayerType.TRANS_LAYER,
        inputs=[input.name],
        **ExtraAttr.to_kwargs(layer_attr))
    return LayerOutput(
        name, LayerType.TRANS_LAYER, parents=[input], size=input.size)


@wrap_name_default()
@layer_support()
def rotate_layer(input, height, width, name=None, layer_attr=None):
    """
    A layer for rotating 90 degrees (clock-wise) for each feature channel,
    usually used when the input sample is some image or feature map.

    .. math::
       y(j,i,:) = x(M-i-1,j,:)

    where :math:`x` is (M x N x C) input, and :math:`y` is (N x M x C) output.

    The example usage is:

    .. code-block:: python

       rot = rotate_layer(input=layer,
                          height=100,
                          width=100)

    :param input: Input layer.
    :type input: LayerOutput
    :param height: The height of the sample matrix
    :type height: int
    :param name: Layer name.
    :type name: basestring
    :param layer_attr: extra layer attributes.
    :type layer_attr: ExtraLayerAttribute.
    :return: LayerOutput object.
    :rtype: LayerOutput
    """
    assert isinstance(input, LayerOutput)
    l = Layer(
        name=name,
        height=height,
        width=width,
        type=LayerType.ROTATE_LAYER,
        inputs=[input.name],
        **ExtraLayerAttribute.to_kwargs(layer_attr))
    return LayerOutput(
        name=name,
        layer_type=LayerType.ROTATE_LAYER,
        parents=[input],
        size=l.config.size)


@wrap_name_default()
@layer_support()
def cos_sim(a, b, scale=1, size=1, name=None, layer_attr=None):
    """
    Cosine Similarity Layer. The cosine similarity equation is here.

    ..  math::
        similarity = cos(\\theta) = {\\mathbf{a} \\cdot \\mathbf{b}
        \\over \\|\\mathbf{a}\\| \\|\\mathbf{b}\\|}

    The size of a is M, size of b is M*N,
    Similarity will be calculated N times by step M. The output size is
    N. The scale will be multiplied to similarity.

    Note that the above computation is for one sample. Multiple samples are
    processed in one batch.

    The example usage is:

    .. code-block:: python

       cos = cos_sim(a=layer1, b=layer2, size=3)

    :param name: layer name
    :type name: basestring
    :param a: input layer a
    :type a: LayerOutput
    :param b: input layer b
    :type b: LayerOutput
    :param scale: scale for cosine value. default is 5.
    :type scale: float
    :param size: layer size. NOTE size_a * size should equal size_b.
    :type size: int
    :param layer_attr: Extra Layer Attribute.
    :type layer_attr: ExtraLayerAttribute
    :return: LayerOutput object.
    :rtype: LayerOutput
    """
    assert isinstance(a, LayerOutput) and isinstance(b, LayerOutput)
    if size == 1:
        Layer(
            name=name,
            type=LayerType.COSINE_SIM,
            cos_scale=scale,
            inputs=[a.name, b.name],
            **ExtraLayerAttribute.to_kwargs(layer_attr))
    else:
        if a.size is not None and b.size is not None:
            assert size == b.size / a.size
        Layer(
            name=name,
            type=LayerType.COSINE_SIM_VEC,
            size=size,
            cos_scale=scale,
            inputs=[a.name, b.name],
            **ExtraLayerAttribute.to_kwargs(layer_attr))
    return LayerOutput(name, LayerType.COSINE_SIM, parents=[a, b], size=size)


@wrap_name_default()
@wrap_bias_attr_default(has_bias=True)
@wrap_param_attr_default()
@layer_support()
def hsigmoid(input,
             label,
             num_classes=None,
             name=None,
             bias_attr=None,
             param_attr=None,
             layer_attr=None):
    """
    Organize the classes into a binary tree. At each node, a sigmoid function
    is used to calculate the probability of belonging to the right branch.
    This idea is from "F. Morin, Y. Bengio (AISTATS 05):
    Hierarchical Probabilistic Neural Network Language Model."

    The example usage is:

    ..  code-block:: python

        cost = hsigmoid(input=[layer1, layer2],
                        label=data_layer)

    :param input: Input layers. It could be a LayerOutput or list/tuple of
                 LayerOutput.
    :type input: LayerOutput|list|tuple
    :param label: Label layer.
    :type label: LayerOutput
    :param num_classes: number of classes.
    :type num_classes: int|None
    :param name: layer name
    :type name: basestring
    :param bias_attr: Bias attribute. None means default bias.
                      False means no bias.
    :type bias_attr: ParameterAttribute|False
    :param param_attr: Parameter Attribute. None means default parameter.
    :type param_attr: ParameterAttribute|None
    :param layer_attr: Extra Layer Attribute.
    :type layer_attr: ExtraLayerAttribute
    :return: LayerOutput object.
    :rtype: LayerOutput
    """
    if isinstance(input, LayerOutput):
        input = [input]
        if not isinstance(param_attr, collections.Sequence):
            param_attr = [param_attr]
    else:
        if not isinstance(param_attr, collections.Sequence):
            param_attr = [param_attr] * len(input)
        else:
            assert len(param_attr) == len(input)

    assert isinstance(input, collections.Sequence)
    assert isinstance(label, LayerOutput)
    assert label.layer_type == LayerType.DATA

    if num_classes is None:
        num_classes = label.size
    if num_classes is None or num_classes <= 2:
        raise ValueError("hsigmoid label size must larger than 2.")

    ipts_for_layer = []
    parents = []
    for each_input, each_param_attr in zip(input, param_attr):
        assert isinstance(each_input, LayerOutput)
        ipts_for_layer.append(Input(each_input.name, **each_param_attr.attr))
        parents.append(each_input)
    ipts_for_layer.append(label.name)
    parents.append(label)

    l = Layer(
        name=name,
        type=LayerType.HSIGMOID,
        num_classes=num_classes,
        bias=ParamAttr.to_bias(bias_attr),
        inputs=ipts_for_layer,
        **ExtraLayerAttribute.to_kwargs(layer_attr))
    return LayerOutput(
        name, LayerType.HSIGMOID, parents=parents, size=l.config.size)


@wrap_name_default("conv")
@wrap_param_attr_default()
@wrap_bias_attr_default()
@wrap_act_default(act=ReluActivation())
@layer_support(DROPOUT)
def img_conv_layer(input,
                   filter_size,
                   num_filters,
                   name=None,
                   num_channels=None,
                   act=None,
                   groups=1,
                   stride=1,
                   padding=0,
                   bias_attr=None,
                   param_attr=None,
                   shared_biases=True,
                   layer_attr=None,
                   filter_size_y=None,
                   stride_y=None,
                   padding_y=None,
                   trans=False,
                   layer_type=None):
    """
    Convolution layer for image. Paddle can support both square and non-square
    input currently.

    The details of convolution layer, please refer UFLDL's `convolution
    <http://ufldl.stanford.edu/tutorial/supervised/
    FeatureExtractionUsingConvolution/>`_ .

    Convolution Transpose (deconv) layer for image. Paddle can support both square
    and non-square input currently.

    The details of convolution transpose layer,
    please refer to the following explanation and references therein
    <http://datascience.stackexchange.com/questions/6107/
    what-are-deconvolutional-layers/>`_ .
    The num_channel means input image's channel number. It may be 1 or 3 when
    input is raw pixels of image(mono or RGB), or it may be the previous layer's
    num_filters * num_group.

    There are several group of filter in PaddlePaddle implementation.
    Each group will process some channel of the inputs. For example, if an input
    num_channel = 256, group = 4, num_filter=32, the PaddlePaddle will create
    32*4 = 128 filters to process inputs. The channels will be split into 4
    pieces. First 256/4 = 64 channels will process by first 32 filters. The
    rest channels will be processed by rest group of filters.

    The example usage is:

    ..  code-block:: python

        conv = img_conv_layer(input=data, filter_size=1, filter_size_y=1,
                              num_channels=8,
                              num_filters=16, stride=1,
                              bias_attr=False,
                              act=ReluActivation())

    :param name: Layer name.
    :type name: basestring
    :param input: Layer Input.
    :type input: LayerOutput
    :param filter_size: The x dimension of a filter kernel. Or input a tuple for
                        two image dimension.
    :type filter_size: int|tuple|list
    :param filter_size_y: The y dimension of a filter kernel. Since PaddlePaddle
                        currently supports rectangular filters, the filter's
                        shape will be (filter_size, filter_size_y).
    :type filter_size_y: int|None
    :param num_filters: Each filter group's number of filter
    :param act: Activation type. Default is tanh
    :type act: BaseActivation
    :param groups: Group size of filters.
    :type groups: int
    :param stride: The x dimension of the stride. Or input a tuple for two image
                   dimension.
    :type stride: int|tuple|list
    :param stride_y: The y dimension of the stride.
    :type stride_y: int
    :param padding: The x dimension of the padding. Or input a tuple for two
                    image dimension
    :type padding: int|tuple|list
    :param padding_y: The y dimension of the padding.
    :type padding_y: int
    :param bias_attr: Convolution bias attribute. None means default bias.
                      False means no bias.
    :type bias_attr: ParameterAttribute|False
    :param num_channels: number of input channels. If None will be set
                        automatically from previous output.
    :type num_channels: int
    :param param_attr: Convolution param attribute. None means default attribute
    :type param_attr: ParameterAttribute
    :param shared_biases: Is biases will be shared between filters or not.
    :type shared_biases: bool
    :param layer_attr: Layer Extra Attribute.
    :type layer_attr: ExtraLayerAttribute
    :param trans: true if it is a convTransLayer, false if it is a convLayer
    :type trans: bool
    :param layer_type: specify the layer_type, default is None. If trans=True,
                       layer_type has to be "exconvt" or "cudnn_convt",
                       otherwise layer_type has to be either "exconv" or
                       "cudnn_conv"
    :type layer_type: String
    :return: LayerOutput object.
    :rtype: LayerOutput
    """
    if num_channels is None:
        assert input.num_filters is not None
        num_channels = input.num_filters

    if filter_size_y is None:
        if isinstance(filter_size, collections.Sequence):
            assert len(filter_size) == 2
            filter_size, filter_size_y = filter_size
        else:
            filter_size_y = filter_size

    if stride_y is None:
        if isinstance(stride, collections.Sequence):
            assert len(stride) == 2
            stride, stride_y = stride
        else:
            stride_y = stride

    if padding_y is None:
        if isinstance(padding, collections.Sequence):
            assert len(padding) == 2
            padding, padding_y = padding
        else:
            padding_y = padding

    if param_attr.attr.get('initial_smart'):
        # special initial for conv layers.
        init_w = (2.0 / (filter_size**2 * num_channels))**0.5
        param_attr.attr["initial_mean"] = 0.0
        param_attr.attr["initial_std"] = init_w
        param_attr.attr["initial_strategy"] = 0
        param_attr.attr["initial_smart"] = False

    if layer_type:
        if trans:
            assert layer_type in ["exconvt", "cudnn_convt"]
        else:
            assert layer_type in ["exconv", "cudnn_conv"]
        lt = layer_type
    else:
        lt = LayerType.CONVTRANS_LAYER if trans else LayerType.CONV_LAYER

    l = Layer(
        name=name,
        inputs=Input(
            input.name,
            conv=Conv(
                filter_size=filter_size,
                padding=padding,
                stride=stride,
                channels=num_channels,
                groups=groups,
                filter_size_y=filter_size_y,
                padding_y=padding_y,
                stride_y=stride_y),
            **param_attr.attr),
        active_type=act.name,
        num_filters=num_filters,
        bias=ParamAttr.to_bias(bias_attr),
        shared_biases=shared_biases,
        type=lt,
        **ExtraLayerAttribute.to_kwargs(layer_attr))
    return LayerOutput(
        name,
        lt,
        parents=[input],
        activation=act,
        num_filters=num_filters,
        size=l.config.size)


@wrap_name_default("pool")
@layer_support()
def img_pool_layer(input,
                   pool_size,
                   name=None,
                   num_channels=None,
                   pool_type=None,
                   stride=1,
                   padding=0,
                   layer_attr=None,
                   pool_size_y=None,
                   stride_y=None,
                   padding_y=None,
                   ceil_mode=True):
    """
    Image pooling Layer.

    The details of pooling layer, please refer ufldl's pooling_ .

    .. _pooling: http://ufldl.stanford.edu/tutorial/supervised/Pooling/

    - ceil_mode=True:

    ..  math::

        w = 1 + int(ceil(input\_width + 2 * padding - pool\_size) / float(stride))
        h = 1 + int(ceil(input\_height + 2 * padding\_y - pool\_size\_y) / float(stride\_y))

    - ceil_mode=False:

    ..  math::

        w = 1 + int(floor(input\_width + 2 * padding - pool\_size) / float(stride))
        h = 1 + int(floor(input\_height + 2 * padding\_y - pool\_size\_y) / float(stride\_y))

    The example usage is:

    ..  code-block:: python

        maxpool = img_pool_layer(input=conv,
                                 pool_size=3,
                                 pool_size_y=5,
                                 num_channels=8,
                                 stride=1,
                                 stride_y=2,
                                 padding=1,
                                 padding_y=2,
                                 pool_type=MaxPooling())

    :param padding: pooling padding width.
    :type padding: int
    :param padding_y: pooling padding height. It's equal to padding by default.
    :type padding_y: int|None
    :param name: name of pooling layer
    :type name: basestring.
    :param input: layer's input
    :type input: LayerOutput
    :param pool_size: pooling window width
    :type pool_size: int
    :param pool_size_y: pooling window height. It's eaqual to pool_size by default.
    :type pool_size_y: int|None
    :param num_channels: number of input channel.
    :type num_channels: int
    :param pool_type: pooling type. MaxPooling or AvgPooling. Default is
                      MaxPooling.
    :type pool_type: BasePoolingType
    :param stride: stride width of pooling.
    :type stride: int
    :param stride_y: stride height of pooling. It is equal to stride by default.
    :type stride_y: int|None
    :param layer_attr: Extra Layer attribute.
    :type layer_attr: ExtraLayerAttribute
    :param ceil_mode: Wether to use ceil mode to calculate output height and with.
                      Defalut is True. If set false, Otherwise use floor.

    :type ceil_mode: bool
    :return: LayerOutput object.
    :rtype: LayerOutput
    """
    if num_channels is None:
        assert input.num_filters is not None
        num_channels = input.num_filters

    if pool_type is None:
        pool_type = MaxPooling()
    elif isinstance(pool_type, AvgPooling):
        pool_type.name = 'avg'

    type_name = pool_type.name + '-projection' \
        if (
        isinstance(pool_type, AvgPooling) or isinstance(pool_type, MaxPooling)) \
        else pool_type.name

    pool_size_y = pool_size if pool_size_y is None else pool_size_y
    stride_y = stride if stride_y is None else stride_y
    padding_y = padding if padding_y is None else padding_y

    l = Layer(
        name=name,
        type=LayerType.POOL_LAYER,
        inputs=[
            Input(
                input.name,
                pool=Pool(
                    pool_type=type_name,
                    channels=num_channels,
                    size_x=pool_size,
                    start=None,
                    stride=stride,
                    padding=padding,
                    size_y=pool_size_y,
                    stride_y=stride_y,
                    padding_y=padding_y))
        ],
        ceil_mode=ceil_mode,
        **ExtraLayerAttribute.to_kwargs(layer_attr))
    return LayerOutput(
        name,
        LayerType.POOL_LAYER,
        parents=[input],
        num_filters=num_channels,
        size=l.config.size)


@wrap_name_default("spp")
@layer_support()
def spp_layer(input,
              name=None,
              num_channels=None,
              pool_type=None,
              pyramid_height=None,
              layer_attr=None):
    """
    Spatial Pyramid Pooling in Deep Convolutional Networks for Visual Recognition.
    The details please refer to
    `Kaiming He's paper <https://arxiv.org/abs/1406.4729>`_.

    The example usage is:

    ..  code-block:: python

        spp = spp_layer(input=data,
                        pyramid_height=2,
                        num_channels=16,
                        pool_type=MaxPooling())

    :param name: layer name.
    :type name: basestring
    :param input: layer's input.
    :type input: LayerOutput
    :param num_channels: number of input channel.
    :type num_channels: int
    :param pool_type: Pooling type. MaxPooling or AveragePooling. Default is MaxPooling.
    :type scale: BasePoolingType
    :param pyramid_height: pyramid height.
    :type pyramid_height: int
    :param layer_attr: Extra Layer Attribute.
    :type layer_attr: ExtraLayerAttribute
    :return: LayerOutput object.
    :rtype: LayerOutput
    """
    if num_channels is None:
        assert input.num_filters is not None
        num_channels = input.num_filters

    if pool_type is None:
        pool_type = MaxPooling()
    elif isinstance(pool_type, AvgPooling):
        pool_type.name = 'avg'

    type_name = pool_type.name
    if (isinstance(pool_type, AvgPooling) or isinstance(pool_type, MaxPooling)):
        type_name += '-projection'

    l = Layer(
        name=name,
        type=LayerType.SPP_LAYER,
        inputs=Input(
            input.name,
            spp=SpatialPyramidPool(
                pool_type=type_name,
                channels=num_channels,
                pyramid_height=pyramid_height)),
        **ExtraLayerAttribute.to_kwargs(layer_attr))
    return LayerOutput(
        name,
        layer_type=LayerType.SPP_LAYER,
        parents=[input],
        num_filters=num_channels,
        size=l.config.size)


def __img_norm_layer__(name, input, size, norm_type, scale, power, num_channels,
                       blocked, layer_attr):
    if num_channels is None:
        assert input.num_filters is not None
        num_channels = input.num_filters

    l = Layer(
        name=name,
        type=LayerType.NORM_LAYER,
        inputs=Input(
            input.name,
            norm=Norm(
                norm_type=norm_type,
                channels=num_channels,
                size=size,
                scale=scale,
                pow=power,
                blocked=blocked)),
        **ExtraLayerAttribute.to_kwargs(layer_attr))
    return LayerOutput(
        name,
        layer_type=LayerType.NORM_LAYER,
        parents=[input],
        num_filters=num_channels,
        img_norm_type=norm_type,
        size=l.config.size)


@wrap_name_default("crmnorm")
@layer_support()
def img_cmrnorm_layer(input,
                      size,
                      scale=0.0128,
                      power=0.75,
                      name=None,
                      num_channels=None,
                      layer_attr=None):
    """
    Response normalization across feature maps.
    The details please refer to
    `Alex's paper <http://www.cs.toronto.edu/~fritz/absps/imagenet.pdf>`_.

    The example usage is:

    ..  code-block:: python

        norm = img_cmrnorm_layer(input=net, size=5)

    :param name: layer name.
    :type name: None|basestring
    :param input: layer's input.
    :type input: LayerOutput
    :param size: Normalize in number of :math:`size` feature maps.
    :type size: int
    :param scale: The hyper-parameter.
    :type scale: float
    :param power: The hyper-parameter.
    :type power: float
    :param num_channels: input layer's filers number or channels. If
                         num_channels is None, it will be set automatically.
    :param layer_attr: Extra Layer Attribute.
    :type layer_attr: ExtraLayerAttribute
    :return: LayerOutput object.
    :rtype: LayerOutput
    """
    return __img_norm_layer__(name, input, size, "cmrnorm-projection", scale,
                              power, num_channels, 0, layer_attr)


@wrap_bias_attr_default()
@wrap_param_attr_default(
    default_factory=lambda _: ParamAttr(initial_mean=1.0, initial_std=0.))
@wrap_act_default(act=ReluActivation())
@wrap_name_default("batch_norm")
@layer_support(DROPOUT, ERROR_CLIPPING)
def batch_norm_layer(input,
                     act=None,
                     name=None,
                     num_channels=None,
                     bias_attr=None,
                     param_attr=None,
                     layer_attr=None,
                     batch_norm_type=None,
                     moving_average_fraction=0.9,
                     use_global_stats=None):
    """
    Batch Normalization Layer. The notation of this layer as follow.

    :math:`x` is the input features over a mini-batch.

    ..  math::

        \\mu_{\\beta} &\\gets \\frac{1}{m} \\sum_{i=1}^{m} x_i \\qquad &//\\
        \ mini-batch\ mean \\\\
        \\sigma_{\\beta}^{2} &\\gets \\frac{1}{m} \\sum_{i=1}^{m}(x_i - \\
        \\mu_{\\beta})^2 \\qquad &//\ mini-batch\ variance \\\\
        \\hat{x_i} &\\gets \\frac{x_i - \\mu_\\beta} {\\sqrt{\\
        \\sigma_{\\beta}^{2} + \\epsilon}} \\qquad &//\ normalize \\\\
        y_i &\\gets \\gamma \\hat{x_i} + \\beta \\qquad &//\ scale\ and\ shift

    The details of batch normalization please refer to this
    `paper <http://arxiv.org/abs/1502.03167>`_.

    The example usage is:

    ..  code-block:: python

        norm = batch_norm_layer(input=net, act=ReluActivation())

    :param name: layer name.
    :type name: basestring
    :param input: batch normalization input. Better be linear activation.
                Because there is an activation inside batch_normalization.
    :type input: LayerOutput
    :param batch_norm_type: We have batch_norm and cudnn_batch_norm. batch_norm
                            supports both CPU and GPU. cudnn_batch_norm requires
                            cuDNN version greater or equal to v4 (>=v4). But
                            cudnn_batch_norm is faster and needs less memory
                            than batch_norm. By default (None), we will
                            automaticly select cudnn_batch_norm for GPU and
                            batch_norm for CPU. Otherwise, select batch norm
                            type based on the specified type. If you use cudnn_batch_norm,
                            we suggested you use latest version, such as v5.1.
    :type batch_norm_type: None|string, None or "batch_norm" or "cudnn_batch_norm"
    :param act: Activation Type. Better be relu. Because batch
                     normalization will normalize input near zero.
    :type act: BaseActivation
    :param num_channels: num of image channels or previous layer's number of
                         filters. None will automatically get from layer's
                         input.
    :type num_channels: int
    :param bias_attr: :math:`\\beta`, better be zero when initialize. So the
                      initial_std=0, initial_mean=1 is best practice.
    :type bias_attr: ParameterAttribute
    :param param_attr: :math:`\\gamma`, better be one when initialize. So the
                       initial_std=0, initial_mean=1 is best practice.
    :type param_attr: ParameterAttribute
    :param layer_attr: Extra Layer Attribute.
    :type layer_attr: ExtraLayerAttribute
    :param use_global_stats: whether use moving mean/variance statistics
                             during testing peroid. If None or True,
                             it will use moving mean/variance statistics during
                             testing. If False, it will use the mean
                             and variance of current batch of test data for
                             testing.
    :type use_global_stats: bool|None.
    :param moving_average_fraction: Factor used in the moving average
                                   computation, referred to as facotr,
                                   :math:`runningMean = newMean*(1-factor)
                                   + runningMean*factor`
    :type moving_average_fraction: float.
    :return: LayerOutput object.
    :rtype: LayerOutput
    """

    if num_channels is None:
        if input.num_filters is not None:
            num_channels = input.num_filters
        else:
            num_channels = input.size
    assert (batch_norm_type is None) or (batch_norm_type == "batch_norm") or \
           (batch_norm_type == "cudnn_batch_norm")
    l = Layer(
        name=name,
        inputs=Input(
            input.name, image=Image(channels=num_channels), **param_attr.attr),
        active_type=act.name,
        type=LayerType.BATCH_NORM_LAYER,
        batch_norm_type=batch_norm_type,
        bias=ParamAttr.to_bias(bias_attr),
        moving_average_fraction=moving_average_fraction,
        use_global_stats=use_global_stats,
        **ExtraLayerAttribute.to_kwargs(layer_attr))

    return LayerOutput(
        name=name,
        layer_type=LayerType.BATCH_NORM_LAYER,
        parents=[input],
        activation=act,
        num_filters=num_channels,
        size=l.config.size)


@wrap_name_default()
@layer_support()
def sum_to_one_norm_layer(input, name=None, layer_attr=None):
    """
    A layer for sum-to-one normalization,
    which is used in NEURAL TURING MACHINE.

    .. math::
       out[i] = \\frac {in[i]} {\sum_{k=1}^N in[k]}

    where :math:`in` is a (batchSize x dataDim) input vector,
    and :math:`out` is a (batchSize x dataDim) output vector.

    The example usage is:

    .. code-block:: python

       sum_to_one_norm = sum_to_one_norm_layer(input=layer)

    :param input: Input layer.
    :type input: LayerOutput
    :param name: Layer name.
    :type name: basestring
    :param layer_attr: extra layer attributes.
    :type layer_attr: ExtraLayerAttribute.
    :return: LayerOutput object.
    :rtype: LayerOutput
    """
    Layer(
        name=name,
        type=LayerType.SUM_TO_ONE_NORM_LAYER,
        inputs=[input.name],
        **ExtraAttr.to_kwargs(layer_attr))
    return LayerOutput(
        name, LayerType.SUM_TO_ONE_NORM_LAYER, parents=[input], size=input.size)


@wrap_name_default()
@layer_support()
def row_l2_norm_layer(input, name=None, layer_attr=None):
    """
    A layer for L2-normalization in each row.

    .. math::
       out[i] = \frac{in[i]}{\sqrt{\sum_{k=1}^N in[k]^{2}}}

    where the size of :math:`in` is (batchSize x dataDim) ,
    and the size of :math:`out` is a (batchSize x dataDim) .

    The example usage is:

    .. code-block:: python

       row_l2_norm_layer = row_l2_norm_layer(input=layer)

    :param input: Input layer.
    :type input: LayerOutput
    :param name: Layer name.
    :type name: basestring
    :param layer_attr: extra layer attributes.
    :type layer_attr: ExtraLayerAttribute.
    :return: LayerOutput object.
    :rtype: LayerOutput
    """
    Layer(
        name=name,
        type=LayerType.ROW_L2_NORM_LAYER,
        inputs=[input.name],
        **ExtraAttr.to_kwargs(layer_attr))
    return LayerOutput(
        name, LayerType.ROW_L2_NORM_LAYER, parents=[input], size=input.size)


@wrap_name_default("addto")
@wrap_act_default(act=LinearActivation())
@wrap_bias_attr_default(has_bias=False)
@layer_support(DROPOUT, ERROR_CLIPPING)
def addto_layer(input, act=None, name=None, bias_attr=None, layer_attr=None):
    """
    AddtoLayer.

    ..  math::

        y = f(\\sum_{i} x_i + b)

    where :math:`y` is output, :math:`x` is input, :math:`b` is bias,
    and :math:`f` is activation function.

    The example usage is:

    ..  code-block:: python

        addto = addto_layer(input=[layer1, layer2],
                            act=ReluActivation(),
                            bias_attr=False)

    This layer just simply add all input layers together, then activate the sum
    inputs. Each input of this layer should be the same size, which is also the
    output size of this layer.

    There is no weight matrix for each input, because it just a simple add
    operation. If you want a complicated operation before add, please use
    mixed_layer.

    It is a very good way to set dropout outside the layers. Since not all
    PaddlePaddle layer support dropout, you can add an add_to layer, set
    dropout here.
    Please refer to dropout_layer for details.

    :param name: Layer name.
    :type name: basestring
    :param input: Input layers. It could be a LayerOutput or list/tuple of
                 LayerOutput.
    :type input: LayerOutput|list|tuple
    :param act: Activation Type, default is tanh.
    :type act: BaseActivation
    :param bias_attr: Bias attribute. If False, means no bias. None is default
                      bias.
    :type bias_attr: ParameterAttribute|bool
    :param layer_attr: Extra Layer attribute.
    :type layer_attr: ExtraLayerAttribute
    :return: LayerOutput object.
    :rtype: LayerOutput
    """
    num_filters = None
    if isinstance(input, LayerOutput):
        input = [input]

    assert isinstance(input, collections.Sequence)
    ipts_for_layer = []
    for each_input in input:
        assert isinstance(each_input, LayerOutput)
        ipts_for_layer.append(Input(each_input.name))
        if each_input.num_filters is not None:
            num_filters = each_input.num_filters

    l = Layer(
        name=name,
        type=LayerType.ADDTO_LAYER,
        inputs=ipts_for_layer,
        bias=ParamAttr.to_bias(bias_attr),
        active_type=act.name,
        **ExtraLayerAttribute.to_kwargs(layer_attr))

    return LayerOutput(
        name,
        LayerType.ADDTO_LAYER,
        parents=input,
        activation=act,
        num_filters=num_filters,
        size=l.config.size)


@wrap_act_default(act=IdentityActivation())
@wrap_name_default("concat")
@layer_support(DROPOUT, ERROR_CLIPPING)
def concat_layer(input, act=None, name=None, layer_attr=None, bias_attr=None):
    """
    Concat all input vector into one huge vector.
    Inputs can be list of LayerOutput or list of projection.

    The example usage is:

    ..  code-block:: python

        concat = concat_layer(input=[layer1, layer2])

    :param name: Layer name.
    :type name: basestring
    :param input: input layers or projections
    :type input: list|tuple|collections.Sequence
    :param act: Activation type.
    :type act: BaseActivation
    :param layer_attr: Extra Layer Attribute.
    :type layer_attr: ExtraLayerAttribute
    :return: LayerOutput object.
    :rtype: LayerOutput
    """

    if isinstance(input, LayerOutput):
        input = [input]
    elif isinstance(input, Projection):
        input = [input]
    else:
        assert isinstance(input, collections.Sequence)

    def __is_type__(o, tp):
        if not isinstance(o, collections.Sequence):
            if o == tp:
                return True
            elif len(o.__bases__) == 0:
                return False
            else:
                for bs in o.__bases__:
                    if __is_type__(bs, tp):
                        return True
                return False
        else:
            tmp = map(lambda _x: __is_type__(_x, tp), o)
            a = tmp[0]
            for b in tmp[1:]:
                assert a == b
            return a

    def __reduce_concat_type__(a, b):
        assert __is_type__([a, b], Projection) or __is_type__([a, b],
                                                              LayerOutput)
        return a

    is_concat_layer = __is_type__(
        reduce(__reduce_concat_type__, map(type, input)), LayerOutput)

    layer_type = (LayerType.CONCAT_LAYER
                  if is_concat_layer else LayerType.CONCAT_PROJ_LAYER)

    if layer_type == LayerType.CONCAT_LAYER:
        assert not bias_attr

    layer = Layer(
        name=name,
        type=layer_type,
        inputs=[x.name for x in input] if is_concat_layer else input,
        active_type=act.name,
        bias=ParamAttr.to_bias(bias_attr),
        **ExtraLayerAttribute.to_kwargs(layer_attr))

    sz = layer.config.size

    return LayerOutput(
        name,
        layer_type=layer_type,
        parents=input if is_concat_layer else [x.origin for x in input],
        activation=act,
        size=sz)


@wrap_name_default("seqconcat")
@wrap_act_default(act=IdentityActivation())
@wrap_bias_attr_default(has_bias=False)
@layer_support(DROPOUT, ERROR_CLIPPING)
def seq_concat_layer(a, b, act=None, name=None, layer_attr=None,
                     bias_attr=None):
    """
    Concat sequence a with sequence b.

    Inputs:
      - a = [a1, a2, ..., am]
      - b = [b1, b2, ..., bn]

    Output: [a1, ..., am, b1, ..., bn]

    Note that the above computation is for one sample. Multiple samples are
    processed in one batch.

    The example usage is:

    ..  code-block:: python

        concat = seq_concat_layer(a=layer1, b=layer2)

    :param name: Layer name.
    :type name: basestring
    :param a: input sequence layer
    :type a: LayerOutput
    :param b: input sequence layer
    :type b: LayerOutput
    :param act: Activation type.
    :type act: BaseActivation
    :param layer_attr: Extra Layer Attribute.
    :type layer_attr: ExtraLayerAttribute
    :param bias_attr: The Bias Attribute. If no bias, then pass False or
                      something not type of ParameterAttribute. None will get a
                      default Bias.
    :type bias_attr: ParameterAttribute or None or bool
    :return: LayerOutput object.
    :rtype: LayerOutput
    """
    assert isinstance(a, LayerOutput) and isinstance(b, LayerOutput)
    assert a.size == b.size
    Layer(
        name=name,
        type=LayerType.SEQUENCE_CONCAT_LAYER,
        inputs=[a.name, b.name],
        active_type=act.name,
        bias=ParamAttr.to_bias(bias_attr),
        **ExtraLayerAttribute.to_kwargs(layer_attr))

    return LayerOutput(
        name,
        layer_type=LayerType.SEQUENCE_CONCAT_LAYER,
        parents=[a, b],
        activation=act,
        size=a.size)


@wrap_name_default("memory", "memory_name")
def memory(name,
           size,
           memory_name=None,
           is_seq=False,
           boot_layer=None,
           boot_bias=None,
           boot_bias_active_type=None,
           boot_with_const_id=None):
    """
    The memory layers is a layer cross each time step. Reference this output
    as previous time step layer :code:`name` 's output.

    The default memory is zero in first time step, previous time step's
    output in the rest time steps.

    If boot_bias, the first time step value is this bias and
    with activation.

    If boot_with_const_id, then the first time stop is a IndexSlot, the
    Arguments.ids()[0] is this :code:`cost_id`.

    If boot_layer is not null, the memory is just the boot_layer's output.
    Set :code:`is_seq` is true boot layer is sequence.

    The same name layer in recurrent group will set memory on each time
    step.

    .. code-block:: python

       mem = memory(size=256, name='state')
       state = fc_layer(input=mem, size=256, name='state')

    If you do not want to specify the name, you can equivalently use set_input()
    to specify the layer needs to be remembered as the following:

    .. code-block:: python

       mem = memory(size=256)
       state = fc_layer(input=mem, size=256)
       mem.set_input(mem)

    :param name: the name of the layer which this memory remembers.
                 If name is None, user should call set_input() to specify the
                 name of the layer which this memory remembers.
    :type name: basestring
    :param size: size of memory.
    :type size: int
    :param memory_name: the name of the memory.
                        It is ignored when name is provided.
    :type memory_name: basestring
    :param is_seq: DEPRECATED. is sequence for boot_layer
    :type is_seq: bool
    :param boot_layer: boot layer of memory.
    :type boot_layer: LayerOutput|None
    :param boot_bias: boot layer's bias
    :type boot_bias: ParameterAttribute|None
    :param boot_bias_active_type: boot layer's active type.
    :type boot_bias_active_type: BaseActivation
    :param boot_with_const_id: boot layer's id.
    :type boot_with_const_id: int
    :return: LayerOutput object which is a memory.
    :rtype: LayerOutput
    """
    if boot_bias_active_type is None:
        boot_bias_active_type = LinearActivation()

    assert boot_bias is None or isinstance(boot_bias, ParameterAttribute)
    if isinstance(boot_bias, ParameterAttribute):
        boot_bias = ParamAttr.to_bias(boot_bias)

    assert boot_layer is None or isinstance(boot_layer, LayerOutput)
    if name is not None:
        memory_name = None

    memory_name = Memory(
        name,
        size,
        boot_layer=boot_layer.name if boot_layer is not None else None,
        boot_bias=boot_bias,
        boot_bias_active_type=boot_bias_active_type.name,
        boot_with_const_id=boot_with_const_id,
        memory_name=memory_name)

    lout = LayerOutput(
        name=memory_name,
        size=size,
        layer_type=LayerType.MEMORY,
        parents=[boot_layer] if boot_layer is not None else None)
    return lout


@wrap_bias_attr_default()
@wrap_act_default(param_names=['gate_act'], act=SigmoidActivation())
@wrap_act_default(param_names=['state_act'], act=TanhActivation())
@wrap_act_default(act=TanhActivation())
@wrap_name_default('lstm_step')
@layer_support()
def lstm_step_layer(input,
                    state,
                    size=None,
                    act=None,
                    name=None,
                    gate_act=None,
                    state_act=None,
                    bias_attr=None,
                    layer_attr=None):
    """
    LSTM Step Layer. This function is used only in recurrent_group.
    The lstm equations are shown as follows.

    ..  math::

        i_t & = \\sigma(W_{x_i}x_{t} + W_{h_i}h_{t-1} + W_{c_i}c_{t-1} + b_i)

        f_t & = \\sigma(W_{x_f}x_{t} + W_{h_f}h_{t-1} + W_{c_f}c_{t-1} + b_f)

        c_t & = f_tc_{t-1} + i_t tanh (W_{x_c}x_t+W_{h_c}h_{t-1} + b_c)

        o_t & = \\sigma(W_{x_o}x_{t} + W_{h_o}h_{t-1} + W_{c_o}c_t + b_o)

        h_t & = o_t tanh(c_t)


    The input of lstm step is :math:`Wx_t + Wh_{t-1}`, and user should use
    :code:`mixed_layer` and :code:`full_matrix_projection` to calculate these
    input vectors.

    The state of lstm step is :math:`c_{t-1}`. And lstm step layer will do

    ..  math::

        i_t = \\sigma(input + W_{ci}c_{t-1} + b_i)

        ...


    This layer has two outputs. Default output is :math:`h_t`. The other
    output is :math:`o_t`, whose name is 'state' and can use
    :code:`get_output_layer` to extract this output.

    :param name: Layer's name.
    :type name: basestring
    :param size: Layer's size. NOTE: lstm layer's size, should be equal to
                 :code:`input.size/4`, and should be equal to
                 :code:`state.size`.
    :type size: int
    :param input: input layer. :math:`Wx_t + Wh_{t-1}`
    :type input: LayerOutput
    :param state: State Layer. :math:`c_{t-1}`
    :type state: LayerOutput
    :param act: Activation type. Default is tanh
    :type act: BaseActivation
    :param gate_act: Gate Activation Type. Default is sigmoid, and should
                          be sigmoid only.
    :type gate_act: BaseActivation
    :param state_act: State Activation Type. Default is sigmoid, and should
                           be sigmoid only.
    :type state_act: BaseActivation
    :param bias_attr: Bias Attribute.
    :type bias_attr: ParameterAttribute
    :param layer_attr: layer's extra attribute.
    :type layer_attr: ExtraLayerAttribute
    :return: LayerOutput object.
    :rtype: LayerOutput
    """

    assert size is None or state.size == size
    size = state.size
    Layer(
        name=name,
        type=LayerType.LSTM_STEP_LAYER,
        active_type=act.name,
        active_gate_type=gate_act.name,
        active_state_type=state_act.name,
        bias=ParamAttr.to_bias(bias_attr),
        size=state.size,
        inputs=[input.name, state.name],
        **ExtraLayerAttribute.to_kwargs(layer_attr))

    return LayerOutput(
        name=name,
        layer_type=LayerType.LSTM_STEP_LAYER,
        parents=[input, state],
        activation=act,
        size=size,
        outputs=['default', 'state'])


@wrap_bias_attr_default()
@wrap_param_attr_default()
@wrap_act_default(param_names=['gate_act'], act=SigmoidActivation())
@wrap_act_default(act=TanhActivation())
@wrap_name_default('gru_step')
@layer_support()
def gru_step_layer(input,
                   output_mem,
                   size=None,
                   act=None,
                   name=None,
                   gate_act=None,
                   bias_attr=None,
                   param_attr=None,
                   layer_attr=None):
    """

    :param input:
    :type input: LayerOutput
    :param output_mem:
    :param size:
    :param act:
    :param name:
    :param gate_act:
    :param bias_attr:
    :param param_attr: the parameter_attribute for transforming the output_mem
                       from previous step.
    :param layer_attr:
    :return: LayerOutput object.
    :rtype: LayerOutput
    """
    assert input.size % 3 == 0
    if size is None:
        size = input.size / 3
    Layer(
        name=name,
        type=LayerType.GRU_STEP_LAYER,
        # The parameter here is for transforming the output_mem. The input has
        # already been transformed outside this module so it does not need
        # parameter associated with it.
        # The parameter here is instead grouped with input is due to
        # backward model compatibility.
        inputs=[Input(input.name, **param_attr.attr), output_mem.name],
        bias=ParamAttr.to_bias(bias_attr),
        size=size,
        active_type=act.name,
        active_gate_type=gate_act.name,
        **ExtraAttr.to_kwargs(layer_attr))
    return LayerOutput(
        name=name,
        layer_type=LayerType.GRU_STEP_LAYER,
        parents=[input, output_mem],
        size=size,
        activation=act)


@wrap_bias_attr_default()
@wrap_param_attr_default()
@wrap_act_default(param_names=['gate_act'], act=SigmoidActivation())
@wrap_act_default(act=TanhActivation())
@wrap_name_default('gru_step_naive')
@layer_support(ERROR_CLIPPING, DROPOUT)
def gru_step_naive_layer(input,
                         output_mem,
                         size=None,
                         name=None,
                         act=None,
                         gate_act=None,
                         bias_attr=None,
                         param_attr=None,
                         layer_attr=None):
    """
    GRU Step Layer, but using MixedLayer to generate. It support ERROR_CLIPPING
    and DROPOUT.

    :param input:
    :param output_mem:
    :param size:
    :param name:
    :param act:
    :param gate_act:
    :param bias_attr:
    :param param_attr:
    :param layer_attr:
    :return:
    """
    if input.size % 3 != 0:
        raise ValueError("GruStep input size must be divided by 3")
    if size is None:
        size = input.size / 3

    def __gate__(gate_name, offset):
        with mixed_layer(
                name=name + "_" + gate_name,
                size=size,
                layer_attr=layer_attr,
                bias_attr=bias_attr,
                act=gate_act) as gate:
            gate += identity_projection(input=input, offset=offset)
            gate += full_matrix_projection(
                input=output_mem, param_attr=param_attr)
        return gate

    update_gate = __gate__("update", 0)
    reset_gate = __gate__("reset", size)

    with mixed_layer(
            name=name + "_reset_output", bias_attr=False) as reset_output:
        reset_output += dotmul_operator(a=output_mem, b=reset_gate)

    with mixed_layer(
            name=name + "_output_candidate",
            size=size,
            layer_attr=layer_attr,
            bias_attr=bias_attr,
            act=act) as output_candidate:
        output_candidate += identity_projection(input=input, offset=2 * size)
        output_candidate += full_matrix_projection(
            input=reset_output, param_attr=param_attr)

    with mixed_layer(name=name) as output:
        output += identity_projection(output_mem)
        output += dotmul_operator(a=output_mem, b=update_gate, scale=-1.0)
        output += dotmul_operator(a=output_candidate, b=update_gate)

    return output


@wrap_name_default()
@layer_support()
def get_output_layer(input, arg_name, name=None, layer_attr=None):
    """
    Get layer's output by name. In PaddlePaddle, a layer might return multiple
    values, but returns one layer's output. If the user wants to use another
    output besides the default one, please use get_output_layer first to get
    the output from input.

    :param name: Layer's name.
    :type name: basestring
    :param input: get output layer's input. And this layer should contains
                   multiple outputs.
    :type input: LayerOutput
    :param arg_name: Output name from input.
    :type arg_name: basestring
    :param layer_attr: Layer's extra attribute.
    :return: LayerOutput object.
    :rtype: LayerOutput
    """
    # GetOutputLayer
    assert arg_name in input.outputs, 'Get Output From an not existed input.' \
                                      ' The get output name is %s, which not' \
                                      ' in %s' % (
                                          arg_name, ",".join(input.outputs))
    Layer(
        name=name,
        type=LayerType.GET_OUTPUT_LAYER,
        inputs=[Input(
            input.name, input_layer_argument=arg_name)],
        size=input.size,
        **ExtraLayerAttribute.to_kwargs(layer_attr))

    return LayerOutput(
        name=name,
        layer_type=LayerType.GET_OUTPUT_LAYER,
        parents=[input],
        size=input.size)


@wrap_name_default()
@wrap_act_default()
@wrap_bias_attr_default()
@wrap_param_attr_default()
@layer_support()
def recurrent_layer(input,
                    act=None,
                    bias_attr=None,
                    param_attr=None,
                    name=None,
                    reverse=False,
                    layer_attr=None):
    """
    Simple recurrent unit layer. It is just a fully connect layer through both
    time and neural network.

    For each sequence [start, end] it performs the following computation\:

    ..  math::

        out_{i} = act(in_{i})     \\      \\      \\text{for} \\ i = start \\\\
        out_{i} = act(in_{i} + out_{i-1} * W) \\ \\ \\text{for} \\ start < i <= end

    If reversed is true, the order is reversed\:

    ..  math::

        out_{i} = act(in_{i})           \\    \\   \\text{for} \\ i = end  \\\\
        out_{i} = act(in_{i} + out_{i+1} * W) \\ \\ \\text{for} \\ start <= i < end


    :param input: Input Layer
    :type input: LayerOutput
    :param act: activation.
    :type act: BaseActivation
    :param bias_attr: bias attribute.
    :type bias_attr: ParameterAttribute
    :param param_attr: parameter attribute.
    :type param_attr: ParameterAttribute
    :param name: name of the layer
    :type name: basestring
    :param layer_attr: Layer Attribute.
    :type layer_attr: ExtraLayerAttribute
    :return: LayerOutput object.
    :rtype: LayerOutput
    """
    Layer(
        name=name,
        type=LayerType.RECURRENT_LAYER,
        inputs=Input(input.name, **param_attr.attr),
        active_type=act.name,
        bias=ParamAttr.to_bias(bias_attr),
        reversed=reverse,
        **ExtraAttr.to_kwargs(layer_attr))
    return LayerOutput(
        name=name,
        layer_type=LayerType.RECURRENT_LAYER,
        parents=[input],
        size=input.size,
        activation=act,
        reverse=reverse)


class StaticInput(object):
    """
    StaticInput is only used in recurrent_group which defines a read-only memory
    that can be a sequence or non-sequence.
    :param size: DEPRECATED
    :param is_seq: DEPRECATED
    """

    def __init__(self, input, is_seq=False, size=None):
        assert isinstance(input, LayerOutput)
        self.input = input
        assert input.size is not None
        if size is not None:
            assert input.size == size


def SubsequenceInput(input):
    """
    DEPRECATED.
    Input sequence has sub-sequence, used in recurrent_group.

    The example usage is:

    .. code-block:: python

       input = SubsequenceInput(layer)
    """
    return input


@wrap_name_default("recurrent_group")
def recurrent_group(step, input, reverse=False, name=None, targetInlink=None):
    """
    Recurrent layer group is an extremely flexible recurrent unit in
    PaddlePaddle. As long as the user defines the calculation done within a
    time step, PaddlePaddle will iterate such a recurrent calculation over
    sequence input. This is extremely usefull for attention based model, or
    Neural Turning Machine like models.

    The basic usage (time steps) is:

    .. code-block:: python

       def step(input):
           output = fc_layer(input=layer,
                             size=1024,
                             act=LinearActivation(),
                             bias_attr=False)
           return output

       group = recurrent_group(input=layer,
                               step=step)

    You can see following configs for further usages:

    - time steps: lstmemory_group, paddle/gserver/tests/sequence_layer_group.conf, \
                  demo/seqToseq/seqToseq_net.py
    - sequence steps: paddle/gserver/tests/sequence_nest_layer_group.conf

    :param step: recurrent one time step function.The input of this function is
                 input of the group. The return of this function will be
                 recurrent group's return value.

                 The recurrent group scatter a sequence into time steps. And
                 for each time step, will invoke step function, and return
                 a time step result. Then gather each time step of output into
                 layer group's output.

    :type step: callable

    :param name: recurrent_group's name.
    :type name: basestring

    :param input: Input links array.

                  LayerOutput will be scattered into time steps.
                  SubsequenceInput will be scattered into sequence steps.
                  StaticInput will be imported to each time step, and doesn't change
                  through time. It's a mechanism to access layer outside step function.

    :type input: LayerOutput|StaticInput|SubsequenceInput|list|tuple

    :param reverse: If reverse is set true, the recurrent unit will process the
                    input sequence in a reverse order.
    :type reverse: bool

    :param targetInlink: DEPRECATED.
                         The input layer which share info with layer group's output

                         Param input specifies multiple input layers. For
                         SubsequenceInput inputs, config should assign one input
                         layer that share info(the number of sentences and the number
                         of words in each sentence) with all layer group's outputs.
                         targetInlink should be one of the layer group's input.

    :type targetInlink: LayerOutput|SubsequenceInput

    :return: LayerOutput object.
    :rtype: LayerOutput
    """
    model_type('recurrent_nn')

    if isinstance(input, LayerOutput) or isinstance(input, StaticInput):
        input = [input]
    assert isinstance(input, collections.Sequence)

    def is_in_links(x):
        return isinstance(x, LayerOutput)

    in_links = filter(is_in_links, input)

    RecurrentLayerGroupWithoutOutLinksBegin(
        name=name,
        in_links=map(lambda x: x.name, in_links),
        seq_reversed=reverse)
    in_args = []
    for each_input in input:
        if isinstance(each_input, StaticInput):  # StaticInput
            mem_name = "__%s_memory__" % each_input.input.name
            mem = memory(
                name=None,
                size=each_input.input.size,
                boot_layer=each_input.input)
            mem.set_input(mem)
            in_args.append(mem)
        else:
            in_args.append(each_input)

    layer_outs = step(*in_args)

    if isinstance(layer_outs, LayerOutput):
        layer_outs = [layer_outs]

    for layer_out in layer_outs:
        assert isinstance(
            layer_out, LayerOutput
        ), "Type of step function's return value must be LayerOutput."
        layer_out.reverse = reverse
        RecurrentLayerGroupSetOutLink(layer_out.name)

    RecurrentLayerGroupEnd(name=name)

    for layer_out in layer_outs:
        # The previous full_name is the name inside the recurrent group.
        # We need a full_name outside the recurrent group.
        layer_out.full_name = MakeLayerNameInSubmodel(layer_out.name)

    if len(layer_outs) == 1:
        return layer_outs[0]
    else:
        return layer_outs


class BaseGeneratedInput(object):
    def __init__(self):
        self.bos_id = None
        self.eos_id = None

    def before_real_step(self):
        raise NotImplementedError()

    def after_real_step(self, *args):
        raise NotImplementedError()


class GeneratedInput(BaseGeneratedInput):
    def after_real_step(self, input):
        if isinstance(input, LayerOutput):
            input = [input]
        elif isinstance(input, collections.Sequence):
            input = list(input)
            if len(input) > 1:
                logger.info(
                    ("More than one layers inside the recurrent_group "
                     "are returned as outputs of the entire recurrent_group "
                     "PLEASE garantee the first output is probability of "
                     "the predicted next word."))

        return [maxid_layer(
            input=input[0], name='__beam_search_predict__')] + (
                input[1:] if len(input) > 1 else [])

    def before_real_step(self):
        predict_id = memory(
            name='__beam_search_predict__',
            size=self.size,
            boot_with_const_id=self.bos_id)

        trg_emb = embedding_layer(
            input=predict_id,
            size=self.embedding_size,
            param_attr=ParamAttr(name=self.embedding_name))
        return trg_emb

    def __init__(self, size, embedding_name, embedding_size):
        super(GeneratedInput, self).__init__()
        self.size = size
        self.embedding_name = embedding_name
        self.embedding_size = embedding_size


@wrap_name_default()
def maxid_layer(input, name=None, layer_attr=None):
    """
    A layer for finding the id which has the maximal value for each sample.
    The result is stored in output.ids.

    The example usage is:

    .. code-block:: python

       maxid = maxid_layer(input=layer)

    :param input: Input layer name.
    :type input: LayerOutput
    :param name: Layer name.
    :type name: basestring
    :param layer_attr: extra layer attributes.
    :type layer_attr: ExtraLayerAttribute.
    :return: LayerOutput object.
    :rtype: LayerOutput
    """

    assert isinstance(input, LayerOutput)
    l = Layer(
        name=name,
        type='maxid',
        inputs=[input.name],
        **ExtraLayerAttribute.to_kwargs(layer_attr))
    return LayerOutput(
        name=name,
        layer_type=LayerType.MAXID_LAYER,
        parents=[input],
        size=l.config.size)


@wrap_name_default()
def out_prod_layer(input1, input2, name=None, layer_attr=None):
    """
    A layer for computing the outer product of two vectors
    The result is a matrix of size(input1) x size(input2)

    The example usage is:

    .. code-block:: python

       out_prod = out_prod_layer(input1=vec1, input2=vec2)

    :param name: Layer name.
    :type name: basestring
    :param input1: The first input layer name.
    :type input: LayerOutput
    :param input2: The second input layer name.
    :type input2: LayerOutput
    :param layer_attr: extra layer attributes.
    :type layer_attr: ExtraLayerAttribute.
    :return: LayerOutput object.
    :rtype: LayerOutput
    """

    assert isinstance(input1, LayerOutput)
    assert isinstance(input2, LayerOutput)
    l = Layer(
        name=name,
        type=LayerType.OUT_PROD_LAYER,
        inputs=[input1.name, input2.name],
        **ExtraLayerAttribute.to_kwargs(layer_attr))
    return LayerOutput(
        name=name,
        layer_type=LayerType.OUT_PROD_LAYER,
        parents=[input1, input2],
        size=l.config.size)


@wrap_name_default()
def eos_layer(input, eos_id, name=None, layer_attr=None):
    """
    A layer for checking EOS for each sample:
    - output_id = (input_id == conf.eos_id)

    The result is stored in output\_.ids.
    It is used by recurrent layer group.

    The example usage is:

    .. code-block:: python

       eos = eos_layer(input=layer, eos_id=id)

    :param name: Layer name.
    :type name: basestring
    :param input: Input layer name.
    :type input: LayerOutput
    :param eos_id: end id of sequence
    :type eos_id: int
    :param layer_attr: extra layer attributes.
    :type layer_attr: ExtraLayerAttribute.
    :return: LayerOutput object.
    :rtype: LayerOutput
    """
    l = Layer(
        name=name,
        type=LayerType.EOSID_LAYER,
        eos_id=eos_id,
        inputs=[input.name],
        **ExtraLayerAttribute.to_kwargs(layer_attr))
    return LayerOutput(
        name=name,
        layer_type=LayerType.EOSID_LAYER,
        parents=[input],
        size=l.config.size)


@wrap_name_default()
def beam_search(step,
                input,
                bos_id,
                eos_id,
                beam_size,
                max_length=500,
                name=None,
                num_results_per_sample=None):
    """
    Beam search is a heuristic search algorithm used in sequence generation.
    It explores a graph by expanding the most promising nodes in a limited set
    to maintain tractability.

    The example usage is:

    .. code-block:: python

        def rnn_step(input):
            last_time_step_output = memory(name='rnn', size=512)
            with mixed_layer(size=512, name='rnn') as simple_rnn:
                simple_rnn += full_matrix_projection(input)
                simple_rnn += last_time_step_output
            return simple_rnn

        generated_word_embedding = GeneratedInput(
                               size=target_dictionary_dim,
                               embedding_name="target_language_embedding",
                               embedding_size=word_vector_dim)

        beam_gen = beam_search(name="decoder",
                               step=rnn_step,
                               input=[StaticInput(encoder_last),
                                      generated_word_embedding],
                               bos_id=0,
                               eos_id=1,
                               beam_size=5)

    Please see the following demo for more details:

    - machine translation : demo/seqToseq/translation/gen.conf \
                            demo/seqToseq/seqToseq_net.py

    :param name: Name of the recurrent unit that generates sequences.
    :type name: base string
    :param step: A callable function that defines the calculation in a time
                 step, and it is applied to sequences with arbitrary length by
                 sharing a same set of weights.

                 You can refer to the first parameter of recurrent_group, or
                 demo/seqToseq/seqToseq_net.py for more details.
    :type step: callable
    :param input: Input data for the recurrent unit, which should include the
                  previously generated words as a GeneratedInput object.
                  In beam_search, none of the input's type should be LayerOutput.
    :type input: list
    :param bos_id: Index of the start symbol in the dictionary. The start symbol
                   is a special token for NLP task, which indicates the
                   beginning of a sequence. In the generation task, the start
                   symbol is essential, since it is used to initialize the RNN
                   internal state.
    :type bos_id: int
    :param eos_id: Index of the end symbol in the dictionary. The end symbol is
                   a special token for NLP task, which indicates the end of a
                   sequence. The generation process will stop once the end
                   symbol is generated, or a pre-defined max iteration number
                   is exceeded.
    :type eos_id: int
    :param max_length: Max generated sequence length.
    :type max_length: int
    :param beam_size: Beam search for sequence generation is an iterative search
                      algorithm. To maintain tractability, every iteration only
                      only stores a predetermined number, called the beam_size,
                      of the most promising next words. The greater the beam
                      size, the fewer candidate words are pruned.
    :type beam_size: int
    :param num_results_per_sample: Number of the generated results per input
                                  sequence. This number must always be less than
                                  beam size.
    :type num_results_per_sample: int
    :return: The generated word index.
    :rtype: LayerOutput
    """

    if num_results_per_sample is None:
        num_results_per_sample = beam_size
    if num_results_per_sample > beam_size:
        logger.warning("num_results_per_sample should be less than beam_size")

    if isinstance(input, StaticInput) or isinstance(input, BaseGeneratedInput):
        input = [input]

    generated_input_index = -1

    real_input = []
    for i, each_input in enumerate(input):
        assert not isinstance(each_input, LayerOutput), (
            "in beam_search, "
            "none of the input should has a type of LayerOutput.")
        if isinstance(each_input, BaseGeneratedInput):
            assert generated_input_index == -1, ("recurrent_group accepts "
                                                 "only one GeneratedInput.")
            generated_input_index = i

        else:
            real_input.append(each_input)

    assert generated_input_index != -1, "No GeneratedInput is given."

    gipt = input[generated_input_index]

    gipt.bos_id = bos_id
    gipt.eos_id = eos_id

    def __real_step__(*args):
        eos_name = "__%s_eos_layer__" % name
        RecurrentLayerGroupSetGenerator(
            Generator(
                eos_layer_name=eos_name,
                max_num_frames=max_length,
                beam_size=beam_size,
                num_results_per_sample=num_results_per_sample))

        args = list(args)
        args.insert(generated_input_index, gipt.before_real_step())

        predict = gipt.after_real_step(step(*args))

        eos_layer(input=predict[0], eos_id=eos_id, name=eos_name)
        return predict

    return recurrent_group(
        step=__real_step__, input=real_input, reverse=False, name=name)


def __cost_input__(input, label, weight=None):
    """
    inputs and parents for cost layers.
    """
    ipts = [Input(input.name), Input(label.name)]
    parents = [input, label]
    if weight is not None:
        assert weight.size == 1
        ipts.append(Input(weight.name))
        parents.append(weight)
    return ipts, parents


@wrap_name_default()
@layer_support()
def mse_cost(input, label, weight=None, name=None, coeff=1.0, layer_attr=None):
    """
    mean squared error cost:

    ..  math::

        \\frac{1}{N}\sum_{i=1}^N(t_i-y_i)^2

    :param name: layer name.
    :type name: basestring
    :param input: Network prediction.
    :type input: LayerOutput
    :param label: Data label.
    :type label: LayerOutput
    :param weight: The weight affects the cost, namely the scale of cost.
                   It is an optional argument.
    :type weight: LayerOutput
    :param coeff: The coefficient affects the gradient in the backward.
    :type coeff: float
    :param layer_attr: layer's extra attribute.
    :type layer_attr: ExtraLayerAttribute
    :return: LayerOutput object.
    :rtype: LayerOutput
    """
    ipts, parents = __cost_input__(input, label, weight)

    Layer(
        inputs=ipts,
        type="square_error",
        name=name,
        coeff=coeff,
        **ExtraLayerAttribute.to_kwargs(layer_attr))
    return LayerOutput(name, LayerType.COST, parents=parents, size=1)


regression_cost = mse_cost


@wrap_name_default("cost")
@layer_support()
def classification_cost(input,
                        label,
                        weight=None,
                        name=None,
                        evaluator=classification_error_evaluator,
                        layer_attr=None,
                        coeff=1.):
    """
    classification cost Layer.

    :param name: layer name.
    :type name: basestring
    :param input: input layer name. network output.
    :type input: LayerOutput
    :param label: label layer name. data_layer often.
    :type label: LayerOutput
    :param weight: The weight affects the cost, namely the scale of cost.
                   It is an optional argument.
    :type weight: LayerOutput
    :param evaluator: Evaluator method.
    :param layer_attr: layer's extra attribute.
    :type layer_attr: ExtraLayerAttribute
    :param coeff: The coefficient affects the gradient in the backward.
    :type coeff: float
    :return: LayerOutput object.
    :rtype: LayerOutput
    """
    assert input.layer_type != LayerType.DATA
    assert isinstance(input.activation, SoftmaxActivation)
    assert label.layer_type == LayerType.DATA

    ipts, parents = __cost_input__(input, label, weight)

    Layer(
        name=name,
        type="multi-class-cross-entropy",
        inputs=ipts,
        coeff=coeff,
        **ExtraLayerAttribute.to_kwargs(layer_attr))

    def __add_evaluator__(e):
        assert callable(e)
        assert hasattr(e, 'is_evaluator')
        assert isinstance(e.is_evaluator, bool)
        assert e.is_evaluator
        assert hasattr(e, "for_classification")
        assert isinstance(e.for_classification, bool)
        assert e.for_classification

        e(name=e.__name__, input=input, label=label, weight=weight)

    if not isinstance(evaluator, collections.Sequence):
        evaluator = [evaluator]

    for each_evaluator in evaluator:
        __add_evaluator__(each_evaluator)

    return LayerOutput(name, LayerType.COST, parents=parents, size=1)


def conv_operator(img,
                  filter,
                  filter_size,
                  num_filters,
                  num_channels=None,
                  stride=1,
                  padding=0,
                  filter_size_y=None,
                  stride_y=None,
                  padding_y=None,
                  trans=False):
    """
    Different from img_conv_layer, conv_op is an Operator, which can be used
    in mixed_layer. And conv_op takes two inputs to perform convolution.
    The first input is the image and the second is filter kernel. It only
    support GPU mode.

    The example usage is:

    .. code-block:: python

       op = conv_operator(img=input1,
                          filter=input2,
                          filter_size=3,
                          num_filters=64,
                          num_channels=64)

    :param img: input image
    :type img: LayerOutput
    :param filter: input filter
    :type filter: LayerOutput
    :param filter_size: The x dimension of a filter kernel.
    :type filter_size: int
    :param filter_size_y: The y dimension of a filter kernel. Since
                        PaddlePaddle now supports rectangular filters,
                        the filter's shape can be (filter_size, filter_size_y).
    :type filter_size_y: int
    :param num_filters: channel of output data.
    :type num_filters: int
    :param num_channels: channel of input data.
    :type num_channels: int
    :param stride: The x dimension of the stride.
    :type stride: int
    :param stride_y: The y dimension of the stride.
    :type stride_y: int
    :param padding: The x dimension of padding.
    :type padding: int
    :param padding_y: The y dimension of padding.
    :type padding_y: int
    :return: A ConvOperator Object.
    :rtype: ConvOperator
    """
    if filter_size_y is None:
        filter_size_y = filter_size
    if stride_y is None:
        stride_y = stride
    if padding_y is None:
        padding_y = padding

    if num_channels is None:
        num_channels = img.num_filters

    assert isinstance(filter, LayerOutput)
    if filter.size is not None:
        filter.size = filter_size * filter_size_y * num_filters * num_channels

    opCls = ConvTransOperator if trans else ConvOperator

    op = opCls(
        input_layer_names=[img.name, filter.name],
        num_filters=num_filters,
        conv_conf=Conv(
            filter_size=filter_size,
            padding=padding,
            stride=stride,
            channels=num_channels,
            filter_size_y=filter_size_y,
            padding_y=padding_y,
            stride_y=stride_y,
            groups=1))

    op.origin = [img, filter]
    return op


@wrap_param_attr_default()
def conv_projection(input,
                    filter_size,
                    num_filters,
                    num_channels=None,
                    stride=1,
                    padding=0,
                    filter_size_y=None,
                    stride_y=None,
                    padding_y=None,
                    groups=1,
                    param_attr=None,
                    trans=False):
    """
    Different from img_conv_layer and conv_op, conv_projection is an Projection,
    which can be used in mixed_layer and conat_layer. It use cudnn to implement
    conv and only support GPU mode.

    The example usage is:

    .. code-block:: python

       proj = conv_projection(input=input1,
                              filter_size=3,
                              num_filters=64,
                              num_channels=64)

    :param input: input layer
    :type input: LayerOutput
    :param filter_size: The x dimension of a filter kernel.
    :type filter_size: int
    :param filter_size_y: The y dimension of a filter kernel. Since
                          PaddlePaddle now supports rectangular filters,
                          the filter's shape can be (filter_size, filter_size_y).
    :type filter_size_y: int
    :param num_filters: channel of output data.
    :type num_filters: int
    :param num_channels: channel of input data.
    :type num_channels: int
    :param stride: The x dimension of the stride.
    :type stride: int
    :param stride_y: The y dimension of the stride.
    :type stride_y: int
    :param padding: The x dimension of padding.
    :type padding: int
    :param padding_y: The y dimension of padding.
    :type padding_y: int
    :param groups: The group number.
    :type groups: int
    :param param_attr: Convolution param attribute. None means default attribute
    :type param_attr: ParameterAttribute
    :param trans: whether it is convTrans or conv
    :type trans: boolean
    :return: A DotMulProjection Object.
    :rtype: DotMulProjection
    """
    if num_channels is None:
        assert input.num_filters is not None
        num_channels = input.num_filters

    if filter_size_y is None:
        if isinstance(filter_size, collections.Sequence):
            assert len(filter_size) == 2
            filter_size, filter_size_y = filter_size
        else:
            filter_size_y = filter_size

    if stride_y is None:
        if isinstance(stride, collections.Sequence):
            assert len(stride) == 2
            stride, stride_y = stride
        else:
            stride_y = stride

    if padding_y is None:
        if isinstance(padding, collections.Sequence):
            assert len(padding) == 2
            padding, padding_y = padding
        else:
            padding_y = padding

    if param_attr.attr.get('initial_smart'):
        # special initial for conv layers.
        init_w = (2.0 / (filter_size**2 * num_channels))**0.5
        param_attr.attr["initial_mean"] = 0.0
        param_attr.attr["initial_std"] = init_w
        param_attr.attr["initial_strategy"] = 0
        param_attr.attr["initial_smart"] = False

    projCls = ConvTransProjection if trans else ConvProjection

    proj = projCls(
        input_layer_name=input.name,
        num_filters=num_filters,
        conv_conf=Conv(
            filter_size=filter_size,
            padding=padding,
            stride=stride,
            channels=num_channels,
            filter_size_y=filter_size_y,
            padding_y=padding_y,
            stride_y=stride_y,
            groups=groups),
        **param_attr.attr)

    proj.origin = input
    return proj


@wrap_name_default("pad")
@layer_support()
def pad_layer(input,
              pad_c=None,
              pad_h=None,
              pad_w=None,
              name=None,
              layer_attr=None):
    """
    This operation pads zeros to the input data according to pad_c,pad_h
    and pad_w. pad_c, pad_h, pad_w specifies the which dimension and size
    of padding. And the input data shape is NCHW.

    For example, pad_c=[2,3] means padding 2 zeros before the
    input data and 3 zeros after the input data in channel dimension.
    pad_h means padding zeros in height dimension. pad_w means padding zeros
    in width dimension.

    For example,

    .. code-block:: python

       input(2,2,2,3)  = [
                           [ [[1,2,3], [3,4,5]],
                             [[2,3,5], [1,6,7]] ],
                           [ [[4,3,1], [1,8,7]],
                             [[3,8,9], [2,3,5]] ]
                         ]

       pad_c=[1,1], pad_h=[0,0], pad_w=[0,0]

       output(2,4,2,3) = [
                           [ [[0,0,0], [0,0,0]],
                             [[1,2,3], [3,4,5]],
                             [[2,3,5], [1,6,7]],
                             [[0,0,0], [0,0,0]] ],
                           [ [[0,0,0], [0,0,0]],
                             [[4,3,1], [1,8,7]],
                             [[3,8,9], [2,3,5]],
                             [[0,0,0], [0,0,0]] ]
                         ]

    The simply usage is:

    .. code-block:: python

       pad = pad_layer(input=ipt,
                       pad_c=[4,4],
                       pad_h=[0,0],
                       pad_w=[2,2])

    :param input: layer's input.
    :type input: LayerOutput
    :param pad_c: padding size in channel dimension.
    :type pad_c: list|None
    :param pad_h: padding size in height dimension.
    :type pad_h: list|None
    :param pad_w: padding size in width dimension.
    :type pad_w: list|None
    :param layer_attr: Extra Layer Attribute.
    :type layer_attr: ExtraLayerAttribute
    :param name: layer name.
    :type name: basestring
    :return: LayerOutput object.
    :rtype: LayerOutput
    """
    if pad_c is not None:
        assert isinstance(pad_c, collections.Sequence) and len(pad_c) == 2
    else:
        pad_c = [0, 0]

    if pad_h is not None:
        assert isinstance(pad_h, collections.Sequence) and len(pad_h) == 2
    else:
        pad_h = [0, 0]

    if pad_w is not None:
        assert isinstance(pad_w, collections.Sequence) and len(pad_w) == 2
    else:
        pad_w = [0, 0]

    assert input.num_filters is not None
    in_ch = input.num_filters
    out_ch = in_ch + pad_c[0] + pad_c[1]

    l = Layer(
        name=name,
        type=LayerType.PAD_LAYER,
        inputs=Input(
            input.name,
            pad=Pad(
                channels=in_ch,
                pad_c=pad_c,
                pad_h=pad_h,
                pad_w=pad_w, )),
        **ExtraLayerAttribute.to_kwargs(layer_attr))
    return LayerOutput(
        name,
        layer_type=LayerType.PAD_LAYER,
        parents=[input],
        num_filters=out_ch,
        size=l.config.size)


@wrap_name_default()
@layer_support()
def conv_shift_layer(a, b, name=None, layer_attr=None):
    """
    This layer performs cyclic convolution for two input. For example:
      - a[in]: contains M elements.
      - b[in]: contains N elements (N should be odd).
      - c[out]: contains M elements.

    .. math::

        c[i] = \sum_{j=-(N-1)/2}^{(N-1)/2}a_{i+j} * b_{j}

    In this formular:
     - a's index is computed modulo M. When it is negative, then get item from
       the right side (which is the end of array) to the left.
     - b's index is computed modulo N. When it is negative, then get item from
       the right size (which is the end of array) to the left.

    The example usage is:

    .. code-block:: python

       conv_shift = conv_shift_layer(a=layer1, b=layer2)

    :param name: layer name
    :type name: basestring
    :param a: Input layer a.
    :type a: LayerOutput
    :param b: input layer b.
    :type b: LayerOutput
    :param layer_attr: layer's extra attribute.
    :type layer_attr: ExtraLayerAttribute
    :return: LayerOutput object.
    :rtype: LayerOutput
    """
    assert isinstance(a, LayerOutput) and isinstance(b, LayerOutput)
    assert b.size is None or b.size % 2 == 1  # size of b must be odd.
    Layer(
        name=name,
        type=LayerType.CONV_SHIFT_LAYER,
        inputs=[a.name, b.name],
        **ExtraLayerAttribute.to_kwargs(layer_attr))

    return LayerOutput(
        name, LayerType.CONV_SHIFT_LAYER, parents=[a, b], size=a.size)


@wrap_name_default()
@wrap_param_attr_default()
@wrap_bias_attr_default()
@wrap_act_default(act=LinearActivation())
@layer_support(ERROR_CLIPPING, DROPOUT)
def tensor_layer(a,
                 b,
                 size,
                 act=None,
                 name=None,
                 param_attr=None,
                 bias_attr=None,
                 layer_attr=None):
    """
    This layer performs tensor operation for two input.
    For example, each sample:

    .. math::
       y_{i} = a * W_{i} * {b^\mathrm{T}}, i=0,1,...,K-1

    In this formular:
      - :math:`a`: the first input contains M elements.
      - :math:`b`: the second input contains N elements.
      - :math:`y_{i}`: the i-th element of y.
      - :math:`W_{i}`: the i-th learned weight, shape if [M, N]
      - :math:`b^\mathrm{T}`: the transpose of :math:`b_{2}`.

    The simple usage is:

    .. code-block:: python

       tensor = tensor_layer(a=layer1, b=layer2, size=1000)

    :param name: layer name
    :type name: basestring
    :param a: Input layer a.
    :type a: LayerOutput
    :param b: input layer b.
    :type b: LayerOutput
    :param size: the layer dimension.
    :type size: int.
    :param act: Activation Type. Default is tanh.
    :type act: BaseActivation
    :param param_attr: The Parameter Attribute.
    :type param_attr: ParameterAttribute
    :param bias_attr: The Bias Attribute. If no bias, then pass False or
                      something not type of ParameterAttribute. None will get a
                      default Bias.
    :type bias_attr: ParameterAttribute|None|Any
    :param layer_attr: Extra Layer config.
    :type layer_attr: ExtraLayerAttribute|None
    :return: LayerOutput object.
    :rtype: LayerOutput
    """
    assert isinstance(a, LayerOutput) and isinstance(b, LayerOutput)
    Layer(
        name=name,
        size=size,
        type=LayerType.TENSOR_LAYER,
        active_type=act.name,
        bias=ParamAttr.to_bias(bias_attr),
        inputs=[Input(a.name, **param_attr.attr), Input(b.name)],
        **ExtraLayerAttribute.to_kwargs(layer_attr))
    return LayerOutput(
        name, LayerType.TENSOR_LAYER, parents=[a, b], activation=act, size=size)


@wrap_name_default()
@wrap_param_attr_default()
@wrap_bias_attr_default()
@wrap_act_default()
@layer_support(DROPOUT, ERROR_CLIPPING)
def selective_fc_layer(input,
                       size,
                       select=None,
                       act=None,
                       name=None,
                       pass_generation=False,
                       has_selected_colums=True,
                       mul_ratio=0.02,
                       param_attr=None,
                       bias_attr=None,
                       layer_attr=None):
    """
    Selectived fully connected layer. Different from fc_layer, the output
    of this layer maybe sparse. It requires an additional input to indicate
    several selected columns for output. If the selected columns is not
    specified, selective_fc_layer acts exactly like fc_layer.

    The simple usage is:

    .. code-block:: python

       sel_fc = selective_fc_layer(input=input, size=128, act=TanhActivation())

    :param name: The Layer Name.
    :type name: basestring
    :param input: The input layer.
    :type input: LayerOutput|list|tuple
    :param select: The select layer. The output of select layer should be a
                   sparse binary matrix, and treat as the mask of selective fc.
                   If is None, acts exactly like fc_layer.
    :type select: LayerOutput
    :param size: The layer dimension.
    :type size: int
    :param act: Activation Type. Default is tanh.
    :type act: BaseActivation
    :param param_attr: The Parameter Attribute.
    :type param_attr: ParameterAttribute
    :param bias_attr: The Bias Attribute. If no bias, then pass False or
                      something not type of ParameterAttribute. None will get a
                      default Bias.
    :type bias_attr: ParameterAttribute|None|Any
    :param layer_attr: Extra Layer config.
    :type layer_attr: ExtraLayerAttribute|None
    :return: LayerOutput object.
    :rtype: LayerOutput
    """
    if isinstance(input, LayerOutput):
        input = [input]
        assert not isinstance(param_attr, collections.Sequence)
        param_attr = [param_attr]
    else:
        if isinstance(param_attr, collections.Sequence):
            assert len(input) == len(param_attr)
        else:
            param_attr = [copy.deepcopy(param_attr) for _ in range(len(input))]

    assert isinstance(input, collections.Sequence)
    assert isinstance(select, LayerOutput)
    if select.size is not None:
        assert select.size == size
    Layer(
        inputs=[
            Input(ipt.name, **attr.attr) for ipt, attr in zip(input, param_attr)
        ] + [select.name],
        name=name,
        type=LayerType.SEL_FC_LAYER,
        size=size,
        bias=ParameterAttribute.to_bias(bias_attr),
        active_type=act.name,
        selective_fc_pass_generation=pass_generation,
        has_selected_colums=has_selected_colums,
        selective_fc_full_mul_ratio=mul_ratio,
        **ExtraLayerAttribute.to_kwargs(layer_attr))
    return LayerOutput(
        name,
        LayerType.SEL_FC_LAYER,
        list(input) + [select],
        activation=act,
        size=size)


@wrap_name_default()
@layer_support()
def sampling_id_layer(input, name=None, layer_attr=None):
    """
    A layer for sampling id from multinomial distribution from the input layer.
    Sampling one id for one sample.

    The simple usage is:

    .. code-block:: python

       samping_id = sampling_id_layer(input=input)

    :param input: The input layer.
    :type input: LayerOutput
    :param name: The Layer Name.
    :type name: basestring
    :param layer_attr: Extra Layer config.
    :type layer_attr: ExtraLayerAttribute|None
    :return: LayerOutput object.
    :rtype: LayerOutput
    """
    l = Layer(
        name=name,
        type=LayerType.SAMPLING_ID_LAYER,
        inputs=[Input(input.name)],
        **ExtraLayerAttribute.to_kwargs(layer_attr))
    return LayerOutput(
        name, LayerType.SAMPLING_ID_LAYER, input, size=l.config.size)


@wrap_name_default()
@layer_support()
def slope_intercept_layer(input,
                          name=None,
                          slope=1.0,
                          intercept=0.0,
                          layer_attr=None):
    """
    This layer for applying a slope and an intercept to the input
    element-wise. There is no activation and weight.

    ..  math::
        y = slope * x + intercept

    The simple usage is:

    .. code-block:: python

       scale = slope_intercept_layer(input=input, slope=-1.0, intercept=1.0)

    :param input: The input layer.
    :type input: LayerOutput
    :param name: The Layer Name.
    :type name: basestring
    :param slope: the scale factor.
    :type slope: float.
    :param intercept: the offset.
    :type intercept: float.
    :param layer_attr: Extra Layer config.
    :type layer_attr: ExtraLayerAttribute|None
    :return: LayerOutput object.
    :rtype: LayerOutput
    """
    Layer(
        name=name,
        type=LayerType.SLOPE_INTERCEPT_LAYER,
        slope=slope,
        intercept=intercept,
        inputs=[Input(input.name)],
        **ExtraLayerAttribute.to_kwargs(layer_attr))
    return LayerOutput(
        name, LayerType.SLOPE_INTERCEPT_LAYER, input, size=input.size)


@wrap_name_default()
@layer_support()
def linear_comb_layer(weights, vectors, size=None, name=None, layer_attr=None):
    """
    A layer for weighted sum of vectors takes two inputs.
      - Input: size of weights is M
               size of vectors is M*N
      - Output: a vector of size=N

    .. math::

       z(i) = \sum_{j=0}^{M-1} x(j) y(i+Nj)

    where :math:`0 \le i \le N-1`

    Or in the matrix notation:

    .. math::

       z = x^\mathrm{T} Y

    In this formular:
      - :math:`x`: weights
      - :math:`y`: vectors.
      - :math:`z`: the output.

    Note that the above computation is for one sample. Multiple samples are
    processed in one batch.

    The simple usage is:

    .. code-block:: python

       linear_comb = linear_comb_layer(weights=weight, vectors=vectors,
                                       size=elem_dim)

    :param weights: The weight layer.
    :type weights: LayerOutput
    :param vectors: The vector layer.
    :type vectors: LayerOutput
    :param size: the dimension of this layer.
    :type size: int
    :param name: The Layer Name.
    :type name: basestring
    :param layer_attr: Extra Layer config.
    :type layer_attr: ExtraLayerAttribute|None
    :return: LayerOutput object.
    :rtype: LayerOutput
    """
    assert isinstance(weights, LayerOutput) and isinstance(vectors, LayerOutput)
    if vectors.size is not None and weights.size is not None:
        assert vectors.size % weights.size == 0
        if size is None:
            size = vectors.size / weights.size
        else:
            assert size == vectors.size / weights.size
    Layer(
        name=name,
        type=LayerType.LINEAR_COMBINATION_LAYER,
        size=size,
        inputs=[Input(weights.name), Input(vectors.name)],
        **ExtraLayerAttribute.to_kwargs(layer_attr))
    return LayerOutput(
        name, LayerType.LINEAR_COMBINATION_LAYER, [weights, vectors], size=size)


convex_comb_layer = linear_comb_layer


@wrap_name_default()
@layer_support()
def block_expand_layer(input,
                       block_x=0,
                       block_y=0,
                       stride_x=0,
                       stride_y=0,
                       padding_x=0,
                       padding_y=0,
                       num_channels=None,
                       name=None,
                       layer_attr=None):
    """
    Expand feature map to minibatch matrix.
       - matrix width is: block_y * block_x * num_channels
       - matirx height is: outputH * outputW

    .. math::

       outputH = 1 + (2 * padding_y + imgSizeH - block_y + stride_y - 1) / stride_y

       outputW = 1 + (2 * padding_x + imgSizeW - block_x + stride_x - 1) / stride_x

    The expand method is the same with ExpandConvLayer, but saved the transposed
    value. After expanding, output.sequenceStartPositions will store timeline.
    The number of time steps are outputH * outputW and the dimension of each
    time step is block_y * block_x * num_channels. This layer can be used after
    convolution neural network, and before recurrent neural network.

    The simple usage is:

    .. code-block:: python

       block_expand = block_expand_layer(input=layer,
                                         num_channels=128,
                                         stride_x=1,
                                         stride_y=1,
                                         block_x=1,
                                         block_x=3)

    :param input: The input layer.
    :type input: LayerOutput
    :param num_channels: The channel number of input layer.
    :type num_channels: int|None
    :param block_x: The width of sub block.
    :type block_x: int
    :param block_y: The width of sub block.
    :type block_y: int
    :param stride_x: The stride size in horizontal direction.
    :type stride_x: int
    :param stride_y: The stride size in vertical direction.
    :type stride_y: int
    :param padding_x: The padding size in horizontal direction.
    :type padding_x: int
    :param padding_y: The padding size in vertical direction.
    :type padding_y: int
    :param name: The name of this layer, which can not specify.
    :type name: None|basestring.
    :param layer_attr: Extra Layer config.
    :type layer_attr: ExtraLayerAttribute|None
    :return: LayerOutput object.
    :rtype: LayerOutput
    """
    if num_channels is None:
        assert input.num_filters is not None
        num_channels = input.num_filters
    l = Layer(
        name=name,
        inputs=Input(
            input.name,
            block_expand=BlockExpand(
                channels=num_channels,
                block_x=block_x,
                block_y=block_y,
                stride_x=stride_x,
                stride_y=stride_y,
                padding_x=padding_x,
                padding_y=padding_y)),
        type=LayerType.BLOCK_EXPAND,
        **ExtraLayerAttribute.to_kwargs(layer_attr))

    return LayerOutput(
        name, LayerType.BLOCK_EXPAND, parents=[input], size=l.config.size)


@wrap_name_default()
@layer_support()
def maxout_layer(input, groups, num_channels=None, name=None, layer_attr=None):
    """
    A layer to do max out on conv layer output.
      - Input: output of a conv layer.
      - Output: feature map size same as input. Channel is (input channel) / groups.

    So groups should be larger than 1, and the num of channels should be able
    to devided by groups.

    .. math::
       y_{si+j} = \max_k x_{gsi + sk + j}
       g = groups
       s = input.size / num_channels
       0 \le i < num_channels / groups
       0 \le j < s
       0 \le k < groups

    Please refer to Paper:
      - Maxout Networks: http://www.jmlr.org/proceedings/papers/v28/goodfellow13.pdf
      - Multi-digit Number Recognition from Street View \
        Imagery using Deep Convolutional Neural Networks: \
        https://arxiv.org/pdf/1312.6082v4.pdf

    The simple usage is:

    .. code-block:: python

       maxout = maxout_layer(input,
                             num_channels=128,
                             groups=4)

    :param input: The input layer.
    :type input: LayerOutput
    :param num_channels: The channel number of input layer. If None will be set
                     automatically from previous output.
    :type num_channels: int|None
    :param groups: The group number of input layer.
    :type groups: int
    :param name: The name of this layer, which can not specify.
    :type name: None|basestring.
    :param layer_attr: Extra Layer attribute.
    :type layer_attr: ExtraLayerAttribute
    :return: LayerOutput object.
    :rtype: LayerOutput
    """
    assert input.layer_type == LayerType.CONV_LAYER
    assert isinstance(input.activation, LinearActivation)
    assert groups > 1
    if num_channels is None:
        assert input.num_filters is not None
        num_channels = input.num_filters
    assert num_channels % groups == 0
    l = Layer(
        name=name,
        inputs=Input(
            input.name, maxout=MaxOut(
                channels=num_channels, groups=groups)),
        type=LayerType.MAXOUT,
        **ExtraLayerAttribute.to_kwargs(layer_attr))
    return LayerOutput(
        name, LayerType.MAXOUT, parents=[input], size=l.config.size)


@wrap_name_default()
@layer_support()
def ctc_layer(input,
              label,
              size=None,
              name=None,
              norm_by_times=False,
              layer_attr=None):
    """
    Connectionist Temporal Classification (CTC) is designed for temporal
    classication task. That is, for sequence labeling problems where the
    alignment between the inputs and the target labels is unknown.

    More details can be found by referring to `Connectionist Temporal
    Classification: Labelling Unsegmented Sequence Data with Recurrent
    Neural Networks <http://machinelearning.wustl.edu/mlpapers/paper_files/
    icml2006_GravesFGS06.pdf>`_

    Note:
        Considering the 'blank' label needed by CTC, you need to use
        (num_classes + 1) as the input size. num_classes is the category number.
        And the 'blank' is the last category index. So the size of 'input' layer, such as
        fc_layer with softmax activation, should be num_classes + 1. The size of ctc_layer
        should also be num_classes + 1.

    The example usage is:

    .. code-block:: python

      ctc = ctc_layer(input=input,
                      label=label,
                      size=9055,
                      norm_by_times=True)

    :param input: The input layer.
    :type input: LayerOutput
    :param label: The data layer of label with variable length.
    :type label: LayerOutput
    :param size: category numbers + 1.
    :type size: int
    :param name: The name of this layer
    :type name: basestring|None
    :param norm_by_times: Whether to normalization by times. False by default.
    :type norm_by_times: bool
    :param layer_attr: Extra Layer config.
    :type layer_attr: ExtraLayerAttribute|None
    :return: LayerOutput object.
    :rtype: LayerOutput
    """
    assert isinstance(input, LayerOutput)
    assert isinstance(label, LayerOutput)
    if label.size is not None:
        if size is not None:
            assert size == label.size + 1
        else:
            size = label.size + 1
    Layer(
        name=name,
        type=LayerType.CTC_LAYER,
        size=size,
        norm_by_times=norm_by_times,
        inputs=[input.name, label.name],
        **ExtraLayerAttribute.to_kwargs(layer_attr))
    return LayerOutput(name, LayerType.CTC_LAYER, [input, label], size=size)


@wrap_name_default()
@layer_support()
def warp_ctc_layer(input,
                   label,
                   size=None,
                   name=None,
                   blank=0,
                   norm_by_times=False,
                   layer_attr=None):
    """
    A layer intergrating the open-source `warp-ctc
    <https://github.com/baidu-research/warp-ctc>`_ library, which is used in
    `Deep Speech 2: End-toEnd Speech Recognition in English and Mandarin
    <https://arxiv.org/pdf/1512.02595v1.pdf>`_, to compute Connectionist Temporal
    Classification (CTC) loss. Besides, another `warp-ctc
    <https://github.com/gangliao/warp-ctc>`_ repository, which is forked from
    the official one, is maintained to enable more compiling options. During the
    building process, PaddlePaddle will clone the source codes, build and
    install it to :code:`third_party/install/warpctc` directory.

    To use warp_ctc layer, you need to specify the path of :code:`libwarpctc.so`,
    using following methods:

    1. Set it in :code:`paddle.init` (python api) or :code:`paddle_init` (c api),
    such as :code:`paddle.init(use_gpu=True,
    warpctc_dir=your_paddle_source_dir/third_party/install/warpctc/lib)`.

    2. Set environment variable LD_LIBRARY_PATH on Linux or DYLD_LIBRARY_PATH
    on Mac OS. For instance, :code:`export
    LD_LIBRARY_PATH=your_paddle_source_dir/third_party/install/warpctc/lib:$LD_LIBRARY_PATH`.

    More details of CTC can be found by referring to `Connectionist Temporal
    Classification: Labelling Unsegmented Sequence Data with Recurrent
    Neural Networks <http://machinelearning.wustl.edu/mlpapers/paper_files/
    icml2006_GravesFGS06.pdf>`_.

    Note:
        - Let num_classes represent the category number. Considering the 'blank'
          label needed by CTC, you need to use (num_classes + 1) as the input size.
          Thus, the size of both warp_ctc layer and 'input' layer should be set to
          num_classes + 1.
        - You can set 'blank' to any value ranged in [0, num_classes], which
          should be consistent as that used in your labels.
        - As a native 'softmax' activation is interated to the warp-ctc library,
          'linear' activation is expected instead in the 'input' layer.

    The example usage is:

    .. code-block:: python

      ctc = warp_ctc_layer(input=input,
                           label=label,
                           size=1001,
                           blank=1000,
                           norm_by_times=False)

    :param input: The input layer.
    :type input: LayerOutput
    :param label: The data layer of label with variable length.
    :type label: LayerOutput
    :param size: category numbers + 1.
    :type size: int
    :param name: The name of this layer, which can not specify.
    :type name: basestring|None
    :param blank: the 'blank' label used in ctc
    :type blank: int
    :param norm_by_times: Whether to normalization by times. False by default.
    :type norm_by_times: bool
    :param layer_attr: Extra Layer config.
    :type layer_attr: ExtraLayerAttribute|None
    :return: LayerOutput object.
    :rtype: LayerOutput
    """
    assert isinstance(input, LayerOutput)
    assert isinstance(label, LayerOutput)
    if label.size is not None:
        if size is not None:
            assert size == label.size + 1
        else:
            size = label.size + 1
    Layer(
        name=name,
        type=LayerType.WARP_CTC_LAYER,
        size=size,
        blank=blank,
        norm_by_times=norm_by_times,
        inputs=[input.name, label.name],
        **ExtraLayerAttribute.to_kwargs(layer_attr))
    return LayerOutput(
        name, LayerType.WARP_CTC_LAYER, parents=[input, label], size=size)


@wrap_name_default()
@wrap_param_attr_default()
@layer_support()
def crf_layer(input,
              label,
              size=None,
              weight=None,
              param_attr=None,
              name=None,
              coeff=1.0,
              layer_attr=None):
    """
    A layer for calculating the cost of sequential conditional random
    field model.

    The example usage is:

    .. code-block:: python

      crf = crf_layer(input=input,
                      label=label,
                      size=label_dim)

    :param input: The first input layer is the feature.
    :type input: LayerOutput
    :param label: The second input layer is label.
    :type label: LayerOutput
    :param size: The category number.
    :type size: int
    :param weight: The third layer is "weight" of each sample, which is an
                  optional argument.
    :type weight: LayerOutput
    :param param_attr: Parameter attribute. None means default attribute
    :type param_attr: ParameterAttribute
    :param name: The name of this layers. It is not necessary.
    :type name: None|basestring
    :param coeff: The coefficient affects the gradient in the backward.
    :type coeff: float
    :param layer_attr: Extra Layer config.
    :type layer_attr: ExtraLayerAttribute|None
    :return: LayerOutput object.
    :rtype: LayerOutput
    """
    assert isinstance(input, LayerOutput)
    assert isinstance(label, LayerOutput)
    assert weight is None or isinstance(weight, LayerOutput)
    if input.size is not None and label.size is not None:
        assert input.size == label.size
        if size is None:
            size = input.size
        else:
            assert size == input.size

    ipts = [Input(input.name, **param_attr.attr), Input(label.name)]
    if weight is not None:
        ipts.append(Input(weight.name))

    Layer(
        name=name,
        type=LayerType.CRF_LAYER,
        size=size,
        inputs=ipts,
        coeff=coeff,
        **ExtraLayerAttribute.to_kwargs(layer_attr))
    parents = [input, label]
    if weight is not None:
        parents.append(weight)
    # The size for LayerOutput means the dimension of the output.
    # It's different from the meaning of crf layer, which is the number of
    # classes.
    return LayerOutput(name, LayerType.CRF_LAYER, parents, size=1)


@wrap_name_default()
@wrap_param_attr_default()
@layer_support()
def crf_decoding_layer(input,
                       size,
                       label=None,
                       param_attr=None,
                       name=None,
                       layer_attr=None):
    """
    A layer for calculating the decoding sequence of sequential conditional
    random field model. The decoding sequence is stored in output.ids.
    If a second input is provided, it is treated as the ground-truth label, and
    this layer will also calculate error. output.value[i] is 1 for incorrect
    decoding or 0 for correct decoding.

    The example usage is:

    .. code-block:: python

      crf_decoding = crf_decoding_layer(input=input,
                                        size=label_dim)

    :param input: The first input layer.
    :type input: LayerOutput
    :param size: size of this layer.
    :type size: int
    :param label: None or ground-truth label.
    :type label: LayerOutput or None
    :param param_attr: Parameter attribute. None means default attribute
    :type param_attr: ParameterAttribute
    :param name: The name of this layers. It is not necessary.
    :type name: None|basestring
    :param layer_attr: Extra Layer config.
    :type layer_attr: ExtraLayerAttribute|None
    :return: LayerOutput object.
    :rtype: LayerOutput
    """

    assert isinstance(input, LayerOutput)
    assert label is None or isinstance(label, LayerOutput)

    ipts = [Input(input.name, **param_attr.attr)]
    if label is not None:
        ipts.append(Input(label.name))

    Layer(
        name=name,
        type=LayerType.CRF_DECODING_LAYER,
        size=size,
        inputs=ipts,
        **ExtraLayerAttribute.to_kwargs(layer_attr))
    parents = [input]
    if label is not None:
        parents.append(label)
    # The size for LayerOutput means the dimension of the output.
    # It's different from the meaning of crf layer, which is the number of
    # classes.
    return LayerOutput(name, LayerType.CRF_DECODING_LAYER, parents, size=1)


@wrap_act_default(act=SigmoidActivation())
@wrap_bias_attr_default(has_bias=True)
@wrap_param_attr_default()
@wrap_name_default()
@layer_support()
def nce_layer(input,
              label,
              num_classes=None,
              act=None,
              param_attr=None,
              weight=None,
              num_neg_samples=10,
              neg_distribution=None,
              name=None,
              bias_attr=None,
              layer_attr=None):
    """
    Noise-contrastive estimation.
    Implements the method in the following paper:
    A fast and simple algorithm for training neural probabilistic language models.

    The example usage is:

    .. code-block:: python

       cost = nce_layer(input=[layer1, layer2], label=layer2,
                        param_attr=[attr1, attr2], weight=layer3,
                        num_classes=3, neg_distribution=[0.1,0.3,0.6])

    :param name: layer name
    :type name: basestring
    :param input: input layers. It could be a LayerOutput of list/tuple of LayerOutput.
    :type input: LayerOutput|list|tuple|collections.Sequence
    :param label: label layer
    :type label: LayerOutput
    :param weight: weight layer, can be None(default)
    :type weight: LayerOutput
    :param num_classes: number of classes.
    :type num_classes: int
    :param act: Activation, default is Sigmoid.
    :type act: BaseActivation
    :param param_attr: The Parameter Attribute|list.
    :type param_attr: ParameterAttribute
    :param num_neg_samples: number of negative samples. Default is 10.
    :type num_neg_samples: int
    :param neg_distribution: The distribution for generating the random negative labels.
                             A uniform distribution will be used if not provided.
                             If not None, its length must be equal to num_classes.
    :type neg_distribution: list|tuple|collections.Sequence|None
    :param bias_attr: Bias parameter attribute. True if no bias.
    :type bias_attr: ParameterAttribute|None|False
    :param layer_attr: Extra Layer Attribute.
    :type layer_attr: ExtraLayerAttribute
    :return: layer name.
    :rtype: LayerOutput
    """
    if isinstance(input, LayerOutput):
        input = [input]
        assert not isinstance(param_attr, collections.Sequence)
        param_attr = [param_attr]
    else:
        if isinstance(param_attr, collections.Sequence):
            assert len(input) == len(param_attr)
        else:
            param_attr = [copy.deepcopy(param_attr) for _ in range(len(input))]

    assert isinstance(input, collections.Sequence)

    assert isinstance(label, LayerOutput)
    assert label.layer_type == LayerType.DATA
    if num_classes is None:
        num_classes = label.size
    if neg_distribution is not None:
        assert isinstance(neg_distribution, collections.Sequence)
        assert len(neg_distribution) == num_classes
        assert abs(sum(neg_distribution) - 1.0) < 1e-5
    if not isinstance(act, BaseActivation):
        raise TypeError()

    ipts_for_layer = []
    parents = []
    for each_input, attr in zip(input, param_attr):
        assert isinstance(each_input, LayerOutput)
        ipts_for_layer.append(Input(each_input.name, **attr.attr))
        parents.append(each_input)
    ipts_for_layer.append(label.name)
    parents.append(label)

    if weight is not None:
        assert isinstance(weight, LayerOutput)
        assert weight.layer_type == LayerType.DATA
        ipts_for_layer.append(weight.name)
        parents.append(weight)

    l = Layer(
        name=name,
        type=LayerType.NCE_LAYER,
        num_classes=num_classes,
        neg_sampling_dist=neg_distribution,
        active_type=act.name,
        num_neg_samples=num_neg_samples,
        inputs=ipts_for_layer,
        bias=ParamAttr.to_bias(bias_attr),
        **ExtraLayerAttribute.to_kwargs(layer_attr))
    return LayerOutput(
        name,
        LayerType.NCE_LAYER,
        parents=parents,
        size=l.config.size,
        activation=act)


"""
following are cost Layers.
"""


@wrap_name_default()
@layer_support()
def rank_cost(left,
              right,
              label,
              weight=None,
              name=None,
              coeff=1.0,
              layer_attr=None):
    """
    A cost Layer for learning to rank using gradient descent. Details can refer
    to `papers <http://research.microsoft.com/en-us/um/people/cburges/papers/
    ICML_ranking.pdf>`_.
    This layer contains at least three inputs. The weight is an optional
    argument, which affects the cost.

    .. math::

       C_{i,j} & = -\\tilde{P_{ij}} * o_{i,j} + log(1 + e^{o_{i,j}})

       o_{i,j} & =  o_i - o_j

       \\tilde{P_{i,j}} & = \\{0, 0.5, 1\\} \ or \ \\{0, 1\\}

    In this formula:
      - :math:`C_{i,j}` is the cross entropy cost.
      - :math:`\\tilde{P_{i,j}}` is the label. 1 means positive order
        and 0 means reverse order.
      - :math:`o_i` and :math:`o_j`: the left output and right output.
        Their dimension is one.

    The example usage is:

    .. code-block:: python

      cost = rank_cost(left=out_left,
                       right=out_right,
                       label=label)

    :param left: The first input, the size of this layer is 1.
    :type left: LayerOutput
    :param right: The right input, the size of this layer is 1.
    :type right: LayerOutput
    :param label: Label is 1 or 0, means positive order and reverse order.
    :type label: LayerOutput
    :param weight: The weight affects the cost, namely the scale of cost.
                   It is an optional argument.
    :type weight: LayerOutput
    :param name: The name of this layers. It is not necessary.
    :type name: None|basestring
    :param coeff: The coefficient affects the gradient in the backward.
    :type coeff: float
    :param layer_attr: Extra Layer Attribute.
    :type layer_attr: ExtraLayerAttribute
    :return: LayerOutput object.
    :rtype: LayerOutput
    """
    assert left.size == 1
    assert right.size == 1
    assert label.size == 1

    ipts = [left.name, right.name, label.name]
    parents = [left, right, label]
    if weight is not None:
        ipts.append(weight.name)
        parents.append(weight)

    Layer(
        name=name,
        type=LayerType.RANK_COST,
        inputs=ipts,
        coeff=coeff,
        **ExtraLayerAttribute.to_kwargs(layer_attr))

    return LayerOutput(name, LayerType.RANK_COST, parents=parents, size=1)


@wrap_name_default()
@layer_support()
def lambda_cost(input,
                score,
                name,
                NDCG_num=5,
                max_sort_size=-1,
                layer_attr=None):
    """
    lambdaCost for lambdaRank LTR approach.

    The example usage is:

    .. code-block:: python

      cost = lambda_cost(input=input,
                         score=score,
                         NDCG_num=8,
                         max_sort_size=-1)

    :param input: Samples of the same query should be loaded as sequence.
    :type input: LayerOutput
    :param score: The 2nd input. Score of each sample.
    :type input: LayerOutput
    :param NDCG_num: The size of NDCG (Normalized Discounted Cumulative Gain),
                     e.g., 5 for NDCG@5. It must be less than for equal to the
                     minimum size of lists.
    :type NDCG_num: int
    :param max_sort_size: The size of partial sorting in calculating gradient.
                          If max_sort_size = -1, then for each list, the
                          algorithm will sort the entire list to get gradient.
                          In other cases, max_sort_size must be greater than or
                          equal to NDCG_num. And if max_sort_size is greater
                          than the size of a list, the algorithm will sort the
                          entire list of get gradient.
    :type max_sort_size: int
    :param name: The name of this layers. It is not necessary.
    :type name: None|basestring
    :param layer_attr: Extra Layer Attribute.
    :type layer_attr: ExtraLayerAttribute
    :return: LayerOutput object.
    :rtype: LayerOutput
    """
    assert isinstance(input, LayerOutput) and isinstance(score, LayerOutput)
    if score.size is not None:
        assert score.size == 1
    Layer(
        name=name,
        type=LayerType.LAMBDA_COST,
        inputs=[input.name, score.name],
        NDCG_num=NDCG_num,
        max_sort_size=max_sort_size,
        **ExtraLayerAttribute.to_kwargs(layer_attr))

    return LayerOutput(
        name, LayerType.LAMBDA_COST, parents=[input, score], size=1)


@wrap_name_default()
@layer_support()
def cross_entropy(input,
                  label,
                  name=None,
                  coeff=1.0,
                  weight=None,
                  layer_attr=None):
    """
    A loss layer for multi class entropy.

    The example usage is:

    .. code-block:: python

       cost = cross_entropy(input=input_layer,
                            label=label_layer)

    :param input: The first input layer.
    :type input: LayerOutput.
    :param label: The input label.
    :type input: LayerOutput.
    :param name: The name of this layers. It is not necessary.
    :type name: None|basestring.
    :param coeff: The cost is multiplied with coeff.
                  The coefficient affects the gradient in the backward.
    :type coeff: float.
    :param weight: The cost of each sample is multiplied with each weight.
                   The weight should be a layer with size=1. Note that gradient
                   will not be calculated for weight.
    :type weight: LayerOutout
    :param layer_attr: Extra Layer Attribute.
    :type layer_attr: ExtraLayerAttribute
    :return: LayerOutput object.
    :rtype: LayerOutput.
    """

    ipts, parents = __cost_input__(input, label, weight)
    Layer(
        name=name,
        type=LayerType.CROSS_ENTROPY,
        inputs=ipts,
        coeff=coeff,
        **ExtraLayerAttribute.to_kwargs(layer_attr))
    return LayerOutput(name, LayerType.CROSS_ENTROPY, parents=parents, size=1)


@wrap_name_default()
@layer_support()
def cross_entropy_with_selfnorm(input,
                                label,
                                name=None,
                                coeff=1.0,
                                softmax_selfnorm_alpha=0.1,
                                layer_attr=None):
    """
    A loss layer for multi class entropy with selfnorm.
    Input should be a vector of positive numbers, without normalization.

    The example usage is:

    .. code-block:: python

       cost = cross_entropy_with_selfnorm(input=input_layer,
                                          label=label_layer)

    :param input: The first input layer.
    :type input: LayerOutput.
    :param label: The input label.
    :type input: LayerOutput.
    :param name: The name of this layers. It is not necessary.
    :type name: None|basestring.
    :param coeff: The coefficient affects the gradient in the backward.
    :type coeff: float.
    :param softmax_selfnorm_alpha: The scale factor affects the cost.
    :type softmax_selfnorm_alpha: float.
    :param layer_attr: Extra Layer Attribute.
    :type layer_attr: ExtraLayerAttribute
    :return: LayerOutput object.
    :rtype: LayerOutput.
    """
    Layer(
        name=name,
        type=LayerType.CROSS_ENTROPY_WITH_SELFNORM,
        inputs=[input.name, label.name],
        coeff=coeff,
        softmax_selfnorm_alpha=softmax_selfnorm_alpha,
        **ExtraLayerAttribute.to_kwargs(layer_attr))

    return LayerOutput(
        name,
        LayerType.CROSS_ENTROPY_WITH_SELFNORM,
        parents=[input, label],
        size=1)


@wrap_name_default()
@layer_support()
def sum_cost(input, name=None, layer_attr=None):
    """
    A loss layer which calculate the sum of the input as loss

    The example usage is:

    .. code-block:: python

       cost = sum_cost(input=input_layer)

    :param input: The first input layer.
    :type input: LayerOutput.
    :param name: The name of this layers. It is not necessary.
    :type name: None|basestring.
    :param layer_attr: Extra Layer Attribute.
    :type layer_attr: ExtraLayerAttribute
    :return: LayerOutput object.
    :rtype: LayerOutput.
    """
    assert isinstance(input, LayerOutput)
    Layer(
        name=name,
        type=LayerType.SUM_COST,
        inputs=[input.name],
        **ExtraLayerAttribute.to_kwargs(layer_attr))

    return LayerOutput(name, LayerType.SUM_COST, parents=[input], size=1)


@wrap_name_default()
@layer_support()
def huber_cost(input, label, name=None, coeff=1.0, layer_attr=None):
    """
    A loss layer for huber loss.

    The example usage is:

    .. code-block:: python

       cost = huber_cost(input=input_layer,
                         label=label_layer)

    :param input: The first input layer.
    :type input: LayerOutput.
    :param label: The input label.
    :type input: LayerOutput.
    :param name: The name of this layers. It is not necessary.
    :type name: None|basestring.
    :param coeff: The coefficient affects the gradient in the backward.
    :type coeff: float.
    :param layer_attr: Extra Layer Attribute.
    :type layer_attr: ExtraLayerAttribute
    :return: LayerOutput object.
    :rtype: LayerOutput.
    """
    assert isinstance(input, LayerOutput)
    if input.size is not None:
        assert input.size == 1
    Layer(
        name=name,
        type=LayerType.HUBER,
        inputs=[input.name, label.name],
        coeff=coeff,
        **ExtraLayerAttribute.to_kwargs(layer_attr))
    return LayerOutput(name, LayerType.HUBER, parents=[input, label], size=1)


@wrap_name_default()
@layer_support()
def multi_binary_label_cross_entropy(input,
                                     label,
                                     name=None,
                                     coeff=1.0,
                                     layer_attr=None):
    """
    A loss layer for multi binary label cross entropy.

    The example usage is:

    .. code-block:: python

       cost = multi_binary_label_cross_entropy(input=input_layer,
                                               label=label_layer)

    :param input: The first input layer.
    :type input: LayerOutput
    :param label: The input label.
    :type input: LayerOutput
    :param name: The name of this layers. It is not necessary.
    :type name: None|basestring
    :param coeff: The coefficient affects the gradient in the backward.
    :type coeff: float
    :param layer_attr: Extra Layer Attribute.
    :type layer_attr: ExtraLayerAttribute
    :return: LayerOutput object.
    :rtype: LayerOutput
    """

    if input.activation is None or \
            not isinstance(input.activation, SigmoidActivation):
        logger.log(
            logging.WARN,
            "%s is not recommend for multi_binary_label_cross_entropy's activation, "
            "maybe the sigmoid is better" % repr(input.activation))

    Layer(
        name=name,
        type=LayerType.MULTI_BIN_LABEL_CROSS_ENTROPY,
        inputs=[input.name, label.name],
        coeff=coeff,
        **ExtraLayerAttribute.to_kwargs(layer_attr))
    return LayerOutput(
        name,
        LayerType.MULTI_BIN_LABEL_CROSS_ENTROPY,
        parents=[input, label],
        size=1)


@wrap_name_default()
@layer_support()
def smooth_l1_cost(input, label, name=None, coeff=1.0, layer_attr=None):
    """
    This is a L1 loss but more smooth. It requires that the
    size of input and label are equal. The formula is as follows,

    .. math::

        L = \sum_{i} smooth_{L1}(input_i - label_i)

    in which

    .. math::

        smooth_{L1}(x) = \\begin{cases} 0.5x^2& \\text{if}  \\ |x| < 1 \\\\ |x|-0.5& \\text{otherwise} \end{cases}

    More details can be found by referring to `Fast R-CNN
    <https://arxiv.org/pdf/1504.08083v2.pdf>`_

    The example usage is:

    .. code-block:: python

       cost = smooth_l1_cost(input=input_layer,
                             label=label_layer)

    :param input: The input layer.
    :type input: LayerOutput
    :param label: The input label.
    :type input: LayerOutput
    :param name: The name of this layers. It is not necessary.
    :type name: None|basestring
    :param coeff: The coefficient affects the gradient in the backward.
    :type coeff: float
    :param layer_attr: Extra Layer Attribute.
    :type layer_attr: ExtraLayerAttribute
    :return: LayerOutput object.
    :rtype: LayerOutput
    """
    assert isinstance(input, LayerOutput)
    assert isinstance(label, LayerOutput)
    assert input.size == label.size

    Layer(
        name=name,
        type=LayerType.SMOOTH_L1,
        inputs=[input.name, label.name],
        coeff=coeff,
        **ExtraLayerAttribute.to_kwargs(layer_attr))
    return LayerOutput(
        name, LayerType.SMOOTH_L1, parents=[input, label], size=1)


@wrap_name_default()
def multiplex_layer(input, name=None, layer_attr=None):
    """
    This layer multiplex multiple layers according to the index,
    which is provided by the first input layer.
    inputs[0]: the index of the layer to output of size batchSize.
    inputs[1:N]; the candidate output data.
    For each index i from 0 to batchSize -1, the output is the i-th row of the
    (index[i] + 1)-th layer.

    For each i-th row of output:
    .. math::
        y[i][j] = x_{x_{0}[i] + 1}[i][j], j = 0,1, ... , (x_{1}.width - 1)

    where, y is output. :math:`x_{k}` is the k-th input layer and
    :math:`k = x_{0}[i] + 1`.

    The example usage is:

    .. code-block:: python

       maxid = multiplex_layer(input=layers)

    :param input: Input layers.
    :type input: list of LayerOutput
    :param name: Layer name.
    :type name: basestring
    :param layer_attr: extra layer attributes.
    :type layer_attr: ExtraLayerAttribute.
    :return: LayerOutput object.
    :rtype: LayerOutput
    """

    assert isinstance(input, collections.Sequence)
    assert len(input) > 2, 'multiplex_layer should have more than 2 inputs'
    for i in range(1, len(input)):
        assert isinstance(input[i], LayerOutput)
        assert input[i].size == input[1].size, \
            "All the input layers except the first one should have the same size"

    l = Layer(
        name=name,
        type='multiplex',
        inputs=[x.name for x in input],
        size=input[1].size,
        **ExtraLayerAttribute.to_kwargs(layer_attr))
    return LayerOutput(
        name=name,
        layer_type=LayerType.MULTIPLEX_LAYER,
        parents=input,
        size=l.config.size)


@wrap_name_default("dropout")
def dropout_layer(input, dropout_rate, name=None):
    """
    @TODO(yuyang18): Add comments.

    :param name:
    :param input:
    :param dropout_rate:
    :return:
    """
    return addto_layer(
        name=name,
        input=input,
        act=LinearActivation(),
        bias_attr=False,
        layer_attr=ExtraAttr(drop_rate=dropout_rate))


@wrap_name_default()
@wrap_act_default(act=LinearActivation())
@wrap_param_attr_default()
@layer_support(DROPOUT)
def row_conv_layer(input,
                   context_len,
                   act=None,
                   name=None,
                   param_attr=None,
                   layer_attr=None):
    """

    The row convolution is called lookahead convolution. It is firstly
    introduced in paper of `Deep Speech 2: End-toEnd Speech Recognition
    in English and Mandarin <https://arxiv.org/pdf/1512.02595v1.pdf>`_ .

    The bidirectional RNN that learns representation for a sequence by
    performing a forward and a backward pass through the entire sequence.
    However, unlike unidirectional RNNs, bidirectional RNNs are challenging
    to deploy in an online and low-latency setting. The lookahead convolution
    incorporates information from future subsequences in a computationally
    efficient manner to improve unidirectional recurrent neural networks.

    The connection of row convolution is different form the 1D sequence
    convolution. Assumed that, the future context-length is k, that is to say,
    it can get the output at timestep t by using the the input feature from t-th
    timestep to (t+k+1)-th timestep. Assumed that the hidden dim of input
    activations are d, the activations r_t for the new layer at time-step t are:

    .. math::

        r_{t,r} = \sum_{j=1}^{k + 1} {w_{i,j}h_{t+j-1, i}}
                  \quad \text{for} \quad  (1 \leq i \leq d)

    Note:
        The `context_len` is `k + 1`. That is to say, the lookahead step
        number plus one equals context_len.


    .. code-block:: python

       row_conv = row_conv_layer(input=input_layer, context_len=3)


    :param input: The input layer.
    :type input: LayerOutput
    :param context_len: The context length equals the lookahead step number
                        plus one.
    :type context_len: int
    :param act: Activation Type. Default is linear activation.
    :type act: BaseActivation
    :param param_attr: The Parameter Attribute. If None, the parameter will be
                       initialized smartly. It's better set it by yourself.
    :type param_attr: ParameterAttribute
    :param layer_attr: Extra Layer config.
    :type layer_attr: ExtraLayerAttribute|None
    :return: LayerOutput object.
    :rtype: LayerOutput

    """
    assert isinstance(input, LayerOutput)
    assert context_len > 0, "the context_len must be greatet than 0."

    Layer(
        inputs=[Input(input.name, **param_attr.attr)],
        name=name,
        context_length=context_len,
        type=LayerType.ROW_CONV_LAYER,
        active_type=act.name,
        **ExtraLayerAttribute.to_kwargs(layer_attr))
    return LayerOutput(
        name, LayerType.ROW_CONV_LAYER, input, activation=act, size=input.size)


@layer_support()
@wrap_name_default()
@wrap_param_attr_default()
def prelu_layer(input,
                name=None,
                partial_sum=1,
                param_attr=None,
                layer_attr=None):
    """
    The Parameter Relu activation that actives outputs with a learnable weight.

    Reference:
        Delving Deep into Rectifiers: Surpassing Human-Level Performance on
        ImageNet Classification http://arxiv.org/pdf/1502.01852v1.pdf

    .. math::
       z_i &\\quad if \\quad z_i > 0 \\\\
       a_i * z_i  &\\quad \\mathrm{otherwise}

    The example usage is:

    .. code-block:: python

       prelu = prelu_layer(input=layers, partial_sum=1)

    :param name: Name of this layer.
    :type name: basestring
    :param input: The input layer.
    :type input: LayerOutput
    :param partial_sum: this parameter makes a group of inputs share a same weight.

        - partial_sum = 1, indicates the element-wise activation: each element has a weight.
        - partial_sum = number of elements in one channel, indicates the channel-wise activation, elements in a channel share a same weight.
        - partial_sum = number of outputs, indicates all elements share a same weight.

    :type partial_sum: int
    :param param_attr: The parameter attribute. See ParameterAttribute for details.
    :type param_attr: ParameterAttribute|None
    :param layer_attr: Extra layer configurations. Default is None.
    :type layer_attr: ExtraLayerAttribute|None
    :return: LayerOutput object.
    :rtype: LayerOutput
    """

    assert isinstance(input, LayerOutput), 'prelu_layer accepts only one input.'
    assert isinstance(param_attr, ParameterAttribute)

    l = Layer(
        name=name,
        type=LayerType.PRELU,
        inputs=Input(input.name, **param_attr.attr),
        partial_sum=partial_sum,
        **ExtraLayerAttribute.to_kwargs(layer_attr))
    return LayerOutput(
        name=name,
        layer_type=LayerType.PRELU,
        parents=input,
        size=l.config.size)


@wrap_name_default()
@layer_support(ERROR_CLIPPING, DROPOUT)
@wrap_act_default(act=LinearActivation())
def gated_unit_layer(input,
                     size,
                     act=None,
                     name=None,
                     gate_attr=None,
                     gate_param_attr=None,
                     gate_bias_attr=True,
                     inproj_attr=None,
                     inproj_param_attr=None,
                     inproj_bias_attr=True,
                     layer_attr=None):
    """
    The gated unit layer implements a simple gating mechanism over the input.
    The input :math:`X` is first projected into a new space :math:`X'`, and
    it is also used to produce a gate weight :math:`\sigma`. Element-wise
    prodict between :match:`X'` and :math:`\sigma` is finally returned.

    Reference:
        Language Modeling with Gated Convolutional Networks
        https://arxiv.org/abs/1612.08083

    .. math::
       y=\\text{act}(X \cdot W + b)\otimes \sigma(X \cdot V + c)

    The example usage is:

    .. code-block:: python
        gated_unit = gated_unit_layer(size=128, input=input_layer))

    :param input: input for this layer.
    :type input: LayerOutput
    :param size: output size of the gated unit.
    :type size: int
    :param act: activation type of the projected input.
    :type act: BaseActivation
    :param name: name of this layer.
    :type name: basestring
    :param gate_attr: Attributes to tune the gate output, for example, error
        clipping threshold, dropout and so on. See ExtraLayerAttribute for
        more details.
    :type gate_attr: ExtraLayerAttribute|None
    :param gate_param_attr: Attributes to tune the learnable projected matrix
        parameter of the gate.
    :type gate_param_attr: ParameterAttribute|None
    :param gate_bias_attr: Attributes to tune the learnable bias of the gate.
    :type gate_bias_attr: ParameterAttribute|None
    :param inproj_attr: Attributes to the tune the projected input, for
        example, error clipping threshold, dropout and so on. See
        ExtraLayerAttribute for more details.
    :type inproj_attr: ExtraLayerAttribute|None
    :param inproj_param_attr: Attributes to tune the learnable parameter of
        the projection of input.
    :type inproj_param_attr: ParameterAttribute|None
    :param inproj_bias_attr: Attributes to tune the learnable bias of
        projection of the input.
    :type inproj_bias_attr: ParameterAttribute|None
    :param layer_attr: Attributes to tune the final output of the gated unit,
        for example, error clipping threshold, dropout and so on. See
        ExtraLayerAttribute for more details.
    :type layer_attr: ExtraLayerAttribute|None
    :return: LayerOutput object.
    :rtype: LayerOutput
    """

    assert isinstance(
        input, LayerOutput), 'The gated linear unit accepts only one input.'

    input_proj = fc_layer(
        input=input,
        name="%s_input_proj" % name,
        size=size,
        act=act,
        layer_attr=inproj_attr,
        param_attr=inproj_param_attr,
        bias_attr=inproj_bias_attr)

    gate = fc_layer(
        size=size,
        name="%s_gate" % name,
        act=SigmoidActivation(),
        input=input,
        layer_attr=gate_attr,
        param_attr=gate_param_attr,
        bias_attr=gate_bias_attr)
    return mixed_layer(
        name="%s_gated_act" % name,
        input=dotmul_operator(input_proj, gate),
        layer_attr=layer_attr)


@wrap_name_default()
@layer_support()
def crop_layer(input, offset, axis=2, shape=None, name=None, layer_attr=None):
    """
    The crop layer crops images by offset and shape. User can set crop shape by
    args 'shape' explicitly or by reference input layer.

    The example usage is:

    .. code-block:: python
    crop = crop_layer(input=[image_input, reference_input], axis=2, offset=[2, 3])

    :param input: The input layer.If two inputs were setted,
                    the second input will be regarded as reference input
    :type input: LayerOutput or Sequence
    :param offset: The crop offset
    :type offset: Sequence
    :param axis: start axis to be cropped. To image input layer:
        - 0: batch size
        - 1: channels
        - 2: height
        - 3: width
    :type partial_sum: int
    :param shape: The shape to be cropped. Default is None.
    :type shape: Sequence | None
    :param name: Name of this layer.
    :type name: basestring
    :return: LayerOutput object.
    :rtype: LayerOutput
    """
    if isinstance(input, LayerOutput):
        input = [input]
    else:
        assert isinstance(input, collections.Sequence)
    l = Layer(
        inputs=[x.name for x in input],
        axis=axis,
        offset=offset,
        shape=shape,
        name=name,
        type=LayerType.CROP_LAYER,
        **ExtraLayerAttribute.to_kwargs(layer_attr))
    return LayerOutput(
        name=name,
        layer_type=LayerType.CROP_LAYER,
        parents=input,
        size=l.config.size)


@wrap_name_default()
@layer_support()
def sub_nested_seq_layer(input, selected_indices, name=None):
    """
    The sub_nested_seq_layer accepts two inputs: the first one is a nested
    sequence; the second one is a set of selceted indices in the nested sequence.

    Then sub_nest_seq_layer trims the first nested sequence input according
    to the selected indices to form a new output. This layer is useful in
    beam training.

    The example usage is:

    .. code-block:: python

        sub_nest_seq = sub_nested_seq_layer(input=[data, selected_indices])


    :param input: A nested sequence.
    :type input: LayerOutput
    :param selected_indices: a set of sequence indices in the nested sequence.
    :type input: LayerOutput
    :param name: name of this layer.
    :type name: basestring
    :return: LayerOutput object.
    :rtype: LayerOutput
    """

    assert isinstance(input, LayerOutput), (
        'The first input of '
        'sub_nested_seq_layer must be a Paddle layer.')
    assert isinstance(selected_indices, LayerOutput), (
        'The second input of '
        'sub_nested_seq_layer must be a Paddle layer.')

    l = Layer(
        inputs=input.name,
        selected_indices=selected_indices.name,
        name=name,
        type=LayerType.SUB_NESTED_SEQ)
    return LayerOutput(
        name=name,
        layer_type=LayerType.SUB_NESTED_SEQ,
        parents=input,
        size=l.config.size)


@wrap_name_default("clip")
def clip_layer(input, min, max, name=None):
    """
    A layer for clipping the input value by the threshold.

    .. math::

        out[i] = \min\left(\max\left(in[i],p_{1}\right),p_{2}\right)

    .. code-block:: python

        clip = clip_layer(input=input_layer, min=-10, max=10)

    :param name: The Layer Name.
    :type name: basestring
    :param input: The input layer.
    :type input: LayerOutput.
    :param min: The lower threshold for clipping.
    :type min: double
    :param max: The upper threshold for clipping.
    :type max: double
    :return: LayerOutput object.
    :rtype: LayerOutput
    """
    Layer(
        name=name,
        type=LayerType.CLIP_LAYER,
        inputs=[input.name],
        min=min,
        max=max)
    return LayerOutput(
        name, LayerType.CLIP_LAYER, parents=[input], size=input.size)


@wrap_name_default()
<<<<<<< HEAD
def seq_slice_layer(input, starts, ends, name=None):
    """
    seq_slice_layer will return one or several sub-sequences from the
    input sequence layer given start and end indices.

        - If only start indices are given, and end indices are set to None,
          this layer slices the input sequence from the given start indices
          to its end.
        - If only end indices are given, and start indices are set to None,
          this layer slices the input sequence from its beginning to the
          given end indices.
        - If start and end indices are both given, they should have the same
          number of elements.

    If start or end indices contains more than one elements, the input sequence
    will be sliced for multiple times.


    .. code-block:: python

        seq_silce = seq_slice_layer(input=input_seq,
                                    starts=start_pos, ends=end_pos)

    :param name: name of this layer.
    :type name: basestring
    :param input: input for this layer, it should be a sequence.
    :type input: LayerOutput
    :param starts: start indices to slice the input sequence.
    :type starts: LayerOutput|None
    :param ends: end indices to slice the input sequence.
    :type ends: LayerOutput|None
    :return: LayerOutput object.
    :rtype: LayerOutput

    """

    assert isinstance(input, LayerOutput), (
        'The first input of seq_slice layer must be a PaddlePaddle layer.')

    if starts is not None:
        assert isinstance(starts, LayerOutput), (
            'The start indices for seq_slice layer '
            'must be a PaddlePaddle layer.')
    if ends is not None:
        assert isinstance(ends, LayerOutput), (
            'The end indices for seq_slice layer must be a PaddlePaddle layer.')
    assert starts is not None or ends is not None, (
        'start and end indices '
        'cannot be set to None at the same time, at least one of '
        'them should be given.')
    if starts is not None and ends is not None:
        assert starts.size == ends.size, (
            'If start and end indices are both given to seq_slice_layer, '
            'they should have the same width.')

    Layer(
        name=name,
        type=LayerType.SEQ_SLICE,
        inputs=input.name,
        starts=starts.name if starts is not None else None,
        ends=ends.name if ends is not None else None)
    return LayerOutput(
        name, LayerType.SEQ_SLICE, parents=[input], size=input.size)
=======
@layer_support()
def kmax_sequence_score_layer(input, name=None, beam_size=1):
    """
    This layer accepts one input which are scores over a sequence or a nested
    sequence, and returns indices of beam_size sequences with highest scores.

    .. code-block:: python

        kmax_indices = kmax_sequence_score_layer(input=input_layer, beam_size)


    :param name: The Layer Name.
    :type name: basestring
    :param input: The input layer. It stores scores over a sequence or a nested
        sequence and its size must be 1.
    :type input: LayerOutput.
    :param beam_size: squence indices with top beam_size scores are returned.
    :type beam_size: double
    :return: LayerOutput object.
    :rtype: LayerOutput
    """
    assert isinstance(input, LayerOutput), ("kmax_sequence_score_layer "
                                            "accepts only one input.")
    assert input.size == 1, (
        "input of kmax_sequence_score_layer is a score"
        "over a sequence or a nested sequence, so its width must be 1.")

    Layer(
        name=name,
        type=LayerType.KMAX_SEQ_SCORE,
        inputs=[input.name],
        beam_size=beam_size)

    return LayerOutput(
        name, LayerType.KMAX_SEQ_SCORE, parents=[input], size=input.size)
>>>>>>> 01c668e6
<|MERGE_RESOLUTION|>--- conflicted
+++ resolved
@@ -132,11 +132,8 @@
     'sub_nested_seq_layer',
     'clip_layer',
     'slice_projection',
-<<<<<<< HEAD
     'seq_slice_layer',
-=======
     'kmax_sequence_score_layer',
->>>>>>> 01c668e6
 ]
 
 
@@ -6180,7 +6177,6 @@
 
 
 @wrap_name_default()
-<<<<<<< HEAD
 def seq_slice_layer(input, starts, ends, name=None):
     """
     seq_slice_layer will return one or several sub-sequences from the
@@ -6244,7 +6240,8 @@
         ends=ends.name if ends is not None else None)
     return LayerOutput(
         name, LayerType.SEQ_SLICE, parents=[input], size=input.size)
-=======
+
+
 @layer_support()
 def kmax_sequence_score_layer(input, name=None, beam_size=1):
     """
@@ -6279,5 +6276,4 @@
         beam_size=beam_size)
 
     return LayerOutput(
-        name, LayerType.KMAX_SEQ_SCORE, parents=[input], size=input.size)
->>>>>>> 01c668e6
+        name, LayerType.KMAX_SEQ_SCORE, parents=[input], size=input.size)