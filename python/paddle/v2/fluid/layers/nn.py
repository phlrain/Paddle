--- conflicted
+++ resolved
@@ -956,11 +956,8 @@
            pool_stride=None,
            pool_padding=None,
            global_pooling=False,
-<<<<<<< HEAD
-           use_cudnn=True):
-=======
+           use_cudnn=True,
            name=None):
->>>>>>> 4b3e22b8
     """
     This function adds the operator for pooling in 2 dimensions, using the
     pooling configurations mentioned in input parameters.
@@ -1111,11 +1108,8 @@
                      stride=None,
                      dilation=None,
                      param_attr=None,
-<<<<<<< HEAD
-                     use_cudnn=True):
-=======
+                     use_cudnn=True,
                      name=None):
->>>>>>> 4b3e22b8
     """
     The transpose of conv2d layer.
 
@@ -1142,13 +1136,10 @@
             contain two integers, (dilation_H, dilation_W). Otherwise, the
             dilation_H = dilation_W = dilation.
         param_attr: Parameter Attribute.
-<<<<<<< HEAD
         use_cudnn(bool): Use cudnn kernel or not, it is valid only when the cudnn
             library is installed. Default: True
-=======
         name(str|None): A name for this layer(optional). If set None, the layer
                        will be named automatically.
->>>>>>> 4b3e22b8
 
     Returns:
         Variable: Output image.
