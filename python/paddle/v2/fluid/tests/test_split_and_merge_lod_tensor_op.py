--- conflicted
+++ resolved
@@ -125,35 +125,6 @@
             y = layers.data(
                 name='y', shape=[1], dtype='bool', stop_gradient=False)
 
-<<<<<<< HEAD
-        x = layers.data(
-            name='x',
-            shape=[1],
-            dtype='float32',
-            main_program=program,
-            stop_gradient=False)
-        y = layers.data(
-            name='y',
-            shape=[1],
-            dtype='bool',
-            main_program=program,
-            stop_gradient=False)
-
-        level = 0
-
-        out_true, out_false = layers.split_lod_tensor(
-            input=x, mask=y, level=level, main_program=program)
-        out = layers.merge_lod_tensor(
-            in_true=out_true,
-            in_false=out_false,
-            mask=y,
-            x=x,
-            level=level,
-            main_program=program)
-        mean = layers.mean(x=out, main_program=program)
-
-        append_backward(mean)
-=======
             level = 0
 
             out_true, out_false = layers.split_lod_tensor(
@@ -162,8 +133,7 @@
                 in_true=out_true, in_false=out_false, mask=y, x=x, level=level)
             mean = layers.mean(x=out)
 
-            append_backward_ops(mean)
->>>>>>> 19f2475a
+            append_backward(mean)
 
         tensor = core.LoDTensor()
         tensor.set(np.arange(10).reshape(10, 1).astype('float32'), place)
