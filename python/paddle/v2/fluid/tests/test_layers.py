from __future__ import print_function
import unittest

import paddle.v2.fluid.layers as layers
import paddle.v2.fluid.nets as nets
from paddle.v2.fluid.framework import Program, program_guard
from paddle.v2.fluid.param_attr import ParamAttr


class TestBook(unittest.TestCase):
    def test_fit_a_line(self):
        program = Program()
        with program_guard(program, startup_program=Program()):
            x = layers.data(name='x', shape=[13], dtype='float32')
            y_predict = layers.fc(input=x, size=1, act=None)
            y = layers.data(name='y', shape=[1], dtype='float32')
            cost = layers.square_error_cost(input=y_predict, label=y)
            avg_cost = layers.mean(x=cost)
            self.assertIsNotNone(avg_cost)
            program.append_backward(avg_cost)

        print(str(program))

    def test_recognize_digits_mlp(self):
        program = Program()
        with program_guard(program, startup_program=Program()):
            # Change g_program, so the rest layers use `g_program`
            images = layers.data(name='pixel', shape=[784], dtype='float32')
            label = layers.data(name='label', shape=[1], dtype='int32')
            hidden1 = layers.fc(input=images, size=128, act='relu')
            hidden2 = layers.fc(input=hidden1, size=64, act='relu')
            predict = layers.fc(input=[hidden2, hidden1],
                                size=10,
                                act='softmax',
                                param_attr=["sftmax.w1", "sftmax.w2"])
            cost = layers.cross_entropy(input=predict, label=label)
            avg_cost = layers.mean(x=cost)
            self.assertIsNotNone(avg_cost)

        print(str(program))

    def test_simple_conv2d(self):
        program = Program()
        with program_guard(program, startup_program=Program()):
            images = layers.data(name='pixel', shape=[3, 48, 48], dtype='int32')
            layers.conv2d(input=images, num_filters=3, filter_size=[4, 4])

        print(str(program))

    def test_conv2d_transpose(self):
        program = Program()
        with program_guard(program):
            img = layers.data(name='pixel', shape=[3, 2, 2], dtype='float32')
            layers.conv2d_transpose(input=img, num_filters=10, output_size=28)
        print(str(program))

    def test_recognize_digits_conv(self):
        program = Program()
        with program_guard(program, startup_program=Program()):
            images = layers.data(
                name='pixel', shape=[1, 28, 28], dtype='float32')
            label = layers.data(name='label', shape=[1], dtype='int32')
            conv_pool_1 = nets.simple_img_conv_pool(
                input=images,
                filter_size=5,
                num_filters=2,
                pool_size=2,
                pool_stride=2,
                act="relu")
            conv_pool_2 = nets.simple_img_conv_pool(
                input=conv_pool_1,
                filter_size=5,
                num_filters=4,
                pool_size=2,
                pool_stride=2,
                act="relu")

            predict = layers.fc(input=conv_pool_2, size=10, act="softmax")
            cost = layers.cross_entropy(input=predict, label=label)
            avg_cost = layers.mean(x=cost)

            program.append_backward(avg_cost)

        print(str(program))

    def test_word_embedding(self):
        program = Program()
        with program_guard(program, startup_program=Program()):
            dict_size = 10000
            embed_size = 32
            first_word = layers.data(name='firstw', shape=[1], dtype='int64')
            second_word = layers.data(name='secondw', shape=[1], dtype='int64')
            third_word = layers.data(name='thirdw', shape=[1], dtype='int64')
            forth_word = layers.data(name='forthw', shape=[1], dtype='int64')
            next_word = layers.data(name='nextw', shape=[1], dtype='int64')

            embed_first = layers.embedding(
                input=first_word,
                size=[dict_size, embed_size],
                dtype='float32',
                param_attr='shared_w')
            embed_second = layers.embedding(
                input=second_word,
                size=[dict_size, embed_size],
                dtype='float32',
                param_attr='shared_w')

            embed_third = layers.embedding(
                input=third_word,
                size=[dict_size, embed_size],
                dtype='float32',
                param_attr='shared_w')
            embed_forth = layers.embedding(
                input=forth_word,
                size=[dict_size, embed_size],
                dtype='float32',
                param_attr='shared_w')

            concat_embed = layers.concat(
                input=[embed_first, embed_second, embed_third, embed_forth],
                axis=1)

            hidden1 = layers.fc(input=concat_embed, size=256, act='sigmoid')
            predict_word = layers.fc(input=hidden1,
                                     size=dict_size,
                                     act='softmax')
            cost = layers.cross_entropy(input=predict_word, label=next_word)
            avg_cost = layers.mean(x=cost)
            self.assertIsNotNone(avg_cost)

        print(str(program))

    def test_linear_chain_crf(self):
        program = Program()
        with program_guard(program, startup_program=Program()):
            label_dict_len = 10
            images = layers.data(name='pixel', shape=[784], dtype='float32')
            label = layers.data(name='label', shape=[1], dtype='int32')
            hidden = layers.fc(input=images, size=128)
            crf = layers.linear_chain_crf(
                input=hidden, label=label, param_attr=ParamAttr(name="crfw"))
            crf_decode = layers.crf_decoding(
                input=hidden, param_attr=ParamAttr(name="crfw"))
            layers.chunk_eval(
                input=crf_decode,
                label=label,
                chunk_scheme="IOB",
                num_chunk_types=(label_dict_len - 1) / 2)
            self.assertNotEqual(crf, None)
            self.assertNotEqual(crf_decode, None)

        print(str(program))

    def test_sigmoid_cross_entropy(self):
        program = Program()
        with program_guard(program):
            dat = layers.data(name='data', shape=[10], dtype='float32')
            lbl = layers.data(name='label', shape=[10], dtype='float32')
            self.assertIsNotNone(
                layers.sigmoid_cross_entropy_with_logits(
                    x=dat, label=lbl))
        print(str(program))

<<<<<<< HEAD
    def test_lstm_unit(self):
        program = Program()
        with program_guard(program):
            x_t_data = layers.data(
                name='x_t_data', shape=[10, 10], dtype='float32')
            x_t = layers.fc(input=x_t_data, size=10)
            prev_hidden_data = layers.data(
                name='prev_hidden_data', shape=[10, 20], dtype='float32')
            prev_hidden = layers.fc(input=prev_hidden_data, size=20)
            prev_cell_data = layers.data(
                name='prev_cell', shape=[10, 30], dtype='float32')
            prev_cell = layers.fc(input=prev_cell_data, size=30)
            self.assertIsNotNone(
                layers.lstm_unit(
                    x_t=x_t, hidden_t_prev=prev_hidden, cell_t_prev=prev_cell))
=======
    def test_seq_expand(self):
        program = Program()
        with program_guard(program):
            x = layers.data(name='x', shape=[10], dtype='float32')
            y = layers.data(
                name='y', shape=[10, 20], dtype='float32', lod_level=1)
            self.assertIsNotNone(layers.sequence_expand(x=x, y=y))
>>>>>>> 5f90a31f
        print(str(program))


if __name__ == '__main__':
    unittest.main()<|MERGE_RESOLUTION|>--- conflicted
+++ resolved
@@ -161,7 +161,15 @@
                     x=dat, label=lbl))
         print(str(program))
 
-<<<<<<< HEAD
+    def test_seq_expand(self):
+        program = Program()
+        with program_guard(program):
+            x = layers.data(name='x', shape=[10], dtype='float32')
+            y = layers.data(
+                name='y', shape=[10, 20], dtype='float32', lod_level=1)
+            self.assertIsNotNone(layers.sequence_expand(x=x, y=y))
+        print(str(program))
+
     def test_lstm_unit(self):
         program = Program()
         with program_guard(program):
@@ -177,15 +185,6 @@
             self.assertIsNotNone(
                 layers.lstm_unit(
                     x_t=x_t, hidden_t_prev=prev_hidden, cell_t_prev=prev_cell))
-=======
-    def test_seq_expand(self):
-        program = Program()
-        with program_guard(program):
-            x = layers.data(name='x', shape=[10], dtype='float32')
-            y = layers.data(
-                name='y', shape=[10, 20], dtype='float32', lod_level=1)
-            self.assertIsNotNone(layers.sequence_expand(x=x, y=y))
->>>>>>> 5f90a31f
         print(str(program))
 
 
