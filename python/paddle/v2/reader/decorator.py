# Copyright (c) 2016 PaddlePaddle Authors. All Rights Reserved
#
# Licensed under the Apache License, Version 2.0 (the "License");
# you may not use this file except in compliance with the License.
# You may obtain a copy of the License at
#
#     http://www.apache.org/licenses/LICENSE-2.0
#
# Unless required by applicable law or agreed to in writing, software
# distributed under the License is distributed on an "AS IS" BASIS,
# WITHOUT WARRANTIES OR CONDITIONS OF ANY KIND, either express or implied.
# See the License for the specific language governing permissions and
# limitations under the License.

__all__ = [
    'map_readers', 'buffered', 'compose', 'chain', 'shuffle',
<<<<<<< HEAD
    'ComposeNotAligned', 'batched', 'limited'
=======
    'ComposeNotAligned', 'batched', 'firstn'
>>>>>>> 1524f204
]

import itertools
import random
from Queue import Queue
from threading import Thread


def map_readers(func, *readers):
    """
    Creates a data reader that outputs return value of function using
    output of each data readers as arguments.

    :param func: function to use.
    :param *readers: readers whose outputs will be used as arguments of func.
    :returns: the created data reader.
    """

    def reader():
        rs = []
        for r in readers:
            rs.append(r())
        for e in itertools.imap(func, *rs):
            yield e

    return reader


def shuffle(reader, buf_size):
    """
    Creates a data reader whose data output is suffled.

    Output from the iterator that created by original reader will be
    buffered into shuffle buffer, and then shuffled. The size of shuffle buffer
    is determined by argument buf_size.

    :param reader: the original reader whose output will be shuffled.
    :param buf_size: shuffle buffer size.

    :returns:the new reader whose output is shuffled.
    """

    def data_reader():
        buf = []
        for e in reader():
            buf.append(e)
            if len(buf) >= buf_size:
                random.shuffle(buf)
                for b in buf:
                    yield b
                buf = []

        if len(buf) > 0:
            random.shuffle(buf)
            for b in buf:
                yield b

    return data_reader


def chain(*readers):
    """
    Creates a data reader whose output is the outputs of input data
    readers chained together.

    If input readers output following data entries:
    [0, 0, 0]
    [1, 1, 1]
    [2, 2, 2]
    The chained reader will output:
    [0, 0, 0, 1, 1, 1, 2, 2, 2]

    :param readers: input readers.
    :returns: the new data reader.
    """

    def reader():
        rs = []
        for r in readers:
            rs.append(r())

        for e in itertools.chain(*rs):
            yield e

    return reader


class ComposeNotAligned(ValueError):
    pass


def compose(*readers, **kwargs):
    """
    Creates a data reader whose output is the combination of input readers.

    If input readers output following data entries:
    (1, 2)    3    (4, 5)
    The composed reader will output:
    (1, 2, 3, 4, 5)

    :*readers: readers that will be composed together.
    :check_alignment: if True, will check if input readers are aligned
        correctly. If False, will not check alignment and trailing outputs
        will be discarded. Defaults to True.

    :returns: the new data reader.

    :raises ComposeNotAligned: outputs of readers are not aligned.
        Will not raise when check_alignment is set to False.
    """
    check_alignment = kwargs.pop('check_alignment', True)

    def make_tuple(x):
        if isinstance(x, tuple):
            return x
        else:
            return (x, )

    def reader():
        rs = []
        for r in readers:
            rs.append(r())
        if not check_alignment:
            for outputs in itertools.izip(*rs):
                yield sum(map(make_tuple, outputs), ())
        else:
            for outputs in itertools.izip_longest(*rs):
                for o in outputs:
                    if o is None:
                        # None will be not be present if compose is aligned
                        raise ComposeNotAligned(
                            "outputs of readers are not aligned.")
                yield sum(map(make_tuple, outputs), ())

    return reader


def buffered(reader, size):
    """
    Creates a buffered data reader.

    The buffered data reader will read and save data entries into a
    buffer. Reading from the buffered data reader will proceed as long
    as the buffer is not empty.
    
    :param reader: the data reader to read from.
    :param size: max buffer size.
    
    :returns: the buffered data reader.
    """

    class EndSignal():
        pass

    end = EndSignal()

    def read_worker(r, q):
        for d in r:
            q.put(d)
        q.put(end)

    def data_reader():
        r = reader()
        q = Queue(maxsize=size)
        t = Thread(
            target=read_worker, args=(
                r,
                q, ))
        t.daemon = True
        t.start()
        e = q.get()
        while e != end:
            yield e
            e = q.get()

    return data_reader


def batched(reader, batch_size):
    """
    Create a batched reader.
    :param reader: the data reader to read from.
    :param batch_size: batch_size
    :return: the batched reader.
    """

    def batched_reader():
        r = reader()
        batch = []
        for instance in r:
            batch.append(instance)
            if len(batch) == batch_size:
                yield batch
                batch = []
        if batch:
            yield batch

    return batched_reader


<<<<<<< HEAD
def limited(reader, limit):
=======
def firstn(reader, n):
>>>>>>> 1524f204
    """
    Limit the max number of samples that reader could return.
    """

<<<<<<< HEAD
    def limited_reader():
        for i, item in enumerate(reader()):
            if i == limit:
                break
            yield item

    return limited_reader
=======
    # TODO(yuyang18): Check if just drop the reader, could clean the opened
    # resource or not?

    def firstn_reader():
        for i, item in enumerate(reader()):
            if i == n:
                break
            yield item

    return firstn_reader
>>>>>>> 1524f204
<|MERGE_RESOLUTION|>--- conflicted
+++ resolved
@@ -14,11 +14,7 @@
 
 __all__ = [
     'map_readers', 'buffered', 'compose', 'chain', 'shuffle',
-<<<<<<< HEAD
-    'ComposeNotAligned', 'batched', 'limited'
-=======
     'ComposeNotAligned', 'batched', 'firstn'
->>>>>>> 1524f204
 ]
 
 import itertools
@@ -219,24 +215,11 @@
     return batched_reader
 
 
-<<<<<<< HEAD
-def limited(reader, limit):
-=======
 def firstn(reader, n):
->>>>>>> 1524f204
     """
     Limit the max number of samples that reader could return.
     """
 
-<<<<<<< HEAD
-    def limited_reader():
-        for i, item in enumerate(reader()):
-            if i == limit:
-                break
-            yield item
-
-    return limited_reader
-=======
     # TODO(yuyang18): Check if just drop the reader, could clean the opened
     # resource or not?
 
@@ -246,5 +229,4 @@
                 break
             yield item
 
-    return firstn_reader
->>>>>>> 1524f204
+    return firstn_reader