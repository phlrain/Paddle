--- conflicted
+++ resolved
@@ -491,10 +491,7 @@
             filter(lambda x: isinstance(x, OpResult), self._outputs.tolist())
         )
         params = self._param_values
-<<<<<<< HEAD
-        print("add otput size ", len(outputs))
-=======
->>>>>>> 00e10d6d
+
         paddle.base.libpaddle.pir.append_set_parameters(
             self._origin_main_program,
             outputs,
@@ -549,10 +546,6 @@
                 self._hooker.after_infer(infer_program)
             return infer_program
         else:
-<<<<<<< HEAD
-            print("!!!!!!!!!!!!!!!!!!!!!!!!!!!!!!!!!!!!!!!!!!!!!")
-=======
->>>>>>> 00e10d6d
             train_program: RunableProgram = self.origin_runable_program.clone()
             train_program = self._append_backward_desc(train_program)
             # Note: Only set grad type once after initializing train program. So we put it here.
@@ -560,7 +553,6 @@
 
             # (NOTE:@xiongkun) HOW TO APPLY PASS: this is a example for forward/backward clone pass, just replace with your cases.
             def pass_fn(forward_program, backward_program, name_attr):
-<<<<<<< HEAD
                 print("###############################")
                 fwd, _ = paddle.base.libpaddle.pir.clone_program(
                     forward_program
@@ -570,20 +562,11 @@
                 fwd = paddle.base.libpaddle.pir.apply_pir_pass(fwd)
                 print("after pass")
                 print(fwd)
-=======
-                fwd, _ = paddle.base.libpaddle.pir.clone_program(
-                    forward_program
-                )
->>>>>>> 00e10d6d
                 bwd, _ = paddle.base.libpaddle.pir.clone_program(
                     backward_program
                 )
                 return fwd, bwd
 
-<<<<<<< HEAD
-            print("@@@@@@@@@@@@@@@@@@@@@@@@@@@@@@@")
-=======
->>>>>>> 00e10d6d
             train_program.apply_pir_program_pass(pass_fn)
             return train_program
 
