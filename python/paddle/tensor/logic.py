#   Copyright (c) 2020 PaddlePaddle Authors. All Rights Reserved.
#
# Licensed under the Apache License, Version 2.0 (the "License");
# you may not use this file except in compliance with the License.
# You may obtain a copy of the License at
#
#     http://www.apache.org/licenses/LICENSE-2.0
#
# Unless required by applicable law or agreed to in writing, software
# distributed under the License is distributed on an "AS IS" BASIS,
# WITHOUT WARRANTIES OR CONDITIONS OF ANY KIND, either express or implied.
# See the License for the specific language governing permissions and
# limitations under the License.

from ..fluid.layer_helper import LayerHelper
from ..fluid.data_feeder import check_type, check_variable_and_dtype
from ..fluid.layers.layer_function_generator import templatedoc
from ..static import Variable
from ..framework import VarBase as Tensor
from ..fluid.framework import _in_legacy_dygraph, in_dygraph_mode
# TODO: define logic functions of a tensor  
from ..fluid.layers import is_empty  # noqa: F401
from ..fluid.layers import logical_and  # noqa: F401
from ..fluid.layers import logical_not  # noqa: F401
from ..fluid.layers import logical_or  # noqa: F401
from ..fluid.layers import logical_xor  # noqa: F401
import paddle
from paddle import _C_ops
from paddle.tensor.creation import full

__all__ = []


def equal_all(x, y, name=None):
    """
    This OP returns the truth value of :math:`x == y`. True if two inputs have the same elements, False otherwise.

    **NOTICE**: The output of this OP has no gradient.

    Args:
        x(Tensor): Tensor, data type is bool, float32, float64, int32, int64.
        y(Tensor): Tensor, data type is bool, float32, float64, int32, int64.
        name(str, optional): The default value is None.  Normally there is no need for
            user to set this property.  For more information, please refer to :ref:`api_guide_Name`.

    Returns:
        Tensor: output Tensor, data type is bool, value is [False] or [True].

    Examples:
        .. code-block:: python

          import paddle

          x = paddle.to_tensor([1, 2, 3])
          y = paddle.to_tensor([1, 2, 3])
          z = paddle.to_tensor([1, 4, 3])
          result1 = paddle.equal_all(x, y)
          print(result1) # result1 = [True ]
          result2 = paddle.equal_all(x, z)
          print(result2) # result2 = [False ]
    """
    if paddle.in_dynamic_mode():
        return _C_ops.equal_all(x, y)

    helper = LayerHelper("equal_all", **locals())
    out = helper.create_variable_for_type_inference(dtype='bool')
    helper.append_op(
        type='equal_all', inputs={'X': [x],
                                  'Y': [y]}, outputs={'Out': [out]})
    return out


@templatedoc()
def allclose(x, y, rtol=1e-05, atol=1e-08, equal_nan=False, name=None):
    """
    ${comment}

    Args:
        x(Tensor): ${input_comment}.
        y(Tensor): ${other_comment}.
        rtol(rtoltype, optional): The relative tolerance. Default: :math:`1e-5` .
        atol(atoltype, optional): The absolute tolerance. Default: :math:`1e-8` .
        equal_nan(equalnantype, optional): ${equal_nan_comment}.
        name (str, optional): Name for the operation. For more information, please
            refer to :ref:`api_guide_Name`. Default: None.

    Returns:
        Tensor: ${out_comment}.

    Raises:
        TypeError: The data type of ``x`` must be one of float32, float64.
        TypeError: The data type of ``y`` must be one of float32, float64.
        TypeError: The type of ``rtol`` must be float.
        TypeError: The type of ``atol`` must be float.
        TypeError: The type of ``equal_nan`` must be bool.

    Examples:
        .. code-block:: python

          import paddle

          x = paddle.to_tensor([10000., 1e-07])
          y = paddle.to_tensor([10000.1, 1e-08])
          result1 = paddle.allclose(x, y, rtol=1e-05, atol=1e-08,
                                  equal_nan=False, name="ignore_nan")
          np_result1 = result1.numpy()
          # [False]
          result2 = paddle.allclose(x, y, rtol=1e-05, atol=1e-08,
                                      equal_nan=True, name="equal_nan")
          np_result2 = result2.numpy()
          # [False]

          x = paddle.to_tensor([1.0, float('nan')])
          y = paddle.to_tensor([1.0, float('nan')])
          result1 = paddle.allclose(x, y, rtol=1e-05, atol=1e-08,
                                  equal_nan=False, name="ignore_nan")
          np_result1 = result1.numpy()
          # [False]
          result2 = paddle.allclose(x, y, rtol=1e-05, atol=1e-08,
                                      equal_nan=True, name="equal_nan")
          np_result2 = result2.numpy()
          # [True]
    """

    if paddle.in_dynamic_mode():
        return _C_ops.allclose(x, y, 'rtol',
                               str(rtol), 'atol',
                               str(atol), 'equal_nan', equal_nan)

    check_variable_and_dtype(x, "input", ['float32', 'float64'], 'allclose')
    check_variable_and_dtype(y, "input", ['float32', 'float64'], 'allclose')
    check_type(rtol, 'rtol', float, 'allclose')
    check_type(atol, 'atol', float, 'allclose')
    check_type(equal_nan, 'equal_nan', bool, 'allclose')

    helper = LayerHelper("allclose", **locals())
    out = helper.create_variable_for_type_inference(dtype='bool')

    inputs = {'Input': x, 'Other': y}
    outputs = {'Out': out}
    attrs = {'rtol': str(rtol), 'atol': str(atol), 'equal_nan': equal_nan}
    helper.append_op(
        type='allclose', inputs=inputs, outputs=outputs, attrs=attrs)

    return out


@templatedoc()
def equal(x, y, name=None):
    """

    This layer returns the truth value of :math:`x == y` elementwise.

    **NOTICE**: The output of this OP has no gradient.

    Args:
        x(Tensor): Tensor, data type is bool, float32, float64, int32, int64.
        y(Tensor): Tensor, data type is bool, float32, float64, int32, int64.
        name(str, optional): The default value is None.  Normally there is no need for
            user to set this property.  For more information, please refer to :ref:`api_guide_Name`.

    Returns:
        Tensor: output Tensor, it's shape is the same as the input's Tensor,
        and the data type is bool. The result of this op is stop_gradient. 

    Examples:
        .. code-block:: python

          import paddle

          x = paddle.to_tensor([1, 2, 3])
          y = paddle.to_tensor([1, 3, 2])
          result1 = paddle.equal(x, y)
          print(result1)  # result1 = [True False False]
    """
    if not isinstance(y, (int, bool, float, Variable)):
        raise TypeError(
            "Type of input args must be float, bool, int or Tensor, but received type {}".
            format(type(y)))
    if not isinstance(y, Variable):
        y = full(shape=[1], dtype=x.dtype, fill_value=y)

    if in_dygraph_mode():
        return _C_ops.final_state_equal(x, y)
    else:
        if _in_legacy_dygraph():
            return _C_ops.equal(x, y)
        else:
            check_variable_and_dtype(
                x, "x", ["bool", "float32", "float64", "int32", "int64"],
                "equal")
            check_variable_and_dtype(
                y, "y", ["bool", "float32", "float64", "int32", "int64"],
                "equal")
            helper = LayerHelper("equal", **locals())
            out = helper.create_variable_for_type_inference(dtype='bool')
            out.stop_gradient = True

            helper.append_op(
                type='equal',
                inputs={'X': [x],
                        'Y': [y]},
                outputs={'Out': [out]})
            return out


@templatedoc()
def greater_equal(x, y, name=None):
    """
    This OP returns the truth value of :math:`x >= y` elementwise, which is equivalent function to the overloaded operator `>=`.

    **NOTICE**: The output of this OP has no gradient.

    Args:
        x(Tensor): First input to compare which is N-D tensor. The input data type should be bool, float32, float64, int32, int64.
        y(Tensor): Second input to compare which is N-D tensor. The input data type should be bool, float32, float64, int32, int64.
        name(str, optional): The default value is None.  Normally there is no need for
            user to set this property.  For more information, please refer to :ref:`api_guide_Name`.
    Returns:
        Tensor, the output data type is bool: The tensor storing the output, the output shape is same as input :attr:`x`.

    Examples:
        .. code-block:: python

            import paddle

            x = paddle.to_tensor([1, 2, 3])
            y = paddle.to_tensor([1, 3, 2])
            result1 = paddle.greater_equal(x, y)
            print(result1)  # result1 = [True False True]
    """
    if in_dygraph_mode():
        return _C_ops.final_state_greater_equal(x, y)
    else:
        if _in_legacy_dygraph():
            return _C_ops.greater_equal(x, y)
        else:
            check_variable_and_dtype(
                x, "x", ["bool", "float32", "float64", "int32", "int64"],
                "greater_equal")
            check_variable_and_dtype(
                y, "y", ["bool", "float32", "float64", "int32", "int64"],
                "greater_equal")
            helper = LayerHelper("greater_equal", **locals())
            out = helper.create_variable_for_type_inference(dtype='bool')
            out.stop_gradient = True

            helper.append_op(
                type='greater_equal',
                inputs={'X': [x],
                        'Y': [y]},
                outputs={'Out': [out]})
            return out


@templatedoc()
def greater_than(x, y, name=None):
    """
    This OP returns the truth value of :math:`x > y` elementwise, which is equivalent function to the overloaded operator `>`.

    **NOTICE**: The output of this OP has no gradient.

    Args:
        x(Tensor): First input to compare which is N-D tensor. The input data type should be bool, float32, float64, int32, int64.
        y(Tensor): Second input to compare which is N-D tensor. The input data type should be bool, float32, float64, int32, int64.
        name(str, optional): The default value is None.  Normally there is no need for
            user to set this property.  For more information, please refer to :ref:`api_guide_Name`.
    Returns:
        Tensor, the output data type is bool: The tensor storing the output, the output shape is same as input :attr:`x` .

    Examples:
        .. code-block:: python

            import paddle

            x = paddle.to_tensor([1, 2, 3])
            y = paddle.to_tensor([1, 3, 2])
            result1 = paddle.greater_than(x, y)
            print(result1)  # result1 = [False False True]
    """
    if in_dygraph_mode():
        return _C_ops.final_state_greater_than(x, y)
    else:
        if _in_legacy_dygraph():
            return _C_ops.greater_than(x, y)
        else:
            check_variable_and_dtype(
                x, "x", ["bool", "float32", "float64", "int32", "int64"],
                "greater_than")
            check_variable_and_dtype(
                y, "y", ["bool", "float32", "float64", "int32", "int64"],
                "greater_than")
            helper = LayerHelper("greater_than", **locals())
            out = helper.create_variable_for_type_inference(dtype='bool')
            out.stop_gradient = True

            helper.append_op(
                type='greater_than',
                inputs={'X': [x],
                        'Y': [y]},
                outputs={'Out': [out]})
            return out


@templatedoc()
def less_equal(x, y, name=None):
    """
    This OP returns the truth value of :math:`x <= y` elementwise, which is equivalent function to the overloaded operator `<=`.

    **NOTICE**: The output of this OP has no gradient.

    Args:
        x(Tensor): First input to compare which is N-D tensor. The input data type should be bool, float32, float64, int32, int64.
        y(Tensor): Second input to compare which is N-D tensor. The input data type should be bool, float32, float64, int32, int64.
        name(str, optional): The default value is None.  Normally there is no need for
            user to set this property.  For more information, please refer to :ref:`api_guide_Name`.

    Returns:
        Tensor, the output data type is bool: The tensor storing the output, the output shape is same as input :attr:`x`.

    Examples:
        .. code-block:: python

            import paddle

            x = paddle.to_tensor([1, 2, 3])
            y = paddle.to_tensor([1, 3, 2])
            result1 = paddle.less_equal(x, y)
            print(result1)  # result1 = [True True False]
    """
    if in_dygraph_mode():
        return _C_ops.final_state_less_equal(x, y)
    else:
        if _in_legacy_dygraph():
            return _C_ops.less_equal(x, y)
        else:
            check_variable_and_dtype(
                x, "x", ["bool", "float32", "float64", "int32", "int64"],
                "less_equal")
            check_variable_and_dtype(
                y, "y", ["bool", "float32", "float64", "int32", "int64"],
                "less_equal")
            helper = LayerHelper("less_equal", **locals())
            out = helper.create_variable_for_type_inference(dtype='bool')
            out.stop_gradient = True

            helper.append_op(
                type='less_equal',
                inputs={'X': [x],
                        'Y': [y]},
                outputs={'Out': [out]})
            return out


@templatedoc()
def less_than(x, y, name=None):
    """
    This OP returns the truth value of :math:`x < y` elementwise, which is equivalent function to the overloaded operator `<`.

    **NOTICE**: The output of this OP has no gradient.

    Args:
        x(Tensor): First input to compare which is N-D tensor. The input data type should be bool, float32, float64, int32, int64.
        y(Tensor): Second input to compare which is N-D tensor. The input data type should be bool, float32, float64, int32, int64.
        name(str, optional): The default value is None.  Normally there is no need for
            user to set this property.  For more information, please refer to :ref:`api_guide_Name`.

    Returns:
        Tensor, the output data type is bool: The tensor storing the output, the output shape is same as input :attr:`x`.

    Examples:
        .. code-block:: python

            import paddle

            x = paddle.to_tensor([1, 2, 3])
            y = paddle.to_tensor([1, 3, 2])
            result1 = paddle.less_than(x, y)
            print(result1)  # result1 = [False True False]
    """
    if in_dygraph_mode():
        return _C_ops.final_state_less_than(x, y)
    else:
        if _in_legacy_dygraph():
            return _C_ops.less_than(x, y)
        else:
            check_variable_and_dtype(
                x, "x", ["bool", "float32", "float64", "int32", "int64"],
                "less_than")
            check_variable_and_dtype(
                y, "y", ["bool", "float32", "float64", "int32", "int64"],
                "less_than")
            helper = LayerHelper("less_than", **locals())
            out = helper.create_variable_for_type_inference(dtype='bool')
            out.stop_gradient = True

            helper.append_op(
                type='less_than',
                inputs={'X': [x],
                        'Y': [y]},
                outputs={'Out': [out]})
            return out


@templatedoc()
def not_equal(x, y, name=None):
    """
    This OP returns the truth value of :math:`x != y` elementwise, which is equivalent function to the overloaded operator `!=`.
    
    **NOTICE**: The output of this OP has no gradient.

    Args:
        x(Tensor): First input to compare which is N-D tensor. The input data type should be bool, float32, float64, int32, int64.
        y(Tensor): Second input to compare which is N-D tensor. The input data type should be bool, float32, float64, int32, int64.
        name(str, optional): The default value is None.  Normally there is no need for
            user to set this property.  For more information, please refer to :ref:`api_guide_Name`.

    Returns:
        Tensor, the output data type is bool: The tensor storing the output, the output shape is same as input :attr:`x`.

    Examples:
        .. code-block:: python

            import paddle

            x = paddle.to_tensor([1, 2, 3])
            y = paddle.to_tensor([1, 3, 2])
            result1 = paddle.not_equal(x, y)
            print(result1)  # result1 = [False True True]
    """
    if in_dygraph_mode():
        return _C_ops.final_state_not_equal(x, y)
    else:
        if _in_legacy_dygraph():
            return _C_ops.not_equal(x, y)
        else:
            check_variable_and_dtype(
                x, "x", ["bool", "float32", "float64", "int32", "int64"],
                "not_equal")
            check_variable_and_dtype(
                y, "y", ["bool", "float32", "float64", "int32", "int64"],
                "not_equal")
            helper = LayerHelper("not_equal", **locals())
            out = helper.create_variable_for_type_inference(dtype='bool')
            out.stop_gradient = True

            helper.append_op(
                type='not_equal',
                inputs={'X': [x],
                        'Y': [y]},
                outputs={'Out': [out]})
            return out


def is_tensor(x):
    """

    This function tests whether input object is a paddle.Tensor.

    Args:
        x (object): Object to test.

    Returns:
        A boolean value. True if 'x' is a paddle.Tensor, otherwise False.

    Examples:
        .. code-block:: python

            import paddle

            input1 = paddle.rand(shape=[2, 3, 5], dtype='float32')
            check = paddle.is_tensor(input1)
            print(check)  #True

            input3 = [1, 4]
            check = paddle.is_tensor(input3)
            print(check)  #False
            
    """
    return isinstance(x, (Tensor, paddle.fluid.core.eager.Tensor))


def _bitwise_op(op_name, x, y, out=None, name=None, binary_op=True):
    if paddle.in_dynamic_mode():
        op = getattr(_C_ops, op_name)
        if binary_op:
            return op(x, y)
        else:
            return op(x)

    check_variable_and_dtype(
        x, "x", ["bool", "uint8", "int8", "int16", "int32", "int64"], op_name)
    if y is not None:
        check_variable_and_dtype(
            y, "y", ["bool", "uint8", "int8", "int16", "int32", "int64"],
            op_name)
    if out is not None:
        check_type(out, "out", Variable, op_name)

    helper = LayerHelper(op_name, **locals())
    if binary_op:
        assert x.dtype == y.dtype

    if out is None:
        out = helper.create_variable_for_type_inference(dtype=x.dtype)

    if binary_op:
        helper.append_op(
            type=op_name, inputs={"X": x,
                                  "Y": y}, outputs={"Out": out})
    else:
        helper.append_op(type=op_name, inputs={"X": x}, outputs={"Out": out})

    return out


@templatedoc()
def bitwise_and(x, y, out=None, name=None):
    """
    ${comment}
    
    Args:
        x (Tensor): ${x_comment}
        y (Tensor): ${y_comment}
        out(Tensor): ${out_comment}

    Returns:
        Tensor: ${out_comment}
        
    Examples:
        .. code-block:: python

            import paddle
            x = paddle.to_tensor([-5, -1, 1])
            y = paddle.to_tensor([4,  2, -3])
            res = paddle.bitwise_and(x, y)
            print(res)  # [0, 2, 1]
    """
    if in_dygraph_mode() and out == None:
        return _C_ops.final_state_bitwise_and(x, y)
<<<<<<< HEAD

=======
>>>>>>> 98303291
    return _bitwise_op(
        op_name="bitwise_and", x=x, y=y, name=name, out=out, binary_op=True)


@templatedoc()
def bitwise_or(x, y, out=None, name=None):
    """
    ${comment}
    
    Args:
        x (Tensor): ${x_comment}
        y (Tensor): ${y_comment}
        out(Tensor): ${out_comment}

    Returns:
        Tensor: ${out_comment}

    Examples:
        .. code-block:: python

            import paddle
            x = paddle.to_tensor([-5, -1, 1])
            y = paddle.to_tensor([4,  2, -3])
            res = paddle.bitwise_or(x, y)
            print(res)  # [-1, -1, -3]
    """
    if in_dygraph_mode() and out == None:
        return _C_ops.final_state_bitwise_or(x, y)

    return _bitwise_op(
        op_name="bitwise_or", x=x, y=y, name=name, out=out, binary_op=True)


@templatedoc()
def bitwise_xor(x, y, out=None, name=None):
    """
    ${comment}

    Args:
        x (Tensor): ${x_comment}
        y (Tensor): ${y_comment}
        out(Tensor): ${out_comment}

    Returns:
        Tensor: ${out_comment}

    Examples:
        .. code-block:: python

            import paddle
            x = paddle.to_tensor([-5, -1, 1])
            y = paddle.to_tensor([4,  2, -3])
            res = paddle.bitwise_xor(x, y)
            print(res) # [-1, -3, -4]
    """
    if in_dygraph_mode() and out == None:
        return _C_ops.final_state_bitwise_xor(x, y)
<<<<<<< HEAD

=======
>>>>>>> 98303291
    return _bitwise_op(
        op_name="bitwise_xor", x=x, y=y, name=name, out=out, binary_op=True)


@templatedoc()
def bitwise_not(x, out=None, name=None):
    """
    ${comment}

    Args:
        x(Tensor):  ${x_comment}
        out(Tensor): ${out_comment}
    
    Returns:
        Tensor: ${out_comment}

    Examples:
        .. code-block:: python

            import paddle
            x = paddle.to_tensor([-5, -1, 1])
            res = paddle.bitwise_not(x)
            print(res) # [4, 0, -2]
    """
    if in_dygraph_mode() and out == None:
        return _C_ops.final_state_bitwise_not(x)
<<<<<<< HEAD
=======

>>>>>>> 98303291
    return _bitwise_op(
        op_name="bitwise_not", x=x, y=None, name=name, out=out, binary_op=False)


@templatedoc()
def isclose(x, y, rtol=1e-05, atol=1e-08, equal_nan=False, name=None):
    """
    ${comment}

    Args:
        x(Tensor): ${input_comment}.
        y(Tensor): ${other_comment}.
        rtol(rtoltype, optional): The relative tolerance. Default: :math:`1e-5` .
        atol(atoltype, optional): The absolute tolerance. Default: :math:`1e-8` .
        equal_nan(equalnantype, optional): ${equal_nan_comment}.
        name (str, optional): Name for the operation. For more information, please
            refer to :ref:`api_guide_Name`. Default: None.

    Returns:
        Tensor: ${out_comment}.

    Raises:
        TypeError: The data type of ``x`` must be one of float32, float64.
        TypeError: The data type of ``y`` must be one of float32, float64.
        TypeError: The type of ``rtol`` must be float.
        TypeError: The type of ``atol`` must be float.
        TypeError: The type of ``equal_nan`` must be bool.

    Examples:
        .. code-block:: python

          import paddle

          x = paddle.to_tensor([10000., 1e-07])
          y = paddle.to_tensor([10000.1, 1e-08])
          result1 = paddle.isclose(x, y, rtol=1e-05, atol=1e-08,
                                  equal_nan=False, name="ignore_nan")
          np_result1 = result1.numpy()
          # [True, False]
          result2 = paddle.isclose(x, y, rtol=1e-05, atol=1e-08,
                                      equal_nan=True, name="equal_nan")
          np_result2 = result2.numpy()
          # [True, False]

          x = paddle.to_tensor([1.0, float('nan')])
          y = paddle.to_tensor([1.0, float('nan')])
          result1 = paddle.isclose(x, y, rtol=1e-05, atol=1e-08,
                                  equal_nan=False, name="ignore_nan")
          np_result1 = result1.numpy()
          # [True, False]
          result2 = paddle.isclose(x, y, rtol=1e-05, atol=1e-08,
                                      equal_nan=True, name="equal_nan")
          np_result2 = result2.numpy()
          # [True, True]
    """

    if paddle.in_dynamic_mode():
        return _C_ops.isclose(x, y, 'rtol',
                              str(rtol), 'atol',
                              str(atol), 'equal_nan', equal_nan)

    check_variable_and_dtype(x, "input", ['float32', 'float64'], 'isclose')
    check_variable_and_dtype(y, "input", ['float32', 'float64'], 'isclose')
    check_type(rtol, 'rtol', float, 'isclose')
    check_type(atol, 'atol', float, 'isclose')
    check_type(equal_nan, 'equal_nan', bool, 'isclose')

    helper = LayerHelper("isclose", **locals())
    out = helper.create_variable_for_type_inference(dtype='bool')

    inputs = {'Input': x, 'Other': y}
    outputs = {'Out': out}
    attrs = {'rtol': str(rtol), 'atol': str(atol), 'equal_nan': equal_nan}
    helper.append_op(
        type='isclose', inputs=inputs, outputs=outputs, attrs=attrs)
    return out<|MERGE_RESOLUTION|>--- conflicted
+++ resolved
@@ -538,10 +538,7 @@
     """
     if in_dygraph_mode() and out == None:
         return _C_ops.final_state_bitwise_and(x, y)
-<<<<<<< HEAD
-
-=======
->>>>>>> 98303291
+
     return _bitwise_op(
         op_name="bitwise_and", x=x, y=y, name=name, out=out, binary_op=True)
 
@@ -599,10 +596,7 @@
     """
     if in_dygraph_mode() and out == None:
         return _C_ops.final_state_bitwise_xor(x, y)
-<<<<<<< HEAD
-
-=======
->>>>>>> 98303291
+
     return _bitwise_op(
         op_name="bitwise_xor", x=x, y=y, name=name, out=out, binary_op=True)
 
@@ -629,10 +623,7 @@
     """
     if in_dygraph_mode() and out == None:
         return _C_ops.final_state_bitwise_not(x)
-<<<<<<< HEAD
-=======
-
->>>>>>> 98303291
+
     return _bitwise_op(
         op_name="bitwise_not", x=x, y=None, name=name, out=out, binary_op=False)
 
