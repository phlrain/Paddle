--- conflicted
+++ resolved
@@ -2058,13 +2058,9 @@
         if (
             isinstance(x, Variable)
             and x.desc.type() == core.VarDesc.VarType.LOD_TENSOR_ARRAY
-<<<<<<< HEAD
-        ) or (isinstance(x, paddle.pir.Value) and x.is_tensorarray()):
-=======
         ) or (
             isinstance(x, paddle.pir.Value) and x.is_dense_tensor_array_type()
         ):
->>>>>>> 68143607
             x = [x]
         else:
             raise TypeError(
@@ -2077,11 +2073,7 @@
             )
 
     if in_pir_mode():
-<<<<<<< HEAD
-        if x[0].is_tensorarray():
-=======
         if x[0].is_dense_tensor_array_type():
->>>>>>> 68143607
             assert len(x) == 1, (
                 "If the elements of 'x' in stack are Variable(LoDTensorArray), "
                 "number of the elements must be 1, but received %s." % len(x)
