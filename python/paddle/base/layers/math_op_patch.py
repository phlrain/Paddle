#   Copyright (c) 2018 PaddlePaddle Authors. All Rights Reserved.
#
# Licensed under the Apache License, Version 2.0 (the "License");
# you may not use this file except in compliance with the License.
# You may obtain a copy of the License at
#
#     http://www.apache.org/licenses/LICENSE-2.0
#
# Unless required by applicable law or agreed to in writing, software
# distributed under the License is distributed on an "AS IS" BASIS,
# WITHOUT WARRANTIES OR CONDITIONS OF ANY KIND, either express or implied.
# See the License for the specific language governing permissions and
# limitations under the License.

import inspect
import warnings

from .. import core
from ..dygraph.base import in_to_static_mode
from ..framework import Variable, default_main_program, static_only
from .layer_function_generator import OpProtoHolder

_supported_int_dtype_ = [
    core.VarDesc.VarType.BOOL,
    core.VarDesc.VarType.UINT8,
    core.VarDesc.VarType.INT8,
    core.VarDesc.VarType.INT16,
    core.VarDesc.VarType.INT32,
    core.VarDesc.VarType.INT64,
]

compare_ops = ['__eq__', '__ne__', '__lt__', '__le__', '__gt__', '__ge__']

SUPPORT_PROMOTION_OPS = [
    "__add__",
    "__radd__",
    "__sub__",
    "__rsub__",
    "__mul__",
    "__rmul__",
]

EXPRESSION_MAP = {
    "__add__": "A + B",
    "__radd__": "A += B",
    "__sub__": "A - B",
    "__rsub__": "A -= B",
    "__mul__": "A * B",
    "__rmul__": "A *= B",
    "__div__": "A / B",
    "__truediv__": "A / B",
    "__rdiv__": "A /= B",
    "__rtruediv__": "A /= B",
    "__pow__": "A ** B",
    "__rpow__": "A **= B",
    "__floordiv__": "A //B",
    "__mod__": "A % B",
    "__matmul__": "A @ B",
    "__eq__": "A == B",
    "__ne__": "A != B",
    "__lt__": "A < B",
    "__le__": "A <= B",
    "__gt__": "A > B",
    "__ge__": "A >= B",
}

_already_patch_variable = False


# TODO(liym27): A better way to slice tensor array.
#  Maybe support start == end for slice op.
def _slice_tensor_array(array, start, end):
    from paddle.static.nn import cond
    from paddle.tensor import create_array

    def true_fn():
        null_array = create_array("float32")
        return null_array

    def false_fn(array, start, end):
        new_array = array[start:end]
        return new_array

    new_array = cond(start == end, true_fn, lambda: false_fn(array, start, end))
    return new_array


def monkey_patch_variable():
    def unique_tmp_name():
        return default_main_program()._name_generator.generate("tmp")

    def safe_get_dtype(var):
        try:
            dtype = var.dtype
        except:
            raise ValueError("Cannot get data type from %s", var.name)
        return dtype

    def current_block(var):
        return var.block.program.current_block()

    def create_new_tmp_var(block, dtype):
        tmp_name = unique_tmp_name()
        return block.create_var(name=tmp_name, dtype=dtype)

    def create_new_tmp_sparse_var(block, dtype, type):
        tmp_name = unique_tmp_name()
        return block.create_var(name=tmp_name, dtype=dtype, type=type)

    def create_tensor(block, value, dtype, shape):
        value = float(value)
        var = create_new_tmp_var(block, dtype)
        block.append_op(
            type="fill_constant",
            outputs={'Out': [var]},
            attrs={
                'dtype': var.dtype,
                'shape': shape,
                'value': value,
                'force_cpu': False,
            },
            stop_gradient=True,
        )
        var.stop_gradient = True
        return var

    def create_scalar(block, value, dtype):
        return create_tensor(block, value, dtype, shape=[])

    def create_tensor_with_batchsize(ref_var, value, dtype):
        assert isinstance(ref_var, Variable)
        value = float(value)
        block = current_block(ref_var)
        var = create_new_tmp_var(block, dtype)
        batch_dim = -1
        out_shape = []
        for i, d in enumerate(ref_var.shape):
            if d < 0:
                if batch_dim < 0:
                    batch_dim = i
                    out_shape.append(d)
                else:
                    out_shape.append(1)
            else:
                out_shape.append(d)
        assert batch_dim != -1
        block.append_op(
            type='fill_constant_batch_size_like',
            outputs={'Out': [var]},
            inputs={'Input': [ref_var]},
            attrs={
                'shape': out_shape,
                'value': value,
                'input_dim_idx': batch_dim,
                'output_dim_idx': batch_dim,
            },
            stop_gradient=True,
        )

        var.stop_gradient = True
        return var

    @static_only
    def cpu(self):
        """
        In dy2static, Variable also needs cpu() and cuda() interface.
        But, the underneath operator has only forward op but not backward one.

        Returns:
            The tensor which has copied to cpu place.

        Examples:
            In Static Graph Mode:

            .. code-block:: python

                >>> import paddle
                >>> paddle.enable_static()

                >>> x = paddle.static.data(name="x", shape=[2,2], dtype='float32')
                >>> y = x.cpu()
        """
        block = current_block(self)
        tmp_name = unique_tmp_name()
        output = block.create_var(
            name=tmp_name,
            dtype=self.dtype,
            shape=self.shape,
            type=self.type,
            persistable=False,
            stop_gradient=True,
        )
        # 0 means cpu place, see paddle/phi/kernels/memcpy_kernel.cc
        attrs = {'dst_place_type': 0}
        block.append_op(
            type='memcpy',
            inputs={'X': [self]},
            outputs={'Out': [output]},
            attrs=attrs,
        )
        return output

    @static_only
    def cuda(self, device_id=None, blocking=True):
        """
        In dy2static, Variable also needs cpu() and cuda() interface.
        But, the underneath operator has only forward op but not backward one.

        Args:
            self(Variable): The variable itself.
            device_id(int, optional): The destination GPU device id. Default: None, means current device.
                We add this argument for dy2static translation, please do not use it.
            blocking(bool, optional): Whether blocking or not, Default: True.
                We add this argument for dy2static translation, please do not use it.

        Returns:
            The tensor which has copied to cuda place.

        Examples:
            In Static Graph Mode:

            .. code-block:: python

                >>> import paddle
                >>> paddle.enable_static()

                >>> x = paddle.static.data(name="x", shape=[2,2], dtype='float32')
                >>> y = x.cpu()
                >>> z = y.cuda()
        """
        if device_id is not None:
            warnings.warn("device_id is not supported, and it will be ignored.")
        if blocking is not True:
            warnings.warn("blocking is not supported, and it will be ignored.")

        block = current_block(self)
        tmp_name = unique_tmp_name()
        output = block.create_var(
            name=tmp_name,
            dtype=self.dtype,
            shape=self.shape,
            type=self.type,
            persistable=False,
            stop_gradient=True,
        )
        # 1 means cuda place, see paddle/phi/kernels/memcpy_kernel.cc
        attrs = {'dst_place_type': 1}
        block.append_op(
            type='memcpy',
            inputs={'X': [self]},
            outputs={'Out': [output]},
            attrs=attrs,
        )
        return output

    @static_only
    def place(self):
        """
        Variable don't have 'place' interface in static graph mode
        But this interface can greatly facilitate dy2static.
        So we give a warning here and return None.
        """
        warnings.warn(
            "Variable do not have 'place' interface for static graph mode, try not to use it. None will be returned."
        )

    @static_only
    def contiguous(self):
        """
        Variable don't have 'contiguous' interface in static graph mode
        But this interface can greatly facilitate dy2static.
<<<<<<< HEAD
        So we give a warnning here and return None.
=======
        So we give a warning here and return None.
>>>>>>> 68143607
        """
        warnings.warn(
            "Variable do not have 'contiguous' interface for static graph mode, try not to use it. self will be returned."
        )
        return self

    @static_only
    def is_contiguous(self):
        """
        Variable don't have 'is_contiguous' interface in static graph mode
        But this interface can greatly facilitate dy2static.
<<<<<<< HEAD
        So we give a warnning here and return None.
=======
        So we give a warning here and return None.
>>>>>>> 68143607
        """
        warnings.warn(
            "Variable do not have 'is_contiguous' interface for static graph mode, try not to use it. True will be returned."
        )
        return True

    def astype(self, dtype):
        """
        **Notes**:
            **The variable must be a** :ref:`api_paddle_Tensor`

        Cast a variable to a specified data type.

        Args:

            self(Variable): The source variable

            dtype: The target data type

        Returns:
            Variable: Variable with new dtype

        Examples:
            In Static Graph Mode:

            .. code-block:: python

                >>> import paddle
                >>> import paddle.base as base
                >>> paddle.enable_static()
                >>> startup_prog = paddle.static.Program()
                >>> main_prog = paddle.static.Program()
                >>> with base.program_guard(startup_prog, main_prog):
                ...     original_variable = paddle.static.data(name = "new_variable", shape=[2,2], dtype='float32')
                ...     new_variable = original_variable.astype('int64')
                ...     print("new var's dtype is: {}".format(new_variable.dtype))
                ...
                new var's dtype is: paddle.int64

            In Dygraph Mode:

            .. code-block:: python

                >>> import paddle.base as base
                >>> import paddle
                >>> import numpy as np

                >>> x = np.ones([2, 2], np.float32)
                >>> with base.dygraph.guard():
                ...     original_variable = paddle.to_tensor(x)
                ...     print("original var's dtype is: {}, numpy dtype is {}".format(original_variable.dtype, original_variable.numpy().dtype))
                ...     new_variable = original_variable.astype('int64')
                ...     print("new var's dtype is: {}, numpy dtype is {}".format(new_variable.dtype, new_variable.numpy().dtype))
                ...
                original var's dtype is: paddle.float32, numpy dtype is float32
                new var's dtype is: paddle.int64, numpy dtype is int64
        """
        block = current_block(self)
        out = create_new_tmp_var(block, dtype)
        block.append_op(
            type="cast",
            inputs={"X": [self]},
            outputs={"Out": [out]},
            attrs={"in_dtype": self.dtype, "out_dtype": out.dtype},
        )
        out.stop_gradient = self.stop_gradient
        return out

    @static_only
    def append(self, var):
        """

        Note:
           The type variable must be LoD Tensor Array.

        """
        if not isinstance(var, Variable):
            if in_to_static_mode():
                """In dy2static mode, x may be tensor values such as int, float, np.array"""
                from paddle.tensor.creation import to_tensor

                var = to_tensor(var)
            else:
                raise TypeError(
                    f"Required input var should be Variable, but received {type(var)}"
                )
        if self.type != core.VarDesc.VarType.LOD_TENSOR_ARRAY:
            raise TypeError(
                "Only Variable with VarType.LOD_TENSOR_ARRAY support `append` method, but received type: {}".format(
                    self.type
                )
            )
        from paddle.tensor.array import array_length, array_write

        array_write(x=var, i=array_length(self), array=self)

    @static_only
    def _item(self):
        """
        In order to be compatible with the item interface introduced by the dynamic graph, it does nothing but returns self.
        It will check that the shape must be a 1-D tensor
        """
        if len(self.shape) > 1:
            raise TypeError(
                f"Required input var should be 1-D Variable, but received {self.shape}"
            )
        return self

    @static_only
    def pop(self, *args):
        """
        The type variable must be LoD Tensor Array.
        When self is LoDTensorArray, calling pop is similar to Python's pop on list.
        This interface is used to simplify dygraph to static graph operations.

        Args:
            self(Variable): The source variable, which must be LOD_TENSOR_ARRAY
            *args: optional, a int means index.
        Returns:
            Variable: self[index]
        """
        import paddle
        from paddle.static.nn import while_loop
        from paddle.tensor import fill_constant

        if self.type != core.VarDesc.VarType.LOD_TENSOR_ARRAY:
            raise TypeError(
                "Only Variable with VarType.LOD_TENSOR_ARRAY support `pop` method, but received type: {}".format(
                    self.type
                )
            )
        if len(args) == 0:
            idx = -1
        else:
            idx = args[0]

        assert isinstance(idx, int)

        def cond(i, new_array):
            return paddle.less_than(i, arr_len)

        def body(i, new_array):
            item = paddle.tensor.array_read(array=self, i=i)
            paddle.tensor.array_write(
                item, paddle.tensor.array_length(new_array), new_array
            )

            i = paddle.increment(i)
            return i, new_array

        arr_len = paddle.tensor.array_length(self)
        if idx < 0:
            idx = idx + arr_len
        else:
            idx = fill_constant(shape=[1], dtype="int64", value=idx)

        pop_item = paddle.tensor.array_read(self, idx)

        tmp = paddle.assign(self)
        new_array = _slice_tensor_array(tmp, 0, idx)
        i = idx + 1

        _, new_array = while_loop(cond, body, [i, new_array])
        paddle.assign(new_array, output=self)

        return pop_item

    def _scalar_op_(var, scale, bias):
        block = current_block(var)
        out = create_new_tmp_var(block, var.dtype)
        block.append_op(
            type="scale",
            inputs={"X": [var]},
            outputs={"Out": [out]},
            attrs={"scale": scale, "bias": bias},
        )
        return out

    def _neg_(var):
        return _scalar_op_(var, -1.0, 0.0)

    @property
    def _ndim(self):
        """
        Returns the dimension of current Variable

        Returns:
            the dimension

        Examples:
            .. code-block:: python

                >>> import paddle

                >>> paddle.enable_static()

                >>> # create a static Variable
                >>> x = paddle.static.data(name='x', shape=[3, 2, 1])
                >>> # print the dimension of the Variable
                >>> print(x.ndim)
                3
        """
        return len(self.shape)

    def ndimension(self):
        """
        Returns the dimension of current Variable

        Returns:
            the dimension

        Examples:
            .. code-block:: python

                >>> import paddle

                >>> paddle.enable_static()

                >>> # create a static Variable
                >>> x = paddle.static.data(name='x', shape=[3, 2, 1])
                >>> # print the dimension of the Variable
                >>> print(x.ndimension())
                3
        """
        return len(self.shape)

    def dim(self):
        """
        Returns the dimension of current Variable

        Returns:
            the dimension

        Examples:
            .. code-block:: python

                >>> import paddle

                >>> paddle.enable_static()

                >>> # create a static Variable
                >>> x = paddle.static.data(name='x', shape=[3, 2, 1])
                >>> # print the dimension of the Variable
                >>> print(x.dim())
                3
        """
        return len(self.shape)

    def _scalar_add_(var, value):
        return _scalar_op_(var, 1.0, value)

    def _scalar_sub_(var, value):
        return _scalar_op_(var, 1.0, -value)

    def _scalar_rsub_(var, value):
        return _scalar_op_(var, -1.0, value)

    def _scalar_mul_(var, value):
        return _scalar_op_(var, value, 0.0)

    def _scalar_div_(var, value):
        return _scalar_op_(var, 1.0 / value, 0.0)

    def _binary_creator_(
        method_name, op_type, reverse=False, scalar_method=None
    ):
        def __impl__(self, other_var):
            # 1. scalar exists cases
            # we need combine the tensor.dtype and scalar.dtype, cast correct object
            if isinstance(other_var, float):
                # in all cases(+, -, *, /, **, //, %), we need cast tensor.dtype to float
                if self.dtype in _supported_int_dtype_:
                    self = astype(self, 'float32')
                # here use `scale` replace `elementwise` to get better performance
                # but only +, -, *, / can use this method
                if scalar_method is not None:
                    return scalar_method(self, other_var)
            elif isinstance(other_var, int):
                # in all cases(+, -, *, /, **, //, %), we can cast it to float
                # because the output tensor.dtype depend on the type of input tensor
                other_var = float(other_var)
                # division is a special case
                # NOTE(chenweihang): because we cast tensor to float32 instead float64,
                # the division result can only guarantee the numerical accuracy of 6 digits
                # after the decimal point. The result of numpy calculation is of float64 type,
                # so the calculation result here and the calculation result of numpy are
                # different after 6 decimal point. If necessary, we can also use float64 here.
                # torch's behavior here is consistent with ours
                if (
                    op_type == 'elementwise_div'
                    and self.dtype in _supported_int_dtype_
                ):
                    self = astype(self, 'float32')
                # here use `scale` replace `elementwise` to get better performance
                # but only +, -, *, / can use this method
                if scalar_method is not None:
                    return scalar_method(self, other_var)
            else:
                # do nothing
                pass

            # 2. create variable for scalar
            lhs_dtype = safe_get_dtype(self)
            if not isinstance(other_var, Variable):
                if reverse:
                    for elem in self.shape:
                        if elem < 0:
                            other_var = create_tensor_with_batchsize(
                                self, other_var, lhs_dtype
                            )
                            break
                    else:
                        # when break is not triggered, enter the else branch
                        other_var = create_tensor(
                            current_block(self),
                            other_var,
                            dtype=lhs_dtype,
                            shape=self.shape,
                        )
                else:
                    # add fill_op to current_block
                    other_var = create_scalar(
                        current_block(self), value=other_var, dtype=lhs_dtype
                    )

            # 3. type promotion
            rhs_dtype = safe_get_dtype(other_var)

            if lhs_dtype != rhs_dtype:
                if method_name in SUPPORT_PROMOTION_OPS:
                    if core.need_type_promotion(lhs_dtype, rhs_dtype):
                        # only report warning here, real promotion deal in Executor
                        warnings.warn(
                            f"The input dtypes of OP {op_type} are {lhs_dtype} and {rhs_dtype}, the output will be auto-promoted"
                        )
                        warnings.filterwarnings(
                            "ignore", message="The input dtypes of OP"
                        )
                    else:
                        # NOTE(zoooo0820): Currently, we still keep the old illogical \
                        # logic for compatibility reasons
                        other_var = astype(other_var, lhs_dtype)

                else:
                    other_var = astype(other_var, lhs_dtype)

            if reverse:
                tmp = self
                self = other_var
                other_var = tmp

            if (
                op_type == "divide" or op_type == "elementwise_div"
            ) and self.dtype in _supported_int_dtype_:
                self = astype(self, 'float32')
                other_var = astype(other_var, 'float32')

            # NOTE(zhiqiu): the output of compare operator should be bool.
            if method_name in compare_ops:
                out = create_new_tmp_var(current_block(self), dtype="bool")
            else:
                out = create_new_tmp_var(
                    current_block(self), dtype=safe_get_dtype(self)
                )

            axis = -1
            if other_var.ndim > 0 and other_var.shape[0] == -1:
                stack = inspect.stack()[1]
                file_name = stack[1]
                line_num = stack[2]
                warnings.warn(
                    "{}:{}\nThe behavior of expression {} has been unified with {}(X, Y, axis=-1) from Paddle 2.0. "
                    "If your code works well in the older versions but crashes in this version, try to use "
                    "{}(X, Y, axis=0) instead of {}. This transitional warning will be dropped in the future.".format(
                        file_name,
                        line_num,
                        EXPRESSION_MAP[method_name],
                        op_type,
                        op_type,
                        EXPRESSION_MAP[method_name],
                    ),
                    category=DeprecationWarning,
                )
            current_block(self).append_op(
                type=op_type,
                inputs={'X': [self], 'Y': [other_var]},
                outputs={'Out': out},
                attrs={'axis': axis},
            )
            return out

        comment = OpProtoHolder.instance().get_op_proto(op_type).comment

        __impl__.__doc__ = f"""
        {comment}
        Args:
            self(Variable): left hand variable
            other_var(Variable|float|int): right hand variable

        Returns:
            Variable
        """
        __impl__.__name__ = method_name
        return __impl__

    def _int_(self):
        raise TypeError(
            "int(Variable) is not supported in static graph mode. If you are using @to_static, you can try this:\n"
            "1. If you want to get the value of Variable, you can switch to non-fullgraph mode by setting @to_static(full_graph=True).\n"
            "2. If you want to run it in full graph mode, you need use Variable.astype(paddle.int32), and do not use int(Variable)."
        )

    def _float_(self):
        raise TypeError(
            "float(Variable) is not supported in static graph mode. If you are using @to_static, you can try this:\n"
            "1. If you want to get the value of Variable, you can switch to non-fullgraph mode by setting @to_static(full_graph=True).\n"
            "2. If you want to run it in full graph mode, you need use Variable directly, and do not use float(Variable)."
        )

    def values(var):
        block = current_block(var)
        out = create_new_tmp_var(block, var.dtype)
        block.append_op(
            type="sparse_values",
            inputs={"x": [var]},
            outputs={"out": [out]},
            attrs={},
        )
        return out

    def indices(var):
        block = current_block(var)
        out = create_new_tmp_var(block, var.dtype)
        block.append_op(
            type="sparse_indices",
            inputs={"x": [var]},
            outputs={"out": [out]},
            attrs={},
        )
        return out

    def to_dense(var):
        block = current_block(var)
        out = create_new_tmp_var(block, var.dtype)
        block.append_op(
            type="sparse_to_dense",
            inputs={"x": [var]},
            outputs={"out": [out]},
            attrs={},
        )
        return out

    variable_methods = [
        #   b=-a
        ('__neg__', _neg_),
        ('astype', astype),
        ('cpu', cpu),
        ('cuda', cuda),
        ('place', place),
        ('contiguous', contiguous),
        ('is_contiguous', is_contiguous),
        ('append', append),
        ('item', _item),
        ('pop', pop),
        ('dim', dim),
        ('ndimension', ndimension),
        ('ndim', _ndim),
        (
            '__add__',
            _binary_creator_('__add__', 'elementwise_add', False, _scalar_add_),
        ),
        #  a+b == b+a. Do not need to reverse explicitly
        (
            '__radd__',
            _binary_creator_(
                '__radd__', 'elementwise_add', False, _scalar_add_
            ),
        ),
        (
            '__sub__',
            _binary_creator_('__sub__', 'elementwise_sub', False, _scalar_sub_),
        ),
        (
            '__rsub__',
            _binary_creator_(
                '__rsub__', 'elementwise_sub', True, _scalar_rsub_
            ),
        ),
        (
            '__mul__',
            _binary_creator_('__mul__', 'elementwise_mul', False, _scalar_mul_),
        ),
        #  a*b == b*a. Do not need to reverse explicitly
        (
            '__rmul__',
            _binary_creator_(
                '__rmul__', 'elementwise_mul', False, _scalar_mul_
            ),
        ),
        (
            '__div__',
            _binary_creator_('__div__', 'elementwise_div', False, _scalar_div_),
        ),
        (
            '__truediv__',
            _binary_creator_(
                '__truediv__', 'elementwise_div', False, _scalar_div_
            ),
        ),
        (
            '__rdiv__',
            _binary_creator_('__rdiv__', 'elementwise_div', True, None),
        ),
        (
            '__rtruediv__',
            _binary_creator_('__rtruediv__', 'elementwise_div', True, None),
        ),
        (
            '__pow__',
            _binary_creator_('__pow__', 'elementwise_pow', False, None),
        ),
        (
            '__rpow__',
            _binary_creator_('__rpow__', 'elementwise_pow', True, None),
        ),
        (
            '__floordiv__',
            _binary_creator_(
                '__floordiv__', 'elementwise_floordiv', False, None
            ),
        ),
        (
            '__mod__',
            _binary_creator_('__mod__', 'elementwise_mod', False, None),
        ),
        (
            '__matmul__',
            _binary_creator_('__matmul__', "matmul_v2", False, None),
        ),
        #  for logical compare
        ('__eq__', _binary_creator_('__eq__', 'equal', False, None)),
        ('__ne__', _binary_creator_('__ne__', 'not_equal', False, None)),
        ('__lt__', _binary_creator_('__lt__', 'less_than', False, None)),
        ('__le__', _binary_creator_('__le__', 'less_equal', False, None)),
        ('__gt__', _binary_creator_('__gt__', 'greater_than', False, None)),
        ('__ge__', _binary_creator_('__ge__', 'greater_equal', False, None)),
        ('__float__', _float_),
        ('__int__', _int_),
        ('values', values),
        ('indices', indices),
        ('to_dense', to_dense),
    ]

    global _already_patch_variable
    if not _already_patch_variable:
        for method in variable_methods:
            method_name = method[0]
            method_impl = method[1]
            setattr(Variable, method_name, method_impl)
    else:
        import paddle.tensor

        for method_name in paddle.tensor.tensor_method_func:
            if hasattr(Variable, method_name):
                continue
            method_impl = getattr(paddle.tensor, method_name, None)
            if method_impl:
                setattr(Variable, method_name, method_impl)

        for magic_method, origin_method in paddle.tensor.magic_method_func:
            impl = getattr(paddle.tensor, origin_method, None)
            if impl:
                setattr(Variable, magic_method, impl)

    _already_patch_variable = True<|MERGE_RESOLUTION|>--- conflicted
+++ resolved
@@ -269,11 +269,7 @@
         """
         Variable don't have 'contiguous' interface in static graph mode
         But this interface can greatly facilitate dy2static.
-<<<<<<< HEAD
-        So we give a warnning here and return None.
-=======
         So we give a warning here and return None.
->>>>>>> 68143607
         """
         warnings.warn(
             "Variable do not have 'contiguous' interface for static graph mode, try not to use it. self will be returned."
@@ -285,11 +281,7 @@
         """
         Variable don't have 'is_contiguous' interface in static graph mode
         But this interface can greatly facilitate dy2static.
-<<<<<<< HEAD
-        So we give a warnning here and return None.
-=======
         So we give a warning here and return None.
->>>>>>> 68143607
         """
         warnings.warn(
             "Variable do not have 'is_contiguous' interface for static graph mode, try not to use it. True will be returned."
