# Copyright (c) 2019 PaddlePaddle Authors. All Rights Reserved.
#
# Licensed under the Apache License, Version 2.0 (the "License");
# you may not use this file except in compliance with the License.
# You may obtain a copy of the License at
#
#     http://www.apache.org/licenses/LICENSE-2.0
#
# Unless required by applicable law or agreed to in writing, software
# distributed under the License is distributed on an "AS IS" BASIS,
# WITHOUT WARRANTIES OR CONDITIONS OF ANY KIND, either express or implied.
# See the License for the specific language governing permissions and
# limitations under the License.

import os
import platform
import site
import sys
import warnings

has_paddle_dy_lib = False

dy_lib_name = 'libpaddle'
dy_lib_suffix = 'so'
if os.name == 'nt':
    dy_lib_suffix = 'pyd'

current_path = os.path.abspath(os.path.dirname(__file__))
if os.path.exists(current_path + os.sep + dy_lib_name + '.' + dy_lib_suffix):
    has_paddle_dy_lib = True


try:
    if os.name == 'nt':
        third_lib_path = current_path + os.sep + '..' + os.sep + 'libs'
        # Will load shared library from 'path' on windows
        os.environ['path'] = (
            current_path + ';' + third_lib_path + ';' + os.environ['path']
        )
        sys.path.insert(0, third_lib_path)
        # Note: from python3.8, PATH will not take effect
        # https://github.com/python/cpython/pull/12302
        # Use add_dll_directory to specify dll resolution path
        os.add_dll_directory(third_lib_path)

except ImportError as e:
    if os.name == 'nt':
        executable_path = os.path.abspath(os.path.dirname(sys.executable))
        raise ImportError(
            f"""NOTE: You may need to run \"set PATH={executable_path};%PATH%\"
        if you encounters \"DLL load failed\" errors. If you have python
        installed in other directory, replace \"{executable_path}\" with your own
        directory. The original error is: \n {str(e)}"""
        )
    else:
        raise ImportError(
            """NOTE: You may need to run \"export LD_LIBRARY_PATH=/usr/local/lib:$LD_LIBRARY_PATH\"
        if you encounters \"libmkldnn.so not found\" errors. If you have python
        installed in other directory, replace \"/usr/local/lib\" with your own
        directory. The original error is: \n"""
            + str(e)
        )
except Exception as e:
    raise e


def avx_supported():
    """
    Whether current system(Linux, MacOS, Windows) is supported with AVX.
    """
    sysstr = platform.system().lower()
    has_avx = False
    if sysstr == 'linux':
        try:
            pipe = os.popen('cat /proc/cpuinfo | grep -i avx')
            has_avx = pipe.read() != ''
            pipe.close()
        except Exception as e:
            sys.stderr.write(
                'Can not get the AVX flag from /proc/cpuinfo.\n'
                'The original error is: %s\n' % str(e)
            )
        return has_avx
    elif sysstr == 'darwin':
        try:
            pipe = os.popen('sysctl machdep.cpu.features | grep -i avx')
            has_avx = pipe.read() != ''
            pipe.close()
        except Exception as e:
            sys.stderr.write(
                'Can not get the AVX flag from machdep.cpu.features.\n'
                'The original error is: %s\n' % str(e)
            )
        if not has_avx:
            import subprocess

            pipe = subprocess.Popen(
                'sysctl machdep.cpu.leaf7_features | grep -i avx',
                shell=True,
                stdout=subprocess.PIPE,
                stderr=subprocess.PIPE,
            )
            _ = pipe.communicate()
            has_avx = True if pipe.returncode == 0 else False
        return has_avx
    elif sysstr == 'windows':
        import ctypes

        ONE_PAGE = ctypes.c_size_t(0x1000)

        def asm_func(code_str, restype=ctypes.c_uint32, argtypes=()):
            # Call the code_str as a function
            # Alloc 1 page to ensure the protection
            pfnVirtualAlloc = ctypes.windll.kernel32.VirtualAlloc
            pfnVirtualAlloc.restype = ctypes.c_void_p
            MEM_COMMIT = ctypes.c_ulong(0x1000)
            PAGE_READWRITE = ctypes.c_ulong(0x4)
            address = pfnVirtualAlloc(
                None, ONE_PAGE, MEM_COMMIT, PAGE_READWRITE
            )
            if not address:
                raise Exception("Failed to VirtualAlloc")

            # Copy the code into the memory segment
            memmove = ctypes.CFUNCTYPE(
                ctypes.c_void_p,
                ctypes.c_void_p,
                ctypes.c_void_p,
                ctypes.c_size_t,
            )(ctypes._memmove_addr)
            if memmove(address, code_str, len(code_str)) < 0:
                raise Exception("Failed to memmove")

            # Enable execute permissions
            PAGE_EXECUTE = ctypes.c_ulong(0x10)
            pfnVirtualProtect = ctypes.windll.kernel32.VirtualProtect
            res = pfnVirtualProtect(
                ctypes.c_void_p(address),
                ONE_PAGE,
                PAGE_EXECUTE,
                ctypes.byref(ctypes.c_ulong(0)),
            )
            if not res:
                raise Exception("Failed VirtualProtect")

            # Flush instruction cache
            pfnGetCurrentProcess = ctypes.windll.kernel32.GetCurrentProcess
            pfnGetCurrentProcess.restype = ctypes.c_void_p
            prochandle = ctypes.c_void_p(pfnGetCurrentProcess())
            res = ctypes.windll.kernel32.FlushInstructionCache(
                prochandle, ctypes.c_void_p(address), ONE_PAGE
            )
            if not res:
                raise Exception("Failed FlushInstructionCache")

            # Cast the memory to function
            functype = ctypes.CFUNCTYPE(restype, *argtypes)
            func = functype(address)
            return func, address

        # http://en.wikipedia.org/wiki/CPUID#EAX.3D1:_Processor_Info_and_Feature_Bits
        # mov eax,0x1; cpuid; mov cx, ax; ret
        code_str = b"\xB8\x01\x00\x00\x00\x0f\xa2\x89\xC8\xC3"
        avx_bit = 28
        retval = 0
        try:
            # Convert the code_str into a function that returns uint
            func, address = asm_func(code_str)
            retval = func()
            ctypes.windll.kernel32.VirtualFree(
                ctypes.c_void_p(address), ctypes.c_size_t(0), ONE_PAGE
            )
        except Exception as e:
            sys.stderr.write(
                'Failed getting the AVX flag on Windows.\n'
                'The original error is: %s\n' % str(e)
            )
        return (retval & (1 << avx_bit)) > 0
    else:
        sys.stderr.write('Do not get AVX flag on %s\n' % sysstr)
        return False


def run_shell_command(cmd):
    import subprocess

    out, err = subprocess.Popen(
        cmd, stdout=subprocess.PIPE, stderr=subprocess.PIPE, shell=True
    ).communicate()
    if err:
        return None
    else:
        return out.decode('utf-8').strip()


def get_dso_path(core_so, dso_name):
    if core_so and dso_name:
        return run_shell_command(
            f"ldd {core_so}|grep {dso_name}|awk '{{print $3}}'"
        )
    else:
        return None


def load_dso(dso_absolute_path):
    if dso_absolute_path:
        try:
            from ctypes import cdll

            cdll.LoadLibrary(dso_absolute_path)
        except:
            warnings.warn(f"Load {dso_absolute_path} failed")


def pre_load(dso_name):
    if has_paddle_dy_lib:
        core_so = current_path + os.sep + dy_lib_name + '.' + dy_lib_suffix
    else:
        core_so = None
    dso_path = get_dso_path(core_so, dso_name)
    load_dso(dso_path)


def get_libc_ver():
    ldd_glibc = run_shell_command("ldd --version | awk '/ldd/{print $NF}'")
    if ldd_glibc is not None:
        return ("glibc", ldd_glibc)

    ldd_musl = run_shell_command("ldd 2>&1 | awk '/Version/{print $NF}'")
    if ldd_musl is not None:
        return ("musl", ldd_musl)
    return (None, None)


def less_than_ver(a, b):
    if a is None or b is None:
        return False

    import operator
    import re

    def to_list(s):
        s = re.sub(r'(\.0+)+$', '', s)
        return [int(x) for x in s.split('.')]

    return operator.lt(to_list(a), to_list(b))


# NOTE(zhiqiu): An error may occurs when import paddle in linux platform with glibc < 2.22,
# the error message of which is "dlopen: cannot load any more object with static TLS".
# This happens when:
# (1) the number of dynamic shared libraries (DSO) loaded > 14,
# (2) after that, load a dynamic shared library (DSO) with static TLS.
# For paddle, the problem is that 'libgomp' is a DSO with static TLS, and it is loaded after 14 DSOs.
# So, here is a tricky way to solve the problem by pre load 'libgomp' before 'libpaddle.so'.
# The final solution is to upgrade glibc to > 2.22 on the target system.
if platform.system().lower() == 'linux':
    libc_type, libc_ver = get_libc_ver()
    if libc_type == 'glibc' and less_than_ver(libc_ver, '2.23'):
        try:
            pre_load('libgomp')
        except Exception as e:
            # NOTE(zhiqiu): do not abort if failed, since it may success when import libpaddle.so
            sys.stderr.write('Error: Can not preload libgomp.so')

try:
    from . import libpaddle

    if avx_supported() and not libpaddle.is_compiled_with_avx():
        sys.stderr.write(
            "Hint: Your machine support AVX, but the installed paddlepaddle doesn't have avx core. "
            "Hence, no-avx core with worse performance will be imported.\nIf you like, you could "
            "reinstall paddlepaddle by 'python -m pip install --force-reinstall paddlepaddle-gpu[==version]' "
            "to get better performance.\n"
        )

    # assign tensor alias
    libpaddle.LoDTensor = libpaddle.Tensor

    from .libpaddle import *  # noqa: F403
    from .libpaddle import (  # noqa: F401
        __doc__,
        __file__,
        __name__,
        __package__,
        __unittest_throw_exception__,
        _append_python_callable_object_and_return_id,
        _cleanup,
        _create_loaded_parameter,
        _cuda_synchronize,
        _device_synchronize,
        _dygraph_debug_level,
        _get_all_register_op_kernels,
<<<<<<< HEAD
        _get_amp_op_list,
        _get_amp_state,
=======
        _get_amp_attrs,
        _get_amp_op_list,
>>>>>>> 68143607
        _get_current_stream,
        _get_eager_deletion_vars,
        _get_phi_kernel_name,
        _get_registered_phi_kernels,
        _get_use_default_grad_op_desc_maker_ops,
        _is_compiled_with_heterps,
        _is_dygraph_debug_enabled,
        _is_program_version_supported,
        _Profiler,
        _ProfilerResult,
        _promote_types_if_complex_exists,
        _RecordEvent,
        _Scope,
        _set_amp_op_list,
        _set_cached_executor_build_strategy,
        _set_current_stream,
        _set_eager_deletion_mode,
        _set_fuse_parameter_group_size,
        _set_fuse_parameter_memory_size,
        _set_paddle_lib_path,
        _switch_tracer,
        _test_enforce_gpu_success,
        _xpu_device_synchronize,
    )

    # isort: off

    # custom device
    from .libpaddle import (  # noqa: F401
        CustomDeviceEvent,
        CustomDeviceStream,
        _get_current_custom_device_stream,
        _set_current_custom_device_stream,
        _synchronize_custom_device,
    )

    # prim controller flags
    from .libpaddle import (  # noqa: F401
        __set_all_prim_enabled,
        __set_bwd_prim_enabled,
        __set_eager_prim_enabled,
        __set_fwd_prim_enabled,
        _add_skip_comp_ops,
        _is_bwd_prim_enabled,
        _is_eager_prim_enabled,
        _is_fwd_prim_enabled,
        _remove_skip_comp_ops,
        _set_bwd_prim_blacklist,
        _set_prim_target_grad_name,
    )

    # type promotion
    from .libpaddle import need_type_promotion, get_promote_dtype  # noqa: F401

    # isort: on
    if sys.platform != 'win32':
        from .libpaddle import (  # noqa: F401
            _array_to_share_memory_tensor,
            _cleanup_mmap_fds,
            _convert_to_tensor_list,
            _erase_process_pids,
            _remove_tensor_list_mmap_fds,
            _set_max_memory_map_allocation_pool_size,
            _set_process_pids,
            _set_process_signal_handler,
            _throw_error_if_process_failed,
        )

    # CINN
    from .libpaddle import is_run_with_cinn  # noqa: F401

except Exception as e:
    if has_paddle_dy_lib:
        sys.stderr.write(
            'Error: Can not import paddle core while this file exists: '
            + current_path
            + os.sep
            + 'libpaddle.'
            + dy_lib_suffix
            + '\n'
        )
    if not avx_supported() and libpaddle.is_compiled_with_avx():
        sys.stderr.write(
            "Error: Your machine doesn't support AVX, but the installed PaddlePaddle is avx core, "
            "you should reinstall paddlepaddle with no-avx core.\n"
        )
    raise e


def set_paddle_custom_device_lib_path(lib_path):
    if os.environ.get('CUSTOM_DEVICE_ROOT', None) is not None:
        # use setted environment value
        return
    if os.path.exists(lib_path):
        # set CUSTOM_DEVICE_ROOT default path
        os.environ['CUSTOM_DEVICE_ROOT'] = os.path.normpath(lib_path)
    else:
        os.environ['CUSTOM_DEVICE_ROOT'] = ''


# set paddle lib path
def set_paddle_lib_path():
    site_dirs = (
        site.getsitepackages()
        if hasattr(site, 'getsitepackages')
        else [x for x in sys.path if 'site-packages' in x]
    )
    for site_dir in site_dirs:
        lib_dir = os.path.sep.join([site_dir, 'paddle', 'libs'])
        if os.path.exists(lib_dir):
            _set_paddle_lib_path(lib_dir)
            set_paddle_custom_device_lib_path(
                os.path.sep.join([lib_dir, '..', '..', 'paddle_custom_device'])
            )
            return
    if hasattr(site, 'USER_SITE'):
        lib_dir = os.path.sep.join([site.USER_SITE, 'paddle', 'libs'])
        if os.path.exists(lib_dir):
            _set_paddle_lib_path(lib_dir)
            set_paddle_custom_device_lib_path(
                os.path.sep.join([lib_dir, '..', '..', 'paddle_custom_device'])
            )


set_paddle_lib_path()


# We have 3 FLAGS to judge whether prim is enabled
# FLAGS_prim_forward: Open or close forward prim strategy
# FLAGS_prim_backward: Open or close backward prim strategy
# FLAGS_prim_all: Open or close all prim strategy
#
#
# Priorities:
# if With CINN and Dy2St:
# # # _set_prim_all_enabled > FLAGS_prim_all > check_and_set_prim_all_enabled == _set_prim_backward_enabled == _set_prim_backward_enabled > FLAGS_prim_forward == FLAGS_prim_backward
# else:
# # # _set_prim_all_enabled > FLAGS_prim_all == check_and_set_prim_all_enabled == _set_prim_backward_enabled == _set_prim_backward_enabled > FLAGS_prim_forward == FLAGS_prim_backward
def __sync_stat_with_flag(flag):
    if flag == "FLAGS_prim_forward":
        flag_value = os.getenv("FLAGS_prim_forward")
        assert flag_value is not None
        flag_value = flag_value.lower()
        if flag_value == "false":
            __set_fwd_prim_enabled(False)
        elif flag_value == "true":
            __set_fwd_prim_enabled(True)
        else:
            raise TypeError(f"flag {flag} should be true or false.")
        print("forward prim enabled: ", bool(_is_fwd_prim_enabled()))
    elif flag == "FLAGS_prim_backward":
        flag_value = os.getenv("FLAGS_prim_backward")
        assert flag_value is not None
        flag_value = flag_value.lower()
        if flag_value == "false":
            __set_bwd_prim_enabled(False)
        elif flag_value == "true":
            __set_bwd_prim_enabled(True)
        else:
            raise TypeError(f"flag {flag} should be true or false.")
        print("backward prim enabled: ", bool(_is_bwd_prim_enabled()))
    elif flag == "FLAGS_prim_all":
        flag_value = os.getenv("FLAGS_prim_all")
        assert flag_value is not None
        flag_value = flag_value.lower()
        if flag_value == "false":
            __set_all_prim_enabled(False)
        elif flag_value == "true":
            __set_all_prim_enabled(True)
        else:
            raise TypeError(f"flag {flag} should be true or false.")
        print(
            "all prim enabled: ",
            bool(_is_fwd_prim_enabled() and _is_bwd_prim_enabled()),
        )
    else:
        raise TypeError(
            f"We only support FLAGS_prim_forward/FLAGS_prim_backward/FLAGS_prim_all but we got {flag}."
        )


def _is_all_prim_enabled():
    return _is_fwd_prim_enabled() and _is_bwd_prim_enabled()


# Alert!!! This method is only for test coverage, user should never use it directly, this may cause serious system errors.
def _test_use_sync(value):
    __sync_stat_with_flag(value)


# ops in forward_blacklist will not be replaced by composite ops.
prim_config = {"forward_blacklist": set(), "composite_ops_record": set()}


def _get_batch_norm_none_var(op):
    """Some outputs of batch_norm's replaced composite rule are not needed and will be removed."""
    use_run_stat = (
        op.attr("is_test") and (not op.attr("trainable_statistics"))
    ) or op.attr("use_global_stats")
    if use_run_stat:
        return ["ReserveSpace", "SavedMean", "SavedVariance"]
    else:
        return ["ReserveSpace"]


# In some case, inputs and outputs of composite op or its replaced composite rule might be None.
# It means such arg will be no longer required in processed program by composite mechanism.
# Therefore, such special ops should be recorded in advance and be released in args check.
ops_contain_none = {
    "batch_norm": _get_batch_norm_none_var,
    "flatten_contiguous_range": ["XShape"],
    "squeeze2": ["XShape"],
    "unsqueeze2": ["XShape"],
}


# some intermediate outputs like xshape will no longer used after decomp, but return none to keep output num the same as origin op
# key is the name of op, and value is the index of output in op.outputs
decomp_ops_contain_unused_output = {
    "pd_op.squeeze": [1],
    "pd_op.unsqueeze": [1],
    "pd_op.batch_norm": [5],
}


# This api is used for development for dynamic shape in prim, and will be removed in future.
def _enable_prim_skip_dynamic_shape():
    flag = os.getenv("FLAGS_prim_skip_dynamic")
    if flag and flag.lower() in ("1", "true"):
        return True
    else:
        return False


def _enable_prim_dynamic_shape():
    flag = os.getenv("FLAGS_prim_enable_dynamic")
    if flag and flag.lower() in ("1", "true"):
        return True
    else:
        return False


def _set_prim_forward_blacklist(*args):
    for item in args:
        if not isinstance(item, str):
            raise TypeError("ops set in forward_blacklist must belong to str")
        else:
            prim_config["forward_blacklist"].add(item)


def _reset_prim_forward_blacklist():
    prim_config["forward_blacklist"] = set()


def _set_prim_backward_blacklist(*args):
    ops = set(args)
    for item in ops:
        if not isinstance(item, str):
            raise TypeError("all items in set must belong to string")
    _set_bwd_prim_blacklist(ops)


def _set_prim_backward_enabled(value):
    __set_bwd_prim_enabled(bool(value))
    if os.getenv("FLAGS_prim_log") == "1":
        print("backward prim enabled: ", bool(_is_bwd_prim_enabled()))


def _set_prim_forward_enabled(value):
    __set_fwd_prim_enabled(bool(value))
    if os.getenv("FLAGS_prim_log") == "1":
        print("forward prim enabled: ", bool(_is_fwd_prim_enabled()))


def set_prim_eager_enabled(value):
    __set_eager_prim_enabled(bool(value))
    if os.getenv("FLAGS_prim_log") == "1":
        print("eager prim enabled: ", bool(_is_eager_prim_enabled()))


def _set_prim_all_enabled(value):
    __set_all_prim_enabled(bool(value))
    if os.getenv("FLAGS_prim_log") == "1":
        print(
            "all prim enabled: ",
            bool(_is_fwd_prim_enabled() and _is_bwd_prim_enabled()),
        )


def __sync_prim_backward_status():
    flag_value = os.getenv("FLAGS_prim_backward")
    if flag_value is None:
        if os.getenv("FLAGS_prim_log") == "1":
            print("backward prim enabled: ", bool(_is_bwd_prim_enabled()))
    else:
        __sync_stat_with_flag("FLAGS_prim_backward")


def __sync_prim_forward_status():
    flag_value = os.getenv("FLAGS_prim_forward")
    if flag_value is None:
        if os.getenv("FLAGS_prim_log") == "1":
            print("forward prim enabled: ", bool(_is_fwd_prim_enabled()))
    else:
        __sync_stat_with_flag("FLAGS_prim_forward")


def check_and_set_prim_all_enabled():
    flag_value = os.getenv("FLAGS_prim_all")
    if flag_value is None:
        __sync_prim_backward_status()
        __sync_prim_forward_status()
    else:
        __sync_stat_with_flag("FLAGS_prim_all")<|MERGE_RESOLUTION|>--- conflicted
+++ resolved
@@ -291,13 +291,8 @@
         _device_synchronize,
         _dygraph_debug_level,
         _get_all_register_op_kernels,
-<<<<<<< HEAD
-        _get_amp_op_list,
-        _get_amp_state,
-=======
         _get_amp_attrs,
         _get_amp_op_list,
->>>>>>> 68143607
         _get_current_stream,
         _get_eager_deletion_vars,
         _get_phi_kernel_name,
